--- conflicted
+++ resolved
@@ -291,11 +291,8 @@
 RawFunction
 js::CloneFunctionAtCallsite(JSContext *cx, HandleFunction fun, HandleScript script, jsbytecode *pc)
 {
-<<<<<<< HEAD
-=======
     JS_ASSERT(cx->typeInferenceEnabled());
     JS_ASSERT(fun->isCloneAtCallsite());
->>>>>>> 851fc655
     JS_ASSERT(types::UseNewTypeForClone(fun));
     JS_ASSERT(!fun->nonLazyScript()->enclosingStaticScope());
 
@@ -325,14 +322,6 @@
     }
 
     RootedObject parent(cx, fun->environment());
-<<<<<<< HEAD
-    RootedFunction clone(cx, CloneFunctionObject(cx, fun, parent));
-    if (!clone)
-        return NULL;
-
-    // Clear the callsite clone bit on the clone.
-    clone->flags &= ~JSFunction::CALLSITE_CLONE;
-=======
     RootedFunction clone(cx, CloneFunctionObject(cx, fun, parent,
                                                  JSFunction::ExtendedFinalizeKind));
     if (!clone)
@@ -340,7 +329,6 @@
 
     // Store a link back to the original for function.caller.
     clone->setExtendedSlot(0, ObjectValue(*fun));
->>>>>>> 851fc655
 
     if (!table.add(p, key, clone.get()))
         return NULL;
