--- conflicted
+++ resolved
@@ -242,7 +242,6 @@
     }
 }
 
-<<<<<<< HEAD
 #ifdef DEBUG
 
 enum CloneSpewChannel {
@@ -274,10 +273,7 @@
 
 #endif // DEBUG
 
-RawFunction
-=======
-JSFunction *
->>>>>>> 34721fae
+JSFunction
 js::CloneFunctionAtCallsite(JSContext *cx, HandleFunction fun, HandleScript script, jsbytecode *pc)
 {
     JS_ASSERT(cx->typeInferenceEnabled());
