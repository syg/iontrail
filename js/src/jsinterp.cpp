/* -*- Mode: C++; tab-width: 4; indent-tabs-mode: nil; c-basic-offset: 4 -*-
 * vim: set ts=8 sw=4 et tw=99:
 *
 * ***** BEGIN LICENSE BLOCK *****
 * Version: MPL 1.1/GPL 2.0/LGPL 2.1
 *
 * The contents of this file are subject to the Mozilla Public License Version
 * 1.1 (the "License"); you may not use this file except in compliance with
 * the License. You may obtain a copy of the License at
 * http://www.mozilla.org/MPL/
 *
 * Software distributed under the License is distributed on an "AS IS" basis,
 * WITHOUT WARRANTY OF ANY KIND, either express or implied. See the License
 * for the specific language governing rights and limitations under the
 * License.
 *
 * The Original Code is Mozilla Communicator client code, released
 * March 31, 1998.
 *
 * The Initial Developer of the Original Code is
 * Netscape Communications Corporation.
 * Portions created by the Initial Developer are Copyright (C) 1998
 * the Initial Developer. All Rights Reserved.
 *
 * Contributor(s):
 *
 * Alternatively, the contents of this file may be used under the terms of
 * either of the GNU General Public License Version 2 or later (the "GPL"),
 * or the GNU Lesser General Public License Version 2.1 or later (the "LGPL"),
 * in which case the provisions of the GPL or the LGPL are applicable instead
 * of those above. If you wish to allow use of your version of this file only
 * under the terms of either the GPL or the LGPL, and not to allow others to
 * use your version of this file under the terms of the MPL, indicate your
 * decision by deleting the provisions above and replace them with the notice
 * and other provisions required by the GPL or the LGPL. If you do not delete
 * the provisions above, a recipient may use your version of this file under
 * the terms of any one of the MPL, the GPL or the LGPL.
 *
 * ***** END LICENSE BLOCK ***** */

/*
 * JavaScript bytecode interpreter.
 */
#include <stdio.h>
#include <string.h>
#include <math.h>
#include "jstypes.h"
#include "jsstdint.h"
#include "jsarena.h" /* Added by JSIFY */
#include "jsutil.h" /* Added by JSIFY */
#include "jsprf.h"
#include "jsapi.h"
#include "jsarray.h"
#include "jsatom.h"
#include "jsbool.h"
#include "jscntxt.h"
#include "jsdate.h"
#include "jsversion.h"
#include "jsdbgapi.h"
#include "jsfun.h"
#include "jsgc.h"
#include "jsinterp.h"
#include "jsiter.h"
#include "jslock.h"
#include "jsnum.h"
#include "jsobj.h"
#include "jsopcode.h"
#include "jspropertycache.h"
#include "jsscan.h"
#include "jsscope.h"
#include "jsscript.h"
#include "jsstr.h"
#include "jsstaticcheck.h"
#include "jstracer.h"
#include "jslibmath.h"
#include "jsvector.h"
#include "methodjit/MethodJIT.h"
#include "methodjit/Logging.h"

#include "jsatominlines.h"
#include "jscntxtinlines.h"
#include "jsdtracef.h"
#include "jsobjinlines.h"
#include "jspropertycacheinlines.h"
#include "jsscopeinlines.h"
#include "jsscriptinlines.h"
#include "jsstrinlines.h"
#include "jscntxtinlines.h"

#if JS_HAS_XML_SUPPORT
#include "jsxml.h"
#endif

#include "jsautooplen.h"

using namespace js;

/* jsinvoke_cpp___ indicates inclusion from jsinvoke.cpp. */
#if !JS_LONE_INTERPRET ^ defined jsinvoke_cpp___

#ifdef DEBUG
jsbytecode *const JSStackFrame::sInvalidPC = (jsbytecode *)0xbeef;
#endif

JSObject *
js_GetScopeChain(JSContext *cx, JSStackFrame *fp)
{
    JSObject *sharedBlock = fp->blockChain;

    if (!sharedBlock) {
        /*
         * Don't force a call object for a lightweight function call, but do
         * insist that there is a call object for a heavyweight function call.
         */
        JS_ASSERT(!fp->fun ||
                  !(fp->fun->flags & JSFUN_HEAVYWEIGHT) ||
                  fp->callobj);
        JS_ASSERT(fp->scopeChain);
        return fp->scopeChain;
    }

    /* We don't handle cloning blocks on trace.  */
    LeaveTrace(cx);

    /*
     * We have one or more lexical scopes to reflect into fp->scopeChain, so
     * make sure there's a call object at the current head of the scope chain,
     * if this frame is a call frame.
     *
     * Also, identify the innermost compiler-allocated block we needn't clone.
     */
    JSObject *limitBlock, *limitClone;
    if (fp->fun && !fp->callobj) {
        JS_ASSERT_IF(fp->scopeChain->getClass() == &js_BlockClass,
                     fp->scopeChain->getPrivate() != js_FloatingFrameIfGenerator(cx, fp));
        if (!js_GetCallObject(cx, fp))
            return NULL;

        /* We know we must clone everything on blockChain. */
        limitBlock = limitClone = NULL;
    } else {
        /*
         * scopeChain includes all blocks whose static scope we're within that
         * have already been cloned.  Find the innermost such block.  Its
         * prototype should appear on blockChain; we'll clone blockChain up
         * to, but not including, that prototype.
         */
        limitClone = fp->scopeChain;
        while (limitClone->getClass() == &js_WithClass)
            limitClone = limitClone->getParent();
        JS_ASSERT(limitClone);

        /*
         * It may seem like we don't know enough about limitClone to be able
         * to just grab its prototype as we do here, but it's actually okay.
         *
         * If limitClone is a block object belonging to this frame, then its
         * prototype is the innermost entry in blockChain that we have already
         * cloned, and is thus the place to stop when we clone below.
         *
         * Otherwise, there are no blocks for this frame on scopeChain, and we
         * need to clone the whole blockChain.  In this case, limitBlock can
         * point to any object known not to be on blockChain, since we simply
         * loop until we hit limitBlock or NULL.  If limitClone is a block, it
         * isn't a block from this function, since blocks can't be nested
         * within themselves on scopeChain (recursion is dynamic nesting, not
         * static nesting).  If limitClone isn't a block, its prototype won't
         * be a block either.  So we can just grab limitClone's prototype here
         * regardless of its type or which frame it belongs to.
         */
        limitBlock = limitClone->getProto();

        /* If the innermost block has already been cloned, we are done. */
        if (limitBlock == sharedBlock)
            return fp->scopeChain;
    }

    /*
     * Special-case cloning the innermost block; this doesn't have enough in
     * common with subsequent steps to include in the loop.
     *
     * js_CloneBlockObject leaves the clone's parent slot uninitialized. We
     * populate it below.
     */
    JSObject *innermostNewChild = js_CloneBlockObject(cx, sharedBlock, fp);
    if (!innermostNewChild)
        return NULL;
    AutoObjectRooter tvr(cx, innermostNewChild);

    /*
     * Clone our way towards outer scopes until we reach the innermost
     * enclosing function, or the innermost block we've already cloned.
     */
    JSObject *newChild = innermostNewChild;
    for (;;) {
        JS_ASSERT(newChild->getProto() == sharedBlock);
        sharedBlock = sharedBlock->getParent();

        /* Sometimes limitBlock will be NULL, so check that first.  */
        if (sharedBlock == limitBlock || !sharedBlock)
            break;

        /* As in the call above, we don't know the real parent yet.  */
        JSObject *clone = js_CloneBlockObject(cx, sharedBlock, fp);
        if (!clone)
            return NULL;

        newChild->setParent(clone);
        newChild = clone;
    }
    newChild->setParent(fp->scopeChain);


    /*
     * If we found a limit block belonging to this frame, then we should have
     * found it in blockChain.
     */
    JS_ASSERT_IF(limitBlock &&
                 limitBlock->getClass() == &js_BlockClass &&
                 limitClone->getPrivate() == js_FloatingFrameIfGenerator(cx, fp),
                 sharedBlock);

    /* Place our newly cloned blocks at the head of the scope chain.  */
    fp->scopeChain = innermostNewChild;
    return innermostNewChild;
}

JSBool
js_GetPrimitiveThis(JSContext *cx, Value *vp, Class *clasp, const Value **vpp)
{
    const Value *p = &vp[1];
    if (p->isObjectOrNull()) {
        JSObject *obj = ComputeThisFromVp(cx, vp);
        if (!InstanceOf(cx, obj, clasp, vp + 2))
            return JS_FALSE;
        *vpp = &obj->getPrimitiveThis();
    } else {
        *vpp = p;
    }
    return JS_TRUE;
}

/* Some objects (e.g., With) delegate 'this' to another object. */
static inline JSObject *
CallThisObjectHook(JSContext *cx, JSObject *obj, Value *argv)
{
    JSObject *thisp = obj->thisObject(cx);
    if (!thisp)
        return NULL;
    argv[-1].setObject(*thisp);
    return thisp;
}

/*
 * ECMA requires "the global object", but in embeddings such as the browser,
 * which have multiple top-level objects (windows, frames, etc. in the DOM),
 * we prefer fun's parent.  An example that causes this code to run:
 *
 *   // in window w1
 *   function f() { return this }
 *   function g() { return f }
 *
 *   // in window w2
 *   var h = w1.g()
 *   alert(h() == w1)
 *
 * The alert should display "true".
 */
JS_STATIC_INTERPRET bool
ComputeGlobalThis(JSContext *cx, Value *argv)
{
<<<<<<< HEAD
    JSObject *thisp = argv[-2].toObject().getGlobal()->thisObject(cx);
    if (!thisp)
        return false;
    argv[-1].setObject(*thisp);
    return true;
}

JSObject *
JSStackFrame::computeThisObject(JSContext *cx)
{
    JS_ASSERT(thisv.isPrimitive());
    //JS_ASSERT(fun);

    if (!ComputeThisFromArgv(cx, argv))
        return NULL;
    thisv = argv[-1];
    JS_ASSERT(IsSaneThisObject(thisv.toObject()));
    return &thisv.toObject();
=======
    /* Find the inner global. */
    JSObject *global = argv[-2].toObject().getGlobal();
    const Value &thisv = global->getReservedSlot(JSRESERVED_GLOBAL_THIS);
    if (!thisv.isUndefined()) {
        argv[-1] = thisv;
        return thisv.toObjectOrNull();
    }

    JSObject *stuntThis = CallThisObjectHook(cx, global, argv);
    JS_ALWAYS_TRUE(js_SetReservedSlot(cx, global, JSRESERVED_GLOBAL_THIS,
                                      ObjectOrNullValue(stuntThis)));
    return stuntThis;
>>>>>>> b0bf8d95
}

namespace js {

bool
ComputeThisFromArgv(JSContext *cx, Value *argv)
{
    /*
     * Check for SynthesizeFrame poisoning and fast constructors which
     * didn't check their vp properly.
     */
    JS_ASSERT(!argv[-1].isMagic());

    if (argv[-1].isNull())
        return ComputeGlobalThis(cx, argv);

    if (!argv[-1].isObject())
        return !!js_PrimitiveToObject(cx, &argv[-1]);

    JS_ASSERT(IsSaneThisObject(argv[-1].toObject()));
    return true;
}

}

#if JS_HAS_NO_SUCH_METHOD

const uint32 JSSLOT_FOUND_FUNCTION  = JSSLOT_PRIVATE;
const uint32 JSSLOT_SAVED_ID        = JSSLOT_PRIVATE + 1;

Class js_NoSuchMethodClass = {
    "NoSuchMethod",
    JSCLASS_HAS_RESERVED_SLOTS(2) | JSCLASS_IS_ANONYMOUS,
    PropertyStub,   /* addProperty */
    PropertyStub,   /* delProperty */
    PropertyStub,   /* getProperty */
    PropertyStub,   /* setProperty */
    EnumerateStub,
    ResolveStub,
    ConvertStub,
};

/*
 * When JSOP_CALLPROP or JSOP_CALLELEM does not find the method property of
 * the base object, we search for the __noSuchMethod__ method in the base.
 * If it exists, we store the method and the property's id into an object of
 * NoSuchMethod class and store this object into the callee's stack slot.
 * Later, js_Invoke will recognise such an object and transfer control to
 * NoSuchMethod that invokes the method like:
 *
 *   this.__noSuchMethod__(id, args)
 *
 * where id is the name of the method that this invocation attempted to
 * call by name, and args is an Array containing this invocation's actual
 * parameters.
 */
JSBool
js_OnUnknownMethod(JSContext *cx, Value *vp)
{
    JS_ASSERT(!vp[1].isPrimitive());

    JSObject *obj = &vp[1].toObject();
    jsid id = ATOM_TO_JSID(cx->runtime->atomState.noSuchMethodAtom);
    AutoValueRooter tvr(cx);
    if (!js_GetMethod(cx, obj, id, JSGET_NO_METHOD_BARRIER, tvr.addr()))
        return false;
    if (tvr.value().isPrimitive()) {
        vp[0] = tvr.value();
    } else {
#if JS_HAS_XML_SUPPORT
        /* Extract the function name from function::name qname. */
        if (vp[0].isObject()) {
            obj = &vp[0].toObject();
            if (!js_IsFunctionQName(cx, obj, &id))
                return false;
            if (!JSID_IS_VOID(id))
                vp[0] = IdToValue(id);
        }
#endif
        obj = js_NewGCObject(cx);
        if (!obj)
            return false;

        /*
         * Null map to cause prompt and safe crash if this object were to
         * escape due to a bug. This will make the object appear to be a
         * stillborn instance that needs no finalization, which is sound:
         * NoSuchMethod helper objects own no manually allocated resources.
         */
        obj->map = NULL;
        obj->init(&js_NoSuchMethodClass, NULL, NULL, tvr.value());
        obj->fslots[JSSLOT_SAVED_ID] = vp[0];
        vp[0].setObject(*obj);
    }
    return true;
}

static JS_REQUIRES_STACK JSBool
NoSuchMethod(JSContext *cx, uintN argc, Value *vp, uint32 flags)
{
    InvokeArgsGuard args;
    if (!cx->stack().pushInvokeArgs(cx, 2, args))
        return JS_FALSE;

    JS_ASSERT(vp[0].isObject());
    JS_ASSERT(vp[1].isObject());
    JSObject *obj = &vp[0].toObject();
    JS_ASSERT(obj->getClass() == &js_NoSuchMethodClass);

    args.callee() = obj->fslots[JSSLOT_FOUND_FUNCTION];
    args.thisv() = vp[1];
    args[0] = obj->fslots[JSSLOT_SAVED_ID];
    JSObject *argsobj = js_NewArrayObject(cx, argc, vp + 2);
    if (!argsobj)
        return JS_FALSE;
    args[1].setObject(*argsobj);
    JSBool ok = (flags & JSINVOKE_CONSTRUCT)
                ? InvokeConstructor(cx, args)
                : Invoke(cx, args, flags);
    vp[0] = args.rval();
    return ok;
}

#endif /* JS_HAS_NO_SUCH_METHOD */

namespace js {

class AutoPreserveEnumerators {
    JSContext *cx;
    JSObject *enumerators;

  public:
    AutoPreserveEnumerators(JSContext *cx) : cx(cx), enumerators(cx->enumerators)
    {
    }

    ~AutoPreserveEnumerators()
    {
        cx->enumerators = enumerators;
    }
};

struct AutoInterpPreparer  {
    JSContext *cx;
    JSScript *script;

    AutoInterpPreparer(JSContext *cx, JSScript *script)
      : cx(cx), script(script)
    {
        cx->interpLevel++;
    }

    ~AutoInterpPreparer()
    {
        --cx->interpLevel;
    }
};

JS_REQUIRES_STACK bool
RunScript(JSContext *cx, JSScript *script, JSFunction *fun, JSObject *scopeChain)
{
    JS_ASSERT(script);

#ifdef JS_METHODJIT_SPEW
    JMCheckLogging();
#endif

    AutoInterpPreparer prepareInterp(cx, script);

#ifdef JS_METHODJIT
    mjit::CompileStatus status = mjit::CanMethodJIT(cx, script, fun, scopeChain);
    if (status == mjit::Compile_Error)
        return JS_FALSE;

    if (status == mjit::Compile_Okay)
        return mjit::JaegerShot(cx);
#endif

    return Interpret(cx, cx->fp);
}

static JS_REQUIRES_STACK bool
callJSNative(JSContext *cx, CallOp callOp, JSObject *thisp, uintN argc, Value *argv, Value *rval)
{
    Value *vp = argv - 2;
    if (callJSFastNative(cx, callOp, argc, vp)) {
        *rval = JS_RVAL(cx, vp);
        return true;
    }
    return false;
}

template <typename T>
static JS_REQUIRES_STACK bool
InvokeCommon(JSContext *cx, JSFunction *fun, JSScript *script, T native,
             const CallArgs &argsRef, uintN flags)
{
    CallArgs args = argsRef;

    if (native && fun && fun->isFastNative()) {
#ifdef DEBUG_NOT_THROWING
        JSBool alreadyThrowing = cx->throwing;
#endif
        JSBool ok = callJSFastNative(cx, (FastNative) native, args.argc(), args.base());
        JS_RUNTIME_METER(cx->runtime, nativeCalls);
#ifdef DEBUG_NOT_THROWING
        if (ok && !alreadyThrowing)
            ASSERT_NOT_THROWING(cx);
#endif
        return ok;
    }

    /* Calculate slot usage. */
    uintN nmissing;
    uintN nvars;
    if (fun) {
        if (fun->isInterpreted()) {
            uintN minargs = fun->nargs;
            nmissing = minargs > args.argc() ? minargs - args.argc() : 0;
            nvars = fun->u.i.nvars;
        } else if (fun->isFastNative()) {
            nvars = nmissing = 0;
        } else {
            uintN minargs = fun->nargs;
            nmissing = (minargs > args.argc() ? minargs - args.argc() : 0) + fun->u.n.extra;
            nvars = 0;
        }
    } else {
        nvars = nmissing = 0;
    }

    uintN nfixed = script ? script->nslots : 0;

    /*
     * Get a pointer to new frame/slots. This memory is not "claimed", so the
     * code before pushInvokeFrame must not reenter the interpreter.
     */
    InvokeFrameGuard frame;
    if (!cx->stack().getInvokeFrame(cx, args, nmissing, nfixed, frame))
        return false;
    JSStackFrame *fp = frame.getFrame();

    /* Initialize missing missing arguments and new local variables. */
    Value *missing = args.argv() + args.argc();
    SetValueRangeToUndefined(missing, nmissing);
    SetValueRangeToUndefined(fp->slots(), nvars);

    /* Initialize frame. */
    fp->thisv = args.thisv();
    fp->callobj = NULL;
    fp->argsobj = NULL;
    fp->script = script;
    fp->fun = fun;
    fp->argc = args.argc();
    fp->argv = args.argv();
    fp->rval = (flags & JSINVOKE_CONSTRUCT) ? fp->thisv : UndefinedValue();
    fp->annotation = NULL;
    fp->scopeChain = NULL;
    fp->blockChain = NULL;
    fp->imacpc = NULL;
    fp->flags = flags;

    /* Initialize regs. */
    JSFrameRegs &regs = frame.getRegs();
    if (script) {
        regs.pc = script->code;
        regs.sp = fp->slots() + script->nfixed;
    } else {
        regs.pc = NULL;
        regs.sp = fp->slots();
    }

    /* Officially push |fp|. |frame|'s destructor pops. */
    cx->stack().pushInvokeFrame(cx, args, frame);

    /* Now that the frame has been pushed, fix up the scope chain. */
    JSObject *parent = args.callee().toObject().getParent();
    if (native) {
        /* Slow natives and call ops expect the caller's scopeChain as their scopeChain. */
        if (JSStackFrame *down = fp->down)
            fp->scopeChain = down->scopeChain;

        /* Ensure that we have a scope chain. */
        if (!fp->scopeChain)
            fp->scopeChain = parent;
    } else {
        /* Use parent scope so js_GetCallObject can find the right "Call". */
        fp->scopeChain = parent;
        if (fun->isHeavyweight() && !js_GetCallObject(cx, fp))
            return false;
    }

    /*
     * Compute |this|. Currently, this must happen after the frame is pushed
     * and fp->scopeChain is correct because the thisObject hook may call
     * JS_GetScopeChain.
     */
    JS_ASSERT_IF(flags & JSINVOKE_CONSTRUCT, !args.thisv().isPrimitive());
    if (args.thisv().isObject() && !(flags & JSINVOKE_CONSTRUCT)) {
        /*
         * We must call the thisObject hook in case we are not called from the
         * interpreter, where a prior bytecode has computed an appropriate
         * |this| already.
         */
        JSObject *thisp = args.thisv().toObjectOrNull();
        if (!thisp) {
            JSObject *funobj = &args.callee().toObject();
            thisp = funobj->getGlobal();
        }
        thisp = thisp->thisObject(cx);
        if (!thisp)
             return false;
        args.thisv().setObject(*thisp);
        fp->thisv.setObject(*thisp);
    }
    JS_ASSERT_IF(!args.thisv().isPrimitive(), IsSaneThisObject(args.thisv().toObject()));

    /* Call the hook if present after we fully initialized the frame. */
    JSInterpreterHook hook = cx->debugHooks->callHook;
    void *hookData = NULL;
    if (hook)
        hookData = hook(cx, fp, JS_TRUE, 0, cx->debugHooks->callHookData);

    DTrace::enterJSFun(cx, fp, fun, fp->down, fp->argc, fp->argv);

    /* Call the function, either a native method or an interpreted script. */
    JSBool ok;
    if (native) {
#ifdef DEBUG_NOT_THROWING
        JSBool alreadyThrowing = cx->throwing;
#endif
        /* Primitive |this| should not be passed to slow natives. */
        JSObject *thisp = fun ? fp->getThisObject(cx) : fp->thisv.toObjectOrNull();
        ok = callJSNative(cx, native, thisp, fp->argc, fp->argv, &fp->rval);

        JS_ASSERT(cx->fp == fp);
        JS_RUNTIME_METER(cx->runtime, nativeCalls);
#ifdef DEBUG_NOT_THROWING
        if (ok && !alreadyThrowing)
            ASSERT_NOT_THROWING(cx);
#endif
    } else {
        JS_ASSERT(script);
        AutoPreserveEnumerators preserve(cx);
        ok = RunScript(cx, script, fun, fp->scopeChain);
    }

    DTrace::exitJSFun(cx, fp, fun, fp->rval);

    if (hookData) {
        hook = cx->debugHooks->callHook;
        if (hook)
            hook(cx, fp, JS_FALSE, &ok, hookData);
    }

    fp->putActivationObjects(cx);
    args.rval() = fp->rval;
    return ok;
}

static JSBool
DoConstruct(JSContext *cx, JSObject *obj, uintN argc, Value *argv, Value *rval)
{

    Class *clasp = argv[-2].toObject().getClass();
    if (!clasp->construct) {
        js_ReportIsNotFunction(cx, &argv[-2], JSV2F_CONSTRUCT);
        return JS_FALSE;
    }
    return clasp->construct(cx, obj, argc, argv, rval);
}

static JSBool
DoSlowCall(JSContext *cx, uintN argc, Value *vp)
{
    JSStackFrame *fp = cx->fp;
    JSObject *obj = fp->getThisObject(cx);
    if (!obj)
        return false;
    JS_ASSERT(ObjectValue(*obj) == fp->thisv);

    JSObject *callee = &JS_CALLEE(cx, vp).toObject();
    Class *clasp = callee->getClass();
    JS_ASSERT(!(clasp->flags & Class::CALL_IS_FAST));
    if (!clasp->call) {
        js_ReportIsNotFunction(cx, &vp[0], 0);
        return JS_FALSE;
    }
    AutoValueRooter rval(cx);
    JSBool ok = clasp->call(cx, obj, argc, JS_ARGV(cx, vp), rval.addr());
    if (ok)
        JS_SET_RVAL(cx, vp, rval.value());
    return ok;
}

/*
 * Find a function reference and its 'this' value implicit first parameter
 * under argc arguments on cx's stack, and call the function.  Push missing
 * required arguments, allocate declared local variables, and pop everything
 * when done.  Then push the return value.
 */
JS_REQUIRES_STACK bool
Invoke(JSContext *cx, const CallArgs &args, uintN flags)
{
    JS_ASSERT(args.argc() <= JS_ARGS_LENGTH_MAX);

    if (args.callee().isPrimitive()) {
        js_ReportIsNotFunction(cx, &args.callee(), flags & JSINVOKE_FUNFLAGS);
        return false;
    }

    JSObject *funobj = &args.callee().toObject();
    Class *clasp = funobj->getClass();

    if (clasp == &js_FunctionClass) {
        /* Get private data and set derived locals from it. */
        JSFunction *fun = GET_FUNCTION_PRIVATE(cx, funobj);
        Native native;
        JSScript *script;
        if (FUN_INTERPRETED(fun)) {
            native = NULL;
            script = fun->u.i.script;
            JS_ASSERT(script);

            if (script->isEmpty()) {
                if (flags & JSINVOKE_CONSTRUCT) {
                    JS_ASSERT(args.thisv().isObject());
                    args.rval() = args.thisv();
                } else {
                    args.rval().setUndefined();
                }
                return true;
            }
        } else {
            native = fun->u.n.native;
            script = NULL;
        }

        if (JSFUN_BOUND_METHOD_TEST(fun->flags)) {
            /* Handle bound method special case. */
            args.thisv().setObject(*funobj->getParent());
        } else if (!args.thisv().isObjectOrNull()) {
            JS_ASSERT(!(flags & JSINVOKE_CONSTRUCT));
            if (PrimitiveThisTest(fun, args.thisv()))
                return InvokeCommon(cx, fun, script, native, args, flags);
        }

        if (flags & JSINVOKE_CONSTRUCT) {
            JS_ASSERT(args.thisv().isObject());
        } else {
            /*
             * We must call js_ComputeThis in case we are not called from the
             * interpreter, where a prior bytecode has computed an appropriate
             * |this| already.
             *
             * But we need to compute |this| eagerly only for so-called "slow"
             * (i.e., not fast) native functions. Fast natives must use either
             * JS_THIS or JS_THIS_OBJECT, and scripted functions will go through
             * the appropriate this-computing bytecode, e.g., JSOP_THIS.
             */
            if (native && (!fun || !(fun->flags & JSFUN_FAST_NATIVE))) {
                if (!args.computeThis(cx))
                    return false;
            }
        }
        return InvokeCommon(cx, fun, script, native, args, flags);
    }

#if JS_HAS_NO_SUCH_METHOD
    if (clasp == &js_NoSuchMethodClass)
        return NoSuchMethod(cx, args.argc(), args.base(), flags);
#endif

    /* Try a call or construct native object op. */
    if (flags & JSINVOKE_CONSTRUCT) {
        if (!args.thisv().isObjectOrNull()) {
            if (!js_PrimitiveToObject(cx, &args.thisv()))
                return false;
        }
        return InvokeCommon(cx, NULL, NULL, DoConstruct, args, flags);
    }
    CallOp callOp = (clasp->flags & Class::CALL_IS_FAST) ? (CallOp) clasp->call : DoSlowCall;
    return InvokeCommon(cx, NULL, NULL, callOp, args, flags);
}

extern JS_REQUIRES_STACK JS_FRIEND_API(bool)
InvokeFriendAPI(JSContext *cx, const InvokeArgsGuard &args, uintN flags)
{
    return Invoke(cx, args, flags);
}

JSBool
InternalInvoke(JSContext *cx, const Value &thisv, const Value &fval, uintN flags,
                  uintN argc, Value *argv, Value *rval)
{
    LeaveTrace(cx);

    InvokeArgsGuard args;
    if (!cx->stack().pushInvokeArgs(cx, argc, args))
        return JS_FALSE;

    args.callee() = fval;
    args.thisv() = thisv;
    memcpy(args.argv(), argv, argc * sizeof(Value));

    if (!Invoke(cx, args, flags))
        return JS_FALSE;

    /*
     * Store *rval in the lastInternalResult pigeon-hole GC root, solely
     * so users of js_InternalInvoke and its direct and indirect
     * (js_ValueToString for example) callers do not need to manage roots
     * for local, temporary references to such results.
     */
    *rval = args.rval();
    if (rval->isMarkable())
        cx->weakRoots.lastInternalResult = rval->asGCThing();

    return JS_TRUE;
}

bool
InternalGetOrSet(JSContext *cx, JSObject *obj, jsid id, const Value &fval,
                 JSAccessMode mode, uintN argc, Value *argv, Value *rval)
{
    LeaveTrace(cx);

    /*
     * InternalInvoke could result in another try to get or set the same id
     * again, see bug 355497.
     */
    JS_CHECK_RECURSION(cx, return JS_FALSE);

    return InternalCall(cx, obj, fval, argc, argv, rval);
}

bool
Execute(JSContext *cx, JSObject *chain, JSScript *script,
        JSStackFrame *down, uintN flags, Value *result)
{
    if (script->isEmpty()) {
        if (result)
            result->setUndefined();
        return JS_TRUE;
    }

    LeaveTrace(cx);

    DTrace::ExecutionScope executionScope(cx, script);
    /*
     * Get a pointer to new frame/slots. This memory is not "claimed", so the
     * code before pushExecuteFrame must not reenter the interpreter.
     *
     * N.B. when fp->argv is removed (bug 539144), argv will have to be copied
     * in before execution and copied out after.
     */
    JSFrameRegs regs;
    ExecuteFrameGuard frame;
    if (!cx->stack().getExecuteFrame(cx, down, 0, script->nslots, frame))
        return false;
    JSStackFrame *fp = frame.getFrame();

    /* Initialize fixed slots (GVAR ops expecte NULL). */
    SetValueRangeToNull(fp->slots(), script->nfixed);

#if JS_HAS_SHARP_VARS
    JS_STATIC_ASSERT(SHARP_NSLOTS == 2);
    if (script->hasSharps) {
        JS_ASSERT(script->nfixed >= SHARP_NSLOTS);
        Value *sharps = &fp->slots()[script->nfixed - SHARP_NSLOTS];
        if (down && down->script && down->script->hasSharps) {
            JS_ASSERT(down->script->nfixed >= SHARP_NSLOTS);
            int base = (down->fun && !(down->flags & JSFRAME_SPECIAL))
                       ? down->fun->sharpSlotBase(cx)
                       : down->script->nfixed - SHARP_NSLOTS;
            if (base < 0)
                return false;
            sharps[0] = down->slots()[base];
            sharps[1] = down->slots()[base + 1];
        } else {
            sharps[0].setUndefined();
            sharps[1].setUndefined();
        }
    }
#endif

    /* Initialize frame. */
    JSObject *initialVarObj;
    if (down) {
        /* Propagate arg state for eval and the debugger API. */
        fp->callobj = down->callobj;
        fp->argsobj = NULL;
        fp->fun = (script->staticLevel > 0) ? down->fun : NULL;
        fp->thisv = down->thisv;
        fp->flags = flags;
        fp->argc = down->argc;
        fp->argv = down->argv;
        fp->annotation = down->annotation;
        fp->scopeChain = chain;

        /*
         * We want to call |down->varobj()|, but this requires knowing the
         * CallStackSegment of |down|. If |down == cx->fp|, the callstack is
         * simply the context's active callstack, so we can use
         * |down->varobj(cx)|.  When |down != cx->fp|, we need to do a slow
         * linear search. Luckily, this only happens with EvaluateInFrame.
         */
        initialVarObj = (down == cx->fp)
                        ? down->varobj(cx)
                        : down->varobj(cx->containingSegment(down));
    } else {
        fp->callobj = NULL;
        fp->argsobj = NULL;
        fp->fun = NULL;
        /* Ininitialize fp->thisv after pushExecuteFrame. */
        fp->flags = flags;
        fp->argc = 0;
        fp->argv = NULL;
        fp->annotation = NULL;

        JSObject *innerizedChain = chain;
        OBJ_TO_INNER_OBJECT(cx, innerizedChain);
        if (!innerizedChain)
            return false;
        fp->scopeChain = innerizedChain;

        initialVarObj = (cx->options & JSOPTION_VAROBJFIX)
                        ? chain->getGlobal()
                        : chain;
    }
    JS_ASSERT(!initialVarObj->getOps()->defineProperty);

    fp->script = script;
    fp->imacpc = NULL;
    fp->rval.setUndefined();
    fp->blockChain = NULL;

    /* Initialize regs. */
    regs.pc = script->code;
    regs.sp = fp->base();

    /* Officially push |fp|. |frame|'s destructor pops. */
    cx->stack().pushExecuteFrame(cx, frame, regs, initialVarObj);

    /* Now that the frame has been pushed, we can call the thisObject hook. */
    if (!down) {
        JSObject *thisp = chain->thisObject(cx);
        if (!thisp)
            return false;
        fp->thisv.setObject(*thisp);
    }

    void *hookData = NULL;
    if (JSInterpreterHook hook = cx->debugHooks->executeHook)
        hookData = hook(cx, fp, JS_TRUE, 0, cx->debugHooks->executeHookData);

    AutoPreserveEnumerators preserve(cx);
    JSBool ok = RunScript(cx, script, NULL, fp->scopeChain);
    if (result)
        *result = fp->rval;

    if (hookData) {
        if (JSInterpreterHook hook = cx->debugHooks->executeHook)
            hook(cx, fp, JS_FALSE, &ok, hookData);
    }

    return !!ok;
}

bool
CheckRedeclaration(JSContext *cx, JSObject *obj, jsid id, uintN attrs,
                   JSObject **objp, JSProperty **propp)
{
    JSObject *obj2;
    JSProperty *prop;
    uintN oldAttrs, report;
    bool isFunction;
    const char *type, *name;

    /*
     * Both objp and propp must be either null or given. When given, *propp
     * must be null. This way we avoid an extra "if (propp) *propp = NULL" for
     * the common case of a nonexistent property.
     */
    JS_ASSERT(!objp == !propp);
    JS_ASSERT_IF(propp, !*propp);

    /* The JSPROP_INITIALIZER case below may generate a warning. Since we must
     * drop the property before reporting it, we insists on !propp to avoid
     * looking up the property again after the reporting is done.
     */
    JS_ASSERT_IF(attrs & JSPROP_INITIALIZER, attrs == JSPROP_INITIALIZER);
    JS_ASSERT_IF(attrs == JSPROP_INITIALIZER, !propp);

    if (!obj->lookupProperty(cx, id, &obj2, &prop))
        return false;
    if (!prop)
        return true;
    if (obj2->isNative()) {
        oldAttrs = ((JSScopeProperty *) prop)->attributes();

        /* If our caller doesn't want prop, unlock obj2. */
        if (!propp)
            JS_UNLOCK_OBJ(cx, obj2);
    } else {
        if (!obj2->getAttributes(cx, id, &oldAttrs))
            return false;
    }

    if (!propp) {
        prop = NULL;
    } else {
        *objp = obj2;
        *propp = prop;
    }

    if (attrs == JSPROP_INITIALIZER) {
        /* Allow the new object to override properties. */
        if (obj2 != obj)
            return JS_TRUE;

        /* The property must be dropped already. */
        JS_ASSERT(!prop);
        report = JSREPORT_WARNING | JSREPORT_STRICT;

#ifdef __GNUC__
        isFunction = false;     /* suppress bogus gcc warnings */
#endif
    } else {
        /* We allow redeclaring some non-readonly properties. */
        if (((oldAttrs | attrs) & JSPROP_READONLY) == 0) {
            /* Allow redeclaration of variables and functions. */
            if (!(attrs & (JSPROP_GETTER | JSPROP_SETTER)))
                return JS_TRUE;

            /*
             * Allow adding a getter only if a property already has a setter
             * but no getter and similarly for adding a setter. That is, we
             * allow only the following transitions:
             *
             *   no-property --> getter --> getter + setter
             *   no-property --> setter --> getter + setter
             */
            if ((~(oldAttrs ^ attrs) & (JSPROP_GETTER | JSPROP_SETTER)) == 0)
                return JS_TRUE;

            /*
             * Allow redeclaration of an impermanent property (in which case
             * anyone could delete it and redefine it, willy-nilly).
             */
            if (!(oldAttrs & JSPROP_PERMANENT))
                return JS_TRUE;
        }
        if (prop)
            obj2->dropProperty(cx, prop);

        report = JSREPORT_ERROR;
        isFunction = (oldAttrs & (JSPROP_GETTER | JSPROP_SETTER)) != 0;
        if (!isFunction) {
            Value value;
            if (!obj->getProperty(cx, id, &value))
                return JS_FALSE;
            isFunction = IsFunctionObject(value);
        }
    }

    type = (attrs == JSPROP_INITIALIZER)
           ? "property"
           : (oldAttrs & attrs & JSPROP_GETTER)
           ? js_getter_str
           : (oldAttrs & attrs & JSPROP_SETTER)
           ? js_setter_str
           : (oldAttrs & JSPROP_READONLY)
           ? js_const_str
           : isFunction
           ? js_function_str
           : js_var_str;
    name = js_ValueToPrintableString(cx, IdToValue(id));
    if (!name)
        return JS_FALSE;
    return !!JS_ReportErrorFlagsAndNumber(cx, report,
                                          js_GetErrorMessage, NULL,
                                          JSMSG_REDECLARED_VAR,
                                          type, name);
}

JSBool
HasInstance(JSContext *cx, JSObject *obj, const Value *v, JSBool *bp)
{
    Class *clasp = obj->getClass();
    if (clasp->hasInstance)
        return clasp->hasInstance(cx, obj, v, bp);
    js_ReportValueError(cx, JSMSG_BAD_INSTANCEOF_RHS,
                        JSDVG_SEARCH_STACK, ObjectValue(*obj), NULL);
    return JS_FALSE;
}

static JS_ALWAYS_INLINE bool
EqualObjects(JSContext *cx, JSObject *lobj, JSObject *robj)
{
    return lobj == robj ||
           lobj->wrappedObject(cx) == robj->wrappedObject(cx);
}

bool
StrictlyEqual(JSContext *cx, const Value &lref, const Value &rref)
{
    Value lval = lref, rval = rref;
    if (SameType(lval, rval)) {
        if (lval.isString())
            return js_EqualStrings(lval.toString(), rval.toString());
        if (lval.isDouble())
            return JSDOUBLE_COMPARE(lval.toDouble(), ==, rval.toDouble(), JS_FALSE);
        if (lval.isObject())
            return EqualObjects(cx, &lval.toObject(), &rval.toObject());
        return lval.payloadAsRawUint32() == rval.payloadAsRawUint32();
    }

    if (lval.isDouble() && rval.isInt32()) {
        double ld = lval.toDouble();
        double rd = rval.toInt32();
        return JSDOUBLE_COMPARE(ld, ==, rd, JS_FALSE);
    }
    if (lval.isInt32() && rval.isDouble()) {
        double ld = lval.toInt32();
        double rd = rval.toDouble();
        return JSDOUBLE_COMPARE(ld, ==, rd, JS_FALSE);
    }

    return false;
}

static inline bool
IsNegativeZero(const Value &v)
{
    return v.isDouble() && JSDOUBLE_IS_NEGZERO(v.toDouble());
}

static inline bool
IsNaN(const Value &v)
{
    return v.isDouble() && JSDOUBLE_IS_NaN(v.toDouble());
}

bool
SameValue(const Value &v1, const Value &v2, JSContext *cx)
{
    if (IsNegativeZero(v1))
        return IsNegativeZero(v2);
    if (IsNegativeZero(v2))
        return false;
    if (IsNaN(v1) && IsNaN(v2))
        return true;
    return StrictlyEqual(cx, v1, v2);
}

JSType
TypeOfValue(JSContext *cx, const Value &vref)
{
    Value v = vref;
    if (v.isNumber())
        return JSTYPE_NUMBER;
    if (v.isString())
        return JSTYPE_STRING;
    if (v.isNull())
        return JSTYPE_OBJECT;
    if (v.isUndefined())
        return JSTYPE_VOID;
    if (v.isObject())
        return v.toObject().typeOf(cx);
    JS_ASSERT(v.isBoolean());
    return JSTYPE_BOOLEAN;
}

bool
InstanceOfSlow(JSContext *cx, JSObject *obj, Class *clasp, Value *argv)
{
    JS_ASSERT(!obj || obj->getClass() != clasp);
    if (argv) {
        JSFunction *fun = js_ValueToFunction(cx, &argv[-2], 0);
        if (fun) {
            JS_ReportErrorNumber(cx, js_GetErrorMessage, NULL,
                                 JSMSG_INCOMPATIBLE_PROTO,
                                 clasp->name, JS_GetFunctionName(fun),
                                 obj
                                 ? obj->getClass()->name
                                 : js_null_str);
        }
    }
    return false;
}

JS_REQUIRES_STACK bool
InvokeConstructor(JSContext *cx, const CallArgs &argsRef)
{
    JS_ASSERT(!js_FunctionClass.construct);
    CallArgs args = argsRef;

<<<<<<< HEAD
    if (args.callee().isPrimitive()) {
=======
    JSObject *obj2;
    if (args.callee().isPrimitive() || !(obj2 = &args.callee().toObject())->getParent()) {
>>>>>>> b0bf8d95
        /* Use js_ValueToFunction to report an error. */
        JS_ALWAYS_TRUE(!js_ValueToFunction(cx, &args.callee(), JSV2F_CONSTRUCT));
        return false;
    }

<<<<<<< HEAD
    JSObject *obj2 = &args.callee().toObject();

    /*
     * Call fast constructors without making the object first.
     * The native will be able to make the right new object faster.
     */
    if (obj2->isFunction()) {
        JSFunction *fun = (JSFunction *) obj2->getPrivate();
        if (fun->isFastConstructor()) {
            args.thisv().setMagic(JS_FAST_CONSTRUCTOR);

            FastNative fn = (FastNative)fun->u.n.native;
            if (!fn(cx, args.argc(), args.base()))
                return JS_FALSE;
            JS_ASSERT(!args.callee().isPrimitive());
            return JS_TRUE;
        }
    }

=======
>>>>>>> b0bf8d95
    Value protov;
    if (!obj2->getProperty(cx, ATOM_TO_JSID(cx->runtime->atomState.classPrototypeAtom), &protov))
        return false;

    JSObject *proto = protov.isObjectOrNull() ? protov.toObjectOrNull() : NULL;
    JSObject *parent = obj2->getParent();
    Class *clasp = &js_ObjectClass;

    if (obj2->getClass() == &js_FunctionClass) {
        JSFunction *f = GET_FUNCTION_PRIVATE(cx, obj2);
        if (!f->isInterpreted() && f->u.n.clasp)
            clasp = f->u.n.clasp;
    }

    JSObject* obj = NewObject<WithProto::Class>(cx, clasp, proto, parent);
<<<<<<< HEAD
    if (!obj) {
=======
    if (!obj)
>>>>>>> b0bf8d95
        return JS_FALSE;
    }

<<<<<<< HEAD

=======
>>>>>>> b0bf8d95
    /* Now we have an object with a constructor method; call it. */
    args.thisv().setObject(*obj);
    if (!Invoke(cx, args, JSINVOKE_CONSTRUCT))
        return JS_FALSE;

    /* Check the return value and if it's primitive, force it to be obj. */
    if (args.rval().isPrimitive()) {
        if (obj2->getClass() != &js_FunctionClass) {
            /* native [[Construct]] returning primitive is error */
            JS_ReportErrorNumber(cx, js_GetErrorMessage, NULL,
                                 JSMSG_BAD_NEW_RESULT,
                                 js_ValueToPrintableString(cx, args.rval()));
            return JS_FALSE;
        }
        args.rval().setObject(*obj);
    }

    JS_RUNTIME_METER(cx->runtime, constructs);
    return JS_TRUE;
}

bool
ValueToId(JSContext *cx, const Value &v, jsid *idp)
{
    int32_t i;
    if (ValueFitsInInt32(v, &i) && INT_FITS_IN_JSID(i)) {
        *idp = INT_TO_JSID(i);
        return true;
    }

#if JS_HAS_XML_SUPPORT
    if (v.isObject()) {
        JSObject *obj = &v.toObject();
        if (obj->isXMLId()) {
            *idp = OBJECT_TO_JSID(obj);
            return JS_TRUE;
        }
    }
#endif

    return js_ValueToStringId(cx, v, idp);
}

} /* namespace js */

/*
 * Enter the new with scope using an object at sp[-1] and associate the depth
 * of the with block with sp + stackIndex.
 */
JS_STATIC_INTERPRET JS_REQUIRES_STACK JSBool
js_EnterWith(JSContext *cx, jsint stackIndex)
{
    JSStackFrame *fp = cx->fp;
    Value *sp = cx->regs->sp;
    JS_ASSERT(stackIndex < 0);
    JS_ASSERT(fp->base() <= sp + stackIndex);

    JSObject *obj;
    if (sp[-1].isObject()) {
        obj = &sp[-1].toObject();
    } else {
        obj = js_ValueToNonNullObject(cx, sp[-1]);
        if (!obj)
            return JS_FALSE;
        sp[-1].setObject(*obj);
    }

    JSObject *parent = js_GetScopeChain(cx, fp);
    if (!parent)
        return JS_FALSE;

    OBJ_TO_INNER_OBJECT(cx, obj);
    if (!obj)
        return JS_FALSE;

    JSObject *withobj = js_NewWithObject(cx, obj, parent,
                                         sp + stackIndex - fp->base());
    if (!withobj)
        return JS_FALSE;

    fp->scopeChain = withobj;
    return JS_TRUE;
}

JS_STATIC_INTERPRET JS_REQUIRES_STACK void
js_LeaveWith(JSContext *cx)
{
    JSObject *withobj;

    withobj = cx->fp->scopeChain;
    JS_ASSERT(withobj->getClass() == &js_WithClass);
    JS_ASSERT(withobj->getPrivate() == js_FloatingFrameIfGenerator(cx, cx->fp));
    JS_ASSERT(OBJ_BLOCK_DEPTH(cx, withobj) >= 0);
    cx->fp->scopeChain = withobj->getParent();
    withobj->setPrivate(NULL);
}

JS_REQUIRES_STACK Class *
js_IsActiveWithOrBlock(JSContext *cx, JSObject *obj, int stackDepth)
{
    Class *clasp;

    clasp = obj->getClass();
    if ((clasp == &js_WithClass || clasp == &js_BlockClass) &&
        obj->getPrivate() == js_FloatingFrameIfGenerator(cx, cx->fp) &&
        OBJ_BLOCK_DEPTH(cx, obj) >= stackDepth) {
        return clasp;
    }
    return NULL;
}

/*
 * Unwind block and scope chains to match the given depth. The function sets
 * fp->sp on return to stackDepth.
 */
JS_REQUIRES_STACK JSBool
js_UnwindScope(JSContext *cx, jsint stackDepth, JSBool normalUnwind)
{
    JSObject *obj;
    Class *clasp;

    JS_ASSERT(stackDepth >= 0);
    JS_ASSERT(cx->fp->base() + stackDepth <= cx->regs->sp);

    JSStackFrame *fp = cx->fp;
    for (obj = fp->blockChain; obj; obj = obj->getParent()) {
        JS_ASSERT(obj->getClass() == &js_BlockClass);
        if (OBJ_BLOCK_DEPTH(cx, obj) < stackDepth)
            break;
    }
    fp->blockChain = obj;

    for (;;) {
        obj = fp->scopeChain;
        clasp = js_IsActiveWithOrBlock(cx, obj, stackDepth);
        if (!clasp)
            break;
        if (clasp == &js_BlockClass) {
            /* Don't fail until after we've updated all stacks. */
            normalUnwind &= js_PutBlockObject(cx, normalUnwind);
        } else {
            js_LeaveWith(cx);
        }
    }

    cx->regs->sp = fp->base() + stackDepth;
    return normalUnwind;
}

JS_STATIC_INTERPRET JSBool
js_DoIncDec(JSContext *cx, const JSCodeSpec *cs, Value *vp, Value *vp2)
{
    if (cs->format & JOF_POST) {
        double d;
        if (!ValueToNumber(cx, *vp, &d))
            return JS_FALSE;
        vp->setNumber(d);
        (cs->format & JOF_INC) ? ++d : --d;
        vp2->setNumber(d);
        return JS_TRUE;
    }

    double d;
    if (!ValueToNumber(cx, *vp, &d))
        return JS_FALSE;
    (cs->format & JOF_INC) ? ++d : --d;
    vp->setNumber(d);
    *vp2 = *vp;
    return JS_TRUE;
}

const Value &
js::GetUpvar(JSContext *cx, uintN closureLevel, UpvarCookie cookie)
{
    JS_ASSERT(closureLevel >= cookie.level() && cookie.level() > 0);
    const uintN targetLevel = closureLevel - cookie.level();
    JS_ASSERT(targetLevel < UpvarCookie::UPVAR_LEVEL_LIMIT);

    JSStackFrame *fp = cx->findFrameAtLevel(targetLevel);
    uintN slot = cookie.slot();
    Value *vp;

    if (!fp->fun || (fp->flags & JSFRAME_EVAL)) {
        vp = fp->slots() + fp->script->nfixed;
    } else if (slot < fp->fun->nargs) {
        vp = fp->argv;
    } else if (slot == UpvarCookie::CALLEE_SLOT) {
        vp = &fp->argv[-2];
        slot = 0;
    } else {
        slot -= fp->fun->nargs;
        JS_ASSERT(slot < fp->script->nslots);
        vp = fp->slots();
    }

    return vp[slot];
}

#ifdef DEBUG

JS_STATIC_INTERPRET JS_REQUIRES_STACK void
js_TraceOpcode(JSContext *cx)
{
    FILE *tracefp;
    JSStackFrame *fp;
    JSFrameRegs *regs;
    intN ndefs, n, nuses;
    JSString *str;
    JSOp op;

    tracefp = (FILE *) cx->tracefp;
    JS_ASSERT(tracefp);
    fp = cx->fp;
    regs = cx->regs;

    /*
     * Operations in prologues don't produce interesting values, and
     * js_DecompileValueGenerator isn't set up to handle them anyway.
     */
    if (cx->tracePrevPc && regs->pc >= fp->script->main) {
        JSOp tracePrevOp = JSOp(*cx->tracePrevPc);
        ndefs = js_GetStackDefs(cx, &js_CodeSpec[tracePrevOp], tracePrevOp,
                                fp->script, cx->tracePrevPc);

        /*
         * If there aren't that many elements on the stack, then we have
         * probably entered a new frame, and printing output would just be
         * misleading.
         */
        if (ndefs != 0 &&
            ndefs < regs->sp - fp->slots()) {
            for (n = -ndefs; n < 0; n++) {
                char *bytes = DecompileValueGenerator(cx, n, regs->sp[n], NULL);
                if (bytes) {
                    fprintf(tracefp, "%s %s",
                            (n == -ndefs) ? "  output:" : ",",
                            bytes);
                    cx->free(bytes);
                } else {
                    JS_ClearPendingException(cx);
                }
            }
            fprintf(tracefp, " @ %u\n", (uintN) (regs->sp - fp->base()));
        }
        fprintf(tracefp, "  stack: ");
        for (Value *siter = fp->base(); siter < regs->sp; siter++) {
            str = js_ValueToString(cx, *siter);
            if (!str) {
                fputs("<null>", tracefp);
            } else {
                JS_ClearPendingException(cx);
                js_FileEscapedString(tracefp, str, 0);
            }
            fputc(' ', tracefp);
        }
        fputc('\n', tracefp);
    }

    fprintf(tracefp, "%4u: ",
            js_PCToLineNumber(cx, fp->script, fp->imacpc ? fp->imacpc : regs->pc));
    js_Disassemble1(cx, fp->script, regs->pc,
                    regs->pc - fp->script->code,
                    JS_FALSE, tracefp);
    op = (JSOp) *regs->pc;
    nuses = js_GetStackUses(&js_CodeSpec[op], op, regs->pc);
    if (nuses != 0) {
        for (n = -nuses; n < 0; n++) {
            char *bytes = DecompileValueGenerator(cx, n, regs->sp[n], NULL);
            if (bytes) {
                fprintf(tracefp, "%s %s",
                        (n == -nuses) ? "  inputs:" : ",",
                        bytes);
                cx->free(bytes);
            } else {
                JS_ClearPendingException(cx);
            }
        }
        fprintf(tracefp, " @ %u\n", (uintN) (regs->sp - fp->base()));
    }
    cx->tracePrevPc = regs->pc;

    /* It's nice to have complete traces when debugging a crash.  */
    fflush(tracefp);
}

#endif /* DEBUG */

#ifdef JS_OPMETER

# include <stdlib.h>

# define HIST_NSLOTS            8

/*
 * The second dimension is hardcoded at 256 because we know that many bits fit
 * in a byte, and mainly to optimize away multiplying by JSOP_LIMIT to address
 * any particular row.
 */
static uint32 succeeds[JSOP_LIMIT][256];
static uint32 slot_ops[JSOP_LIMIT][HIST_NSLOTS];

JS_STATIC_INTERPRET void
js_MeterOpcodePair(JSOp op1, JSOp op2)
{
    if (op1 != JSOP_STOP)
        ++succeeds[op1][op2];
}

JS_STATIC_INTERPRET void
js_MeterSlotOpcode(JSOp op, uint32 slot)
{
    if (slot < HIST_NSLOTS)
        ++slot_ops[op][slot];
}

typedef struct Edge {
    const char  *from;
    const char  *to;
    uint32      count;
} Edge;

static int
compare_edges(const void *a, const void *b)
{
    const Edge *ea = (const Edge *) a;
    const Edge *eb = (const Edge *) b;

    return (int32)eb->count - (int32)ea->count;
}

void
js_DumpOpMeters()
{
    const char *name, *from, *style;
    FILE *fp;
    uint32 total, count;
    uint32 i, j, nedges;
    Edge *graph;

    name = getenv("JS_OPMETER_FILE");
    if (!name)
        name = "/tmp/ops.dot";
    fp = fopen(name, "w");
    if (!fp) {
        perror(name);
        return;
    }

    total = nedges = 0;
    for (i = 0; i < JSOP_LIMIT; i++) {
        for (j = 0; j < JSOP_LIMIT; j++) {
            count = succeeds[i][j];
            if (count != 0) {
                total += count;
                ++nedges;
            }
        }
    }

# define SIGNIFICANT(count,total) (200. * (count) >= (total))

    graph = (Edge *) js_calloc(nedges * sizeof graph[0]);
    for (i = nedges = 0; i < JSOP_LIMIT; i++) {
        from = js_CodeName[i];
        for (j = 0; j < JSOP_LIMIT; j++) {
            count = succeeds[i][j];
            if (count != 0 && SIGNIFICANT(count, total)) {
                graph[nedges].from = from;
                graph[nedges].to = js_CodeName[j];
                graph[nedges].count = count;
                ++nedges;
            }
        }
    }
    qsort(graph, nedges, sizeof(Edge), compare_edges);

# undef SIGNIFICANT

    fputs("digraph {\n", fp);
    for (i = 0, style = NULL; i < nedges; i++) {
        JS_ASSERT(i == 0 || graph[i-1].count >= graph[i].count);
        if (!style || graph[i-1].count != graph[i].count) {
            style = (i > nedges * .75) ? "dotted" :
                    (i > nedges * .50) ? "dashed" :
                    (i > nedges * .25) ? "solid" : "bold";
        }
        fprintf(fp, "  %s -> %s [label=\"%lu\" style=%s]\n",
                graph[i].from, graph[i].to,
                (unsigned long)graph[i].count, style);
    }
    js_free(graph);
    fputs("}\n", fp);
    fclose(fp);

    name = getenv("JS_OPMETER_HIST");
    if (!name)
        name = "/tmp/ops.hist";
    fp = fopen(name, "w");
    if (!fp) {
        perror(name);
        return;
    }
    fputs("bytecode", fp);
    for (j = 0; j < HIST_NSLOTS; j++)
        fprintf(fp, "  slot %1u", (unsigned)j);
    putc('\n', fp);
    fputs("========", fp);
    for (j = 0; j < HIST_NSLOTS; j++)
        fputs(" =======", fp);
    putc('\n', fp);
    for (i = 0; i < JSOP_LIMIT; i++) {
        for (j = 0; j < HIST_NSLOTS; j++) {
            if (slot_ops[i][j] != 0) {
                /* Reuse j in the next loop, since we break after. */
                fprintf(fp, "%-8.8s", js_CodeName[i]);
                for (j = 0; j < HIST_NSLOTS; j++)
                    fprintf(fp, " %7lu", (unsigned long)slot_ops[i][j]);
                putc('\n', fp);
                break;
            }
        }
    }
    fclose(fp);
}

#endif /* JS_OPSMETER */

#endif /* !JS_LONE_INTERPRET ^ defined jsinvoke_cpp___ */

#ifndef  jsinvoke_cpp___

#ifdef JS_REPRMETER
// jsval representation metering: this measures the kinds of jsvals that
// are used as inputs to each JSOp.
namespace reprmeter {
    enum Repr {
        NONE,
        INT,
        DOUBLE,
        BOOLEAN_PROPER,
        BOOLEAN_OTHER,
        STRING,
        OBJECT_NULL,
        OBJECT_PLAIN,
        FUNCTION_INTERPRETED,
        FUNCTION_FASTNATIVE,
        FUNCTION_SLOWNATIVE,
        ARRAY_SLOW,
        ARRAY_DENSE
    };

    // Return the |repr| value giving the representation of the given jsval.
    static Repr
    GetRepr(jsval v)
    {
        if (JSVAL_IS_INT(v))
            return INT;
        if (JSVAL_IS_DOUBLE(v))
            return DOUBLE;
        if (JSVAL_IS_SPECIAL(v)) {
            return (v == JSVAL_TRUE || v == JSVAL_FALSE)
                   ? BOOLEAN_PROPER
                   : BOOLEAN_OTHER;
        }
        if (JSVAL_IS_STRING(v))
            return STRING;

        JS_ASSERT(JSVAL_IS_OBJECT(v));

        JSObject *obj = JSVAL_TO_OBJECT(v);
        if (VALUE_IS_FUNCTION(cx, v)) {
            JSFunction *fun = GET_FUNCTION_PRIVATE(cx, obj);
            if (FUN_INTERPRETED(fun))
                return FUNCTION_INTERPRETED;
            if (fun->flags & JSFUN_FAST_NATIVE)
                return FUNCTION_FASTNATIVE;
            return FUNCTION_SLOWNATIVE;
        }
        // This must come before the general array test, because that
        // one subsumes this one.
        if (!obj)
            return OBJECT_NULL;
        if (obj->isDenseArray())
            return ARRAY_DENSE;
        if (obj->isArray())
            return ARRAY_SLOW;
        return OBJECT_PLAIN;
    }

    static const char *reprName[] = { "invalid", "int", "double", "bool", "special",
                                      "string", "null", "object",
                                      "fun:interp", "fun:fast", "fun:slow",
                                      "array:slow", "array:dense" };

    // Logically, a tuple of (JSOp, repr_1, ..., repr_n) where repr_i is
    // the |repr| of the ith input to the JSOp.
    struct OpInput {
        enum { max_uses = 16 };

        JSOp op;
        Repr uses[max_uses];

        OpInput() : op(JSOp(255)) {
            for (int i = 0; i < max_uses; ++i)
                uses[i] = NONE;
        }

        OpInput(JSOp op) : op(op) {
            for (int i = 0; i < max_uses; ++i)
                uses[i] = NONE;
        }

        // Hash function
        operator uint32() const {
            uint32 h = op;
            for (int i = 0; i < max_uses; ++i)
                h = h * 7 + uses[i] * 13;
            return h;
        }

        bool operator==(const OpInput &opinput) const {
            if (op != opinput.op)
                return false;
            for (int i = 0; i < max_uses; ++i) {
                if (uses[i] != opinput.uses[i])
                    return false;
            }
            return true;
        }

        OpInput &operator=(const OpInput &opinput) {
            op = opinput.op;
            for (int i = 0; i < max_uses; ++i)
                uses[i] = opinput.uses[i];
            return *this;
        }
    };

    typedef HashMap<OpInput, uint64, DefaultHasher<OpInput>, SystemAllocPolicy> OpInputHistogram;

    OpInputHistogram opinputs;
    bool             opinputsInitialized = false;

    // Record an OpInput for the current op. This should be called just
    // before executing the op.
    static void
    MeterRepr(JSContext *cx)
    {
        // Note that we simply ignore the possibility of errors (OOMs)
        // using the hash map, since this is only metering code.

        if (!opinputsInitialized) {
            opinputs.init();
            opinputsInitialized = true;
        }

        JSOp op = JSOp(*cx->regs->pc);
        int nuses = js_GetStackUses(&js_CodeSpec[op], op, cx->regs->pc);

        // Build the OpInput.
        OpInput opinput(op);
        for (int i = 0; i < nuses; ++i) {
            jsval v = cx->regs->sp[-nuses+i];
            opinput.uses[i] = GetRepr(v);
        }

        OpInputHistogram::AddPtr p = opinputs.lookupForAdd(opinput);
        if (p)
            ++p->value;
        else
            opinputs.add(p, opinput, 1);
    }

    void
    js_DumpReprMeter()
    {
        FILE *f = fopen("/tmp/reprmeter.txt", "w");
        JS_ASSERT(f);
        for (OpInputHistogram::Range r = opinputs.all(); !r.empty(); r.popFront()) {
            const OpInput &o = r.front().key;
            uint64 c = r.front().value;
            fprintf(f, "%3d,%s", o.op, js_CodeName[o.op]);
            for (int i = 0; i < OpInput::max_uses && o.uses[i] != NONE; ++i)
                fprintf(f, ",%s", reprName[o.uses[i]]);
            fprintf(f, ",%llu\n", c);
        }
        fclose(f);
    }
}
#endif /* JS_REPRMETER */

#define PUSH_COPY(v)             *regs.sp++ = v
#define PUSH_NULL()              regs.sp++->setNull()
#define PUSH_UNDEFINED()         regs.sp++->setUndefined()
#define PUSH_BOOLEAN(b)          regs.sp++->setBoolean(b)
#define PUSH_DOUBLE(d)           regs.sp++->setDouble(d)
#define PUSH_INT32(i)            regs.sp++->setInt32(i)
#define PUSH_STRING(s)           regs.sp++->setString(s)
#define PUSH_OBJECT(obj)         regs.sp++->setObject(obj)
#define PUSH_OBJECT_OR_NULL(obj) regs.sp++->setObjectOrNull(obj)
#define PUSH_HOLE()              regs.sp++->setMagic(JS_ARRAY_HOLE)
#define POP_COPY_TO(v)           v = *--regs.sp

#define POP_BOOLEAN(cx, vp, b)                                                \
    JS_BEGIN_MACRO                                                            \
        vp = &regs.sp[-1];                                                    \
        if (vp->isNull()) {                                                   \
            b = false;                                                        \
        } else if (vp->isBoolean()) {                                         \
            b = vp->toBoolean();                                              \
        } else {                                                              \
            b = !!js_ValueToBoolean(*vp);                                     \
        }                                                                     \
        regs.sp--;                                                            \
    JS_END_MACRO

#define VALUE_TO_OBJECT(cx, vp, obj)                                          \
    JS_BEGIN_MACRO                                                            \
        if ((vp)->isObject()) {                                               \
            obj = &(vp)->toObject();                                          \
        } else {                                                              \
            obj = js_ValueToNonNullObject(cx, *(vp));                         \
            if (!obj)                                                         \
                goto error;                                                   \
            (vp)->setObject(*obj);                                            \
        }                                                                     \
    JS_END_MACRO

#define FETCH_OBJECT(cx, n, obj)                                              \
    JS_BEGIN_MACRO                                                            \
        Value *vp_ = &regs.sp[n];                                             \
        VALUE_TO_OBJECT(cx, vp_, obj);                                        \
    JS_END_MACRO

#define DEFAULT_VALUE(cx, n, hint, v)                                         \
    JS_BEGIN_MACRO                                                            \
        JS_ASSERT(v.isObject());                                              \
        JS_ASSERT(v == regs.sp[n]);                                           \
        if (!DefaultValue(cx, &v.toObject(), hint, &regs.sp[n]))              \
            goto error;                                                       \
        v = regs.sp[n];                                                       \
    JS_END_MACRO

/* Test whether v is an int in the range [-2^31 + 1, 2^31 - 2] */
static JS_ALWAYS_INLINE bool
CanIncDecWithoutOverflow(int32_t i)
{
    return (i > JSVAL_INT_MIN) && (i < JSVAL_INT_MAX);
}

/*
 * Conditional assert to detect failure to clear a pending exception that is
 * suppressed (or unintentional suppression of a wanted exception).
 */
#if defined DEBUG_brendan || defined DEBUG_mrbkap || defined DEBUG_shaver
# define DEBUG_NOT_THROWING 1
#endif

#ifdef DEBUG_NOT_THROWING
# define ASSERT_NOT_THROWING(cx) JS_ASSERT(!(cx)->throwing)
#else
# define ASSERT_NOT_THROWING(cx) /* nothing */
#endif

/*
 * Define JS_OPMETER to instrument bytecode succession, generating a .dot file
 * on shutdown that shows the graph of significant predecessor/successor pairs
 * executed, where the edge labels give the succession counts.  The .dot file
 * is named by the JS_OPMETER_FILE envariable, and defaults to /tmp/ops.dot.
 *
 * Bonus feature: JS_OPMETER also enables counters for stack-addressing ops
 * such as JSOP_GETLOCAL, JSOP_INCARG, via METER_SLOT_OP. The resulting counts
 * are written to JS_OPMETER_HIST, defaulting to /tmp/ops.hist.
 */
#ifndef JS_OPMETER
# define METER_OP_INIT(op)      /* nothing */
# define METER_OP_PAIR(op1,op2) /* nothing */
# define METER_SLOT_OP(op,slot) /* nothing */
#else

/*
 * The second dimension is hardcoded at 256 because we know that many bits fit
 * in a byte, and mainly to optimize away multiplying by JSOP_LIMIT to address
 * any particular row.
 */
# define METER_OP_INIT(op)      ((op) = JSOP_STOP)
# define METER_OP_PAIR(op1,op2) (js_MeterOpcodePair(op1, op2))
# define METER_SLOT_OP(op,slot) (js_MeterSlotOpcode(op, slot))

#endif

#ifdef JS_REPRMETER
# define METER_REPR(cx)         (reprmeter::MeterRepr(cx))
#else
# define METER_REPR(cx)         ((void) 0)
#endif /* JS_REPRMETER */

/*
 * Threaded interpretation via computed goto appears to be well-supported by
 * GCC 3 and higher.  IBM's C compiler when run with the right options (e.g.,
 * -qlanglvl=extended) also supports threading.  Ditto the SunPro C compiler.
 * Currently it's broken for JS_VERSION < 160, though this isn't worth fixing.
 * Add your compiler support macros here.
 */
#ifndef JS_THREADED_INTERP
# if JS_VERSION >= 160 && (                                                   \
    __GNUC__ >= 3 ||                                                          \
    (__IBMC__ >= 700 && defined __IBM_COMPUTED_GOTO) ||                       \
    __SUNPRO_C >= 0x570)
#  define JS_THREADED_INTERP 1
# else
#  define JS_THREADED_INTERP 0
# endif
#endif

/*
 * Deadlocks or else bad races are likely if JS_THREADSAFE, so we must rely on
 * single-thread DEBUG js shell testing to verify property cache hits.
 */
#if defined DEBUG && !defined JS_THREADSAFE

# define ASSERT_VALID_PROPERTY_CACHE_HIT(pcoff,obj,pobj,entry)                \
    JS_BEGIN_MACRO                                                            \
        if (!AssertValidPropertyCacheHit(cx, script, regs, pcoff, obj, pobj,  \
                                         entry)) {                            \
            goto error;                                                       \
        }                                                                     \
    JS_END_MACRO

static bool
AssertValidPropertyCacheHit(JSContext *cx, JSScript *script, JSFrameRegs& regs,
                            ptrdiff_t pcoff, JSObject *start, JSObject *found,
                            PropertyCacheEntry *entry)
{
    uint32 sample = cx->runtime->gcNumber;

    JSAtom *atom;
    if (pcoff >= 0)
        GET_ATOM_FROM_BYTECODE(script, regs.pc, pcoff, atom);
    else
        atom = cx->runtime->atomState.lengthAtom;

    JSObject *obj, *pobj;
    JSProperty *prop;
    JSBool ok;

    if (JOF_OPMODE(*regs.pc) == JOF_NAME) {
        ok = js_FindProperty(cx, ATOM_TO_JSID(atom), &obj, &pobj, &prop);
    } else {
        obj = start;
        ok = js_LookupProperty(cx, obj, ATOM_TO_JSID(atom), &pobj, &prop);
    }
    if (!ok)
        return false;
    if (cx->runtime->gcNumber != sample || entry->vshape() != pobj->shape()) {
        pobj->dropProperty(cx, prop);
        return true;
    }
    JS_ASSERT(prop);
    JS_ASSERT(pobj == found);

    JSScopeProperty *sprop = (JSScopeProperty *) prop;
    if (entry->vword.isSlot()) {
        JS_ASSERT(entry->vword.toSlot() == sprop->slot);
        JS_ASSERT(!sprop->isMethod());
    } else if (entry->vword.isSprop()) {
        JS_ASSERT(entry->vword.toSprop() == sprop);
        JS_ASSERT_IF(sprop->isMethod(),
                     &sprop->methodObject() == &pobj->lockedGetSlot(sprop->slot).toObject());
    } else {
        Value v;
        JS_ASSERT(entry->vword.isFunObj());
        JS_ASSERT(!entry->vword.isNull());
        JS_ASSERT(pobj->scope()->brandedOrHasMethodBarrier());
        JS_ASSERT(sprop->hasDefaultGetterOrIsMethod());
        JS_ASSERT(SPROP_HAS_VALID_SLOT(sprop, pobj->scope()));
        v = pobj->lockedGetSlot(sprop->slot);
        JS_ASSERT(&entry->vword.toFunObj() == &v.toObject());

        if (sprop->isMethod()) {
            JS_ASSERT(js_CodeSpec[*regs.pc].format & JOF_CALLOP);
            JS_ASSERT(&sprop->methodObject() == &v.toObject());
        }
    }

    pobj->dropProperty(cx, prop);
    return true;
}

#else
# define ASSERT_VALID_PROPERTY_CACHE_HIT(pcoff,obj,pobj,entry) ((void) 0)
#endif

/*
 * Ensure that the intrepreter switch can close call-bytecode cases in the
 * same way as non-call bytecodes.
 */
JS_STATIC_ASSERT(JSOP_NAME_LENGTH == JSOP_CALLNAME_LENGTH);
JS_STATIC_ASSERT(JSOP_GETUPVAR_LENGTH == JSOP_CALLUPVAR_LENGTH);
JS_STATIC_ASSERT(JSOP_GETUPVAR_DBG_LENGTH == JSOP_CALLUPVAR_DBG_LENGTH);
JS_STATIC_ASSERT(JSOP_GETUPVAR_DBG_LENGTH == JSOP_GETUPVAR_LENGTH);
JS_STATIC_ASSERT(JSOP_GETDSLOT_LENGTH == JSOP_CALLDSLOT_LENGTH);
JS_STATIC_ASSERT(JSOP_GETARG_LENGTH == JSOP_CALLARG_LENGTH);
JS_STATIC_ASSERT(JSOP_GETLOCAL_LENGTH == JSOP_CALLLOCAL_LENGTH);
JS_STATIC_ASSERT(JSOP_XMLNAME_LENGTH == JSOP_CALLXMLNAME_LENGTH);

/*
 * Same for debuggable flat closures defined at top level in another function
 * or program fragment.
 */
JS_STATIC_ASSERT(JSOP_DEFFUN_FC_LENGTH == JSOP_DEFFUN_DBGFC_LENGTH);

/*
 * Same for JSOP_SETNAME and JSOP_SETPROP, which differ only slightly but
 * remain distinct for the decompiler. Likewise for JSOP_INIT{PROP,METHOD}.
 */
JS_STATIC_ASSERT(JSOP_SETNAME_LENGTH == JSOP_SETPROP_LENGTH);
JS_STATIC_ASSERT(JSOP_SETNAME_LENGTH == JSOP_SETMETHOD_LENGTH);
JS_STATIC_ASSERT(JSOP_INITPROP_LENGTH == JSOP_INITMETHOD_LENGTH);

/* See TRY_BRANCH_AFTER_COND. */
JS_STATIC_ASSERT(JSOP_IFNE_LENGTH == JSOP_IFEQ_LENGTH);
JS_STATIC_ASSERT(JSOP_IFNE == JSOP_IFEQ + 1);

/* For the fastest case inder JSOP_INCNAME, etc. */
JS_STATIC_ASSERT(JSOP_INCNAME_LENGTH == JSOP_DECNAME_LENGTH);
JS_STATIC_ASSERT(JSOP_INCNAME_LENGTH == JSOP_NAMEINC_LENGTH);
JS_STATIC_ASSERT(JSOP_INCNAME_LENGTH == JSOP_NAMEDEC_LENGTH);

#ifdef JS_TRACER
# define ABORT_RECORDING(cx, reason)                                          \
    JS_BEGIN_MACRO                                                            \
        if (TRACE_RECORDER(cx))                                               \
            AbortRecording(cx, reason);                                       \
    JS_END_MACRO
#else
# define ABORT_RECORDING(cx, reason)    ((void) 0)
#endif

/*
 * Inline fast paths for iteration. js_IteratorMore and js_IteratorNext handle
 * all cases, but we inline the most frequently taken paths here.
 */
static inline bool
IteratorMore(JSContext *cx, JSObject *iterobj, bool *cond, Value *rval)
{
    if (iterobj->getClass() == &js_IteratorClass) {
        NativeIterator *ni = (NativeIterator *) iterobj->getPrivate();
        *cond = (ni->props_cursor < ni->props_end);
    } else {
        if (!js_IteratorMore(cx, iterobj, rval))
            return false;
        *cond = rval->isTrue();
    }
    return true;
}

static inline bool
IteratorNext(JSContext *cx, JSObject *iterobj, Value *rval)
{
    if (iterobj->getClass() == &js_IteratorClass) {
        NativeIterator *ni = (NativeIterator *) iterobj->getPrivate();
        JS_ASSERT(ni->props_cursor < ni->props_end);
        if (ni->isKeyIter()) {
            jsid id = *ni->currentKey();
            if (JSID_IS_ATOM(id)) {
                rval->setString(JSID_TO_STRING(id));
                ni->incKeyCursor();
                return true;
            }
            /* Take the slow path if we have to stringify a numeric property name. */
        } else {
            *rval = *ni->currentValue();
            ni->incValueCursor();
            return true;
        }
    }
    return js_IteratorNext(cx, iterobj, rval);
}


namespace js {

JS_REQUIRES_STACK bool
Interpret(JSContext *cx, JSStackFrame *entryFrame, uintN inlineCallCount)
{
#ifdef MOZ_TRACEVIS
    TraceVisStateObj tvso(cx, S_INTERP);
#endif
    JSAutoResolveFlags rf(cx, JSRESOLVE_INFER);

# ifdef DEBUG
    /*
     * We call this macro from BEGIN_CASE in threaded interpreters,
     * and before entering the switch in non-threaded interpreters.
     * However, reaching such points doesn't mean we've actually
     * fetched an OP from the instruction stream: some opcodes use
     * 'op=x; DO_OP()' to let another opcode's implementation finish
     * their work, and many opcodes share entry points with a run of
     * consecutive BEGIN_CASEs.
     *
     * Take care to trace OP only when it is the opcode fetched from
     * the instruction stream, so the trace matches what one would
     * expect from looking at the code.  (We do omit POPs after SETs;
     * unfortunate, but not worth fixing.)
     */
#  define TRACE_OPCODE(OP)  JS_BEGIN_MACRO                                    \
                                if (JS_UNLIKELY(cx->tracefp != NULL) &&       \
                                    (OP) == *regs.pc)                         \
                                    js_TraceOpcode(cx);                       \
                            JS_END_MACRO
# else
#  define TRACE_OPCODE(OP)  ((void) 0)
# endif

    /*
     * Macros for threaded interpreter loop
     */
#if JS_THREADED_INTERP
    static void *const normalJumpTable[] = {
# define OPDEF(op,val,name,token,length,nuses,ndefs,prec,format) \
        JS_EXTENSION &&L_##op,
# include "jsopcode.tbl"
# undef OPDEF
    };

    static void *const interruptJumpTable[] = {
# define OPDEF(op,val,name,token,length,nuses,ndefs,prec,format)              \
        JS_EXTENSION &&interrupt,
# include "jsopcode.tbl"
# undef OPDEF
    };

    register void * const *jumpTable = normalJumpTable;

    METER_OP_INIT(op);      /* to nullify first METER_OP_PAIR */

# define ENABLE_INTERRUPTS() ((void) (jumpTable = interruptJumpTable))

# ifdef JS_TRACER
#  define CHECK_RECORDER()                                                    \
    JS_ASSERT_IF(TRACE_RECORDER(cx), jumpTable == interruptJumpTable)
# else
#  define CHECK_RECORDER()  ((void)0)
# endif

# define DO_OP()            JS_BEGIN_MACRO                                    \
                                CHECK_RECORDER();                             \
                                JS_EXTENSION_(goto *jumpTable[op]);           \
                            JS_END_MACRO
# define DO_NEXT_OP(n)      JS_BEGIN_MACRO                                    \
                                METER_OP_PAIR(op, JSOp(regs.pc[n]));          \
                                op = (JSOp) *(regs.pc += (n));                \
                                METER_REPR(cx);                               \
                                DO_OP();                                      \
                            JS_END_MACRO

# define BEGIN_CASE(OP)     L_##OP: TRACE_OPCODE(OP); CHECK_RECORDER();
# define END_CASE(OP)       DO_NEXT_OP(OP##_LENGTH);
# define END_VARLEN_CASE    DO_NEXT_OP(len);
# define ADD_EMPTY_CASE(OP) BEGIN_CASE(OP)                                    \
                                JS_ASSERT(js_CodeSpec[OP].length == 1);       \
                                op = (JSOp) *++regs.pc;                       \
                                DO_OP();

# define END_EMPTY_CASES

#else /* !JS_THREADED_INTERP */

    register intN switchMask = 0;
    intN switchOp;

# define ENABLE_INTERRUPTS() ((void) (switchMask = -1))

# ifdef JS_TRACER
#  define CHECK_RECORDER()                                                    \
    JS_ASSERT_IF(TRACE_RECORDER(cx), switchMask == -1)
# else
#  define CHECK_RECORDER()  ((void)0)
# endif

# define DO_OP()            goto do_op
# define DO_NEXT_OP(n)      JS_BEGIN_MACRO                                    \
                                JS_ASSERT((n) == len);                        \
                                goto advance_pc;                              \
                            JS_END_MACRO

# define BEGIN_CASE(OP)     case OP: CHECK_RECORDER();
# define END_CASE(OP)       END_CASE_LEN(OP##_LENGTH)
# define END_CASE_LEN(n)    END_CASE_LENX(n)
# define END_CASE_LENX(n)   END_CASE_LEN##n

/*
 * To share the code for all len == 1 cases we use the specialized label with
 * code that falls through to advance_pc: .
 */
# define END_CASE_LEN1      goto advance_pc_by_one;
# define END_CASE_LEN2      len = 2; goto advance_pc;
# define END_CASE_LEN3      len = 3; goto advance_pc;
# define END_CASE_LEN4      len = 4; goto advance_pc;
# define END_CASE_LEN5      len = 5; goto advance_pc;
# define END_VARLEN_CASE    goto advance_pc;
# define ADD_EMPTY_CASE(OP) BEGIN_CASE(OP)
# define END_EMPTY_CASES    goto advance_pc_by_one;

#endif /* !JS_THREADED_INTERP */

    /* Check for too deep of a native thread stack. */
#ifdef JS_TRACER
    JS_CHECK_RECURSION(cx, do {
            if (TRACE_RECORDER(cx))
                AbortRecording(cx, "too much recursion");
            return JS_FALSE;
        } while (0););
#else
    JS_CHECK_RECURSION(cx, return JS_FALSE);
#endif

    JSRuntime *const rt = cx->runtime;

    /* Set registerized frame pointer and derived script pointer. */
    JSStackFrame *fp = cx->fp;
    JSScript *script = fp->script;
    JS_ASSERT(!script->isEmpty());
    JS_ASSERT(script->length > 1);
    JS_ASSERT(fp->thisv.isObjectOrNull());
    JS_ASSERT_IF(!fp->fun, !fp->thisv.isNull());

    if (!entryFrame)
        entryFrame = fp;

    /*
     * Initialize the index segment register used by LOAD_ATOM and
     * GET_FULL_INDEX macros below. As a register we use a pointer based on
     * the atom map to turn frequently executed LOAD_ATOM into simple array
     * access. For less frequent object and regexp loads we have to recover
     * the segment from atoms pointer first.
     */
    JSAtom **atoms = script->atomMap.vector;

#ifdef JS_METHODJIT
    bool leaveOnTracePoint = (fp->flags & JSFRAME_BAILING) && !fp->imacpc;
#endif

#define LOAD_ATOM(PCOFF, atom)                                                \
    JS_BEGIN_MACRO                                                            \
        JS_ASSERT(fp->imacpc                                                  \
                  ? atoms == COMMON_ATOMS_START(&rt->atomState) &&            \
                    GET_INDEX(regs.pc + PCOFF) < js_common_atom_count         \
                  : (size_t)(atoms - script->atomMap.vector) <                \
                    (size_t)(script->atomMap.length -                         \
                             GET_INDEX(regs.pc + PCOFF)));                    \
        atom = atoms[GET_INDEX(regs.pc + PCOFF)];                             \
    JS_END_MACRO

#define GET_FULL_INDEX(PCOFF)                                                 \
    (atoms - script->atomMap.vector + GET_INDEX(regs.pc + PCOFF))

#define LOAD_OBJECT(PCOFF, obj)                                               \
    (obj = script->getObject(GET_FULL_INDEX(PCOFF)))

#define LOAD_FUNCTION(PCOFF)                                                  \
    (fun = script->getFunction(GET_FULL_INDEX(PCOFF)))

#define LOAD_DOUBLE(PCOFF, dbl)                                               \
    (dbl = script->getConst(GET_FULL_INDEX(PCOFF)).toDouble())

#ifdef JS_TRACER

#ifdef MOZ_TRACEVIS
#if JS_THREADED_INTERP
#define MONITOR_BRANCH_TRACEVIS                                               \
    JS_BEGIN_MACRO                                                            \
        if (jumpTable != interruptJumpTable)                                  \
            EnterTraceVisState(cx, S_RECORD, R_NONE);                         \
    JS_END_MACRO
#else /* !JS_THREADED_INTERP */
#define MONITOR_BRANCH_TRACEVIS                                               \
    JS_BEGIN_MACRO                                                            \
        EnterTraceVisState(cx, S_RECORD, R_NONE);                             \
    JS_END_MACRO
#endif
#else
#define MONITOR_BRANCH_TRACEVIS
#endif

#define RESTORE_INTERP_VARS()                                                 \
    JS_BEGIN_MACRO                                                            \
        fp = cx->fp;                                                          \
        script = fp->script;                                                  \
        atoms = FrameAtomBase(cx, fp);                                        \
        currentVersion = (JSVersion) script->version;                         \
        JS_ASSERT(cx->regs == &regs);                                         \
        if (cx->throwing)                                                     \
            goto error;                                                       \
    JS_END_MACRO

#define MONITOR_BRANCH(reason)                                                \
    JS_BEGIN_MACRO                                                            \
        if (TRACING_ENABLED(cx)) {                                            \
            MonitorResult r = MonitorLoopEdge(cx, inlineCallCount, reason);   \
            if (r == MONITOR_RECORDING) {                                     \
                JS_ASSERT(TRACE_RECORDER(cx));                                \
                MONITOR_BRANCH_TRACEVIS;                                      \
                ENABLE_INTERRUPTS();                                          \
                leaveOnTracePoint = false;                                    \
            }                                                                 \
            RESTORE_INTERP_VARS();                                            \
            JS_ASSERT_IF(cx->throwing, r == MONITOR_ERROR);                   \
            if (r == MONITOR_ERROR)                                           \
                goto error;                                                   \
        }                                                                     \
    JS_END_MACRO

#else /* !JS_TRACER */

#define MONITOR_BRANCH(reason) ((void) 0)

#endif /* !JS_TRACER */

    /*
     * Prepare to call a user-supplied branch handler, and abort the script
     * if it returns false.
     */
#define CHECK_BRANCH()                                                        \
    JS_BEGIN_MACRO                                                            \
        if (JS_THREAD_DATA(cx)->interruptFlags && !js_HandleExecutionInterrupt(cx)) \
            goto error;                                                       \
    JS_END_MACRO

#ifndef TRACE_RECORDER
#define TRACE_RECORDER(cx) (false)
#endif

#ifdef JS_METHODJIT
# define LEAVE_ON_TRACE_POINT()                                                \
    do {                                                                      \
        if (leaveOnTracePoint && !fp->imacpc &&                               \
            script->nmap && script->nmap[regs.pc - script->code]) {           \
            interpReturnOK = true;                                            \
            goto stop_recording;                                              \
        }                                                                     \
    } while (0)
#else
# define LEAVE_ON_TRACE_POINT() /* nop */
#endif

#define BRANCH(n)                                                             \
    JS_BEGIN_MACRO                                                            \
        regs.pc += (n);                                                       \
        op = (JSOp) *regs.pc;                                                 \
        if ((n) <= 0) {                                                       \
            CHECK_BRANCH();                                                   \
            if (op == JSOP_NOP) {                                             \
                if (TRACE_RECORDER(cx)) {                                     \
                    MONITOR_BRANCH(Record_Branch);                            \
                    op = (JSOp) *regs.pc;                                     \
                } else {                                                      \
                    op = (JSOp) *++regs.pc;                                   \
                }                                                             \
            } else if (op == JSOP_TRACE) {                                    \
                MONITOR_BRANCH(Record_Branch);                                \
                op = (JSOp) *regs.pc;                                         \
            }                                                                 \
        }                                                                     \
        LEAVE_ON_TRACE_POINT();                                               \
        DO_OP();                                                              \
    JS_END_MACRO

    MUST_FLOW_THROUGH("exit");

#ifdef JS_TRACER
    bool wasRecording = !!(fp->flags & JSFRAME_RECORDING);
    bool wasImacroRun = fp->imacpc && !TRACE_RECORDER(cx);
#endif

    ++cx->interpLevel;

    /*
     * Optimized Get and SetVersion for proper script language versioning.
     *
     * If any native method or Class/JSObjectOps hook calls js_SetVersion
     * and changes cx->version, the effect will "stick" and we will stop
     * maintaining currentVersion.  This is relied upon by testsuites, for
     * the most part -- web browsers select version before compiling and not
     * at run-time.
     */
    JSVersion currentVersion = (JSVersion) script->version;
    JSVersion originalVersion = (JSVersion) cx->version;
    if (currentVersion != originalVersion)
        js_SetVersion(cx, currentVersion);
#define CHECK_INTERRUPT_HANDLER()                                             \
    JS_BEGIN_MACRO                                                            \
        if (cx->debugHooks->interruptHook)                                    \
            ENABLE_INTERRUPTS();                                              \
    JS_END_MACRO

    /*
     * Load the debugger's interrupt hook here and after calling out to native
     * functions (but not to getters, setters, or other native hooks), so we do
     * not have to reload it each time through the interpreter loop -- we hope
     * the compiler can keep it in a register when it is non-null.
     */
    CHECK_INTERRUPT_HANDLER();

    /*
     * Access to |cx->regs| is very common, so we copy in and repoint to a
     * local variable, and copy out on exit.
     */
    JS_ASSERT(cx->regs);
    JSFrameRegs *const prevContextRegs = cx->regs;
    JSFrameRegs regs = *cx->regs;
    cx->setCurrentRegs(&regs);

#if JS_HAS_GENERATORS
    if (JS_UNLIKELY(fp->isGenerator())) {
        JS_ASSERT(prevContextRegs == &cx->generatorFor(fp)->savedRegs);
        JS_ASSERT((size_t) (regs.pc - script->code) <= script->length);
        JS_ASSERT((size_t) (regs.sp - fp->base()) <= StackDepth(script));

        /*
         * To support generator_throw and to catch ignored exceptions,
         * fail if cx->throwing is set.
         */
        if (cx->throwing) {
#ifdef DEBUG_NOT_THROWING
            if (cx->exception != JSVAL_ARETURN) {
                printf("JS INTERPRETER CALLED WITH PENDING EXCEPTION %lx\n",
                       (unsigned long) cx->exception);
            }
#endif
            goto error;
        }
    }
#endif

#ifdef JS_TRACER
    /*
     * The method JIT may have already initiated a recording, in which case
     * there should already be a valid recorder. Otherwise...
     * we cannot reenter the interpreter while recording.
     */
    if (wasRecording) {
        JS_ASSERT(TRACE_RECORDER(cx));
        ENABLE_INTERRUPTS();
    } else if (TRACE_RECORDER(cx)) {
        AbortRecording(cx, "attempt to reenter interpreter while recording");
    }

    if (fp->imacpc)
        atoms = COMMON_ATOMS_START(&rt->atomState);
#endif

    /* State communicated between non-local jumps: */
    JSBool interpReturnOK;
    JSAtom *atomNotDefined;

    /*
     * It is important that "op" be initialized before calling DO_OP because
     * it is possible for "op" to be specially assigned during the normal
     * processing of an opcode while looping. We rely on DO_NEXT_OP to manage
     * "op" correctly in all other cases.
     */
    JSOp op;
    jsint len;
    len = 0;
#if JS_THREADED_INTERP
    DO_NEXT_OP(len);
#else
    DO_NEXT_OP(len);
#endif

#if JS_THREADED_INTERP
    /*
     * This is a loop, but it does not look like a loop. The loop-closing
     * jump is distributed throughout goto *jumpTable[op] inside of DO_OP.
     * When interrupts are enabled, jumpTable is set to interruptJumpTable
     * where all jumps point to the interrupt label. The latter, after
     * calling the interrupt handler, dispatches through normalJumpTable to
     * continue the normal bytecode processing.
     */

#else /* !JS_THREADED_INTERP */
    for (;;) {
      advance_pc_by_one:
        JS_ASSERT(js_CodeSpec[op].length == 1);
        len = 1;
      advance_pc:
        regs.pc += len;
        op = (JSOp) *regs.pc;

      do_op:
        CHECK_RECORDER();
        TRACE_OPCODE(op);
        switchOp = intN(op) | switchMask;
      do_switch:
        switch (switchOp) {
#endif

#if JS_THREADED_INTERP
  interrupt:
#else /* !JS_THREADED_INTERP */
  case -1:
    JS_ASSERT(switchMask == -1);
#endif /* !JS_THREADED_INTERP */
    {
        bool moreInterrupts = false;
        JSInterruptHook hook = cx->debugHooks->interruptHook;
        if (hook) {
#ifdef JS_TRACER
            if (TRACE_RECORDER(cx))
                AbortRecording(cx, "interrupt hook");
#endif
            Value rval;
            switch (hook(cx, script, regs.pc, Jsvalify(&rval),
                         cx->debugHooks->interruptHookData)) {
              case JSTRAP_ERROR:
                goto error;
              case JSTRAP_CONTINUE:
                break;
              case JSTRAP_RETURN:
                fp->rval = rval;
                interpReturnOK = JS_TRUE;
                goto forced_return;
              case JSTRAP_THROW:
                cx->throwing = JS_TRUE;
                cx->exception = rval;
                goto error;
              default:;
            }
            moreInterrupts = true;
        }

#ifdef JS_TRACER
        if (TraceRecorder* tr = TRACE_RECORDER(cx)) {
            AbortableRecordingStatus status = tr->monitorRecording(op);
            JS_ASSERT_IF(cx->throwing, status == ARECORD_ERROR);
            switch (status) {
              case ARECORD_CONTINUE:
                moreInterrupts = true;
                break;
              case ARECORD_IMACRO:
              case ARECORD_IMACRO_ABORTED:
                atoms = COMMON_ATOMS_START(&rt->atomState);
                op = JSOp(*regs.pc);
                leaveOnTracePoint = false;
                if (status == ARECORD_IMACRO)
                    DO_OP();    /* keep interrupting for op. */
                break;
              case ARECORD_ERROR:
                // The code at 'error:' aborts the recording.
                goto error;
              case ARECORD_ABORTED:
              case ARECORD_COMPLETED:
                break;
              case ARECORD_STOP:
                /* A 'stop' error should have already aborted recording. */
              default:
                JS_NOT_REACHED("Bad recording status");
            }
        } else if (wasRecording) {
            interpReturnOK = true;
            goto stop_recording;
        }
#endif /* !JS_TRACER */

#if JS_THREADED_INTERP
#ifdef MOZ_TRACEVIS
        if (!moreInterrupts)
            ExitTraceVisState(cx, R_ABORT);
#endif
        jumpTable = moreInterrupts ? interruptJumpTable : normalJumpTable;
        JS_EXTENSION_(goto *normalJumpTable[op]);
#else
        switchMask = moreInterrupts ? -1 : 0;
        switchOp = intN(op);
        goto do_switch;
#endif
    }

/* No-ops for ease of decompilation. */
ADD_EMPTY_CASE(JSOP_NOP)
ADD_EMPTY_CASE(JSOP_CONDSWITCH)
ADD_EMPTY_CASE(JSOP_TRY)
#if JS_HAS_XML_SUPPORT
ADD_EMPTY_CASE(JSOP_STARTXML)
ADD_EMPTY_CASE(JSOP_STARTXMLEXPR)
#endif
ADD_EMPTY_CASE(JSOP_UNUSED180)
END_EMPTY_CASES

BEGIN_CASE(JSOP_TRACE)
#ifdef JS_METHODJIT
    LEAVE_ON_TRACE_POINT();
#endif
END_CASE(JSOP_TRACE)

/* ADD_EMPTY_CASE is not used here as JSOP_LINENO_LENGTH == 3. */
BEGIN_CASE(JSOP_LINENO)
BEGIN_CASE(JSOP_DEFUPVAR)
END_CASE(JSOP_DEFUPVAR)

BEGIN_CASE(JSOP_PUSH)
    PUSH_UNDEFINED();
END_CASE(JSOP_PUSH)

BEGIN_CASE(JSOP_POP)
    regs.sp--;
END_CASE(JSOP_POP)

BEGIN_CASE(JSOP_POPN)
{
    regs.sp -= GET_UINT16(regs.pc);
#ifdef DEBUG
    JS_ASSERT(fp->base() <= regs.sp);
    JSObject *obj = fp->blockChain;
    JS_ASSERT_IF(obj,
                 OBJ_BLOCK_DEPTH(cx, obj) + OBJ_BLOCK_COUNT(cx, obj)
                 <= (size_t) (regs.sp - fp->base()));
    for (obj = fp->scopeChain; obj; obj = obj->getParent()) {
        Class *clasp = obj->getClass();
        if (clasp != &js_BlockClass && clasp != &js_WithClass)
            continue;
        if (obj->getPrivate() != js_FloatingFrameIfGenerator(cx, fp))
            break;
        JS_ASSERT(fp->base() + OBJ_BLOCK_DEPTH(cx, obj)
                             + ((clasp == &js_BlockClass)
                                ? OBJ_BLOCK_COUNT(cx, obj)
                                : 1)
                  <= regs.sp);
    }
#endif
}
END_CASE(JSOP_POPN)

BEGIN_CASE(JSOP_SETRVAL)
BEGIN_CASE(JSOP_POPV)
    ASSERT_NOT_THROWING(cx);
    POP_COPY_TO(fp->rval);
END_CASE(JSOP_POPV)

BEGIN_CASE(JSOP_ENTERWITH)
    if (!js_EnterWith(cx, -1))
        goto error;

    /*
     * We must ensure that different "with" blocks have different stack depth
     * associated with them. This allows the try handler search to properly
     * recover the scope chain. Thus we must keep the stack at least at the
     * current level.
     *
     * We set sp[-1] to the current "with" object to help asserting the
     * enter/leave balance in [leavewith].
     */
    regs.sp[-1].setObject(*fp->scopeChain);
END_CASE(JSOP_ENTERWITH)

BEGIN_CASE(JSOP_LEAVEWITH)
    JS_ASSERT(&regs.sp[-1].toObject() == fp->scopeChain);
    regs.sp--;
    js_LeaveWith(cx);
END_CASE(JSOP_LEAVEWITH)

BEGIN_CASE(JSOP_RETURN)
    POP_COPY_TO(fp->rval);
    /* FALL THROUGH */

BEGIN_CASE(JSOP_RETRVAL)    /* fp->rval already set */
BEGIN_CASE(JSOP_STOP)
{
    /*
     * When the inlined frame exits with an exception or an error, ok will be
     * false after the inline_return label.
     */
    ASSERT_NOT_THROWING(cx);
    CHECK_BRANCH();

#ifdef JS_TRACER
    if (fp->imacpc) {
        /*
         * If we are at the end of an imacro, return to its caller in the
         * current frame.
         */
        JS_ASSERT(op == JSOP_STOP);
        JS_ASSERT((uintN)(regs.sp - fp->slots()) <= script->nslots);
        regs.pc = fp->imacpc + js_CodeSpec[*fp->imacpc].length;
        fp->imacpc = NULL;
# ifdef JS_METHODJIT
        if ((wasImacroRun || wasRecording) && !TRACE_RECORDER(cx)) {
            if (script->nmap && script->nmap[regs.pc - script->code]) {
                interpReturnOK = true;
                goto stop_recording;
            }
            leaveOnTracePoint = true;
        }
# endif
        JS_ASSERT_IF(!(op == JSOP_STOP || (wasImacroRun && op == JSOP_IMACOP)),
                     !(fp->flags & JSFRAME_RECORDING));
        atoms = script->atomMap.vector;
        op = JSOp(*regs.pc);
        DO_OP();
    }
#endif

    JS_ASSERT(regs.sp == fp->base());
    if ((fp->flags & JSFRAME_CONSTRUCTING) && fp->rval.isPrimitive()) {
        JS_ASSERT(!fp->thisv.isPrimitive());
        fp->rval = fp->thisv;
    }

    interpReturnOK = true;
    if (entryFrame != fp)
  inline_return:
    {
        JS_ASSERT(!fp->blockChain);
        JS_ASSERT(!js_IsActiveWithOrBlock(cx, fp->scopeChain, 0));
        void *hookData = fp->hookData;
        if (JS_UNLIKELY(hookData != NULL)) {
            if (JSInterpreterHook hook = cx->debugHooks->callHook) {
                hook(cx, fp, JS_FALSE, &interpReturnOK, hookData);
                CHECK_INTERRUPT_HANDLER();
            }
        }

        /*
         * If fp has a call object, sync values and clear the back-
         * pointer. This can happen for a lightweight function if it calls eval
         * unexpectedly (in a way that is hidden from the compiler). See bug
         * 325540.
         */
        fp->putActivationObjects(cx);

        DTrace::exitJSFun(cx, fp, fp->fun, fp->rval);

        /* Restore context version only if callee hasn't set version. */
        if (JS_LIKELY(cx->version == currentVersion)) {
            currentVersion = fp->callerVersion;
            if (currentVersion != cx->version)
                js_SetVersion(cx, currentVersion);
        }

        /*
         * If inline-constructing, replace primitive rval with the new object
         * passed in via |this|, and instrument this constructor invocation.
         */
        if (fp->flags & JSFRAME_CONSTRUCTING) {
            if (fp->rval.isPrimitive()) {
                JS_ASSERT(!fp->thisv.isPrimitive());
                fp->rval = fp->thisv;
            }
            JS_RUNTIME_METER(cx->runtime, constructs);
        }

        JSStackFrame *down = fp->down;
        bool recursive = fp->script == down->script;
        Value *newsp = fp->argv - 1;

        /* Pop the frame. */
        cx->stack().popInlineFrame(cx, fp, down);

        /* Propagate return value before fp is lost. */
        regs.sp = newsp;
        regs.sp[-1] = fp->rval;

        /* Sync interpreter registers. */
        fp = cx->fp;
        script = fp->script;
        atoms = FrameAtomBase(cx, fp);

        /* Resume execution in the calling frame. */
        JS_ASSERT(inlineCallCount);
        inlineCallCount--;
        if (JS_LIKELY(interpReturnOK)) {
            JS_ASSERT(js_CodeSpec[js_GetOpcode(cx, script, regs.pc)].length
                      == JSOP_CALL_LENGTH);
            TRACE_0(LeaveFrame);
            if (*(regs.pc + JSOP_CALL_LENGTH) == JSOP_TRACE ||
                *(regs.pc + JSOP_CALL_LENGTH) == JSOP_NOP) {
                JS_STATIC_ASSERT(JSOP_TRACE_LENGTH == JSOP_NOP_LENGTH);
                regs.pc += JSOP_CALL_LENGTH;
                len = JSOP_TRACE_LENGTH;
            } else {
                len = JSOP_CALL_LENGTH;
            }
            DO_NEXT_OP(len);
        }
        goto error;
    } else {
#ifdef JS_TRACER
        /* Hack: re-push rval so either JIT will read it properly. */
        fp->flags |= JSFRAME_BAILED_AT_RETURN;
        if (TRACE_RECORDER(cx)) {
            AbortRecording(cx, "recording out of Interpret");
            interpReturnOK = true;
            goto stop_recording;
        }
#endif
    }
    interpReturnOK = true;
    goto exit;
}

BEGIN_CASE(JSOP_DEFAULT)
    regs.sp--;
    /* FALL THROUGH */
BEGIN_CASE(JSOP_GOTO)
{
    len = GET_JUMP_OFFSET(regs.pc);
    BRANCH(len);
}
END_CASE(JSOP_GOTO)

BEGIN_CASE(JSOP_IFEQ)
{
    bool cond;
    Value *_;
    POP_BOOLEAN(cx, _, cond);
    if (cond == false) {
        len = GET_JUMP_OFFSET(regs.pc);
        BRANCH(len);
    }
}
END_CASE(JSOP_IFEQ)

BEGIN_CASE(JSOP_IFNE)
{
    bool cond;
    Value *_;
    POP_BOOLEAN(cx, _, cond);
    if (cond != false) {
        len = GET_JUMP_OFFSET(regs.pc);
        BRANCH(len);
    }
}
END_CASE(JSOP_IFNE)

BEGIN_CASE(JSOP_OR)
{
    bool cond;
    Value *vp;
    POP_BOOLEAN(cx, vp, cond);
    if (cond == true) {
        len = GET_JUMP_OFFSET(regs.pc);
        PUSH_COPY(*vp);
        DO_NEXT_OP(len);
    }
}
END_CASE(JSOP_OR)

BEGIN_CASE(JSOP_AND)
{
    bool cond;
    Value *vp;
    POP_BOOLEAN(cx, vp, cond);
    if (cond == false) {
        len = GET_JUMP_OFFSET(regs.pc);
        PUSH_COPY(*vp);
        DO_NEXT_OP(len);
    }
}
END_CASE(JSOP_AND)

BEGIN_CASE(JSOP_DEFAULTX)
    regs.sp--;
    /* FALL THROUGH */
BEGIN_CASE(JSOP_GOTOX)
{
    len = GET_JUMPX_OFFSET(regs.pc);
    BRANCH(len);
}
END_CASE(JSOP_GOTOX);

BEGIN_CASE(JSOP_IFEQX)
{
    bool cond;
    Value *_;
    POP_BOOLEAN(cx, _, cond);
    if (cond == false) {
        len = GET_JUMPX_OFFSET(regs.pc);
        BRANCH(len);
    }
}
END_CASE(JSOP_IFEQX)

BEGIN_CASE(JSOP_IFNEX)
{
    bool cond;
    Value *_;
    POP_BOOLEAN(cx, _, cond);
    if (cond != false) {
        len = GET_JUMPX_OFFSET(regs.pc);
        BRANCH(len);
    }
}
END_CASE(JSOP_IFNEX)

BEGIN_CASE(JSOP_ORX)
{
    bool cond;
    Value *vp;
    POP_BOOLEAN(cx, vp, cond);
    if (cond == true) {
        len = GET_JUMPX_OFFSET(regs.pc);
        PUSH_COPY(*vp);
        DO_NEXT_OP(len);
    }
}
END_CASE(JSOP_ORX)

BEGIN_CASE(JSOP_ANDX)
{
    bool cond;
    Value *vp;
    POP_BOOLEAN(cx, vp, cond);
    if (cond == JS_FALSE) {
        len = GET_JUMPX_OFFSET(regs.pc);
        PUSH_COPY(*vp);
        DO_NEXT_OP(len);
    }
}
END_CASE(JSOP_ANDX)

/*
 * If the index value at sp[n] is not an int that fits in a jsval, it could
 * be an object (an XML QName, AttributeName, or AnyName), but only if we are
 * compiling with JS_HAS_XML_SUPPORT.  Otherwise convert the index value to a
 * string atom id.
 */
#define FETCH_ELEMENT_ID(obj, n, id)                                          \
    JS_BEGIN_MACRO                                                            \
        const Value &idval_ = regs.sp[n];                                     \
        int32_t i_;                                                           \
        if (ValueFitsInInt32(idval_, &i_) && INT_FITS_IN_JSID(i_)) {          \
            id = INT_TO_JSID(i_);                                             \
        } else {                                                              \
            if (!js_InternNonIntElementId(cx, obj, idval_, &id, &regs.sp[n])) \
                goto error;                                                   \
        }                                                                     \
    JS_END_MACRO

#define TRY_BRANCH_AFTER_COND(cond,spdec)                                     \
    JS_BEGIN_MACRO                                                            \
        JS_ASSERT(js_CodeSpec[op].length == 1);                               \
        uintN diff_ = (uintN) regs.pc[1] - (uintN) JSOP_IFEQ;                 \
        if (diff_ <= 1) {                                                     \
            regs.sp -= spdec;                                                 \
            if (cond == (diff_ != 0)) {                                       \
                ++regs.pc;                                                    \
                len = GET_JUMP_OFFSET(regs.pc);                               \
                BRANCH(len);                                                  \
            }                                                                 \
            len = 1 + JSOP_IFEQ_LENGTH;                                       \
            DO_NEXT_OP(len);                                                  \
        }                                                                     \
    JS_END_MACRO

BEGIN_CASE(JSOP_IN)
{
    const Value &rref = regs.sp[-1];
    if (!rref.isObject()) {
        js_ReportValueError(cx, JSMSG_IN_NOT_OBJECT, -1, rref, NULL);
        goto error;
    }
    JSObject *obj = &rref.toObject();
    jsid id;
    FETCH_ELEMENT_ID(obj, -2, id);
    JSObject *obj2;
    JSProperty *prop;
    if (!obj->lookupProperty(cx, id, &obj2, &prop))
        goto error;
    bool cond = prop != NULL;
    if (prop)
        obj2->dropProperty(cx, prop);
    TRY_BRANCH_AFTER_COND(cond, 2);
    regs.sp--;
    regs.sp[-1].setBoolean(cond);
}
END_CASE(JSOP_IN)

BEGIN_CASE(JSOP_ITER)
{
    JS_ASSERT(regs.sp > fp->base());
    uintN flags = regs.pc[1];
    if (!js_ValueToIterator(cx, flags, &regs.sp[-1]))
        goto error;
    CHECK_INTERRUPT_HANDLER();
    JS_ASSERT(!regs.sp[-1].isPrimitive());
}
END_CASE(JSOP_ITER)

BEGIN_CASE(JSOP_MOREITER)
{
    JS_ASSERT(regs.sp - 1 >= fp->base());
    JS_ASSERT(regs.sp[-1].isObject());
    PUSH_NULL();
    bool cond;
    if (!IteratorMore(cx, &regs.sp[-2].toObject(), &cond, &regs.sp[-1]))
        goto error;
    CHECK_INTERRUPT_HANDLER();
    TRY_BRANCH_AFTER_COND(cond, 1);
    JS_ASSERT(regs.pc[1] == JSOP_IFNEX);
    regs.sp[-1].setBoolean(cond);
}
END_CASE(JSOP_MOREITER)

BEGIN_CASE(JSOP_ENDITER)
{
    JS_ASSERT(regs.sp - 1 >= fp->base());
    bool ok = !!js_CloseIterator(cx, &regs.sp[-1].toObject());
    regs.sp--;
    if (!ok)
        goto error;
}
END_CASE(JSOP_ENDITER)

BEGIN_CASE(JSOP_FORARG)
{
    JS_ASSERT(regs.sp - 1 >= fp->base());
    uintN slot = GET_ARGNO(regs.pc);
    JS_ASSERT(slot < fp->fun->nargs);
    JS_ASSERT(regs.sp[-1].isObject());
    if (!IteratorNext(cx, &regs.sp[-1].toObject(), &fp->argv[slot]))
        goto error;
}
END_CASE(JSOP_FORARG)

BEGIN_CASE(JSOP_FORLOCAL)
{
    JS_ASSERT(regs.sp - 1 >= fp->base());
    uintN slot = GET_SLOTNO(regs.pc);
    JS_ASSERT(slot < fp->script->nslots);
    JS_ASSERT(regs.sp[-1].isObject());
    if (!IteratorNext(cx, &regs.sp[-1].toObject(), &fp->slots()[slot]))
        goto error;
}
END_CASE(JSOP_FORLOCAL)

BEGIN_CASE(JSOP_FORNAME)
{
    JS_ASSERT(regs.sp - 1 >= fp->base());
    JSAtom *atom;
    LOAD_ATOM(0, atom);
    jsid id = ATOM_TO_JSID(atom);
    JSObject *obj, *obj2;
    JSProperty *prop;
    if (!js_FindProperty(cx, id, &obj, &obj2, &prop))
        goto error;
    if (prop)
        obj2->dropProperty(cx, prop);
    {
        AutoValueRooter tvr(cx);
        JS_ASSERT(regs.sp[-1].isObject());
        if (!IteratorNext(cx, &regs.sp[-1].toObject(), tvr.addr()))
            goto error;
        if (!obj->setProperty(cx, id, tvr.addr()))
            goto error;
    }
}
END_CASE(JSOP_FORNAME)

BEGIN_CASE(JSOP_FORPROP)
{
    JS_ASSERT(regs.sp - 2 >= fp->base());
    JSAtom *atom;
    LOAD_ATOM(0, atom);
    jsid id = ATOM_TO_JSID(atom);
    JSObject *obj;
    FETCH_OBJECT(cx, -1, obj);
    {
        AutoValueRooter tvr(cx);
        JS_ASSERT(regs.sp[-2].isObject());
        if (!IteratorNext(cx, &regs.sp[-2].toObject(), tvr.addr()))
            goto error;
        if (!obj->setProperty(cx, id, tvr.addr()))
            goto error;
    }
    regs.sp--;
}
END_CASE(JSOP_FORPROP)

BEGIN_CASE(JSOP_FORELEM)
    /*
     * JSOP_FORELEM simply dups the property identifier at top of stack and
     * lets the subsequent JSOP_ENUMELEM opcode sequence handle the left-hand
     * side expression evaluation and assignment. This opcode exists solely to
     * help the decompiler.
     */
    JS_ASSERT(regs.sp - 1 >= fp->base());
    JS_ASSERT(regs.sp[-1].isObject());
    PUSH_NULL();
    if (!IteratorNext(cx, &regs.sp[-2].toObject(), &regs.sp[-1]))
        goto error;
END_CASE(JSOP_FORELEM)

BEGIN_CASE(JSOP_DUP)
{
    JS_ASSERT(regs.sp > fp->base());
    const Value &rref = regs.sp[-1];
    PUSH_COPY(rref);
}
END_CASE(JSOP_DUP)

BEGIN_CASE(JSOP_DUP2)
{
    JS_ASSERT(regs.sp - 2 >= fp->base());
    const Value &lref = regs.sp[-2];
    const Value &rref = regs.sp[-1];
    PUSH_COPY(lref);
    PUSH_COPY(rref);
}
END_CASE(JSOP_DUP2)

BEGIN_CASE(JSOP_SWAP)
{
    JS_ASSERT(regs.sp - 2 >= fp->base());
    Value &lref = regs.sp[-2];
    Value &rref = regs.sp[-1];
    lref.swap(rref);
}
END_CASE(JSOP_SWAP)

BEGIN_CASE(JSOP_PICK)
{
    jsint i = regs.pc[1];
    JS_ASSERT(regs.sp - (i+1) >= fp->base());
    Value lval = regs.sp[-(i+1)];
    memmove(regs.sp - (i+1), regs.sp - i, sizeof(Value)*i);
    regs.sp[-1] = lval;
}
END_CASE(JSOP_PICK)

#define NATIVE_GET(cx,obj,pobj,sprop,getHow,vp)                               \
    JS_BEGIN_MACRO                                                            \
        if (sprop->hasDefaultGetter()) {                                      \
            /* Fast path for Object instance properties. */                   \
            JS_ASSERT((sprop)->slot != SPROP_INVALID_SLOT ||                  \
                      !sprop->hasDefaultSetter());                            \
            if (((sprop)->slot != SPROP_INVALID_SLOT))                        \
                *(vp) = (pobj)->lockedGetSlot((sprop)->slot);                 \
            else                                                              \
                (vp)->setUndefined();                                         \
        } else {                                                              \
            if (!js_NativeGet(cx, obj, pobj, sprop, getHow, vp))              \
                goto error;                                                   \
        }                                                                     \
    JS_END_MACRO

#define NATIVE_SET(cx,obj,sprop,entry,vp)                                     \
    JS_BEGIN_MACRO                                                            \
        TRACE_2(SetPropHit, entry, sprop);                                    \
        if (sprop->hasDefaultSetter() &&                                      \
            (sprop)->slot != SPROP_INVALID_SLOT &&                            \
            !(obj)->scope()->brandedOrHasMethodBarrier()) {                   \
            /* Fast path for, e.g., plain Object instance properties. */      \
            (obj)->lockedSetSlot((sprop)->slot, *vp);                         \
        } else {                                                              \
            if (!js_NativeSet(cx, obj, sprop, false, vp))                     \
                goto error;                                                   \
        }                                                                     \
    JS_END_MACRO

/*
 * Skip the JSOP_POP typically found after a JSOP_SET* opcode, where oplen is
 * the constant length of the SET opcode sequence, and spdec is the constant
 * by which to decrease the stack pointer to pop all of the SET op's operands.
 *
 * NB: unlike macros that could conceivably be replaced by functions (ignoring
 * goto error), where a call should not have to be braced in order to expand
 * correctly (e.g., in if (cond) FOO(); else BAR()), these three macros lack
 * JS_{BEGIN,END}_MACRO brackets. They are also indented so as to align with
 * nearby opcode code.
 */
#define SKIP_POP_AFTER_SET(oplen,spdec)                                       \
            if (regs.pc[oplen] == JSOP_POP) {                                 \
                regs.sp -= spdec;                                             \
                regs.pc += oplen + JSOP_POP_LENGTH;                           \
                op = (JSOp) *regs.pc;                                         \
                DO_OP();                                                      \
            }

#define END_SET_CASE(OP)                                                      \
            SKIP_POP_AFTER_SET(OP##_LENGTH, 1);                               \
          END_CASE(OP)

#define END_SET_CASE_STORE_RVAL(OP,spdec)                                     \
            SKIP_POP_AFTER_SET(OP##_LENGTH, spdec);                           \
            {                                                                 \
                Value *newsp = regs.sp - ((spdec) - 1);                       \
                newsp[-1] = regs.sp[-1];                                      \
                regs.sp = newsp;                                              \
            }                                                                 \
          END_CASE(OP)

BEGIN_CASE(JSOP_SETCONST)
{
    JSAtom *atom;
    LOAD_ATOM(0, atom);
    JSObject *obj = fp->varobj(cx);
    const Value &ref = regs.sp[-1];
    if (!obj->defineProperty(cx, ATOM_TO_JSID(atom), ref,
                             PropertyStub, PropertyStub,
                             JSPROP_ENUMERATE | JSPROP_PERMANENT | JSPROP_READONLY)) {
        goto error;
    }
}
END_SET_CASE(JSOP_SETCONST);

#if JS_HAS_DESTRUCTURING
BEGIN_CASE(JSOP_ENUMCONSTELEM)
{
    const Value &ref = regs.sp[-3];
    JSObject *obj;
    FETCH_OBJECT(cx, -2, obj);
    jsid id;
    FETCH_ELEMENT_ID(obj, -1, id);
    if (!obj->defineProperty(cx, id, ref,
                             PropertyStub, PropertyStub,
                             JSPROP_ENUMERATE | JSPROP_PERMANENT | JSPROP_READONLY)) {
        goto error;
    }
    regs.sp -= 3;
}
END_CASE(JSOP_ENUMCONSTELEM)
#endif

BEGIN_CASE(JSOP_BINDGNAME)
    PUSH_OBJECT(*fp->scopeChain->getGlobal());
END_CASE(JSOP_BINDGNAME)

BEGIN_CASE(JSOP_BINDNAME)
{
    JSObject *obj;
    do {
        /*
         * We can skip the property lookup for the global object. If the
         * property does not exist anywhere on the scope chain, JSOP_SETNAME
         * adds the property to the global.
         *
         * As a consequence of this optimization for the global object we run
         * its JSRESOLVE_ASSIGNING-tolerant resolve hooks only in JSOP_SETNAME,
         * after the interpreter evaluates the right- hand-side of the
         * assignment, and not here.
         *
         * This should be transparent to the hooks because the script, instead
         * of name = rhs, could have used global.name = rhs given a global
         * object reference, which also calls the hooks only after evaluating
         * the rhs. We desire such resolve hook equivalence between the two
         * forms.
         */
        obj = fp->scopeChain;
        if (!obj->getParent())
            break;

        PropertyCacheEntry *entry;
        JSObject *obj2;
        JSAtom *atom;
        JS_PROPERTY_CACHE(cx).test(cx, regs.pc, obj, obj2, entry, atom);
        if (!atom) {
            ASSERT_VALID_PROPERTY_CACHE_HIT(0, obj, obj2, entry);
            break;
        }

        jsid id = ATOM_TO_JSID(atom);
        obj = js_FindIdentifierBase(cx, fp->scopeChain, id);
        if (!obj)
            goto error;
    } while (0);
    PUSH_OBJECT(*obj);
}
END_CASE(JSOP_BINDNAME)

BEGIN_CASE(JSOP_IMACOP)
    JS_ASSERT(JS_UPTRDIFF(fp->imacpc, script->code) < script->length);
    op = JSOp(*fp->imacpc);
    DO_OP();

#define BITWISE_OP(OP)                                                        \
    JS_BEGIN_MACRO                                                            \
        int32_t i, j;                                                         \
        if (!ValueToECMAInt32(cx, regs.sp[-2], &i))                           \
            goto error;                                                       \
        if (!ValueToECMAInt32(cx, regs.sp[-1], &j))                           \
            goto error;                                                       \
        i = i OP j;                                                           \
        regs.sp--;                                                            \
        regs.sp[-1].setInt32(i);                                              \
    JS_END_MACRO

BEGIN_CASE(JSOP_BITOR)
    BITWISE_OP(|);
END_CASE(JSOP_BITOR)

BEGIN_CASE(JSOP_BITXOR)
    BITWISE_OP(^);
END_CASE(JSOP_BITXOR)

BEGIN_CASE(JSOP_BITAND)
    BITWISE_OP(&);
END_CASE(JSOP_BITAND)

#undef BITWISE_OP

/*
 * NB: These macros can't use JS_BEGIN_MACRO/JS_END_MACRO around their bodies
 * because they begin if/else chains, so callers must not put semicolons after
 * the call expressions!
 */
#if JS_HAS_XML_SUPPORT
#define XML_EQUALITY_OP(OP)                                                   \
    if ((lval.isObject() && lval.toObject().isXML()) ||                       \
        (rval.isObject() && rval.toObject().isXML())) {                       \
        if (!js_TestXMLEquality(cx, lval, rval, &cond))                       \
            goto error;                                                       \
        cond = cond OP JS_TRUE;                                               \
    } else

#define EXTENDED_EQUALITY_OP(OP)                                              \
    if (EqualityOp eq = l->getClass()->ext.equality) {                        \
        if (!eq(cx, l, &rval, &cond))                                         \
            goto error;                                                       \
        cond = cond OP JS_TRUE;                                               \
    } else
#else
#define XML_EQUALITY_OP(OP)             /* nothing */
#define EXTENDED_EQUALITY_OP(OP)        /* nothing */
#endif

#define EQUALITY_OP(OP, IFNAN)                                                \
    JS_BEGIN_MACRO                                                            \
        JSBool cond;                                                          \
        Value rval = regs.sp[-1];                                             \
        Value lval = regs.sp[-2];                                             \
        XML_EQUALITY_OP(OP)                                                   \
        if (SameType(lval, rval)) {                                           \
            if (lval.isString()) {                                            \
                JSString *l = lval.toString(), *r = rval.toString();          \
                cond = js_EqualStrings(l, r) OP JS_TRUE;                      \
            } else if (lval.isDouble()) {                                     \
                double l = lval.toDouble(), r = rval.toDouble();              \
                cond = JSDOUBLE_COMPARE(l, OP, r, IFNAN);                     \
            } else if (lval.isObject()) {                                     \
                JSObject *l = &lval.toObject(), *r = &rval.toObject();        \
                EXTENDED_EQUALITY_OP(OP)                                      \
                cond = l OP r;                                                \
            } else {                                                          \
                cond = lval.payloadAsRawUint32() OP rval.payloadAsRawUint32();\
            }                                                                 \
        } else {                                                              \
            if (lval.isNullOrUndefined()) {                                   \
                cond = rval.isNullOrUndefined() OP true;                      \
            } else if (rval.isNullOrUndefined()) {                            \
                cond = true OP false;                                         \
            } else {                                                          \
                if (lval.isObject())                                          \
                    DEFAULT_VALUE(cx, -2, JSTYPE_VOID, lval);                 \
                if (rval.isObject())                                          \
                    DEFAULT_VALUE(cx, -1, JSTYPE_VOID, rval);                 \
                if (lval.isString() && rval.isString()) {                     \
                    JSString *l = lval.toString(), *r = rval.toString();      \
                    cond = js_EqualStrings(l, r) OP JS_TRUE;                  \
                } else {                                                      \
                    double l, r;                                              \
                    if (!ValueToNumber(cx, lval, &l) ||                       \
                        !ValueToNumber(cx, rval, &r)) {                       \
                        goto error;                                           \
                    }                                                         \
                    cond = JSDOUBLE_COMPARE(l, OP, r, IFNAN);                 \
                }                                                             \
            }                                                                 \
        }                                                                     \
        TRY_BRANCH_AFTER_COND(cond, 2);                                       \
        regs.sp--;                                                            \
        regs.sp[-1].setBoolean(cond);                                         \
    JS_END_MACRO

BEGIN_CASE(JSOP_EQ)
    EQUALITY_OP(==, false);
END_CASE(JSOP_EQ)

BEGIN_CASE(JSOP_NE)
    EQUALITY_OP(!=, true);
END_CASE(JSOP_NE)

#undef EQUALITY_OP
#undef XML_EQUALITY_OP
#undef EXTENDED_EQUALITY_OP

#define STRICT_EQUALITY_OP(OP, COND)                                          \
    JS_BEGIN_MACRO                                                            \
        const Value &rref = regs.sp[-1];                                      \
        const Value &lref = regs.sp[-2];                                      \
        COND = StrictlyEqual(cx, lref, rref) OP true;                         \
        regs.sp--;                                                            \
    JS_END_MACRO

BEGIN_CASE(JSOP_STRICTEQ)
{
    bool cond;
    STRICT_EQUALITY_OP(==, cond);
    regs.sp[-1].setBoolean(cond);
}
END_CASE(JSOP_STRICTEQ)

BEGIN_CASE(JSOP_STRICTNE)
{
    bool cond;
    STRICT_EQUALITY_OP(!=, cond);
    regs.sp[-1].setBoolean(cond);
}
END_CASE(JSOP_STRICTNE)

BEGIN_CASE(JSOP_CASE)
{
    bool cond;
    STRICT_EQUALITY_OP(==, cond);
    if (cond) {
        regs.sp--;
        len = GET_JUMP_OFFSET(regs.pc);
        BRANCH(len);
    }
}
END_CASE(JSOP_CASE)

BEGIN_CASE(JSOP_CASEX)
{
    bool cond;
    STRICT_EQUALITY_OP(==, cond);
    if (cond) {
        regs.sp--;
        len = GET_JUMPX_OFFSET(regs.pc);
        BRANCH(len);
    }
}
END_CASE(JSOP_CASEX)

#undef STRICT_EQUALITY_OP

#define RELATIONAL_OP(OP)                                                     \
    JS_BEGIN_MACRO                                                            \
        Value rval = regs.sp[-1];                                             \
        Value lval = regs.sp[-2];                                             \
        bool cond;                                                            \
        /* Optimize for two int-tagged operands (typical loop control). */    \
        if (lval.isInt32() && rval.isInt32()) {                               \
            cond = lval.toInt32() OP rval.toInt32();                          \
        } else {                                                              \
            if (lval.isObject())                                              \
                DEFAULT_VALUE(cx, -2, JSTYPE_NUMBER, lval);                   \
            if (rval.isObject())                                              \
                DEFAULT_VALUE(cx, -1, JSTYPE_NUMBER, rval);                   \
            if (lval.isString() && rval.isString()) {                         \
                JSString *l = lval.toString(), *r = rval.toString();          \
                cond = js_CompareStrings(l, r) OP 0;                          \
            } else {                                                          \
                double l, r;                                                  \
                if (!ValueToNumber(cx, lval, &l) ||                           \
                    !ValueToNumber(cx, rval, &r)) {                           \
                    goto error;                                               \
                }                                                             \
                cond = JSDOUBLE_COMPARE(l, OP, r, false);                     \
            }                                                                 \
        }                                                                     \
        TRY_BRANCH_AFTER_COND(cond, 2);                                       \
        regs.sp--;                                                            \
        regs.sp[-1].setBoolean(cond);                                         \
    JS_END_MACRO

BEGIN_CASE(JSOP_LT)
    RELATIONAL_OP(<);
END_CASE(JSOP_LT)

BEGIN_CASE(JSOP_LE)
    RELATIONAL_OP(<=);
END_CASE(JSOP_LE)

BEGIN_CASE(JSOP_GT)
    RELATIONAL_OP(>);
END_CASE(JSOP_GT)

BEGIN_CASE(JSOP_GE)
    RELATIONAL_OP(>=);
END_CASE(JSOP_GE)

#undef RELATIONAL_OP

#define SIGNED_SHIFT_OP(OP)                                                   \
    JS_BEGIN_MACRO                                                            \
        int32_t i, j;                                                         \
        if (!ValueToECMAInt32(cx, regs.sp[-2], &i))                           \
            goto error;                                                       \
        if (!ValueToECMAInt32(cx, regs.sp[-1], &j))                           \
            goto error;                                                       \
        i = i OP (j & 31);                                                    \
        regs.sp--;                                                            \
        regs.sp[-1].setInt32(i);                                              \
    JS_END_MACRO

BEGIN_CASE(JSOP_LSH)
    SIGNED_SHIFT_OP(<<);
END_CASE(JSOP_LSH)

BEGIN_CASE(JSOP_RSH)
    SIGNED_SHIFT_OP(>>);
END_CASE(JSOP_RSH)

#undef SIGNED_SHIFT_OP

BEGIN_CASE(JSOP_URSH)
{
    uint32_t u;
    if (!ValueToECMAUint32(cx, regs.sp[-2], &u))
        goto error;
    int32_t j;
    if (!ValueToECMAInt32(cx, regs.sp[-1], &j))
        goto error;

    u >>= (j & 31);

    regs.sp--;
	regs.sp[-1].setNumber(uint32(u));
}
END_CASE(JSOP_URSH)

BEGIN_CASE(JSOP_ADD)
{
    Value rval = regs.sp[-1];
    Value lval = regs.sp[-2];

    if (lval.isInt32() && rval.isInt32()) {
        int32_t l = lval.toInt32(), r = rval.toInt32();
        int32_t sum = l + r;
        regs.sp--;
        if (JS_UNLIKELY(bool((l ^ sum) & (r ^ sum) & 0x80000000)))
            regs.sp[-1].setDouble(double(l) + double(r));
        else
            regs.sp[-1].setInt32(sum);
    } else
#if JS_HAS_XML_SUPPORT
    if (IsXML(lval) && IsXML(rval)) {
        if (!js_ConcatenateXML(cx, &lval.toObject(), &rval.toObject(), &rval))
            goto error;
        regs.sp--;
        regs.sp[-1] = rval;
    } else
#endif
    {
        if (lval.isObject())
            DEFAULT_VALUE(cx, -2, JSTYPE_VOID, lval);
        if (rval.isObject())
            DEFAULT_VALUE(cx, -1, JSTYPE_VOID, rval);
        bool lIsString, rIsString;
        if ((lIsString = lval.isString()) | (rIsString = rval.isString())) {
            JSString *lstr, *rstr;
            if (lIsString) {
                lstr = lval.toString();
            } else {
                lstr = js_ValueToString(cx, lval);
                if (!lstr)
                    goto error;
                regs.sp[-2].setString(lstr);
            }
            if (rIsString) {
                rstr = rval.toString();
            } else {
                rstr = js_ValueToString(cx, rval);
                if (!rstr)
                    goto error;
                regs.sp[-1].setString(rstr);
            }
            JSString *str = js_ConcatStrings(cx, lstr, rstr);
            if (!str)
                goto error;
            regs.sp--;
            regs.sp[-1].setString(str);
        } else {
            double l, r;
            if (!ValueToNumber(cx, lval, &l) || !ValueToNumber(cx, rval, &r))
                goto error;
            l += r;
            regs.sp--;
            regs.sp[-1].setNumber(l);
        }
    }
}
END_CASE(JSOP_ADD)

#define BINARY_OP(OP)                                                         \
    JS_BEGIN_MACRO                                                            \
        double d1, d2;                                                        \
        if (!ValueToNumber(cx, regs.sp[-2], &d1) ||                           \
            !ValueToNumber(cx, regs.sp[-1], &d2)) {                           \
            goto error;                                                       \
        }                                                                     \
        double d = d1 OP d2;                                                  \
        regs.sp--;                                                            \
        regs.sp[-1].setNumber(d);                                             \
    JS_END_MACRO

BEGIN_CASE(JSOP_SUB)
    BINARY_OP(-);
END_CASE(JSOP_SUB)

BEGIN_CASE(JSOP_MUL)
    BINARY_OP(*);
END_CASE(JSOP_MUL)

#undef BINARY_OP

BEGIN_CASE(JSOP_DIV)
{
    double d1, d2;
    if (!ValueToNumber(cx, regs.sp[-2], &d1) ||
        !ValueToNumber(cx, regs.sp[-1], &d2)) {
        goto error;
    }
    regs.sp--;
    if (d2 == 0) {
        const Value *vp;
#ifdef XP_WIN
        /* XXX MSVC miscompiles such that (NaN == 0) */
        if (JSDOUBLE_IS_NaN(d2))
            vp = &rt->NaNValue;
        else
#endif
        if (d1 == 0 || JSDOUBLE_IS_NaN(d1))
            vp = &rt->NaNValue;
        else if (JSDOUBLE_IS_NEG(d1) != JSDOUBLE_IS_NEG(d2))
            vp = &rt->negativeInfinityValue;
        else
            vp = &rt->positiveInfinityValue;
        regs.sp[-1] = *vp;
    } else {
        d1 /= d2;
        regs.sp[-1].setNumber(d1);
    }
}
END_CASE(JSOP_DIV)

BEGIN_CASE(JSOP_MOD)
{
    Value &lref = regs.sp[-2];
    Value &rref = regs.sp[-1];
    int32_t l, r;
    if (lref.isInt32() && rref.isInt32() &&
        (l = lref.toInt32()) >= 0 && (r = rref.toInt32()) > 0) {
        int32_t mod = l % r;
        regs.sp--;
        regs.sp[-1].setInt32(mod);
    } else {
        double d1, d2;
        if (!ValueToNumber(cx, regs.sp[-2], &d1) ||
            !ValueToNumber(cx, regs.sp[-1], &d2)) {
            goto error;
        }
        regs.sp--;
        if (d2 == 0) {
            regs.sp[-1].setDouble(js_NaN);
        } else {
            d1 = js_fmod(d1, d2);
            regs.sp[-1].setDouble(d1);
        }
    }
}
END_CASE(JSOP_MOD)

BEGIN_CASE(JSOP_NOT)
{
    Value *_;
    bool cond;
    POP_BOOLEAN(cx, _, cond);
    PUSH_BOOLEAN(!cond);
}
END_CASE(JSOP_NOT)

BEGIN_CASE(JSOP_BITNOT)
{
    int32_t i;
    if (!ValueToECMAInt32(cx, regs.sp[-1], &i))
        goto error;
    i = ~i;
    regs.sp[-1].setInt32(i);
}
END_CASE(JSOP_BITNOT)

BEGIN_CASE(JSOP_NEG)
{
    /*
     * When the operand is int jsval, INT32_FITS_IN_JSVAL(i) implies
     * INT32_FITS_IN_JSVAL(-i) unless i is 0 or INT32_MIN when the
     * results, -0.0 or INT32_MAX + 1, are jsdouble values.
     */
    const Value &ref = regs.sp[-1];
    int32_t i;
    if (ref.isInt32() && (i = ref.toInt32()) != 0 && i != INT32_MIN) {
        i = -i;
        regs.sp[-1].setInt32(i);
    } else {
        double d;
        if (!ValueToNumber(cx, regs.sp[-1], &d))
            goto error;
        d = -d;
        regs.sp[-1].setDouble(d);
    }
}
END_CASE(JSOP_NEG)

BEGIN_CASE(JSOP_POS)
    if (!ValueToNumber(cx, &regs.sp[-1]))
        goto error;
END_CASE(JSOP_POS)

BEGIN_CASE(JSOP_DELNAME)
{
    JSAtom *atom;
    LOAD_ATOM(0, atom);
    jsid id = ATOM_TO_JSID(atom);
    JSObject *obj, *obj2;
    JSProperty *prop;
    if (!js_FindProperty(cx, id, &obj, &obj2, &prop))
        goto error;

    /* ECMA says to return true if name is undefined or inherited. */
    PUSH_BOOLEAN(true);
    if (prop) {
        obj2->dropProperty(cx, prop);
        if (!obj->deleteProperty(cx, id, &regs.sp[-1]))
            goto error;
    }
}
END_CASE(JSOP_DELNAME)

BEGIN_CASE(JSOP_DELPROP)
{
    JSAtom *atom;
    LOAD_ATOM(0, atom);
    jsid id = ATOM_TO_JSID(atom);

    JSObject *obj;
    FETCH_OBJECT(cx, -1, obj);

    Value rval;
    if (!obj->deleteProperty(cx, id, &rval))
        goto error;

    regs.sp[-1] = rval;
}
END_CASE(JSOP_DELPROP)

BEGIN_CASE(JSOP_DELELEM)
{
    /* Fetch the left part and resolve it to a non-null object. */
    JSObject *obj;
    FETCH_OBJECT(cx, -2, obj);

    /* Fetch index and convert it to id suitable for use with obj. */
    jsid id;
    FETCH_ELEMENT_ID(obj, -1, id);

    /* Get or set the element. */
    if (!obj->deleteProperty(cx, id, &regs.sp[-2]))
        goto error;

    regs.sp--;
}
END_CASE(JSOP_DELELEM)

BEGIN_CASE(JSOP_TYPEOFEXPR)
BEGIN_CASE(JSOP_TYPEOF)
{
    const Value &ref = regs.sp[-1];
    JSType type = JS_TypeOfValue(cx, Jsvalify(ref));
    JSAtom *atom = rt->atomState.typeAtoms[type];
    regs.sp[-1].setString(ATOM_TO_STRING(atom));
}
END_CASE(JSOP_TYPEOF)

BEGIN_CASE(JSOP_VOID)
    regs.sp[-1].setUndefined();
END_CASE(JSOP_VOID)

{
    JSObject *obj;
    JSAtom *atom;
    jsid id;
    jsint i;

BEGIN_CASE(JSOP_INCELEM)
BEGIN_CASE(JSOP_DECELEM)
BEGIN_CASE(JSOP_ELEMINC)
BEGIN_CASE(JSOP_ELEMDEC)

    /*
     * Delay fetching of id until we have the object to ensure the proper
     * evaluation order. See bug 372331.
     */
    id = JSID_VOID;
    i = -2;
    goto fetch_incop_obj;

BEGIN_CASE(JSOP_INCPROP)
BEGIN_CASE(JSOP_DECPROP)
BEGIN_CASE(JSOP_PROPINC)
BEGIN_CASE(JSOP_PROPDEC)
    LOAD_ATOM(0, atom);
    id = ATOM_TO_JSID(atom);
    i = -1;

  fetch_incop_obj:
    FETCH_OBJECT(cx, i, obj);
    if (JSID_IS_VOID(id))
        FETCH_ELEMENT_ID(obj, -1, id);
    goto do_incop;

BEGIN_CASE(JSOP_INCNAME)
BEGIN_CASE(JSOP_DECNAME)
BEGIN_CASE(JSOP_NAMEINC)
BEGIN_CASE(JSOP_NAMEDEC)
BEGIN_CASE(JSOP_INCGNAME)
BEGIN_CASE(JSOP_DECGNAME)
BEGIN_CASE(JSOP_GNAMEINC)
BEGIN_CASE(JSOP_GNAMEDEC)
{
    obj = fp->scopeChain;
    if (js_CodeSpec[op].format & JOF_GNAME)
        obj = obj->getGlobal();

    JSObject *obj2;
    PropertyCacheEntry *entry;
    JS_PROPERTY_CACHE(cx).test(cx, regs.pc, obj, obj2, entry, atom);
    if (!atom) {
        ASSERT_VALID_PROPERTY_CACHE_HIT(0, obj, obj2, entry);
        if (obj == obj2 && entry->vword.isSlot()) {
            uint32 slot = entry->vword.toSlot();
            JS_ASSERT(slot < obj->scope()->freeslot);
            Value &rref = obj->getSlotRef(slot);
            int32_t tmp;
            if (JS_LIKELY(rref.isInt32() && CanIncDecWithoutOverflow(tmp = rref.toInt32()))) {
                int32_t inc = tmp + ((js_CodeSpec[op].format & JOF_INC) ? 1 : -1);
                if (!(js_CodeSpec[op].format & JOF_POST))
                    tmp = inc;
                rref.getInt32Ref() = inc;
                PUSH_INT32(tmp);
                len = JSOP_INCNAME_LENGTH;
                DO_NEXT_OP(len);
            }
        }
        LOAD_ATOM(0, atom);
    }

    id = ATOM_TO_JSID(atom);
    JSProperty *prop;
    if (!js_FindPropertyHelper(cx, id, true, &obj, &obj2, &prop))
        goto error;
    if (!prop) {
        atomNotDefined = atom;
        goto atom_not_defined;
    }
    obj2->dropProperty(cx, prop);
}

do_incop:
{
    /*
     * We need a root to store the value to leave on the stack until
     * we have done with obj->setProperty.
     */
    PUSH_NULL();
    if (!obj->getProperty(cx, id, &regs.sp[-1]))
        goto error;

    const JSCodeSpec *cs = &js_CodeSpec[op];
    JS_ASSERT(cs->ndefs == 1);
    JS_ASSERT((cs->format & JOF_TMPSLOT_MASK) >= JOF_TMPSLOT2);
    Value &ref = regs.sp[-1];
    int32_t tmp;
    if (JS_LIKELY(ref.isInt32() && CanIncDecWithoutOverflow(tmp = ref.toInt32()))) {
        int incr = (cs->format & JOF_INC) ? 1 : -1;
        if (cs->format & JOF_POST)
            ref.getInt32Ref() = tmp + incr;
        else
            ref.getInt32Ref() = tmp += incr;
        fp->flags |= JSFRAME_ASSIGNING;
        JSBool ok = obj->setProperty(cx, id, &ref);
        fp->flags &= ~JSFRAME_ASSIGNING;
        if (!ok)
            goto error;

        /*
         * We must set regs.sp[-1] to tmp for both post and pre increments
         * as the setter overwrites regs.sp[-1].
         */
        ref.setInt32(tmp);
    } else {
        /* We need an extra root for the result. */
        PUSH_NULL();
        if (!js_DoIncDec(cx, cs, &regs.sp[-2], &regs.sp[-1]))
            goto error;
        fp->flags |= JSFRAME_ASSIGNING;
        JSBool ok = obj->setProperty(cx, id, &regs.sp[-1]);
        fp->flags &= ~JSFRAME_ASSIGNING;
        if (!ok)
            goto error;
        regs.sp--;
    }

    if (cs->nuses == 0) {
        /* regs.sp[-1] already contains the result of name increment. */
    } else {
        regs.sp[-1 - cs->nuses] = regs.sp[-1];
        regs.sp -= cs->nuses;
    }
    len = cs->length;
    DO_NEXT_OP(len);
}
}

{
    int incr, incr2;
    Value *vp;

BEGIN_CASE(JSOP_INCGLOBAL)
    incr =  1; incr2 =  1; goto do_bound_global_incop;
BEGIN_CASE(JSOP_DECGLOBAL)
    incr = -1; incr2 = -1; goto do_bound_global_incop;
BEGIN_CASE(JSOP_GLOBALINC)
    incr =  1; incr2 =  0; goto do_bound_global_incop;
BEGIN_CASE(JSOP_GLOBALDEC)
    incr = -1; incr2 =  0; goto do_bound_global_incop;

  do_bound_global_incop:
    uint32 slot;
    slot = GET_SLOTNO(regs.pc);
    slot = script->getGlobalSlot(slot);
    JSObject *obj;
    obj = fp->scopeChain->getGlobal();
    vp = &obj->getSlotRef(slot);
    goto do_int_fast_incop;
END_CASE(JSOP_INCGLOBAL)

    /* Position cases so the most frequent i++ does not need a jump. */
BEGIN_CASE(JSOP_DECARG)
    incr = -1; incr2 = -1; goto do_arg_incop;
BEGIN_CASE(JSOP_ARGDEC)
    incr = -1; incr2 =  0; goto do_arg_incop;
BEGIN_CASE(JSOP_INCARG)
    incr =  1; incr2 =  1; goto do_arg_incop;
BEGIN_CASE(JSOP_ARGINC)
    incr =  1; incr2 =  0;

  do_arg_incop:
    // If we initialize in the declaration, MSVC complains that the labels skip init.
    slot = GET_ARGNO(regs.pc);
    JS_ASSERT(slot < fp->fun->nargs);
    METER_SLOT_OP(op, slot);
    vp = fp->argv + slot;
    goto do_int_fast_incop;

BEGIN_CASE(JSOP_DECLOCAL)
    incr = -1; incr2 = -1; goto do_local_incop;
BEGIN_CASE(JSOP_LOCALDEC)
    incr = -1; incr2 =  0; goto do_local_incop;
BEGIN_CASE(JSOP_INCLOCAL)
    incr =  1; incr2 =  1; goto do_local_incop;
BEGIN_CASE(JSOP_LOCALINC)
    incr =  1; incr2 =  0;

  /*
   * do_local_incop comes right before do_int_fast_incop as we want to
   * avoid an extra jump for variable cases as local++ is more frequent
   * than arg++.
   */
  do_local_incop:
    slot = GET_SLOTNO(regs.pc);
    JS_ASSERT(slot < fp->script->nslots);
    vp = fp->slots() + slot;
    METER_SLOT_OP(op, slot);
    vp = fp->slots() + slot;

  do_int_fast_incop:
    int32_t tmp;
    if (JS_LIKELY(vp->isInt32() && CanIncDecWithoutOverflow(tmp = vp->toInt32()))) {
        vp->getInt32Ref() = tmp + incr;
        JS_ASSERT(JSOP_INCARG_LENGTH == js_CodeSpec[op].length);
        SKIP_POP_AFTER_SET(JSOP_INCARG_LENGTH, 0);
        PUSH_INT32(tmp + incr2);
    } else {
        PUSH_COPY(*vp);
        if (!js_DoIncDec(cx, &js_CodeSpec[op], &regs.sp[-1], vp))
            goto error;
    }
    len = JSOP_INCARG_LENGTH;
    JS_ASSERT(len == js_CodeSpec[op].length);
    DO_NEXT_OP(len);
}

BEGIN_CASE(JSOP_THIS)
    if (!fp->getThisObject(cx))
        goto error;
    PUSH_COPY(fp->thisv);
END_CASE(JSOP_THIS)

BEGIN_CASE(JSOP_UNBRANDTHIS)
{
    JSObject *obj = fp->getThisObject(cx);
    if (!obj)
        goto error;
    if (!obj->unbrand(cx))
        goto error;
}
END_CASE(JSOP_UNBRANDTHIS)

{
    JSObject *obj;
    Value *vp;
    jsint i;

BEGIN_CASE(JSOP_GETTHISPROP)
    obj = fp->getThisObject(cx);
    if (!obj)
        goto error;
    i = 0;
    PUSH_NULL();
    goto do_getprop_with_obj;

BEGIN_CASE(JSOP_GETARGPROP)
{
    i = ARGNO_LEN;
    uint32 slot = GET_ARGNO(regs.pc);
    JS_ASSERT(slot < fp->fun->nargs);
    PUSH_COPY(fp->argv[slot]);
    goto do_getprop_body;
}

BEGIN_CASE(JSOP_GETLOCALPROP)
{
    i = SLOTNO_LEN;
    uint32 slot = GET_SLOTNO(regs.pc);
    JS_ASSERT(slot < script->nslots);
    PUSH_COPY(fp->slots()[slot]);
    goto do_getprop_body;
}

BEGIN_CASE(JSOP_GETPROP)
BEGIN_CASE(JSOP_GETXPROP)
    i = 0;

  do_getprop_body:
    vp = &regs.sp[-1];

  do_getprop_with_lval:
    VALUE_TO_OBJECT(cx, vp, obj);

  do_getprop_with_obj:
    {
        Value rval;
        do {
            /*
             * We do not impose the method read barrier if in an imacro,
             * assuming any property gets it does (e.g., for 'toString'
             * from JSOP_NEW) will not be leaked to the calling script.
             */
            JSObject *aobj = js_GetProtoIfDenseArray(obj);

            PropertyCacheEntry *entry;
            JSObject *obj2;
            JSAtom *atom;
            JS_PROPERTY_CACHE(cx).test(cx, regs.pc, aobj, obj2, entry, atom);
            if (!atom) {
                ASSERT_VALID_PROPERTY_CACHE_HIT(i, aobj, obj2, entry);
                if (entry->vword.isFunObj()) {
                    rval.setObject(entry->vword.toFunObj());
                } else if (entry->vword.isSlot()) {
                    uint32 slot = entry->vword.toSlot();
                    JS_ASSERT(slot < obj2->scope()->freeslot);
                    rval = obj2->lockedGetSlot(slot);
                } else {
                    JS_ASSERT(entry->vword.isSprop());
                    JSScopeProperty *sprop = entry->vword.toSprop();
                    NATIVE_GET(cx, obj, obj2, sprop,
                               fp->imacpc ? JSGET_NO_METHOD_BARRIER : JSGET_METHOD_BARRIER,
                               &rval);
                }
                break;
            }

            jsid id = ATOM_TO_JSID(atom);
            if (JS_LIKELY(!aobj->getOps()->getProperty)
                ? !js_GetPropertyHelper(cx, obj, id,
                                        (fp->imacpc ||
                                         regs.pc[JSOP_GETPROP_LENGTH + i] == JSOP_IFEQ)
                                        ? JSGET_CACHE_RESULT | JSGET_NO_METHOD_BARRIER
                                        : JSGET_CACHE_RESULT | JSGET_METHOD_BARRIER,
                                        &rval)
                : !obj->getProperty(cx, id, &rval)) {
                goto error;
            }
        } while (0);

        regs.sp[-1] = rval;
        JS_ASSERT(JSOP_GETPROP_LENGTH + i == js_CodeSpec[op].length);
        len = JSOP_GETPROP_LENGTH + i;
    }
END_VARLEN_CASE

BEGIN_CASE(JSOP_LENGTH)
    vp = &regs.sp[-1];
    if (vp->isString()) {
        vp->setInt32(vp->toString()->length());
    } else if (vp->isObject()) {
        JSObject *obj = &vp->toObject();
        if (obj->isArray()) {
            jsuint length = obj->getArrayLength();
            regs.sp[-1].setNumber(length);
        } else if (obj->isArguments() && !obj->isArgsLengthOverridden()) {
            uint32 length = obj->getArgsLength();
            JS_ASSERT(length < INT32_MAX);
            regs.sp[-1].setInt32(int32_t(length));
        } else {
            i = -2;
            goto do_getprop_with_lval;
        }
    } else {
        i = -2;
        goto do_getprop_with_lval;
    }
END_CASE(JSOP_LENGTH)

}

BEGIN_CASE(JSOP_CALLPROP)
{
    Value lval = regs.sp[-1];

    Value objv;
    if (lval.isObject()) {
        objv = lval;
    } else {
        JSProtoKey protoKey;
        if (lval.isString()) {
            protoKey = JSProto_String;
        } else if (lval.isNumber()) {
            protoKey = JSProto_Number;
        } else if (lval.isBoolean()) {
            protoKey = JSProto_Boolean;
        } else {
            JS_ASSERT(lval.isNull() || lval.isUndefined());
            js_ReportIsNullOrUndefined(cx, -1, lval, NULL);
            goto error;
        }
        JSObject *pobj;
        if (!js_GetClassPrototype(cx, NULL, protoKey, &pobj))
            goto error;
        objv.setObject(*pobj);
    }

    JSObject *aobj = js_GetProtoIfDenseArray(&objv.toObject());
    Value rval;

    PropertyCacheEntry *entry;
    JSObject *obj2;
    JSAtom *atom;
    JS_PROPERTY_CACHE(cx).test(cx, regs.pc, aobj, obj2, entry, atom);
    if (!atom) {
        ASSERT_VALID_PROPERTY_CACHE_HIT(0, aobj, obj2, entry);
        if (entry->vword.isFunObj()) {
            rval.setObject(entry->vword.toFunObj());
        } else if (entry->vword.isSlot()) {
            uint32 slot = entry->vword.toSlot();
            JS_ASSERT(slot < obj2->scope()->freeslot);
            rval = obj2->lockedGetSlot(slot);
        } else {
            JS_ASSERT(entry->vword.isSprop());
            JSScopeProperty *sprop = entry->vword.toSprop();
            NATIVE_GET(cx, &objv.toObject(), obj2, sprop, JSGET_NO_METHOD_BARRIER, &rval);
        }
        regs.sp[-1] = rval;
        PUSH_COPY(lval);
        goto end_callprop;
    }

    /*
     * Cache miss: use the immediate atom that was loaded for us under
     * PropertyCache::test.
     */
    jsid id;
    id = ATOM_TO_JSID(atom);

    PUSH_NULL();
    if (lval.isObject()) {
        if (!js_GetMethod(cx, &objv.toObject(), id,
                          JS_LIKELY(!aobj->getOps()->getProperty)
                          ? JSGET_CACHE_RESULT | JSGET_NO_METHOD_BARRIER
                          : JSGET_NO_METHOD_BARRIER,
                          &rval)) {
            goto error;
        }
        regs.sp[-1] = objv;
        regs.sp[-2] = rval;
    } else {
        JS_ASSERT(!objv.toObject().getOps()->getProperty);
        if (!js_GetPropertyHelper(cx, &objv.toObject(), id,
                                  JSGET_CACHE_RESULT | JSGET_NO_METHOD_BARRIER,
                                  &rval)) {
            goto error;
        }
        regs.sp[-1] = lval;
        regs.sp[-2] = rval;
    }

  end_callprop:
    /* Wrap primitive lval in object clothing if necessary. */
    if (lval.isPrimitive()) {
        /* FIXME: https://bugzilla.mozilla.org/show_bug.cgi?id=412571 */
        JSObject *funobj;
        if (!IsFunctionObject(rval, &funobj) ||
            !PrimitiveThisTest(GET_FUNCTION_PRIVATE(cx, funobj), lval)) {
            if (!js_PrimitiveToObject(cx, &regs.sp[-1]))
                goto error;
        }
    }
#if JS_HAS_NO_SUCH_METHOD
    if (JS_UNLIKELY(rval.isUndefined())) {
        LOAD_ATOM(0, atom);
        regs.sp[-2].setString(ATOM_TO_STRING(atom));
        if (!js_OnUnknownMethod(cx, regs.sp - 2))
            goto error;
    }
#endif
}
END_CASE(JSOP_CALLPROP)

BEGIN_CASE(JSOP_UNBRAND)
    JS_ASSERT(regs.sp - fp->slots() >= 1);
    if (!regs.sp[-1].toObject().unbrand(cx))
        goto error;
END_CASE(JSOP_UNBRAND)

BEGIN_CASE(JSOP_SETGNAME)
BEGIN_CASE(JSOP_SETNAME)
BEGIN_CASE(JSOP_SETPROP)
BEGIN_CASE(JSOP_SETMETHOD)
{
    Value rval = regs.sp[-1];
    JS_ASSERT_IF(op == JSOP_SETMETHOD, IsFunctionObject(rval));
    Value &lref = regs.sp[-2];
    JS_ASSERT_IF(op == JSOP_SETNAME, lref.isObject());
    JSObject *obj;
    VALUE_TO_OBJECT(cx, &lref, obj);

    JS_ASSERT_IF(op == JSOP_SETGNAME, obj == fp->scopeChain->getGlobal());

    do {
        PropertyCache *cache = &JS_PROPERTY_CACHE(cx);

        /*
         * Probe the property cache, specializing for two important
         * set-property cases. First:
         *
         *   function f(a, b, c) {
         *     var o = {p:a, q:b, r:c};
         *     return o;
         *   }
         *
         * or similar real-world cases, which evolve a newborn native
         * object predicatably through some bounded number of property
         * additions. And second:
         *
         *   o.p = x;
         *
         * in a frequently executed method or loop body, where p will
         * (possibly after the first iteration) always exist in native
         * object o.
         */
        PropertyCacheEntry *entry;
        JSObject *obj2;
        JSAtom *atom;
        if (cache->testForSet(cx, regs.pc, obj, &entry, &obj2, &atom)) {
            /*
             * Fast property cache hit, only partially confirmed by
             * testForSet. We know that the entry applies to regs.pc and
             * that obj's shape matches.
             *
             * The entry predicts either a new property to be added
             * directly to obj by this set, or on an existing "own"
             * property, or on a prototype property that has a setter.
             */
            JS_ASSERT(entry->vword.isSprop());
            JSScopeProperty *sprop = entry->vword.toSprop();
            JS_ASSERT_IF(sprop->isDataDescriptor(), sprop->writable());
            JS_ASSERT_IF(sprop->hasSlot(), entry->vcapTag() == 0);

            JSScope *scope = obj->scope();
            JS_ASSERT(!scope->sealed());

            /*
             * Fastest path: check whether the cached sprop is already
             * in scope and call NATIVE_SET and break to get out of the
             * do-while(0). But we can call NATIVE_SET only if obj owns
             * scope or sprop is shared.
             */
            bool checkForAdd;
            if (!sprop->hasSlot()) {
                if (entry->vcapTag() == 0 ||
                    ((obj2 = obj->getProto()) &&
                     obj2->isNative() &&
                     obj2->shape() == entry->vshape())) {
                    goto fast_set_propcache_hit;
                }

                /* The cache entry doesn't apply. vshape mismatch. */
                checkForAdd = false;
            } else if (!scope->isSharedEmpty()) {
                if (sprop == scope->lastProperty() || scope->hasProperty(sprop)) {
                  fast_set_propcache_hit:
                    PCMETER(cache->pchits++);
                    PCMETER(cache->setpchits++);
                    NATIVE_SET(cx, obj, sprop, entry, &rval);
                    break;
                }
                checkForAdd = sprop->hasSlot() && sprop->parent == scope->lastProperty();
            } else {
                /*
                 * We check that cx own obj here and will continue to
                 * own it after js_GetMutableScope returns so we can
                 * continue to skip JS_UNLOCK_OBJ calls.
                 */
                JS_ASSERT(CX_OWNS_OBJECT_TITLE(cx, obj));
                scope = js_GetMutableScope(cx, obj);
                JS_ASSERT(CX_OWNS_OBJECT_TITLE(cx, obj));
                if (!scope)
                    goto error;
                checkForAdd = !sprop->parent;
            }

            uint32 slot;
            if (checkForAdd &&
                entry->vshape() == rt->protoHazardShape &&
                sprop->hasDefaultSetter() &&
                (slot = sprop->slot) == scope->freeslot) {
                /*
                 * Fast path: adding a plain old property that was once
                 * at the frontier of the property tree, whose slot is
                 * next to claim among the allocated slots in obj,
                 * where scope->table has not been created yet.
                 *
                 * We may want to remove hazard conditions above and
                 * inline compensation code here, depending on
                 * real-world workloads.
                 */
                PCMETER(cache->pchits++);
                PCMETER(cache->addpchits++);

                if (slot < obj->numSlots()) {
                    ++scope->freeslot;
                } else {
                    if (!js_AllocSlot(cx, obj, &slot))
                        goto error;
                    JS_ASSERT(slot + 1 == scope->freeslot);
                }

                /*
                 * If this obj's number of reserved slots differed, or
                 * if something created a hash table for scope, we must
                 * pay the price of JSScope::putProperty.
                 *
                 * (A built-in object with a pre-allocated but not fixed
                 * population of reserved slots  hook can cause scopes of the
                 * same shape to have different freeslot values. Arguments,
                 * Block, Call, and certain Function objects pre-allocate
                 * reserveds lots this way. This is what causes the slot !=
                 * sprop->slot case. See js_GetMutableScope. FIXME 558451)
                 */
                if (slot == sprop->slot && !scope->table) {
                    scope->extend(cx, sprop);
                } else {
                    JSScopeProperty *sprop2 =
                        scope->putProperty(cx, sprop->id,
                                           sprop->getter(), sprop->setter(),
                                           slot, sprop->attributes(),
                                           sprop->getFlags(), sprop->shortid);
                    if (!sprop2) {
                        js_FreeSlot(cx, obj, slot);
                        goto error;
                    }
                    sprop = sprop2;
                }

                /*
                 * No method change check here because here we are
                 * adding a new property, not updating an existing
                 * slot's value that might contain a method of a
                 * branded scope.
                 */
                TRACE_2(SetPropHit, entry, sprop);
                obj->lockedSetSlot(slot, rval);

                /*
                 * Purge the property cache of the id we may have just
                 * shadowed in obj's scope and proto chains. We do this
                 * after unlocking obj's scope to avoid lock nesting.
                 */
                js_PurgeScopeChain(cx, obj, sprop->id);
                break;
            }
            PCMETER(cache->setpcmisses++);
            atom = NULL;
        } else if (!atom) {
            /*
             * Slower property cache hit, fully confirmed by testForSet (in
             * the slow path, via fullTest).
             */
            ASSERT_VALID_PROPERTY_CACHE_HIT(0, obj, obj2, entry);
            JSScopeProperty *sprop = NULL;
            if (obj == obj2) {
                sprop = entry->vword.toSprop();
                JS_ASSERT(sprop->writable());
                JS_ASSERT(!obj2->scope()->sealed());
                NATIVE_SET(cx, obj, sprop, entry, &rval);
            }
            if (sprop)
                break;
        }

        if (!atom)
            LOAD_ATOM(0, atom);
        jsid id = ATOM_TO_JSID(atom);
        if (entry && JS_LIKELY(!obj->getOps()->setProperty)) {
            uintN defineHow;
            if (op == JSOP_SETMETHOD)
                defineHow = JSDNP_CACHE_RESULT | JSDNP_SET_METHOD;
            else if (op == JSOP_SETNAME)
                defineHow = JSDNP_CACHE_RESULT | JSDNP_UNQUALIFIED;
            else
                defineHow = JSDNP_CACHE_RESULT;
            if (!js_SetPropertyHelper(cx, obj, id, defineHow, &rval))
                goto error;
        } else {
            if (!obj->setProperty(cx, id, &rval))
                goto error;
            ABORT_RECORDING(cx, "Non-native set");
        }
    } while (0);
}
END_SET_CASE_STORE_RVAL(JSOP_SETPROP, 2);

BEGIN_CASE(JSOP_GETELEM)
{
    Value &lref = regs.sp[-2];
    Value &rref = regs.sp[-1];
    if (lref.isString() && rref.isInt32()) {
        JSString *str = lref.toString();
        int32_t i = rref.toInt32();
        if (size_t(i) < str->length()) {
            str = JSString::getUnitString(cx, str, size_t(i));
            if (!str)
                goto error;
            regs.sp--;
            regs.sp[-1].setString(str);
            len = JSOP_GETELEM_LENGTH;
            DO_NEXT_OP(len);
        }
    }

    JSObject *obj;
    VALUE_TO_OBJECT(cx, &lref, obj);

    const Value *copyFrom;
    Value rval;
    jsid id;
    if (rref.isInt32()) {
        int32_t i = rref.toInt32();
        if (obj->isDenseArray()) {
            jsuint idx = jsuint(i);

            if (idx < obj->getDenseArrayCapacity()) {
                copyFrom = obj->addressOfDenseArrayElement(idx);
                if (!copyFrom->isMagic())
                    goto end_getelem;

                /* Reload retval from the stack in the rare hole case. */
                copyFrom = &regs.sp[-1];
            }
        } else if (obj->isArguments()) {
            uint32 arg = uint32(i);

            if (arg < obj->getArgsLength()) {
                JSStackFrame *afp = (JSStackFrame *) obj->getPrivate();
                if (afp) {
                    copyFrom = &afp->argv[arg];
                    goto end_getelem;
                }

                copyFrom = obj->addressOfArgsElement(arg);
                if (!copyFrom->isMagic())
                    goto end_getelem;
                copyFrom = &regs.sp[-1];
            }
        }
        if (JS_LIKELY(INT_FITS_IN_JSID(i)))
            id = INT_TO_JSID(i);
        else
            goto intern_big_int;
    } else {
      intern_big_int:
        if (!js_InternNonIntElementId(cx, obj, rref, &id))
            goto error;
    }

    if (!obj->getProperty(cx, id, &rval))
        goto error;
    copyFrom = &rval;

  end_getelem:
    regs.sp--;
    regs.sp[-1] = *copyFrom;
}
END_CASE(JSOP_GETELEM)

BEGIN_CASE(JSOP_CALLELEM)
{
    /* Fetch the left part and resolve it to a non-null object. */
    JSObject *obj;
    FETCH_OBJECT(cx, -2, obj);

    /* Fetch index and convert it to id suitable for use with obj. */
    jsid id;
    FETCH_ELEMENT_ID(obj, -1, id);

    /* Get or set the element. */
    if (!js_GetMethod(cx, obj, id, JSGET_NO_METHOD_BARRIER, &regs.sp[-2]))
        goto error;

#if JS_HAS_NO_SUCH_METHOD
    if (JS_UNLIKELY(regs.sp[-2].isUndefined())) {
        regs.sp[-2] = regs.sp[-1];
        regs.sp[-1].setObject(*obj);
        if (!js_OnUnknownMethod(cx, regs.sp - 2))
            goto error;
    } else
#endif
    {
        regs.sp[-1].setObject(*obj);
    }
}
END_CASE(JSOP_CALLELEM)

BEGIN_CASE(JSOP_SETELEM)
{
    JSObject *obj;
    FETCH_OBJECT(cx, -3, obj);
    jsid id;
    FETCH_ELEMENT_ID(obj, -2, id);
    Value rval;
    do {
        if (obj->isDenseArray() && JSID_IS_INT(id)) {
            jsuint length = obj->getDenseArrayCapacity();
            jsint i = JSID_TO_INT(id);
            if ((jsuint)i < length) {
                if (obj->getDenseArrayElement(i).isMagic(JS_ARRAY_HOLE)) {
                    if (js_PrototypeHasIndexedProperties(cx, obj))
                        break;
                    if ((jsuint)i >= obj->getArrayLength())
                        obj->setArrayLength(i + 1);
                }
                obj->setDenseArrayElement(i, regs.sp[-1]);
                goto end_setelem;
            }
        }
    } while (0);
    rval = regs.sp[-1];
    if (!obj->setProperty(cx, id, &rval))
        goto error;
  end_setelem:;
}
END_SET_CASE_STORE_RVAL(JSOP_SETELEM, 3)

BEGIN_CASE(JSOP_ENUMELEM)
{
    /* Funky: the value to set is under the [obj, id] pair. */
    JSObject *obj;
    FETCH_OBJECT(cx, -2, obj);
    jsid id;
    FETCH_ELEMENT_ID(obj, -1, id);
    Value rval = regs.sp[-3];
    if (!obj->setProperty(cx, id, &rval))
        goto error;
    regs.sp -= 3;
}
END_CASE(JSOP_ENUMELEM)

{
    JSFunction *fun;
    JSObject *obj;
    uintN flags;
    uintN argc;
    Value *vp;

BEGIN_CASE(JSOP_NEW)
{
    /* Get immediate argc and find the constructor function. */
    argc = GET_ARGC(regs.pc);
    vp = regs.sp - (2 + argc);
    JS_ASSERT(vp >= fp->base());

    /*
     * Assign lval, obj, and fun exactly as the code at inline_call: expects to
     * find them, to avoid nesting a js_Interpret call via js_InvokeConstructor.
     */
    if (IsFunctionObject(vp[0], &obj)) {
        fun = GET_FUNCTION_PRIVATE(cx, obj);
        if (fun->isInterpreted()) {
            /* Root as we go using vp[1]. */
            if (!obj->getProperty(cx,
                                  ATOM_TO_JSID(cx->runtime->atomState.classPrototypeAtom),
                                  &vp[1])) {
                goto error;
            }
            JSObject *proto = vp[1].isObject() ? &vp[1].toObject() : NULL;
            JSObject *obj2 = NewNonFunction<WithProto::Class>(cx, &js_ObjectClass, proto, obj->getParent());
            if (!obj2)
                goto error;

            if (fun->u.i.script->isEmpty()) {
                vp[0].setObject(*obj2);
                regs.sp = vp + 1;
                goto end_new;
            }

            vp[1].setObject(*obj2);
            flags = JSFRAME_CONSTRUCTING;
            goto inline_call;
        }
    }

    if (!InvokeConstructor(cx, InvokeArgsAlreadyOnTheStack(vp, argc)))
        goto error;
    regs.sp = vp + 1;
    CHECK_INTERRUPT_HANDLER();
    TRACE_0(NativeCallComplete);

  end_new:;
}
END_CASE(JSOP_NEW)

BEGIN_CASE(JSOP_CALL)
BEGIN_CASE(JSOP_EVAL)
BEGIN_CASE(JSOP_APPLY)
{
    argc = GET_ARGC(regs.pc);
    vp = regs.sp - (argc + 2);

    if (IsFunctionObject(*vp, &obj)) {
        fun = GET_FUNCTION_PRIVATE(cx, obj);

        /* Clear frame flags since this is not a constructor call. */
        flags = 0;
        if (FUN_INTERPRETED(fun))
      inline_call:
        {
            JSScript *newscript = fun->u.i.script;
            if (JS_UNLIKELY(newscript->isEmpty())) {
                vp->setUndefined();
                regs.sp = vp + 1;
                goto end_call;
            }

            /* Restrict recursion of lightweight functions. */
            if (JS_UNLIKELY(inlineCallCount >= JS_MAX_INLINE_CALL_COUNT)) {
                js_ReportOverRecursed(cx);
                goto error;
            }

            /*
             * Get pointer to new frame/slots, without changing global state.
             * Initialize missing args if there are any.
             */
            StackSpace &stack = cx->stack();
            uintN nfixed = newscript->nslots;
            uintN funargs = fun->nargs;
            JSStackFrame *newfp;
            if (argc < funargs) {
                uintN missing = funargs - argc;
                newfp = stack.getInlineFrame(cx, regs.sp, missing, nfixed);
                if (!newfp)
                    goto error;
                SetValueRangeToUndefined(regs.sp, missing);
            } else {
                newfp = stack.getInlineFrame(cx, regs.sp, 0, nfixed);
                if (!newfp)
                    goto error;
            }

            /* Initialize stack frame. */
            newfp->callobj = NULL;
            newfp->argsobj = NULL;
            newfp->script = newscript;
            newfp->fun = fun;
            newfp->argc = argc;
            newfp->argv = vp + 2;
            newfp->rval.setUndefined();
            newfp->annotation = NULL;
            newfp->scopeChain = obj->getParent();
            newfp->flags = flags;
            newfp->blockChain = NULL;
            JS_ASSERT(!JSFUN_BOUND_METHOD_TEST(fun->flags));
            JS_ASSERT_IF(!vp[1].isPrimitive(), IsSaneThisObject(vp[1].toObject()));
            newfp->thisv = vp[1];
            newfp->imacpc = NULL;

            /* Push void to initialize local variables. */
            Value *newsp = newfp->base();
            SetValueRangeToUndefined(newfp->slots(), newsp);

            /* Switch version if currentVersion wasn't overridden. */
            newfp->callerVersion = (JSVersion) cx->version;
            if (JS_LIKELY(cx->version == currentVersion)) {
                currentVersion = (JSVersion) newscript->version;
                if (JS_UNLIKELY(currentVersion != cx->version))
                    js_SetVersion(cx, currentVersion);
            }

            /* Push the frame. */
            stack.pushInlineFrame(cx, fp, regs.pc, newfp);

            /* Initializer regs after pushInlineFrame snapshots pc. */
            regs.pc = newscript->code;
            regs.sp = newsp;

            /* Import into locals. */
            JS_ASSERT(newfp == cx->fp);
            fp = newfp;
            script = newscript;
            atoms = script->atomMap.vector;

            /* Now that the new frame is rooted, maybe create a call object. */
            if (fun->isHeavyweight() && !js_GetCallObject(cx, fp))
                goto error;

            /* Call the debugger hook if present. */
            if (JSInterpreterHook hook = cx->debugHooks->callHook) {
                fp->hookData = hook(cx, fp, JS_TRUE, 0,
                                    cx->debugHooks->callHookData);
                CHECK_INTERRUPT_HANDLER();
            } else {
                fp->hookData = NULL;
            }

            inlineCallCount++;
            JS_RUNTIME_METER(rt, inlineCalls);

            DTrace::enterJSFun(cx, fp, fun, fp->down, fp->argc, fp->argv);

#ifdef JS_TRACER
            if (TraceRecorder *tr = TRACE_RECORDER(cx)) {
                AbortableRecordingStatus status = tr->record_EnterFrame(inlineCallCount);
                RESTORE_INTERP_VARS();
                if (StatusAbortsRecorderIfActive(status)) {
                    if (TRACE_RECORDER(cx)) {
                        JS_ASSERT(TRACE_RECORDER(cx) == tr);
                        AbortRecording(cx, "record_EnterFrame failed");
                    }
                    if (status == ARECORD_ERROR)
                        goto error;
                }
            }
#endif

#ifdef JS_METHODJIT
            /* Try to ensure methods are method JIT'd.  */
            {
                JSObject *scope = newfp->scopeChain;
                mjit::CompileStatus status = mjit::CanMethodJIT(cx, newscript, fun, scope);
                if (status == mjit::Compile_Error)
                    goto error;
                if (!TRACE_RECORDER(cx) && status == mjit::Compile_Okay) {
                    if (!mjit::JaegerShot(cx))
                        goto error;
                    interpReturnOK = true;
                    goto inline_return;
                }
            }
#endif

            /* Load first op and dispatch it (safe since JSOP_STOP). */
            op = (JSOp) *regs.pc;
            DO_OP();
        }

        if (fun->flags & JSFUN_FAST_NATIVE) {
            DTrace::enterJSFun(cx, NULL, fun, fp, argc, vp + 2, vp);

            JS_ASSERT(fun->u.n.extra == 0);
            JS_ASSERT(vp[1].isObjectOrNull() || PrimitiveThisTest(fun, vp[1]));
            JSBool ok = ((FastNative) fun->u.n.native)(cx, argc, vp);
            DTrace::exitJSFun(cx, NULL, fun, *vp, vp);
            regs.sp = vp + 1;
            if (!ok)
                goto error;
            TRACE_0(NativeCallComplete);
            goto end_call;
        }
    }

    bool ok;
    ok = Invoke(cx, InvokeArgsAlreadyOnTheStack(vp, argc), 0);
    regs.sp = vp + 1;
    CHECK_INTERRUPT_HANDLER();
    if (!ok)
        goto error;
    JS_RUNTIME_METER(rt, nonInlineCalls);
    TRACE_0(NativeCallComplete);

  end_call:;
}
END_CASE(JSOP_CALL)
}

BEGIN_CASE(JSOP_SETCALL)
{
    uintN argc = GET_ARGC(regs.pc);
    Value *vp = regs.sp - argc - 2;
    JSBool ok = Invoke(cx, InvokeArgsAlreadyOnTheStack(vp, argc), 0);
    if (ok)
        JS_ReportErrorNumber(cx, js_GetErrorMessage, NULL, JSMSG_BAD_LEFTSIDE_OF_ASS);
    goto error;
}
END_CASE(JSOP_SETCALL)

#define SLOW_PUSH_THISV(cx, obj)                                            \
    JS_BEGIN_MACRO                                                          \
        Class *clasp;                                                       \
        JSObject *thisp = obj;                                              \
        if (!thisp->getParent() ||                                          \
            (clasp = thisp->getClass()) == &js_CallClass ||                 \
            clasp == &js_BlockClass ||                                      \
            clasp == &js_DeclEnvClass) {                                    \
            /* Normal case: thisp is global or an activation record. */     \
            /* Callee determines |this|. */                                 \
            thisp = NULL;                                                   \
        } else {                                                            \
            thisp = thisp->thisObject(cx);                                  \
            if (!thisp)                                                     \
                goto error;                                                 \
        }                                                                   \
        PUSH_OBJECT_OR_NULL(thisp);                                         \
    JS_END_MACRO

BEGIN_CASE(JSOP_GETGNAME)
BEGIN_CASE(JSOP_CALLGNAME)
BEGIN_CASE(JSOP_NAME)
BEGIN_CASE(JSOP_CALLNAME)
{
    JSObject *obj = fp->scopeChain;
    if (op == JSOP_GETGNAME || op == JSOP_CALLGNAME)
        obj = obj->getGlobal();

    JSScopeProperty *sprop;
    Value rval;

    PropertyCacheEntry *entry;
    JSObject *obj2;
    JSAtom *atom;
    JS_PROPERTY_CACHE(cx).test(cx, regs.pc, obj, obj2, entry, atom);
    if (!atom) {
        ASSERT_VALID_PROPERTY_CACHE_HIT(0, obj, obj2, entry);
        if (entry->vword.isFunObj()) {
            PUSH_OBJECT(entry->vword.toFunObj());
        } else if (entry->vword.isSlot()) {
            uintN slot = entry->vword.toSlot();
            JS_ASSERT(slot < obj2->scope()->freeslot);
            PUSH_COPY(obj2->lockedGetSlot(slot));
        } else {
            JS_ASSERT(entry->vword.isSprop());
            sprop = entry->vword.toSprop();
            NATIVE_GET(cx, obj, obj2, sprop, JSGET_METHOD_BARRIER, &rval);
            PUSH_COPY(rval);
        }

        /*
         * Push results, the same as below, but with a prop$ hit there
         * is no need to test for the unusual and uncacheable case where
         * the caller determines |this|.
         */
#if DEBUG
        Class *clasp;
        JS_ASSERT(!obj->getParent() ||
                  (clasp = obj->getClass()) == &js_CallClass ||
                  clasp == &js_BlockClass ||
                  clasp == &js_DeclEnvClass);
#endif
        if (op == JSOP_CALLNAME || op == JSOP_CALLGNAME)
            PUSH_NULL();
        len = JSOP_NAME_LENGTH;
        DO_NEXT_OP(len);
    }

    jsid id;
    id = ATOM_TO_JSID(atom);
    JSProperty *prop;
    if (!js_FindPropertyHelper(cx, id, true, &obj, &obj2, &prop))
        goto error;
    if (!prop) {
        /* Kludge to allow (typeof foo == "undefined") tests. */
        JSOp op2 = js_GetOpcode(cx, script, regs.pc + JSOP_NAME_LENGTH);
        if (op2 == JSOP_TYPEOF) {
            PUSH_UNDEFINED();
            len = JSOP_NAME_LENGTH;
            DO_NEXT_OP(len);
        }
        atomNotDefined = atom;
        goto atom_not_defined;
    }

    /* Take the slow path if prop was not found in a native object. */
    if (!obj->isNative() || !obj2->isNative()) {
        obj2->dropProperty(cx, prop);
        if (!obj->getProperty(cx, id, &rval))
            goto error;
    } else {
        sprop = (JSScopeProperty *)prop;
        JSObject *normalized = obj;
        if (normalized->getClass() == &js_WithClass && !sprop->hasDefaultGetter())
            normalized = js_UnwrapWithObject(cx, normalized);
        NATIVE_GET(cx, normalized, obj2, sprop, JSGET_METHOD_BARRIER, &rval);
        JS_UNLOCK_OBJ(cx, obj2);
    }

    PUSH_COPY(rval);

    /* obj must be on the scope chain, thus not a function. */
    if (op == JSOP_CALLNAME || op == JSOP_CALLGNAME)
        SLOW_PUSH_THISV(cx, obj);
}
END_CASE(JSOP_NAME)

BEGIN_CASE(JSOP_UINT16)
    PUSH_INT32((int32_t) GET_UINT16(regs.pc));
END_CASE(JSOP_UINT16)

BEGIN_CASE(JSOP_UINT24)
    PUSH_INT32((int32_t) GET_UINT24(regs.pc));
END_CASE(JSOP_UINT24)

BEGIN_CASE(JSOP_INT8)
    PUSH_INT32(GET_INT8(regs.pc));
END_CASE(JSOP_INT8)

BEGIN_CASE(JSOP_INT32)
    PUSH_INT32(GET_INT32(regs.pc));
END_CASE(JSOP_INT32)

BEGIN_CASE(JSOP_INDEXBASE)
    /*
     * Here atoms can exceed script->atomMap.length as we use atoms as a
     * segment register for object literals as well.
     */
    atoms += GET_INDEXBASE(regs.pc);
END_CASE(JSOP_INDEXBASE)

BEGIN_CASE(JSOP_INDEXBASE1)
BEGIN_CASE(JSOP_INDEXBASE2)
BEGIN_CASE(JSOP_INDEXBASE3)
    atoms += (op - JSOP_INDEXBASE1 + 1) << 16;
END_CASE(JSOP_INDEXBASE3)

BEGIN_CASE(JSOP_RESETBASE0)
BEGIN_CASE(JSOP_RESETBASE)
    atoms = script->atomMap.vector;
END_CASE(JSOP_RESETBASE)

BEGIN_CASE(JSOP_DOUBLE)
{
    JS_ASSERT(!fp->imacpc);
    JS_ASSERT(size_t(atoms - script->atomMap.vector) <= script->atomMap.length);
    double dbl;
    LOAD_DOUBLE(0, dbl);
    PUSH_DOUBLE(dbl);
}
END_CASE(JSOP_DOUBLE)

BEGIN_CASE(JSOP_STRING)
{
    JSAtom *atom;
    LOAD_ATOM(0, atom);
    PUSH_STRING(ATOM_TO_STRING(atom));
}
END_CASE(JSOP_STRING)

BEGIN_CASE(JSOP_OBJECT)
{
    JSObject *obj;
    LOAD_OBJECT(0, obj);
    /* Only XML and RegExp objects are emitted. */
    PUSH_OBJECT(*obj);
}
END_CASE(JSOP_OBJECT)

BEGIN_CASE(JSOP_REGEXP)
{
    /*
     * Push a regexp object cloned from the regexp literal object mapped by the
     * bytecode at pc. ES5 finally fixed this bad old ES3 design flaw which was
     * flouted by many browser-based implementations.
     *
     * We avoid the js_GetScopeChain call here and pass fp->scopeChain as
     * js_GetClassPrototype uses the latter only to locate the global.
     */
    jsatomid index = GET_FULL_INDEX(0);
    JSObject *proto;
    if (!js_GetClassPrototype(cx, fp->scopeChain, JSProto_RegExp, &proto))
        goto error;
    JS_ASSERT(proto);
    JSObject *obj = js_CloneRegExpObject(cx, script->getRegExp(index), proto);
    if (!obj)
        goto error;
    PUSH_OBJECT(*obj);
}
END_CASE(JSOP_REGEXP)

BEGIN_CASE(JSOP_ZERO)
    PUSH_INT32(0);
END_CASE(JSOP_ZERO)

BEGIN_CASE(JSOP_ONE)
    PUSH_INT32(1);
END_CASE(JSOP_ONE)

BEGIN_CASE(JSOP_NULL)
    PUSH_NULL();
END_CASE(JSOP_NULL)

BEGIN_CASE(JSOP_FALSE)
    PUSH_BOOLEAN(false);
END_CASE(JSOP_FALSE)

BEGIN_CASE(JSOP_TRUE)
    PUSH_BOOLEAN(true);
END_CASE(JSOP_TRUE)

{
BEGIN_CASE(JSOP_TABLESWITCH)
{
    jsbytecode *pc2 = regs.pc;
    len = GET_JUMP_OFFSET(pc2);

    /*
     * ECMAv2+ forbids conversion of discriminant, so we will skip to the
     * default case if the discriminant isn't already an int jsval.  (This
     * opcode is emitted only for dense jsint-domain switches.)
     */
    const Value &rref = *--regs.sp;
    int32_t i;
    if (rref.isInt32()) {
        i = rref.toInt32();
    } else {
        double d;
        /* Don't use JSDOUBLE_IS_INT32; treat -0 (double) as 0. */
        if (!rref.isDouble() || (d = rref.toDouble()) != (i = int32_t(rref.toDouble())))
            DO_NEXT_OP(len);
    }

    pc2 += JUMP_OFFSET_LEN;
    jsint low = GET_JUMP_OFFSET(pc2);
    pc2 += JUMP_OFFSET_LEN;
    jsint high = GET_JUMP_OFFSET(pc2);

    i -= low;
    if ((jsuint)i < (jsuint)(high - low + 1)) {
        pc2 += JUMP_OFFSET_LEN + JUMP_OFFSET_LEN * i;
        jsint off = (jsint) GET_JUMP_OFFSET(pc2);
        if (off)
            len = off;
    }
}
END_VARLEN_CASE
}

{
BEGIN_CASE(JSOP_TABLESWITCHX)
{
    jsbytecode *pc2 = regs.pc;
    len = GET_JUMPX_OFFSET(pc2);

    /*
     * ECMAv2+ forbids conversion of discriminant, so we will skip to the
     * default case if the discriminant isn't already an int jsval.  (This
     * opcode is emitted only for dense jsint-domain switches.)
     */
    const Value &rref = *--regs.sp;
    int32_t i;
    if (rref.isInt32()) {
        i = rref.toInt32();
    } else if (rref.isDouble() && rref.toDouble() == 0) {
        /* Treat -0 (double) as 0. */
        i = 0;
    } else {
        DO_NEXT_OP(len);
    }

    pc2 += JUMPX_OFFSET_LEN;
    jsint low = GET_JUMP_OFFSET(pc2);
    pc2 += JUMP_OFFSET_LEN;
    jsint high = GET_JUMP_OFFSET(pc2);

    i -= low;
    if ((jsuint)i < (jsuint)(high - low + 1)) {
        pc2 += JUMP_OFFSET_LEN + JUMPX_OFFSET_LEN * i;
        jsint off = (jsint) GET_JUMPX_OFFSET(pc2);
        if (off)
            len = off;
    }
}
END_VARLEN_CASE
}

{
BEGIN_CASE(JSOP_LOOKUPSWITCHX)
{
    jsint off;
    off = JUMPX_OFFSET_LEN;
    goto do_lookup_switch;

BEGIN_CASE(JSOP_LOOKUPSWITCH)
    off = JUMP_OFFSET_LEN;

  do_lookup_switch:
    /*
     * JSOP_LOOKUPSWITCH and JSOP_LOOKUPSWITCHX are never used if any atom
     * index in it would exceed 64K limit.
     */
    JS_ASSERT(!fp->imacpc);
    JS_ASSERT(atoms == script->atomMap.vector);
    jsbytecode *pc2 = regs.pc;

    Value lval = regs.sp[-1];
    regs.sp--;

    if (!lval.isPrimitive())
        goto end_lookup_switch;

    pc2 += off;
    jsint npairs;
    npairs = (jsint) GET_UINT16(pc2);
    pc2 += UINT16_LEN;
    JS_ASSERT(npairs);  /* empty switch uses JSOP_TABLESWITCH */

    bool match;
#define SEARCH_PAIRS(MATCH_CODE)                                              \
    for (;;) {                                                                \
        Value rval = script->getConst(GET_INDEX(pc2));                        \
        MATCH_CODE                                                            \
        pc2 += INDEX_LEN;                                                     \
        if (match)                                                            \
            break;                                                            \
        pc2 += off;                                                           \
        if (--npairs == 0) {                                                  \
            pc2 = regs.pc;                                                    \
            break;                                                            \
        }                                                                     \
    }

    if (lval.isString()) {
        JSString *str = lval.toString();
        JSString *str2;
        SEARCH_PAIRS(
            match = (rval.isString() &&
                     ((str2 = rval.toString()) == str ||
                      js_EqualStrings(str2, str)));
        )
    } else if (lval.isNumber()) {
        double ldbl = lval.toNumber();
        SEARCH_PAIRS(
            match = rval.isNumber() && ldbl == rval.toNumber();
        )
    } else {
        SEARCH_PAIRS(
            match = (lval == rval);
        )
    }
#undef SEARCH_PAIRS

  end_lookup_switch:
    len = (op == JSOP_LOOKUPSWITCH)
          ? GET_JUMP_OFFSET(pc2)
          : GET_JUMPX_OFFSET(pc2);
}
END_VARLEN_CASE
}

BEGIN_CASE(JSOP_TRAP)
{
    Value rval;
    JSTrapStatus status = JS_HandleTrap(cx, script, regs.pc, Jsvalify(&rval));
    switch (status) {
      case JSTRAP_ERROR:
        goto error;
      case JSTRAP_RETURN:
        fp->rval = rval;
        interpReturnOK = JS_TRUE;
        goto forced_return;
      case JSTRAP_THROW:
        cx->throwing = JS_TRUE;
        cx->exception = rval;
        goto error;
      default:
        break;
    }
    JS_ASSERT(status == JSTRAP_CONTINUE);
    CHECK_INTERRUPT_HANDLER();
    JS_ASSERT(rval.isInt32());
    op = (JSOp) rval.toInt32();
    JS_ASSERT((uintN)op < (uintN)JSOP_LIMIT);
    DO_OP();
}

BEGIN_CASE(JSOP_ARGUMENTS)
{
    Value rval;
    if (!js_GetArgsValue(cx, fp, &rval))
        goto error;
    PUSH_COPY(rval);
}
END_CASE(JSOP_ARGUMENTS)

BEGIN_CASE(JSOP_ARGSUB)
{
    jsid id = INT_TO_JSID(GET_ARGNO(regs.pc));
    Value rval;
    if (!js_GetArgsProperty(cx, fp, id, &rval))
        goto error;
    PUSH_COPY(rval);
}
END_CASE(JSOP_ARGSUB)

BEGIN_CASE(JSOP_ARGCNT)
{
    jsid id = ATOM_TO_JSID(rt->atomState.lengthAtom);
    Value rval;
    if (!js_GetArgsProperty(cx, fp, id, &rval))
        goto error;
    PUSH_COPY(rval);
}
END_CASE(JSOP_ARGCNT)

BEGIN_CASE(JSOP_GETARG)
BEGIN_CASE(JSOP_CALLARG)
{
    uint32 slot = GET_ARGNO(regs.pc);
    JS_ASSERT(slot < fp->fun->nargs);
    METER_SLOT_OP(op, slot);
    PUSH_COPY(fp->argv[slot]);
    if (op == JSOP_CALLARG)
        PUSH_NULL();
}
END_CASE(JSOP_GETARG)

BEGIN_CASE(JSOP_SETARG)
{
    uint32 slot = GET_ARGNO(regs.pc);
    JS_ASSERT(slot < fp->fun->nargs);
    METER_SLOT_OP(op, slot);
    fp->argv[slot] = regs.sp[-1];
}
END_SET_CASE(JSOP_SETARG)

BEGIN_CASE(JSOP_GETLOCAL)
{
    uint32 slot = GET_SLOTNO(regs.pc);
    JS_ASSERT(slot < script->nslots);
    PUSH_COPY(fp->slots()[slot]);
}
END_CASE(JSOP_GETLOCAL)

BEGIN_CASE(JSOP_CALLLOCAL)
{
    uint32 slot = GET_SLOTNO(regs.pc);
    JS_ASSERT(slot < script->nslots);
    PUSH_COPY(fp->slots()[slot]);
    PUSH_NULL();
}
END_CASE(JSOP_CALLLOCAL)

BEGIN_CASE(JSOP_SETLOCAL)
{
    uint32 slot = GET_SLOTNO(regs.pc);
    JS_ASSERT(slot < script->nslots);
    fp->slots()[slot] = regs.sp[-1];
}
END_SET_CASE(JSOP_SETLOCAL)

BEGIN_CASE(JSOP_GETUPVAR)
BEGIN_CASE(JSOP_CALLUPVAR)
{
    JSUpvarArray *uva = script->upvars();

    uintN index = GET_UINT16(regs.pc);
    JS_ASSERT(index < uva->length);

    const Value &rval = GetUpvar(cx, script->staticLevel, uva->vector[index]);
    PUSH_COPY(rval);

    if (op == JSOP_CALLUPVAR)
        PUSH_NULL();
}
END_CASE(JSOP_GETUPVAR)

BEGIN_CASE(JSOP_GETUPVAR_DBG)
BEGIN_CASE(JSOP_CALLUPVAR_DBG)
{
    JSFunction *fun = fp->fun;
    JS_ASSERT(FUN_KIND(fun) == JSFUN_INTERPRETED);
    JS_ASSERT(fun->u.i.wrapper);

    /* Scope for tempPool mark and local names allocation in it. */
    JSObject *obj, *obj2;
    JSProperty *prop;
    jsid id;
    JSAtom *atom;
    {
        void *mark = JS_ARENA_MARK(&cx->tempPool);
        jsuword *names = js_GetLocalNameArray(cx, fun, &cx->tempPool);
        if (!names)
            goto error;

        uintN index = fun->countArgsAndVars() + GET_UINT16(regs.pc);
        atom = JS_LOCAL_NAME_TO_ATOM(names[index]);
        id = ATOM_TO_JSID(atom);

        JSBool ok = js_FindProperty(cx, id, &obj, &obj2, &prop);
        JS_ARENA_RELEASE(&cx->tempPool, mark);
        if (!ok)
            goto error;
    }

    if (!prop) {
        atomNotDefined = atom;
        goto atom_not_defined;
    }

    /* Minimize footprint with generic code instead of NATIVE_GET. */
    obj2->dropProperty(cx, prop);
    Value *vp = regs.sp;
    PUSH_NULL();
    if (!obj->getProperty(cx, id, vp))
        goto error;

    if (op == JSOP_CALLUPVAR_DBG)
        PUSH_NULL();
}
END_CASE(JSOP_GETUPVAR_DBG)

BEGIN_CASE(JSOP_GETDSLOT)
BEGIN_CASE(JSOP_CALLDSLOT)
{
    JS_ASSERT(fp->argv);
    JSObject *obj = &fp->argv[-2].toObject();
    JS_ASSERT(obj);
    JS_ASSERT(obj->dslots);

    uintN index = GET_UINT16(regs.pc);
    JS_ASSERT(JS_INITIAL_NSLOTS + index < obj->dslots[-1].toPrivateUint32());
    JS_ASSERT_IF(obj->scope()->object == obj,
                 JS_INITIAL_NSLOTS + index < obj->scope()->freeslot);

    PUSH_COPY(obj->dslots[index]);
    if (op == JSOP_CALLDSLOT)
        PUSH_NULL();
}
END_CASE(JSOP_GETDSLOT)

BEGIN_CASE(JSOP_GETGLOBAL)
BEGIN_CASE(JSOP_CALLGLOBAL)
{
    uint32 slot = GET_SLOTNO(regs.pc);
    slot = script->getGlobalSlot(slot);
    JSObject *obj = fp->scopeChain->getGlobal();
    JS_ASSERT(slot < obj->scope()->freeslot);
    PUSH_COPY(obj->getSlot(slot));
    if (op == JSOP_CALLGLOBAL)
        PUSH_NULL();
}
END_CASE(JSOP_GETGLOBAL)

BEGIN_CASE(JSOP_FORGLOBAL)
{
    Value rval;
    if (!IteratorNext(cx, &regs.sp[-1].toObject(), &rval))
        goto error;
    PUSH_COPY(rval);
    uint32 slot = GET_SLOTNO(regs.pc);
    slot = script->getGlobalSlot(slot);
    JSObject *obj = fp->scopeChain->getGlobal();
    JS_ASSERT(slot < obj->scope()->freeslot);
    JS_LOCK_OBJ(cx, obj);
    {
        JSScope *scope = obj->scope();
        if (!scope->methodWriteBarrier(cx, slot, rval)) {
            JS_UNLOCK_SCOPE(cx, scope);
            goto error;
        }
        obj->lockedSetSlot(slot, rval);
        JS_UNLOCK_SCOPE(cx, scope);
    }
    regs.sp--;
}
END_CASE(JSOP_FORGLOBAL)

BEGIN_CASE(JSOP_SETGLOBAL)
{
    uint32 slot = GET_SLOTNO(regs.pc);
    slot = script->getGlobalSlot(slot);
    JSObject *obj = fp->scopeChain->getGlobal();
    JS_ASSERT(slot < obj->scope()->freeslot);
    {
        JS_LOCK_OBJ(cx, obj);
        JSScope *scope = obj->scope();
        if (!scope->methodWriteBarrier(cx, slot, regs.sp[-1])) {
            JS_UNLOCK_SCOPE(cx, scope);
            goto error;
        }
        obj->lockedSetSlot(slot, regs.sp[-1]);
        JS_UNLOCK_SCOPE(cx, scope);
    }
}
END_SET_CASE(JSOP_SETGLOBAL)

BEGIN_CASE(JSOP_DEFCONST)
BEGIN_CASE(JSOP_DEFVAR)
{
    uint32 index = GET_INDEX(regs.pc);
    JSAtom *atom = atoms[index];

    /*
     * index is relative to atoms at this point but for global var
     * code below we need the absolute value.
     */
    index += atoms - script->atomMap.vector;
    JSObject *obj = fp->varobj(cx);
    JS_ASSERT(!obj->getOps()->defineProperty);
    uintN attrs = JSPROP_ENUMERATE;
    if (!(fp->flags & JSFRAME_EVAL))
        attrs |= JSPROP_PERMANENT;
    if (op == JSOP_DEFCONST)
        attrs |= JSPROP_READONLY;

    /* Lookup id in order to check for redeclaration problems. */
    jsid id = ATOM_TO_JSID(atom);
    JSProperty *prop = NULL;
    JSObject *obj2;
    if (op == JSOP_DEFVAR) {
        /*
         * Redundant declaration of a |var|, even one for a non-writable
         * property like |undefined| in ES5, does nothing.
         */
        if (!obj->lookupProperty(cx, id, &obj2, &prop))
            goto error;
    } else {
        if (!CheckRedeclaration(cx, obj, id, attrs, &obj2, &prop))
            goto error;
    }

    /* Bind a variable only if it's not yet defined. */
    if (!prop) {
        if (!js_DefineNativeProperty(cx, obj, id, UndefinedValue(), PropertyStub, PropertyStub,
                                     attrs, 0, 0, &prop)) {
            goto error;
        }
        JS_ASSERT(prop);
        obj2 = obj;
    }

    obj2->dropProperty(cx, prop);
}
END_CASE(JSOP_DEFVAR)

BEGIN_CASE(JSOP_DEFFUN)
{
    /*
     * A top-level function defined in Global or Eval code (see ECMA-262
     * Ed. 3), or else a SpiderMonkey extension: a named function statement in
     * a compound statement (not at the top statement level of global code, or
     * at the top level of a function body).
     */
    JSFunction *fun;
    LOAD_FUNCTION(0);
    JSObject *obj = FUN_OBJECT(fun);

    JSObject *obj2;
    if (FUN_NULL_CLOSURE(fun)) {
        /*
         * Even a null closure needs a parent for principals finding.
         * FIXME: bug 476950, although debugger users may also demand some kind
         * of scope link for debugger-assisted eval-in-frame.
         */
        obj2 = fp->scopeChain;
    } else {
        JS_ASSERT(!FUN_FLAT_CLOSURE(fun));

        /*
         * Inline js_GetScopeChain a bit to optimize for the case of a
         * top-level function.
         */
        if (!fp->blockChain) {
            obj2 = fp->scopeChain;
        } else {
            obj2 = js_GetScopeChain(cx, fp);
            if (!obj2)
                goto error;
        }
    }

    /*
     * If static link is not current scope, clone fun's object to link to the
     * current scope via parent. We do this to enable sharing of compiled
     * functions among multiple equivalent scopes, amortizing the cost of
     * compilation over a number of executions.  Examples include XUL scripts
     * and event handlers shared among Firefox or other Mozilla app chrome
     * windows, and user-defined JS functions precompiled and then shared among
     * requests in server-side JS.
     */
    if (obj->getParent() != obj2) {
        obj = CloneFunctionObject(cx, fun, obj2);
        if (!obj)
            goto error;
    }

    /*
     * Protect obj from any GC hiding below JSObject::setProperty or
     * JSObject::defineProperty.  All paths from here must flow through the
     * fp->scopeChain code below the parent->defineProperty call.
     */
    MUST_FLOW_THROUGH("restore_scope");
    fp->scopeChain = obj;

    Value rval = ObjectValue(*obj);

    /*
     * ECMA requires functions defined when entering Eval code to be
     * impermanent.
     */
    uintN attrs = (fp->flags & JSFRAME_EVAL)
                  ? JSPROP_ENUMERATE
                  : JSPROP_ENUMERATE | JSPROP_PERMANENT;

    /*
     * We define the function as a property of the variable object and not the
     * current scope chain even for the case of function expression statements
     * and functions defined by eval inside let or with blocks.
     */
    JSObject *parent = fp->varobj(cx);
    JS_ASSERT(parent);

    uint32 old;
    bool doSet;

    /*
     * Check for a const property of the same name -- or any kind of property
     * if executing with the strict option.  We check here at runtime as well
     * as at compile-time, to handle eval as well as multiple HTML script tags.
     */
    jsid id = ATOM_TO_JSID(fun->atom);
    JSProperty *prop = NULL;
    JSObject *pobj;
    JSBool ok = CheckRedeclaration(cx, parent, id, attrs, &pobj, &prop);
    if (!ok)
        goto restore_scope;

    /*
     * We deviate from 10.1.2 in ECMA 262 v3 and under eval use for function
     * declarations JSObject::setProperty, not JSObject::defineProperty, to
     * preserve the JSOP_PERMANENT attribute of existing properties and make
     * sure that such properties cannot be deleted.
     *
     * We also use JSObject::setProperty for the existing properties of Call
     * objects with matching attributes to preserve the native getters and
     * setters that store the value of the property in the interpreter frame,
     * see bug 467495.
     */
    doSet = (attrs == JSPROP_ENUMERATE);
    JS_ASSERT_IF(doSet, fp->flags & JSFRAME_EVAL);
    if (prop) {
        if (parent == pobj &&
            parent->getClass() == &js_CallClass &&
            (old = ((JSScopeProperty *) prop)->attributes(),
             !(old & (JSPROP_GETTER|JSPROP_SETTER)) &&
             (old & (JSPROP_ENUMERATE|JSPROP_PERMANENT)) == attrs)) {
            /*
             * js_CheckRedeclaration must reject attempts to add a getter or
             * setter to an existing property without a getter or setter.
             */
            JS_ASSERT(!(attrs & ~(JSPROP_ENUMERATE|JSPROP_PERMANENT)));
            JS_ASSERT(!(old & JSPROP_READONLY));
            doSet = true;
        }
        pobj->dropProperty(cx, prop);
    }
    ok = doSet
         ? parent->setProperty(cx, id, &rval)
         : parent->defineProperty(cx, id, rval, PropertyStub, PropertyStub, attrs);

  restore_scope:
    /* Restore fp->scopeChain now that obj is defined in fp->callobj. */
    fp->scopeChain = obj2;
    if (!ok)
        goto error;
}
END_CASE(JSOP_DEFFUN)

BEGIN_CASE(JSOP_DEFFUN_FC)
BEGIN_CASE(JSOP_DEFFUN_DBGFC)
{
    JSFunction *fun;
    LOAD_FUNCTION(0);

    JSObject *obj = (op == JSOP_DEFFUN_FC)
                    ? js_NewFlatClosure(cx, fun)
                    : js_NewDebuggableFlatClosure(cx, fun);
    if (!obj)
        goto error;

    Value rval = ObjectValue(*obj);

    uintN attrs = (fp->flags & JSFRAME_EVAL)
                  ? JSPROP_ENUMERATE
                  : JSPROP_ENUMERATE | JSPROP_PERMANENT;

    JSObject *parent = fp->varobj(cx);
    JS_ASSERT(parent);

    jsid id = ATOM_TO_JSID(fun->atom);
    if (!CheckRedeclaration(cx, parent, id, attrs, NULL, NULL))
        goto error;

    if ((attrs == JSPROP_ENUMERATE)
        ? !parent->setProperty(cx, id, &rval)
        : !parent->defineProperty(cx, id, rval, PropertyStub, PropertyStub, attrs)) {
        goto error;
    }
}
END_CASE(JSOP_DEFFUN_FC)

BEGIN_CASE(JSOP_DEFLOCALFUN)
{
    /*
     * Define a local function (i.e., one nested at the top level of another
     * function), parented by the current scope chain, stored in a local
     * variable slot that the compiler allocated.  This is an optimization over
     * JSOP_DEFFUN that avoids requiring a call object for the outer function's
     * activation.
     */
    JSFunction *fun;
    LOAD_FUNCTION(SLOTNO_LEN);
    JS_ASSERT(fun->isInterpreted());
    JS_ASSERT(!FUN_FLAT_CLOSURE(fun));
    JSObject *obj = FUN_OBJECT(fun);

    if (FUN_NULL_CLOSURE(fun)) {
        obj = CloneFunctionObject(cx, fun, fp->scopeChain);
        if (!obj)
            goto error;
    } else {
        JSObject *parent = js_GetScopeChain(cx, fp);
        if (!parent)
            goto error;

        if (obj->getParent() != parent) {
#ifdef JS_TRACER
            if (TRACE_RECORDER(cx))
                AbortRecording(cx, "DEFLOCALFUN for closure");
#endif
            obj = CloneFunctionObject(cx, fun, parent);
            if (!obj)
                goto error;
        }
    }

    uint32 slot = GET_SLOTNO(regs.pc);
    TRACE_2(DefLocalFunSetSlot, slot, obj);

    fp->slots()[slot].setObject(*obj);
}
END_CASE(JSOP_DEFLOCALFUN)

BEGIN_CASE(JSOP_DEFLOCALFUN_FC)
{
    JSFunction *fun;
    LOAD_FUNCTION(SLOTNO_LEN);

    JSObject *obj = js_NewFlatClosure(cx, fun);
    if (!obj)
        goto error;

    uint32 slot = GET_SLOTNO(regs.pc);
    TRACE_2(DefLocalFunSetSlot, slot, obj);

    fp->slots()[slot].setObject(*obj);
}
END_CASE(JSOP_DEFLOCALFUN_FC)

BEGIN_CASE(JSOP_DEFLOCALFUN_DBGFC)
{
    JSFunction *fun;
    LOAD_FUNCTION(SLOTNO_LEN);

    JSObject *obj = js_NewDebuggableFlatClosure(cx, fun);
    if (!obj)
        goto error;

    uint32 slot = GET_SLOTNO(regs.pc);
    fp->slots()[slot].setObject(*obj);
}
END_CASE(JSOP_DEFLOCALFUN_DBGFC)

BEGIN_CASE(JSOP_LAMBDA)
{
    /* Load the specified function object literal. */
    JSFunction *fun;
    LOAD_FUNCTION(0);
    JSObject *obj = FUN_OBJECT(fun);

    /* do-while(0) so we can break instead of using a goto. */
    do {
        JSObject *parent;
        if (FUN_NULL_CLOSURE(fun)) {
            parent = fp->scopeChain;

            if (obj->getParent() == parent) {
                jsbytecode *pc2 = regs.pc + JSOP_LAMBDA_LENGTH;
                JSOp op2 = JSOp(*pc2);

                /*
                 * Optimize var obj = {method: function () { ... }, ...},
                 * this.method = function () { ... }; and other significant
                 * single-use-of-null-closure bytecode sequences.
                 *
                 * WARNING: code in TraceRecorder::record_JSOP_LAMBDA must
                 * match the optimization cases in the following code that
                 * break from the outer do-while(0).
                 */
                if (op2 == JSOP_INITMETHOD) {
#ifdef DEBUG
                    const Value &lref = regs.sp[-1];
                    JS_ASSERT(lref.isObject());
                    JSObject *obj2 = &lref.toObject();
                    JS_ASSERT(obj2->getClass() == &js_ObjectClass);
                    JS_ASSERT(obj2->scope()->object == obj2);
#endif

                    fun->setMethodAtom(script->getAtom(GET_FULL_INDEX(JSOP_LAMBDA_LENGTH)));
                    JS_FUNCTION_METER(cx, joinedinitmethod);
                    break;
                }

                if (op2 == JSOP_SETMETHOD) {
#ifdef DEBUG
                    op2 = JSOp(pc2[JSOP_SETMETHOD_LENGTH]);
                    JS_ASSERT(op2 == JSOP_POP || op2 == JSOP_POPV);
#endif

                    const Value &lref = regs.sp[-1];
                    if (lref.isObject() && lref.toObject().canHaveMethodBarrier()) {
                        fun->setMethodAtom(script->getAtom(GET_FULL_INDEX(JSOP_LAMBDA_LENGTH)));
                        JS_FUNCTION_METER(cx, joinedsetmethod);
                        break;
                    }
                } else if (fun->joinable()) {
                    if (op2 == JSOP_CALL) {
                        /*
                         * Array.prototype.sort and String.prototype.replace are
                         * optimized as if they are special form. We know that they
                         * won't leak the joined function object in obj, therefore
                         * we don't need to clone that compiler- created function
                         * object for identity/mutation reasons.
                         */
                        int iargc = GET_ARGC(pc2);

                        /*
                         * Note that we have not yet pushed obj as the final argument,
                         * so regs.sp[1 - (iargc + 2)], and not regs.sp[-(iargc + 2)],
                         * is the callee for this JSOP_CALL.
                         */
                        const Value &cref = regs.sp[1 - (iargc + 2)];
                        JSObject *callee;

                        if (IsFunctionObject(cref, &callee)) {
                            JSFunction *calleeFun = GET_FUNCTION_PRIVATE(cx, callee);
                            FastNative fastNative = FUN_FAST_NATIVE(calleeFun);

                            if (fastNative) {
                                if (iargc == 1 && fastNative == array_sort) {
                                    JS_FUNCTION_METER(cx, joinedsort);
                                    break;
                                }
                                if (iargc == 2 && fastNative == str_replace) {
                                    JS_FUNCTION_METER(cx, joinedreplace);
                                    break;
                                }
                            }
                        }
                    } else if (op2 == JSOP_NULL) {
                        pc2 += JSOP_NULL_LENGTH;
                        op2 = JSOp(*pc2);

                        if (op2 == JSOP_CALL && GET_ARGC(pc2) == 0) {
                            JS_FUNCTION_METER(cx, joinedmodulepat);
                            break;
                        }
                    }
                }
            }

#ifdef DEBUG
            if (rt->functionMeterFilename) {
                // No locking, this is mainly for js shell testing.
                ++rt->functionMeter.unjoined;

                typedef JSRuntime::FunctionCountMap HM;
                HM &h = rt->unjoinedFunctionCountMap;
                HM::AddPtr p = h.lookupForAdd(fun);
                if (!p) {
                    h.add(p, fun, 1);
                } else {
                    JS_ASSERT(p->key == fun);
                    ++p->value;
                }
            }
#endif
        } else {
            parent = js_GetScopeChain(cx, fp);
            if (!parent)
                goto error;
        }

        obj = CloneFunctionObject(cx, fun, parent);
        if (!obj)
            goto error;
    } while (0);

    PUSH_OBJECT(*obj);
}
END_CASE(JSOP_LAMBDA)

BEGIN_CASE(JSOP_LAMBDA_FC)
{
    JSFunction *fun;
    LOAD_FUNCTION(0);

    JSObject *obj = js_NewFlatClosure(cx, fun);
    if (!obj)
        goto error;

    PUSH_OBJECT(*obj);
}
END_CASE(JSOP_LAMBDA_FC)

BEGIN_CASE(JSOP_LAMBDA_DBGFC)
{
    JSFunction *fun;
    LOAD_FUNCTION(0);

    JSObject *obj = js_NewDebuggableFlatClosure(cx, fun);
    if (!obj)
        goto error;

    PUSH_OBJECT(*obj);
}
END_CASE(JSOP_LAMBDA_DBGFC)

BEGIN_CASE(JSOP_CALLEE)
    PUSH_COPY(fp->argv[-2]);
END_CASE(JSOP_CALLEE)

BEGIN_CASE(JSOP_GETTER)
BEGIN_CASE(JSOP_SETTER)
{
  do_getter_setter:
    JSOp op2 = (JSOp) *++regs.pc;
    jsid id;
    Value rval;
    jsint i;
    JSObject *obj;
    switch (op2) {
      case JSOP_INDEXBASE:
        atoms += GET_INDEXBASE(regs.pc);
        regs.pc += JSOP_INDEXBASE_LENGTH - 1;
        goto do_getter_setter;
      case JSOP_INDEXBASE1:
      case JSOP_INDEXBASE2:
      case JSOP_INDEXBASE3:
        atoms += (op2 - JSOP_INDEXBASE1 + 1) << 16;
        goto do_getter_setter;

      case JSOP_SETNAME:
      case JSOP_SETPROP:
      {
        JSAtom *atom;
        LOAD_ATOM(0, atom);
        id = ATOM_TO_JSID(atom);
        rval = regs.sp[-1];
        i = -1;
        goto gs_pop_lval;
      }
      case JSOP_SETELEM:
        rval = regs.sp[-1];
        id = JSID_VOID;
        i = -2;
      gs_pop_lval:
        FETCH_OBJECT(cx, i - 1, obj);
        break;

      case JSOP_INITPROP:
      {
        JS_ASSERT(regs.sp - fp->base() >= 2);
        rval = regs.sp[-1];
        i = -1;
        JSAtom *atom;
        LOAD_ATOM(0, atom);
        id = ATOM_TO_JSID(atom);
        goto gs_get_lval;
      }
      default:
        JS_ASSERT(op2 == JSOP_INITELEM);

        JS_ASSERT(regs.sp - fp->base() >= 3);
        rval = regs.sp[-1];
        id = JSID_VOID;
        i = -2;
      gs_get_lval:
      {
        const Value &lref = regs.sp[i-1];
        JS_ASSERT(lref.isObject());
        obj = &lref.toObject();
        break;
      }
    }

    /* Ensure that id has a type suitable for use with obj. */
    if (JSID_IS_VOID(id))
        FETCH_ELEMENT_ID(obj, i, id);

    if (!js_IsCallable(rval)) {
        JS_ReportErrorNumber(cx, js_GetErrorMessage, NULL,
                             JSMSG_BAD_GETTER_OR_SETTER,
                             (op == JSOP_GETTER)
                             ? js_getter_str
                             : js_setter_str);
        goto error;
    }

    /* Legacy security check. This can't fail. See bug 583850. */
    Value rtmp;
    uintN attrs;
    if (!CheckAccess(cx, obj, id, JSACC_WATCH, &rtmp, &attrs)) {
        JS_NOT_REACHED("getter/setter access check failed");
        goto error;
    }

    PropertyOp getter, setter;
    if (op == JSOP_GETTER) {
        getter = CastAsPropertyOp(&rval.toObject());
        setter = PropertyStub;
        attrs = JSPROP_GETTER;
    } else {
        getter = PropertyStub;
        setter = CastAsPropertyOp(&rval.toObject());
        attrs = JSPROP_SETTER;
    }
    attrs |= JSPROP_ENUMERATE | JSPROP_SHARED;

    /* Check for a readonly or permanent property of the same name. */
    if (!CheckRedeclaration(cx, obj, id, attrs, NULL, NULL))
        goto error;

    if (!obj->defineProperty(cx, id, UndefinedValue(), getter, setter, attrs))
        goto error;

    regs.sp += i;
    if (js_CodeSpec[op2].ndefs > js_CodeSpec[op2].nuses) {
        JS_ASSERT(js_CodeSpec[op2].ndefs == js_CodeSpec[op2].nuses + 1);
        regs.sp[-1] = rval;
    }
    len = js_CodeSpec[op2].length;
    DO_NEXT_OP(len);
}

BEGIN_CASE(JSOP_HOLE)
    PUSH_HOLE();
END_CASE(JSOP_HOLE)

BEGIN_CASE(JSOP_NEWARRAY)
{
    len = GET_UINT16(regs.pc);
    cx->assertValidStackDepth(len);
    JSObject *obj = js_NewArrayObject(cx, len, regs.sp - len);
    if (!obj)
        goto error;
    regs.sp -= len - 1;
    regs.sp[-1].setObject(*obj);
}
END_CASE(JSOP_NEWARRAY)

BEGIN_CASE(JSOP_NEWINIT)
{
    jsint i = GET_INT8(regs.pc);
    JS_ASSERT(i == JSProto_Array || i == JSProto_Object);
    JSObject *obj;
    if (i == JSProto_Array) {
        obj = js_NewArrayObject(cx, 0, NULL);
        if (!obj)
            goto error;
    } else {
        obj = NewBuiltinClassInstance(cx, &js_ObjectClass);
        if (!obj)
            goto error;

        if (regs.pc[JSOP_NEWINIT_LENGTH] != JSOP_ENDINIT) {
            JS_LOCK_OBJ(cx, obj);
            JSScope *scope = js_GetMutableScope(cx, obj);
            if (!scope) {
                JS_UNLOCK_OBJ(cx, obj);
                goto error;
            }

            /*
             * We cannot assume that js_GetMutableScope above creates a scope
             * owned by cx and skip JS_UNLOCK_SCOPE. A new object debugger
             * hook may add properties to the newly created object, suspend
             * the current request and share the object with other threads.
             */
            JS_UNLOCK_SCOPE(cx, scope);
        }
    }

    PUSH_OBJECT(*obj);
    CHECK_INTERRUPT_HANDLER();
}
END_CASE(JSOP_NEWINIT)

BEGIN_CASE(JSOP_ENDINIT)
{
    /* Re-set the newborn root to the top of this object tree. */
    JS_ASSERT(regs.sp - fp->base() >= 1);
    const Value &lref = regs.sp[-1];
    JS_ASSERT(lref.isObject());
    cx->weakRoots.finalizableNewborns[FINALIZE_OBJECT] = &lref.toObject();
}
END_CASE(JSOP_ENDINIT)

BEGIN_CASE(JSOP_INITPROP)
BEGIN_CASE(JSOP_INITMETHOD)
{
    /* Load the property's initial value into rval. */
    JS_ASSERT(regs.sp - fp->base() >= 2);
    Value rval = regs.sp[-1];

    /* Load the object being initialized into lval/obj. */
    JSObject *obj = &regs.sp[-2].toObject();
    JS_ASSERT(obj->isNative());

    JSScope *scope = obj->scope();

    /*
     * Probe the property cache.
     *
     * We can not assume that the object created by JSOP_NEWINIT is still
     * single-threaded as the debugger can access it from other threads.
     * So check first.
     *
     * On a hit, if the cached sprop has a non-default setter, it must be
     * __proto__. If sprop->parent != scope->lastProperty(), there is a
     * repeated property name. The fast path does not handle these two cases.
     */
    PropertyCacheEntry *entry;
    JSScopeProperty *sprop;
    if (CX_OWNS_OBJECT_TITLE(cx, obj) &&
        JS_PROPERTY_CACHE(cx).testForInit(rt, regs.pc, obj, scope, &sprop, &entry) &&
        sprop->hasDefaultSetter() &&
        sprop->parent == scope->lastProperty())
    {
        /* Fast path. Property cache hit. */
        uint32 slot = sprop->slot;
        JS_ASSERT(slot == scope->freeslot);
        if (slot < obj->numSlots()) {
            ++scope->freeslot;
        } else {
            if (!js_AllocSlot(cx, obj, &slot))
                goto error;
            JS_ASSERT(slot == sprop->slot);
        }

        JS_ASSERT(!scope->lastProperty() ||
                  scope->shape == scope->lastProperty()->shape);
        if (scope->table) {
            JSScopeProperty *sprop2 =
                scope->addProperty(cx, sprop->id, sprop->getter(), sprop->setter(), slot,
                                   sprop->attributes(), sprop->getFlags(), sprop->shortid);
            if (!sprop2) {
                js_FreeSlot(cx, obj, slot);
                goto error;
            }
            JS_ASSERT(sprop2 == sprop);
        } else {
            JS_ASSERT(!scope->isSharedEmpty());
            scope->extend(cx, sprop);
        }

        /*
         * No method change check here because here we are adding a new
         * property, not updating an existing slot's value that might
         * contain a method of a branded scope.
         */
        TRACE_2(SetPropHit, entry, sprop);
        obj->lockedSetSlot(slot, rval);
    } else {
        PCMETER(JS_PROPERTY_CACHE(cx).inipcmisses++);

        /* Get the immediate property name into id. */
        JSAtom *atom;
        LOAD_ATOM(0, atom);
        jsid id = ATOM_TO_JSID(atom);

        /* Set the property named by obj[id] to rval. */
        if (!CheckRedeclaration(cx, obj, id, JSPROP_INITIALIZER, NULL, NULL))
            goto error;

        uintN defineHow = (op == JSOP_INITMETHOD)
                          ? JSDNP_CACHE_RESULT | JSDNP_SET_METHOD
                          : JSDNP_CACHE_RESULT;
        if (!(JS_UNLIKELY(atom == cx->runtime->atomState.protoAtom)
              ? js_SetPropertyHelper(cx, obj, id, defineHow, &rval)
              : js_DefineNativeProperty(cx, obj, id, rval, NULL, NULL,
                                        JSPROP_ENUMERATE, 0, 0, NULL,
                                        defineHow))) {
            goto error;
        }
    }

    /* Common tail for property cache hit and miss cases. */
    regs.sp--;
}
END_CASE(JSOP_INITPROP);

BEGIN_CASE(JSOP_INITELEM)
{
    /* Pop the element's value into rval. */
    JS_ASSERT(regs.sp - fp->base() >= 3);
    const Value &rref = regs.sp[-1];

    /* Find the object being initialized at top of stack. */
    const Value &lref = regs.sp[-3];
    JS_ASSERT(lref.isObject());
    JSObject *obj = &lref.toObject();

    /* Fetch id now that we have obj. */
    jsid id;
    FETCH_ELEMENT_ID(obj, -2, id);

    /*
     * Check for property redeclaration strict warning (we may be in an object
     * initialiser, not an array initialiser).
     */
    if (!CheckRedeclaration(cx, obj, id, JSPROP_INITIALIZER, NULL, NULL))
        goto error;

    /*
     * If rref is a hole, do not call JSObject::defineProperty. In this case,
     * obj must be an array, so if the current op is the last element
     * initialiser, set the array length to one greater than id.
     */
    if (rref.isMagic(JS_ARRAY_HOLE)) {
        JS_ASSERT(obj->isArray());
        JS_ASSERT(JSID_IS_INT(id));
        JS_ASSERT(jsuint(JSID_TO_INT(id)) < JS_ARGS_LENGTH_MAX);
        if (js_GetOpcode(cx, script, regs.pc + JSOP_INITELEM_LENGTH) == JSOP_ENDINIT &&
            !js_SetLengthProperty(cx, obj, (jsuint) (JSID_TO_INT(id) + 1))) {
            goto error;
        }
    } else {
        if (!obj->defineProperty(cx, id, rref, NULL, NULL, JSPROP_ENUMERATE))
            goto error;
    }
    regs.sp -= 2;
}
END_CASE(JSOP_INITELEM)

#if JS_HAS_SHARP_VARS

BEGIN_CASE(JSOP_DEFSHARP)
{
    uint32 slot = GET_UINT16(regs.pc);
    JS_ASSERT(slot + 1 < fp->script->nfixed);
    const Value &lref = fp->slots()[slot];
    JSObject *obj;
    if (lref.isObject()) {
        obj = &lref.toObject();
    } else {
        JS_ASSERT(lref.isUndefined());
        obj = js_NewArrayObject(cx, 0, NULL);
        if (!obj)
            goto error;
        fp->slots()[slot].setObject(*obj);
    }
    jsint i = (jsint) GET_UINT16(regs.pc + UINT16_LEN);
    jsid id = INT_TO_JSID(i);
    const Value &rref = regs.sp[-1];
    if (rref.isPrimitive()) {
        char numBuf[12];
        JS_snprintf(numBuf, sizeof numBuf, "%u", (unsigned) i);
        JS_ReportErrorNumber(cx, js_GetErrorMessage, NULL,
                             JSMSG_BAD_SHARP_DEF, numBuf);
        goto error;
    }
    if (!obj->defineProperty(cx, id, rref, NULL, NULL, JSPROP_ENUMERATE))
        goto error;
}
END_CASE(JSOP_DEFSHARP)

BEGIN_CASE(JSOP_USESHARP)
{
    uint32 slot = GET_UINT16(regs.pc);
    JS_ASSERT(slot + 1 < fp->script->nfixed);
    const Value &lref = fp->slots()[slot];
    jsint i = (jsint) GET_UINT16(regs.pc + UINT16_LEN);
    Value rval;
    if (lref.isUndefined()) {
        rval.setUndefined();
    } else {
        JSObject *obj = &fp->slots()[slot].toObject();
        jsid id = INT_TO_JSID(i);
        if (!obj->getProperty(cx, id, &rval))
            goto error;
    }
    if (!rval.isObjectOrNull()) {
        char numBuf[12];

        JS_snprintf(numBuf, sizeof numBuf, "%u", (unsigned) i);
        JS_ReportErrorNumber(cx, js_GetErrorMessage, NULL,
                             JSMSG_BAD_SHARP_USE, numBuf);
        goto error;
    }
    PUSH_COPY(rval);
}
END_CASE(JSOP_USESHARP)

BEGIN_CASE(JSOP_SHARPINIT)
{
    uint32 slot = GET_UINT16(regs.pc);
    JS_ASSERT(slot + 1 < fp->script->nfixed);
    Value *vp = &fp->slots()[slot];
    Value rval = vp[1];

    /*
     * We peek ahead safely here because empty initialisers get zero
     * JSOP_SHARPINIT ops, and non-empty ones get two: the first comes
     * immediately after JSOP_NEWINIT followed by one or more property
     * initialisers; and the second comes directly before JSOP_ENDINIT.
     */
    if (regs.pc[JSOP_SHARPINIT_LENGTH] != JSOP_ENDINIT) {
        rval.setInt32(rval.isUndefined() ? 1 : rval.toInt32() + 1);
    } else {
        JS_ASSERT(rval.isInt32());
        rval.getInt32Ref() -= 1;
        if (rval.toInt32() == 0)
            vp[0].setUndefined();
    }
    vp[1] = rval;
}
END_CASE(JSOP_SHARPINIT)

#endif /* JS_HAS_SHARP_VARS */

{
BEGIN_CASE(JSOP_GOSUB)
    PUSH_BOOLEAN(false);
    jsint i = (regs.pc - script->main) + JSOP_GOSUB_LENGTH;
    PUSH_INT32(i);
    len = GET_JUMP_OFFSET(regs.pc);
END_VARLEN_CASE
}

{
BEGIN_CASE(JSOP_GOSUBX)
    PUSH_BOOLEAN(false);
    jsint i = (regs.pc - script->main) + JSOP_GOSUBX_LENGTH;
    len = GET_JUMPX_OFFSET(regs.pc);
    PUSH_INT32(i);
END_VARLEN_CASE
}

{
BEGIN_CASE(JSOP_RETSUB)
    /* Pop [exception or hole, retsub pc-index]. */
    Value rval, lval;
    POP_COPY_TO(rval);
    POP_COPY_TO(lval);
    JS_ASSERT(lval.isBoolean());
    if (lval.toBoolean()) {
        /*
         * Exception was pending during finally, throw it *before* we adjust
         * pc, because pc indexes into script->trynotes.  This turns out not to
         * be necessary, but it seems clearer.  And it points out a FIXME:
         * 350509, due to Igor Bukanov.
         */
        cx->throwing = JS_TRUE;
        cx->exception = rval;
        goto error;
    }
    JS_ASSERT(rval.isInt32());
    len = rval.toInt32();
    regs.pc = script->main;
END_VARLEN_CASE
}

BEGIN_CASE(JSOP_EXCEPTION)
    JS_ASSERT(cx->throwing);
    PUSH_COPY(cx->exception);
    cx->throwing = JS_FALSE;
    CHECK_BRANCH();
END_CASE(JSOP_EXCEPTION)

BEGIN_CASE(JSOP_FINALLY)
    CHECK_BRANCH();
END_CASE(JSOP_FINALLY)

BEGIN_CASE(JSOP_THROWING)
    JS_ASSERT(!cx->throwing);
    cx->throwing = JS_TRUE;
    POP_COPY_TO(cx->exception);
END_CASE(JSOP_THROWING)

BEGIN_CASE(JSOP_THROW)
    JS_ASSERT(!cx->throwing);
    CHECK_BRANCH();
    cx->throwing = JS_TRUE;
    POP_COPY_TO(cx->exception);
    /* let the code at error try to catch the exception. */
    goto error;

BEGIN_CASE(JSOP_SETLOCALPOP)
{
    /*
     * The stack must have a block with at least one local slot below the
     * exception object.
     */
    JS_ASSERT((size_t) (regs.sp - fp->base()) >= 2);
    uint32 slot = GET_UINT16(regs.pc);
    JS_ASSERT(slot + 1 < script->nslots);
    POP_COPY_TO(fp->slots()[slot]);
}
END_CASE(JSOP_SETLOCALPOP)

BEGIN_CASE(JSOP_IFPRIMTOP)
    /*
     * If the top of stack is of primitive type, jump to our target. Otherwise
     * advance to the next opcode.
     */
    JS_ASSERT(regs.sp > fp->base());
    if (regs.sp[-1].isPrimitive()) {
        len = GET_JUMP_OFFSET(regs.pc);
        BRANCH(len);
    }
END_CASE(JSOP_IFPRIMTOP)

BEGIN_CASE(JSOP_PRIMTOP)
    JS_ASSERT(regs.sp > fp->base());
    if (regs.sp[-1].isObject()) {
        jsint i = GET_INT8(regs.pc);
        js_ReportValueError2(cx, JSMSG_CANT_CONVERT_TO, -2, regs.sp[-2], NULL,
                             (i == JSTYPE_VOID) ? "primitive type" : JS_TYPE_STR(i));
        goto error;
    }
END_CASE(JSOP_PRIMTOP)

BEGIN_CASE(JSOP_OBJTOP)
    if (regs.sp[-1].isPrimitive()) {
        js_ReportValueError(cx, GET_UINT16(regs.pc), -1, regs.sp[-1], NULL);
        goto error;
    }
END_CASE(JSOP_OBJTOP)

BEGIN_CASE(JSOP_INSTANCEOF)
{
    const Value &rref = regs.sp[-1];
    if (rref.isPrimitive()) {
        js_ReportValueError(cx, JSMSG_BAD_INSTANCEOF_RHS, -1, rref, NULL);
        goto error;
    }
    JSObject *obj = &rref.toObject();
    const Value &lref = regs.sp[-2];
    JSBool cond = JS_FALSE;
    if (!HasInstance(cx, obj, &lref, &cond))
        goto error;
    regs.sp--;
    regs.sp[-1].setBoolean(cond);
}
END_CASE(JSOP_INSTANCEOF)

#if JS_HAS_DEBUGGER_KEYWORD
BEGIN_CASE(JSOP_DEBUGGER)
{
    JSDebuggerHandler handler = cx->debugHooks->debuggerHandler;
    if (handler) {
        Value rval;
        switch (handler(cx, script, regs.pc, Jsvalify(&rval), cx->debugHooks->debuggerHandlerData)) {
        case JSTRAP_ERROR:
            goto error;
        case JSTRAP_CONTINUE:
            break;
        case JSTRAP_RETURN:
            fp->rval = rval;
            interpReturnOK = JS_TRUE;
            goto forced_return;
        case JSTRAP_THROW:
            cx->throwing = JS_TRUE;
            cx->exception = rval;
            goto error;
        default:;
        }
        CHECK_INTERRUPT_HANDLER();
    }
}
END_CASE(JSOP_DEBUGGER)
#endif /* JS_HAS_DEBUGGER_KEYWORD */

#if JS_HAS_XML_SUPPORT
BEGIN_CASE(JSOP_DEFXMLNS)
{
    Value rval;
    POP_COPY_TO(rval);
    if (!js_SetDefaultXMLNamespace(cx, rval))
        goto error;
}
END_CASE(JSOP_DEFXMLNS)

BEGIN_CASE(JSOP_ANYNAME)
{
    jsid id;
    if (!js_GetAnyName(cx, &id))
        goto error;
    PUSH_COPY(IdToValue(id));
}
END_CASE(JSOP_ANYNAME)

BEGIN_CASE(JSOP_QNAMEPART)
{
    JSAtom *atom;
    LOAD_ATOM(0, atom);
    PUSH_STRING(ATOM_TO_STRING(atom));
}
END_CASE(JSOP_QNAMEPART)

BEGIN_CASE(JSOP_QNAMECONST)
{
    JSAtom *atom;
    LOAD_ATOM(0, atom);
    Value rval = StringValue(ATOM_TO_STRING(atom));
    Value lval = regs.sp[-1];
    JSObject *obj = js_ConstructXMLQNameObject(cx, lval, rval);
    if (!obj)
        goto error;
    regs.sp[-1].setObject(*obj);
}
END_CASE(JSOP_QNAMECONST)

BEGIN_CASE(JSOP_QNAME)
{
    Value rval = regs.sp[-1];
    Value lval = regs.sp[-2];
    JSObject *obj = js_ConstructXMLQNameObject(cx, lval, rval);
    if (!obj)
        goto error;
    regs.sp--;
    regs.sp[-1].setObject(*obj);
}
END_CASE(JSOP_QNAME)

BEGIN_CASE(JSOP_TOATTRNAME)
{
    Value rval;
    rval = regs.sp[-1];
    if (!js_ToAttributeName(cx, &rval))
        goto error;
    regs.sp[-1] = rval;
}
END_CASE(JSOP_TOATTRNAME)

BEGIN_CASE(JSOP_TOATTRVAL)
{
    Value rval;
    rval = regs.sp[-1];
    JS_ASSERT(rval.isString());
    JSString *str = js_EscapeAttributeValue(cx, rval.toString(), JS_FALSE);
    if (!str)
        goto error;
    regs.sp[-1].setString(str);
}
END_CASE(JSOP_TOATTRVAL)

BEGIN_CASE(JSOP_ADDATTRNAME)
BEGIN_CASE(JSOP_ADDATTRVAL)
{
    Value rval = regs.sp[-1];
    Value lval = regs.sp[-2];
    JSString *str = lval.toString();
    JSString *str2 = rval.toString();
    str = js_AddAttributePart(cx, op == JSOP_ADDATTRNAME, str, str2);
    if (!str)
        goto error;
    regs.sp--;
    regs.sp[-1].setString(str);
}
END_CASE(JSOP_ADDATTRNAME)

BEGIN_CASE(JSOP_BINDXMLNAME)
{
    Value lval;
    lval = regs.sp[-1];
    JSObject *obj;
    jsid id;
    if (!js_FindXMLProperty(cx, lval, &obj, &id))
        goto error;
    regs.sp[-1].setObjectOrNull(obj);
    PUSH_COPY(IdToValue(id));
}
END_CASE(JSOP_BINDXMLNAME)

BEGIN_CASE(JSOP_SETXMLNAME)
{
    JSObject *obj = &regs.sp[-3].toObject();
    Value rval = regs.sp[-1];
    jsid id;
    FETCH_ELEMENT_ID(obj, -2, id);
    if (!obj->setProperty(cx, id, &rval))
        goto error;
    rval = regs.sp[-1];
    regs.sp -= 2;
    regs.sp[-1] = rval;
}
END_CASE(JSOP_SETXMLNAME)

BEGIN_CASE(JSOP_CALLXMLNAME)
BEGIN_CASE(JSOP_XMLNAME)
{
    Value lval = regs.sp[-1];
    JSObject *obj;
    jsid id;
    if (!js_FindXMLProperty(cx, lval, &obj, &id))
        goto error;
    Value rval;
    if (!obj->getProperty(cx, id, &rval))
        goto error;
    regs.sp[-1] = rval;
    if (op == JSOP_CALLXMLNAME)
        PUSH_OBJECT(*obj);
}
END_CASE(JSOP_XMLNAME)

BEGIN_CASE(JSOP_DESCENDANTS)
BEGIN_CASE(JSOP_DELDESC)
{
    JSObject *obj;
    FETCH_OBJECT(cx, -2, obj);
    jsval rval = Jsvalify(regs.sp[-1]);
    if (!js_GetXMLDescendants(cx, obj, rval, &rval))
        goto error;

    if (op == JSOP_DELDESC) {
        regs.sp[-1] = Valueify(rval);   /* set local root */
        if (!js_DeleteXMLListElements(cx, JSVAL_TO_OBJECT(rval)))
            goto error;
        rval = JSVAL_TRUE;                  /* always succeed */
    }

    regs.sp--;
    regs.sp[-1] = Valueify(rval);
}
END_CASE(JSOP_DESCENDANTS)

{
BEGIN_CASE(JSOP_FILTER)
    /*
     * We push the hole value before jumping to [enditer] so we can detect the
     * first iteration and direct js_StepXMLListFilter to initialize filter's
     * state.
     */
    PUSH_HOLE();
    len = GET_JUMP_OFFSET(regs.pc);
    JS_ASSERT(len > 0);
END_VARLEN_CASE
}

BEGIN_CASE(JSOP_ENDFILTER)
{
    bool cond = !regs.sp[-1].isMagic();
    if (cond) {
        /* Exit the "with" block left from the previous iteration. */
        js_LeaveWith(cx);
    }
    if (!js_StepXMLListFilter(cx, cond))
        goto error;
    if (!regs.sp[-1].isNull()) {
        /*
         * Decrease sp after EnterWith returns as we use sp[-1] there to root
         * temporaries.
         */
        JS_ASSERT(IsXML(regs.sp[-1]));
        if (!js_EnterWith(cx, -2))
            goto error;
        regs.sp--;
        len = GET_JUMP_OFFSET(regs.pc);
        JS_ASSERT(len < 0);
        BRANCH(len);
    }
    regs.sp--;
}
END_CASE(JSOP_ENDFILTER);

BEGIN_CASE(JSOP_TOXML)
{
    Value rval = regs.sp[-1];
    JSObject *obj = js_ValueToXMLObject(cx, rval);
    if (!obj)
        goto error;
    regs.sp[-1].setObject(*obj);
}
END_CASE(JSOP_TOXML)

BEGIN_CASE(JSOP_TOXMLLIST)
{
    Value rval = regs.sp[-1];
    JSObject *obj = js_ValueToXMLListObject(cx, rval);
    if (!obj)
        goto error;
    regs.sp[-1].setObject(*obj);
}
END_CASE(JSOP_TOXMLLIST)

BEGIN_CASE(JSOP_XMLTAGEXPR)
{
    Value rval = regs.sp[-1];
    JSString *str = js_ValueToString(cx, rval);
    if (!str)
        goto error;
    regs.sp[-1].setString(str);
}
END_CASE(JSOP_XMLTAGEXPR)

BEGIN_CASE(JSOP_XMLELTEXPR)
{
    Value rval = regs.sp[-1];
    JSString *str;
    if (IsXML(rval)) {
        str = js_ValueToXMLString(cx, rval);
    } else {
        str = js_ValueToString(cx, rval);
        if (str)
            str = js_EscapeElementValue(cx, str);
    }
    if (!str)
        goto error;
    regs.sp[-1].setString(str);
}
END_CASE(JSOP_XMLELTEXPR)

BEGIN_CASE(JSOP_XMLCDATA)
{
    JSAtom *atom;
    LOAD_ATOM(0, atom);
    JSString *str = ATOM_TO_STRING(atom);
    JSObject *obj = js_NewXMLSpecialObject(cx, JSXML_CLASS_TEXT, NULL, str);
    if (!obj)
        goto error;
    PUSH_OBJECT(*obj);
}
END_CASE(JSOP_XMLCDATA)

BEGIN_CASE(JSOP_XMLCOMMENT)
{
    JSAtom *atom;
    LOAD_ATOM(0, atom);
    JSString *str = ATOM_TO_STRING(atom);
    JSObject *obj = js_NewXMLSpecialObject(cx, JSXML_CLASS_COMMENT, NULL, str);
    if (!obj)
        goto error;
    PUSH_OBJECT(*obj);
}
END_CASE(JSOP_XMLCOMMENT)

BEGIN_CASE(JSOP_XMLPI)
{
    JSAtom *atom;
    LOAD_ATOM(0, atom);
    JSString *str = ATOM_TO_STRING(atom);
    Value rval = regs.sp[-1];
    JSString *str2 = rval.toString();
    JSObject *obj = js_NewXMLSpecialObject(cx, JSXML_CLASS_PROCESSING_INSTRUCTION, str, str2);
    if (!obj)
        goto error;
    regs.sp[-1].setObject(*obj);
}
END_CASE(JSOP_XMLPI)

BEGIN_CASE(JSOP_GETFUNNS)
{
    Value rval;
    if (!js_GetFunctionNamespace(cx, &rval))
        goto error;
    PUSH_COPY(rval);
}
END_CASE(JSOP_GETFUNNS)
#endif /* JS_HAS_XML_SUPPORT */

BEGIN_CASE(JSOP_ENTERBLOCK)
{
    JSObject *obj;
    LOAD_OBJECT(0, obj);
    JS_ASSERT(!OBJ_IS_CLONED_BLOCK(obj));
    JS_ASSERT(fp->base() + OBJ_BLOCK_DEPTH(cx, obj) == regs.sp);
    Value *vp = regs.sp + OBJ_BLOCK_COUNT(cx, obj);
    JS_ASSERT(regs.sp < vp);
    JS_ASSERT(vp <= fp->slots() + script->nslots);
    SetValueRangeToUndefined(regs.sp, vp);
    regs.sp = vp;

#ifdef DEBUG
    JS_ASSERT(fp->blockChain == obj->getParent());

    /*
     * The young end of fp->scopeChain may omit blocks if we haven't closed
     * over them, but if there are any closure blocks on fp->scopeChain, they'd
     * better be (clones of) ancestors of the block we're entering now;
     * anything else we should have popped off fp->scopeChain when we left its
     * static scope.
     */
    JSObject *obj2 = fp->scopeChain;
    Class *clasp;
    while ((clasp = obj2->getClass()) == &js_WithClass)
        obj2 = obj2->getParent();
    if (clasp == &js_BlockClass &&
        obj2->getPrivate() == js_FloatingFrameIfGenerator(cx, fp)) {
        JSObject *youngestProto = obj2->getProto();
        JS_ASSERT(!OBJ_IS_CLONED_BLOCK(youngestProto));
        JSObject *parent = obj;
        while ((parent = parent->getParent()) != youngestProto)
            JS_ASSERT(parent);
    }
#endif

    fp->blockChain = obj;
}
END_CASE(JSOP_ENTERBLOCK)

BEGIN_CASE(JSOP_LEAVEBLOCKEXPR)
BEGIN_CASE(JSOP_LEAVEBLOCK)
{
#ifdef DEBUG
    JS_ASSERT(fp->blockChain->getClass() == &js_BlockClass);
    uintN blockDepth = OBJ_BLOCK_DEPTH(cx, fp->blockChain);

    JS_ASSERT(blockDepth <= StackDepth(script));
#endif
    /*
     * If we're about to leave the dynamic scope of a block that has been
     * cloned onto fp->scopeChain, clear its private data, move its locals from
     * the stack into the clone, and pop it off the chain.
     */
    JSObject *obj = fp->scopeChain;
    if (obj->getProto() == fp->blockChain) {
        JS_ASSERT(obj->getClass() == &js_BlockClass);
        if (!js_PutBlockObject(cx, JS_TRUE))
            goto error;
    }

    /* Pop the block chain, too.  */
    fp->blockChain = fp->blockChain->getParent();

    /* Move the result of the expression to the new topmost stack slot. */
    Value *vp = NULL;  /* silence GCC warnings */
    if (op == JSOP_LEAVEBLOCKEXPR)
        vp = &regs.sp[-1];
    regs.sp -= GET_UINT16(regs.pc);
    if (op == JSOP_LEAVEBLOCKEXPR) {
        JS_ASSERT(fp->base() + blockDepth == regs.sp - 1);
        regs.sp[-1] = *vp;
    } else {
        JS_ASSERT(fp->base() + blockDepth == regs.sp);
    }
}
END_CASE(JSOP_LEAVEBLOCK)

#if JS_HAS_GENERATORS
BEGIN_CASE(JSOP_GENERATOR)
{
    ASSERT_NOT_THROWING(cx);
    regs.pc += JSOP_GENERATOR_LENGTH;
    JSObject *obj = js_NewGenerator(cx);
    if (!obj)
        goto error;
    JS_ASSERT(!fp->callobj && !fp->argsobj);
    fp->rval.setObject(*obj);
    interpReturnOK = true;
    if (entryFrame != fp)
        goto inline_return;
    goto exit;
}

BEGIN_CASE(JSOP_YIELD)
    ASSERT_NOT_THROWING(cx);
    if (cx->generatorFor(fp)->state == JSGEN_CLOSING) {
        js_ReportValueError(cx, JSMSG_BAD_GENERATOR_YIELD,
                            JSDVG_SEARCH_STACK, fp->argv[-2], NULL);
        goto error;
    }
    fp->rval = regs.sp[-1];
    fp->flags |= JSFRAME_YIELDING;
    regs.pc += JSOP_YIELD_LENGTH;
    interpReturnOK = JS_TRUE;
    goto exit;

BEGIN_CASE(JSOP_ARRAYPUSH)
{
    uint32 slot = GET_UINT16(regs.pc);
    JS_ASSERT(script->nfixed <= slot);
    JS_ASSERT(slot < script->nslots);
    JSObject *obj = &fp->slots()[slot].toObject();
    if (!js_ArrayCompPush(cx, obj, regs.sp[-1]))
        goto error;
    regs.sp--;
}
END_CASE(JSOP_ARRAYPUSH)
#endif /* JS_HAS_GENERATORS */

#if JS_THREADED_INTERP
  L_JSOP_BACKPATCH:
  L_JSOP_BACKPATCH_POP:

# if !JS_HAS_GENERATORS
  L_JSOP_GENERATOR:
  L_JSOP_YIELD:
  L_JSOP_ARRAYPUSH:
# endif

# if !JS_HAS_SHARP_VARS
  L_JSOP_DEFSHARP:
  L_JSOP_USESHARP:
  L_JSOP_SHARPINIT:
# endif

# if !JS_HAS_DESTRUCTURING
  L_JSOP_ENUMCONSTELEM:
# endif

# if !JS_HAS_XML_SUPPORT
  L_JSOP_CALLXMLNAME:
  L_JSOP_STARTXMLEXPR:
  L_JSOP_STARTXML:
  L_JSOP_DELDESC:
  L_JSOP_GETFUNNS:
  L_JSOP_XMLPI:
  L_JSOP_XMLCOMMENT:
  L_JSOP_XMLCDATA:
  L_JSOP_XMLELTEXPR:
  L_JSOP_XMLTAGEXPR:
  L_JSOP_TOXMLLIST:
  L_JSOP_TOXML:
  L_JSOP_ENDFILTER:
  L_JSOP_FILTER:
  L_JSOP_DESCENDANTS:
  L_JSOP_XMLNAME:
  L_JSOP_SETXMLNAME:
  L_JSOP_BINDXMLNAME:
  L_JSOP_ADDATTRVAL:
  L_JSOP_ADDATTRNAME:
  L_JSOP_TOATTRVAL:
  L_JSOP_TOATTRNAME:
  L_JSOP_QNAME:
  L_JSOP_QNAMECONST:
  L_JSOP_QNAMEPART:
  L_JSOP_ANYNAME:
  L_JSOP_DEFXMLNS:
# endif

#endif /* !JS_THREADED_INTERP */
#if !JS_THREADED_INTERP
          default:
#endif
          {
            char numBuf[12];
            JS_snprintf(numBuf, sizeof numBuf, "%d", op);
            JS_ReportErrorNumber(cx, js_GetErrorMessage, NULL,
                                 JSMSG_BAD_BYTECODE, numBuf);
            goto error;
          }

#if !JS_THREADED_INTERP
        } /* switch (op) */
    } /* for (;;) */
#endif /* !JS_THREADED_INTERP */

  error:
    JS_ASSERT(cx->regs == &regs);
#ifdef JS_TRACER
    if (fp->imacpc && cx->throwing) {
        // Handle other exceptions as if they came from the imacro-calling pc.
        regs.pc = fp->imacpc;
        fp->imacpc = NULL;
        atoms = script->atomMap.vector;
    }
#endif

    JS_ASSERT((size_t)((fp->imacpc ? fp->imacpc : regs.pc) - script->code) < script->length);

#ifdef JS_TRACER
    /*
     * This abort could be weakened to permit tracing through exceptions that
     * are thrown and caught within a loop, with the co-operation of the tracer.
     * For now just bail on any sign of trouble.
     */
    if (TRACE_RECORDER(cx))
        AbortRecording(cx, "error or exception while recording");
#endif

    if (!cx->throwing) {
        /* This is an error, not a catchable exception, quit the frame ASAP. */
        interpReturnOK = JS_FALSE;
    } else {
        JSThrowHook handler;
        JSTryNote *tn, *tnlimit;
        uint32 offset;

        /* Call debugger throw hook if set. */
        handler = cx->debugHooks->throwHook;
        if (handler) {
            Value rval;
            switch (handler(cx, script, regs.pc, Jsvalify(&rval),
                            cx->debugHooks->throwHookData)) {
              case JSTRAP_ERROR:
                cx->throwing = JS_FALSE;
                goto error;
              case JSTRAP_RETURN:
                cx->throwing = JS_FALSE;
                fp->rval = rval;
                interpReturnOK = JS_TRUE;
                goto forced_return;
              case JSTRAP_THROW:
                cx->exception = rval;
              case JSTRAP_CONTINUE:
              default:;
            }
            CHECK_INTERRUPT_HANDLER();
        }

        /*
         * Look for a try block in script that can catch this exception.
         */
        if (script->trynotesOffset == 0)
            goto no_catch;

        offset = (uint32)(regs.pc - script->main);
        tn = script->trynotes()->vector;
        tnlimit = tn + script->trynotes()->length;
        do {
            if (offset - tn->start >= tn->length)
                continue;

            /*
             * We have a note that covers the exception pc but we must check
             * whether the interpreter has already executed the corresponding
             * handler. This is possible when the executed bytecode
             * implements break or return from inside a for-in loop.
             *
             * In this case the emitter generates additional [enditer] and
             * [gosub] opcodes to close all outstanding iterators and execute
             * the finally blocks. If such an [enditer] throws an exception,
             * its pc can still be inside several nested for-in loops and
             * try-finally statements even if we have already closed the
             * corresponding iterators and invoked the finally blocks.
             *
             * To address this, we make [enditer] always decrease the stack
             * even when its implementation throws an exception. Thus already
             * executed [enditer] and [gosub] opcodes will have try notes
             * with the stack depth exceeding the current one and this
             * condition is what we use to filter them out.
             */
            if (tn->stackDepth > regs.sp - fp->base())
                continue;

            /*
             * Set pc to the first bytecode after the the try note to point
             * to the beginning of catch or finally or to [enditer] closing
             * the for-in loop.
             */
            regs.pc = (script)->main + tn->start + tn->length;

            JSBool ok = js_UnwindScope(cx, tn->stackDepth, JS_TRUE);
            JS_ASSERT(regs.sp == fp->base() + tn->stackDepth);
            if (!ok) {
                /*
                 * Restart the handler search with updated pc and stack depth
                 * to properly notify the debugger.
                 */
                goto error;
            }

            switch (tn->kind) {
              case JSTRY_CATCH:
                JS_ASSERT(js_GetOpcode(cx, fp->script, regs.pc) == JSOP_ENTERBLOCK);

#if JS_HAS_GENERATORS
                /* Catch cannot intercept the closing of a generator. */
                if (JS_UNLIKELY(cx->exception.isMagic(JS_GENERATOR_CLOSING)))
                    break;
#endif

                /*
                 * Don't clear cx->throwing to save cx->exception from GC
                 * until it is pushed to the stack via [exception] in the
                 * catch block.
                 */
                len = 0;
                DO_NEXT_OP(len);

              case JSTRY_FINALLY:
                /*
                 * Push (true, exception) pair for finally to indicate that
                 * [retsub] should rethrow the exception.
                 */
                PUSH_BOOLEAN(true);
                PUSH_COPY(cx->exception);
                cx->throwing = JS_FALSE;
                len = 0;
                DO_NEXT_OP(len);

              case JSTRY_ITER: {
                /* This is similar to JSOP_ENDITER in the interpreter loop. */
                JS_ASSERT(js_GetOpcode(cx, fp->script, regs.pc) == JSOP_ENDITER);
                AutoValueRooter tvr(cx, cx->exception);
                cx->throwing = false;
                ok = js_CloseIterator(cx, &regs.sp[-1].toObject());
                regs.sp -= 1;
                if (!ok)
                    goto error;
                cx->throwing = true;
                cx->exception = tvr.value();
              }
           }
        } while (++tn != tnlimit);

      no_catch:
        /*
         * Propagate the exception or error to the caller unless the exception
         * is an asynchronous return from a generator.
         */
        interpReturnOK = JS_FALSE;
#if JS_HAS_GENERATORS
        if (JS_UNLIKELY(cx->throwing &&
                        cx->exception.isMagic(JS_GENERATOR_CLOSING))) {
            cx->throwing = JS_FALSE;
            interpReturnOK = JS_TRUE;
            fp->rval.setUndefined();
        }
#endif
    }

  forced_return:
    /*
     * Unwind the scope making sure that interpReturnOK stays false even when
     * js_UnwindScope returns true.
     *
     * When a trap handler returns JSTRAP_RETURN, we jump here with
     * interpReturnOK set to true bypassing any finally blocks.
     */
    interpReturnOK &= js_UnwindScope(cx, 0, interpReturnOK || cx->throwing);
    JS_ASSERT(regs.sp == fp->base());

#ifdef DEBUG
    cx->tracePrevPc = NULL;
#endif

    if (entryFrame != fp)
        goto inline_return;

  exit:
    /*
     * At this point we are inevitably leaving an interpreted function or a
     * top-level script, and returning to one of:
     * (a) an "out of line" call made through js_Invoke;
     * (b) a js_Execute activation;
     * (c) a generator (SendToGenerator, jsiter.c).
     *
     * We must not be in an inline frame. The check above ensures that for the
     * error case and for a normal return, the code jumps directly to parent's
     * frame pc.
     */
    JS_ASSERT(entryFrame == fp);
    JS_ASSERT(cx->regs == &regs);
    *prevContextRegs = regs;
    cx->setCurrentRegs(prevContextRegs);

#ifdef JS_TRACER
    JS_ASSERT_IF(interpReturnOK && wasRecording, !TRACE_RECORDER(cx));
    if (TRACE_RECORDER(cx))
        AbortRecording(cx, "recording out of Interpret");
#endif

    JS_ASSERT_IF(!fp->isGenerator(), !fp->blockChain);
    JS_ASSERT_IF(!fp->isGenerator(), !js_IsActiveWithOrBlock(cx, fp->scopeChain, 0));

    /* Undo the remaining effects committed on entry to Interpret. */
    if (cx->version == currentVersion && currentVersion != originalVersion)
        js_SetVersion(cx, originalVersion);
    --cx->interpLevel;

    return interpReturnOK;

  atom_not_defined:
    {
        const char *printable;

        printable = js_AtomToPrintableString(cx, atomNotDefined);
        if (printable)
            js_ReportIsNotDefined(cx, printable);
        goto error;
    }

#ifdef JS_METHODJIT
  stop_recording:
#endif
    JS_ASSERT(cx->regs == &regs);
    *prevContextRegs = regs;
    cx->setCurrentRegs(prevContextRegs);
    return interpReturnOK;
}

} /* namespace js */

#endif /* !defined jsinvoke_cpp___ */<|MERGE_RESOLUTION|>--- conflicted
+++ resolved
@@ -269,7 +269,6 @@
 JS_STATIC_INTERPRET bool
 ComputeGlobalThis(JSContext *cx, Value *argv)
 {
-<<<<<<< HEAD
     JSObject *thisp = argv[-2].toObject().getGlobal()->thisObject(cx);
     if (!thisp)
         return false;
@@ -288,20 +287,6 @@
     thisv = argv[-1];
     JS_ASSERT(IsSaneThisObject(thisv.toObject()));
     return &thisv.toObject();
-=======
-    /* Find the inner global. */
-    JSObject *global = argv[-2].toObject().getGlobal();
-    const Value &thisv = global->getReservedSlot(JSRESERVED_GLOBAL_THIS);
-    if (!thisv.isUndefined()) {
-        argv[-1] = thisv;
-        return thisv.toObjectOrNull();
-    }
-
-    JSObject *stuntThis = CallThisObjectHook(cx, global, argv);
-    JS_ALWAYS_TRUE(js_SetReservedSlot(cx, global, JSRESERVED_GLOBAL_THIS,
-                                      ObjectOrNullValue(stuntThis)));
-    return stuntThis;
->>>>>>> b0bf8d95
 }
 
 namespace js {
@@ -1200,19 +1185,12 @@
     JS_ASSERT(!js_FunctionClass.construct);
     CallArgs args = argsRef;
 
-<<<<<<< HEAD
-    if (args.callee().isPrimitive()) {
-=======
     JSObject *obj2;
     if (args.callee().isPrimitive() || !(obj2 = &args.callee().toObject())->getParent()) {
->>>>>>> b0bf8d95
         /* Use js_ValueToFunction to report an error. */
         JS_ALWAYS_TRUE(!js_ValueToFunction(cx, &args.callee(), JSV2F_CONSTRUCT));
         return false;
     }
-
-<<<<<<< HEAD
-    JSObject *obj2 = &args.callee().toObject();
 
     /*
      * Call fast constructors without making the object first.
@@ -1231,8 +1209,6 @@
         }
     }
 
-=======
->>>>>>> b0bf8d95
     Value protov;
     if (!obj2->getProperty(cx, ATOM_TO_JSID(cx->runtime->atomState.classPrototypeAtom), &protov))
         return false;
@@ -1248,18 +1224,9 @@
     }
 
     JSObject* obj = NewObject<WithProto::Class>(cx, clasp, proto, parent);
-<<<<<<< HEAD
-    if (!obj) {
-=======
     if (!obj)
->>>>>>> b0bf8d95
         return JS_FALSE;
-    }
-
-<<<<<<< HEAD
-
-=======
->>>>>>> b0bf8d95
+
     /* Now we have an object with a constructor method; call it. */
     args.thisv().setObject(*obj);
     if (!Invoke(cx, args, JSINVOKE_CONSTRUCT))
