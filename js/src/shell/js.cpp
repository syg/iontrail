--- conflicted
+++ resolved
@@ -2936,11 +2936,7 @@
         gTimeoutFunc = value;
     }
 
-<<<<<<< HEAD
-    *vp = JSVAL_VOID;
-=======
     JS_SET_RVAL(cx, vp, UndefinedValue());
->>>>>>> 487afeca
     return SetTimeoutValue(cx, t);
 }
 
@@ -5256,11 +5252,7 @@
     rt = JS_NewRuntime(32L * 1024L * 1024L, JS_USE_HELPER_THREADS);
     if (!rt)
         return 1;
-<<<<<<< HEAD
-    gTimeoutFunc = JSVAL_NULL;
-=======
     gTimeoutFunc = NullValue();
->>>>>>> 487afeca
     if (!JS_AddNamedValueRootRT(rt, &gTimeoutFunc, "gTimeoutFunc"))
         return 1;
 
