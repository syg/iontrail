/* -*- Mode: C++; tab-width: 8; indent-tabs-mode: nil; c-basic-offset: 4 -*-
 *
 * This Source Code Form is subject to the terms of the Mozilla Public
 * License, v. 2.0. If a copy of the MPL was not distributed with this
 * file, You can obtain one at http://mozilla.org/MPL/2.0/. */

#ifndef jsfun_h___
#define jsfun_h___
/*
 * JS function definitions.
 */
#include "jsprvtd.h"
#include "jspubtd.h"
#include "jsobj.h"
#include "jsatom.h"
#include "jsscript.h"
#include "jsstr.h"

#include "gc/Barrier.h"

namespace js { class FunctionExtended; }

struct JSFunction : public JSObject
{
    enum Flags {
        INTERPRETED      = 0x0001,  /* function has a JSScript and environment. */
        NATIVE_CTOR      = 0x0002,  /* native that can be called as a constructor */
        EXTENDED         = 0x0004,  /* structure is FunctionExtended */
        HEAVYWEIGHT      = 0x0008,  /* activation requires a Call object */
        IS_FUN_PROTO     = 0x0010,  /* function is Function.prototype for some global object */
        EXPR_CLOSURE     = 0x0020,  /* expression closure: function(x) x*x */
        HAS_GUESSED_ATOM = 0x0040,  /* function had no explicit name, but a
                                       name was guessed for it anyway */
        LAMBDA           = 0x0080,  /* function comes from a FunctionExpression or Function() call
                                       (not a FunctionDeclaration or nonstandard function-statement) */
        SELF_HOSTED      = 0x0100,  /* function is self-hosted builtin and must not be
                                       decompilable nor constructible. */
        SELF_HOSTED_CTOR = 0x0200,  /* function is self-hosted builtin constructor and
                                       must be constructible but not decompilable. */
<<<<<<< HEAD
        CALLSITE_CLONE   = 0x0400,  /* function is cloned anew at each call site. */
        HAS_REST         = 0x0800,  /* function has a rest (...) parameter */
        HAS_DEFAULTS     = 0x1000,  /* function has at least one default parameter */
=======
        HAS_REST         = 0x0400,  /* function has a rest (...) parameter */
        HAS_DEFAULTS     = 0x0800,  /* function has at least one default parameter */
        INTERPRETED_LAZY = 0x1000,  /* function is interpreted but doesn't have a script yet */
>>>>>>> 6470ed1d

        /* Derived Flags values for convenience: */
        NATIVE_FUN = 0,
        INTERPRETED_LAMBDA = INTERPRETED | LAMBDA
    };

    static void staticAsserts() {
        JS_STATIC_ASSERT(INTERPRETED == JS_FUNCTION_INTERPRETED_BIT);
        MOZ_STATIC_ASSERT(sizeof(JSFunction) == sizeof(js::shadow::Function),
                          "shadow interface must match actual interface");
    }

    uint16_t        nargs;        /* maximum number of specified arguments,
                                     reflected as f.length/f.arity */
    uint16_t        flags;        /* bitfield composed of the above Flags enum */
    union U {
        class Native {
            friend struct JSFunction;
            js::Native          native;       /* native method pointer or null */
            const JSJitInfo     *jitinfo;     /* Information about this function to be
                                                 used by the JIT;
                                                 use the accessor! */
        } n;
        struct Scripted {
            JSScript    *script_; /* interpreted bytecode descriptor or null;
                                     use the accessor! */
            JSObject    *env_;    /* environment for new activations;
                                     use the accessor! */
        } i;
        void            *nativeOrScript;
    } u;
  private:
    js::HeapPtrAtom  atom_;       /* name for diagnostics and decompiling */

    bool initializeLazyScript(JSContext *cx);
  public:

    /* A function can be classified as either native (C++) or interpreted (JS): */
    bool isInterpreted()            const { return flags & (INTERPRETED | INTERPRETED_LAZY); }
    bool isNative()                 const { return !isInterpreted(); }

    /* Possible attributes of a native function: */
    bool isNativeConstructor()      const { return flags & NATIVE_CTOR; }

    /* Possible attributes of an interpreted function: */
    bool isHeavyweight()            const { return flags & HEAVYWEIGHT; }
    bool isFunctionPrototype()      const { return flags & IS_FUN_PROTO; }
    bool isInterpretedLazy()        const { return flags & INTERPRETED_LAZY; }
    bool hasScript()                const { return isInterpreted() && u.i.script_; }
    bool isExprClosure()            const { return flags & EXPR_CLOSURE; }
    bool hasGuessedAtom()           const { return flags & HAS_GUESSED_ATOM; }
    bool isLambda()                 const { return flags & LAMBDA; }
    bool isSelfHostedBuiltin()      const { return flags & SELF_HOSTED; }
    bool isSelfHostedConstructor()  const { return flags & SELF_HOSTED_CTOR; }
    bool shouldCloneAtCallsite()    const { return flags & CALLSITE_CLONE; }
    bool hasRest()                  const { return flags & HAS_REST; }
    bool hasDefaults()              const { return flags & HAS_DEFAULTS; }

    /* Compound attributes: */
    bool isBuiltin() const {
        return isNative() || isSelfHostedBuiltin();
    }
    bool isInterpretedConstructor() const {
        return isInterpreted() && !isFunctionPrototype() &&
               (!isSelfHostedBuiltin() || isSelfHostedConstructor());
    }
    bool isNamedLambda()     const {
        return isLambda() && atom_ && !hasGuessedAtom();
    }

    /* Returns the strictness of this function, which must be interpreted. */
    inline bool inStrictMode() const;


    void setArgCount(uint16_t nargs) {
        JS_ASSERT(this->nargs == 0);
        this->nargs = nargs;
    }

    void setHasRest() {
        JS_ASSERT(!hasRest());
        flags |= HAS_REST;
    }

    void setHasDefaults() {
        JS_ASSERT(!hasDefaults());
        flags |= HAS_DEFAULTS;
    }

    void setIsSelfHostedBuiltin() {
        JS_ASSERT(!isSelfHostedBuiltin());
        flags |= SELF_HOSTED;
    }

    void setIsSelfHostedConstructor() {
        JS_ASSERT(!isSelfHostedConstructor());
        flags |= SELF_HOSTED_CTOR;
    }

    void setShouldCloneAtCallsite() {
        flags |= CALLSITE_CLONE;
    }

    void setIsFunctionPrototype() {
        JS_ASSERT(!isFunctionPrototype());
        flags |= IS_FUN_PROTO;
    }

    void setIsHeavyweight() {
        flags |= HEAVYWEIGHT;
    }

    void setIsExprClosure() {
        JS_ASSERT(!isExprClosure());
        flags |= EXPR_CLOSURE;
    }

    void markNotLazy() {
        JS_ASSERT(isInterpretedLazy());
        JS_ASSERT(hasScript());
        flags |= INTERPRETED;
        flags &= ~INTERPRETED_LAZY;
    }

    JSAtom *atom() const { return hasGuessedAtom() ? NULL : atom_.get(); }
    inline void initAtom(JSAtom *atom);
    JSAtom *displayAtom() const { return atom_; }

    inline void setGuessedAtom(JSAtom *atom);

    /* uint16_t representation bounds number of call object dynamic slots. */
    enum { MAX_ARGS_AND_VARS = 2 * ((1U << 16) - 1) };

    /*
     * For an interpreted function, accessors for the initial scope object of
     * activations (stack frames) of the function.
     */
    inline JSObject *environment() const;
    inline void setEnvironment(JSObject *obj);
    inline void initEnvironment(JSObject *obj);

    static inline size_t offsetOfEnvironment() { return offsetof(JSFunction, u.i.env_); }
    static inline size_t offsetOfAtom() { return offsetof(JSFunction, atom_); }

    js::Return<JSScript*> getOrCreateScript(JSContext *cx) {
        JS_ASSERT(isInterpreted());
        if (isInterpretedLazy()) {
            js::RootedFunction self(cx, this);
            js::MaybeCheckStackRoots(cx);
            if (!initializeLazyScript(cx))
                return js::NullPtr();
        }
        JS_ASSERT(hasScript());
        return JS::HandleScript::fromMarkedLocation(&u.i.script_);
    }

    bool maybeGetOrCreateScript(JSContext *cx, js::MutableHandle<JSScript*> script) {
        if (isNative()) {
            script.set(NULL);
            return true;
        }
        script.set(getOrCreateScript(cx).unsafeGet());
        return hasScript();
    }

    js::Return<JSScript*> nonLazyScript() const {
        JS_ASSERT(hasScript());
        return JS::HandleScript::fromMarkedLocation(&u.i.script_);
    }

    js::Return<JSScript*> maybeNonLazyScript() const {
        return isInterpreted() ? nonLazyScript() : JS::NullPtr();
    }

    js::HeapPtrScript &mutableScript() {
        JS_ASSERT(isInterpreted());
        return *(js::HeapPtrScript *)&u.i.script_;
    }

    inline void setScript(JSScript *script_);
    inline void initScript(JSScript *script_);

    JSNative native() const {
        JS_ASSERT(isNative());
        return u.n.native;
    }

    JSNative maybeNative() const {
        return isInterpreted() ? NULL : native();
    }

    inline void initNative(js::Native native, const JSJitInfo *jitinfo);
    inline const JSJitInfo *jitInfo() const;
    inline void setJitInfo(const JSJitInfo *data);

    static unsigned offsetOfNativeOrScript() {
        JS_STATIC_ASSERT(offsetof(U, n.native) == offsetof(U, i.script_));
        JS_STATIC_ASSERT(offsetof(U, n.native) == offsetof(U, nativeOrScript));
        return offsetof(JSFunction, u.nativeOrScript);
    }

#if JS_BITS_PER_WORD == 32
    static const js::gc::AllocKind FinalizeKind = js::gc::FINALIZE_OBJECT2_BACKGROUND;
    static const js::gc::AllocKind ExtendedFinalizeKind = js::gc::FINALIZE_OBJECT4_BACKGROUND;
#else
    static const js::gc::AllocKind FinalizeKind = js::gc::FINALIZE_OBJECT4_BACKGROUND;
    static const js::gc::AllocKind ExtendedFinalizeKind = js::gc::FINALIZE_OBJECT8_BACKGROUND;
#endif

    inline void trace(JSTracer *trc);

    /* Bound function accessors. */

    inline bool initBoundFunction(JSContext *cx, js::HandleValue thisArg,
                                  const js::Value *args, unsigned argslen);

    inline JSObject *getBoundFunctionTarget() const;
    inline const js::Value &getBoundFunctionThis() const;
    inline const js::Value &getBoundFunctionArgument(unsigned which) const;
    inline size_t getBoundFunctionArgumentCount() const;

  private:
    inline js::FunctionExtended *toExtended();
    inline const js::FunctionExtended *toExtended() const;

    inline bool isExtended() const {
        JS_STATIC_ASSERT(FinalizeKind != ExtendedFinalizeKind);
        JS_ASSERT(!!(flags & EXTENDED) == (getAllocKind() == ExtendedFinalizeKind));
        return !!(flags & EXTENDED);
    }

  public:
    /* Accessors for data stored in extended functions. */
    inline void initializeExtended();
    inline void setExtendedSlot(size_t which, const js::Value &val);
    inline const js::Value &getExtendedSlot(size_t which) const;

    /* Constructs a new type for the function if necessary. */
    static bool setTypeForScriptedFunction(JSContext *cx, js::HandleFunction fun,
                                           bool singleton = false);

  private:
    /*
     * These member functions are inherited from JSObject, but should never be applied to
     * a value statically known to be a JSFunction.
     */
    inline JSFunction *toFunction() MOZ_DELETE;
    inline const JSFunction *toFunction() const MOZ_DELETE;
};

inline JSFunction *
JSObject::toFunction()
{
    JS_ASSERT(JS_ObjectIsFunction(NULL, this));
    return static_cast<JSFunction *>(this);
}

inline const JSFunction *
JSObject::toFunction() const
{
    JS_ASSERT(JS_ObjectIsFunction(NULL, const_cast<JSObject *>(this)));
    return static_cast<const JSFunction *>(this);
}

extern JSString *
fun_toStringHelper(JSContext *cx, js::HandleObject obj, unsigned indent);

inline JSFunction::Flags
JSAPIToJSFunctionFlags(unsigned flags)
{
    return (flags & JSFUN_CONSTRUCTOR)
           ? JSFunction::NATIVE_CTOR
           : JSFunction::NATIVE_FUN;
}

extern JSFunction *
js_NewFunction(JSContext *cx, js::HandleObject funobj, JSNative native, unsigned nargs,
               JSFunction::Flags flags, js::HandleObject parent, js::HandleAtom atom,
               js::gc::AllocKind kind = JSFunction::FinalizeKind);

extern JSFunction * JS_FASTCALL
js_CloneFunctionObject(JSContext *cx, js::HandleFunction fun,
                       js::HandleObject parent, js::HandleObject proto,
                       js::gc::AllocKind kind = JSFunction::FinalizeKind);

extern JSFunction *
js_DefineFunction(JSContext *cx, js::HandleObject obj, js::HandleId id, JSNative native,
                  unsigned nargs, unsigned flags,
                  js::gc::AllocKind kind = JSFunction::FinalizeKind);

namespace js {

/*
 * Function extended with reserved slots for use by various kinds of functions.
 * Most functions do not have these extensions, but enough are that efficient
 * storage is required (no malloc'ed reserved slots).
 */
class FunctionExtended : public JSFunction
{
    friend struct JSFunction;

    /* Reserved slots available for storage by particular native functions. */
    HeapValue extendedSlots[2];
};

} // namespace js

inline js::FunctionExtended *
JSFunction::toExtended()
{
    JS_ASSERT(isExtended());
    return static_cast<js::FunctionExtended *>(this);
}

inline const js::FunctionExtended *
JSFunction::toExtended() const
{
    JS_ASSERT(isExtended());
    return static_cast<const js::FunctionExtended *>(this);
}

namespace js {

JSString *FunctionToString(JSContext *cx, HandleFunction fun, bool bodyOnly, bool lambdaParen);

template<XDRMode mode>
bool
XDRInterpretedFunction(XDRState<mode> *xdr, HandleObject enclosingScope,
                       HandleScript enclosingScript, MutableHandleObject objp);

extern JSObject *
CloneInterpretedFunction(JSContext *cx, HandleObject enclosingScope, HandleFunction fun);

/*
 * Report an error that call.thisv is not compatible with the specified class,
 * assuming that the method (clasp->name).prototype.<name of callee function>
 * is what was called.
 */
extern void
ReportIncompatibleMethod(JSContext *cx, CallReceiver call, Class *clasp);

/*
 * Report an error that call.thisv is not an acceptable this for the callee
 * function.
 */
extern void
ReportIncompatible(JSContext *cx, CallReceiver call);

JSBool
CallOrConstructBoundFunction(JSContext *, unsigned, js::Value *);

extern JSFunctionSpec function_methods[];

} /* namespace js */

extern JSBool
js_fun_apply(JSContext *cx, unsigned argc, js::Value *vp);

extern JSBool
js_fun_call(JSContext *cx, unsigned argc, js::Value *vp);

extern JSObject*
js_fun_bind(JSContext *cx, js::HandleObject target, js::HandleValue thisArg,
            js::Value *boundArgs, unsigned argslen);

#endif /* jsfun_h___ */<|MERGE_RESOLUTION|>--- conflicted
+++ resolved
@@ -37,15 +37,10 @@
                                        decompilable nor constructible. */
         SELF_HOSTED_CTOR = 0x0200,  /* function is self-hosted builtin constructor and
                                        must be constructible but not decompilable. */
-<<<<<<< HEAD
-        CALLSITE_CLONE   = 0x0400,  /* function is cloned anew at each call site. */
-        HAS_REST         = 0x0800,  /* function has a rest (...) parameter */
-        HAS_DEFAULTS     = 0x1000,  /* function has at least one default parameter */
-=======
         HAS_REST         = 0x0400,  /* function has a rest (...) parameter */
         HAS_DEFAULTS     = 0x0800,  /* function has at least one default parameter */
         INTERPRETED_LAZY = 0x1000,  /* function is interpreted but doesn't have a script yet */
->>>>>>> 6470ed1d
+        CALLSITE_CLONE   = 0x2000,  /* function is cloned anew at each call site. */
 
         /* Derived Flags values for convenience: */
         NATIVE_FUN = 0,
