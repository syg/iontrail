--- conflicted
+++ resolved
@@ -188,13 +188,9 @@
     static inline size_t offsetOfEnvironment() { return offsetof(JSFunction, u.i.env_); }
     static inline size_t offsetOfAtom() { return offsetof(JSFunction, atom_); }
 
-<<<<<<< HEAD
     bool initializeLazyScript(JSContext *cx);
 
-    js::Return<JSScript*> getOrCreateScript(JSContext *cx) {
-=======
     js::UnrootedScript getOrCreateScript(JSContext *cx) {
->>>>>>> f4dfec0c
         JS_ASSERT(isInterpreted());
         if (isInterpretedLazy()) {
             js::RootedFunction self(cx, this);
