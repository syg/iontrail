/* -*- Mode: C++; tab-width: 8; indent-tabs-mode: nil; c-basic-offset: 4 -*-
 * vim: set ts=4 sw=4 et tw=78:
 *
 * This Source Code Form is subject to the terms of the Mozilla Public
 * License, v. 2.0. If a copy of the MPL was not distributed with this
 * file, You can obtain one at http://mozilla.org/MPL/2.0/. */

#include <stddef.h>
#include "jsversion.h"

size_t sE4XObjectsCreated = 0;

#if JS_HAS_XML_SUPPORT

#include <math.h>
#include <stdlib.h>
#include <string.h>

#include "mozilla/Util.h"

#include "jstypes.h"
#include "jsprf.h"
#include "jsutil.h"
#include "jsapi.h"
#include "jsarray.h"
#include "jsatom.h"
#include "jsbool.h"
#include "jscntxt.h"
#include "jsfun.h"
#include "jsgc.h"
#include "jslock.h"
#include "jsnum.h"
#include "jsobj.h"
#include "jsopcode.h"
#include "jsscript.h"
#include "jsstr.h"
#include "jsxml.h"

#include "frontend/Parser.h"
#include "frontend/TokenStream.h"
#include "gc/Marking.h"
#include "vm/GlobalObject.h"
#include "vm/Shape.h"
#include "vm/StringBuffer.h"

#include "jsatominlines.h"
#include "jsinferinlines.h"
#include "jsobjinlines.h"

#include "vm/Stack-inl.h"
#include "vm/String-inl.h"

#ifdef DEBUG
#include <string.h>     /* for #ifdef DEBUG memset calls */
#endif

using namespace js;
using namespace js::gc;
using namespace js::types;
using namespace js::frontend;

using mozilla::ArrayLength;

template<class T, class U>
struct IdentityOp
{
    typedef JSBool (* compare)(const T *a, const U *b);
};

template<class T>
static JSBool
pointer_match(const T *a, const T *b)
{
    return a == b;
}

/*
 * NOTES
 * - in the js shell, you must use the -x command line option, or call
 *   options('xml') before compiling anything that uses XML literals
 *
 * TODO
 * - XXXbe patrol
 * - Fuse objects and their JSXML* private data into single GC-things
 * - fix function::foo vs. x.(foo == 42) collision using proper namespacing
 */

/*
 * Random utilities and global functions.
 */
const char js_AttributeName_str[] = "AttributeName";
const char js_localName_str[]     = "localName";
const char js_xml_parent_str[]    = "parent";
const char js_prefix_str[]        = "prefix";
const char js_toXMLString_str[]   = "toXMLString";
const char js_uri_str[]           = "uri";

const char js_amp_entity_str[]    = "&amp;";
const char js_gt_entity_str[]     = "&gt;";
const char js_lt_entity_str[]     = "&lt;";
const char js_quot_entity_str[]   = "&quot;";
const char js_leftcurly_entity_str[]   = "&#123;";

#define IS_STAR(str)  ((str)->length() == 1 && *(str)->chars() == '*')

static JSBool
GetXMLFunction(JSContext *cx, HandleObject obj, HandleId id, MutableHandleValue vp);

static JSBool
IsDeclared(const JSObject *obj)
{
    jsval v;

    JS_ASSERT(obj->getClass() == &NamespaceClass);
    v = obj->getNamespaceDeclared();
    JS_ASSERT(JSVAL_IS_VOID(v) || v == JSVAL_TRUE);
    return v == JSVAL_TRUE;
}

static JSBool
xml_isXMLName(JSContext *cx, unsigned argc, jsval *vp)
{
    *vp = BOOLEAN_TO_JSVAL(js_IsXMLName(cx, argc ? vp[2] : JSVAL_VOID));
    return JS_TRUE;
}

/*
 * This wrapper is needed because NewBuiltinClassInstance doesn't
 * call the constructor, and we need a place to set the
 * HAS_EQUALITY bit.
 */
static inline JSObject *
NewBuiltinClassInstanceXML(JSContext *cx, Class *clasp)
{
    if (!cx->runningWithTrustedPrincipals())
        ++sE4XObjectsCreated;

    return NewBuiltinClassInstance(cx, clasp);
}

#define DEFINE_GETTER(name,code)                                               \
    static JSBool                                                              \
    name(JSContext *cx, HandleObject obj, HandleId id, MutableHandleValue vp)  \
    {                                                                          \
        code;                                                                  \
        return true;                                                           \
    }

/*
 * Namespace class and library functions.
 */
DEFINE_GETTER(NamePrefix_getter,
              if (obj->getClass() == &NamespaceClass) vp.set(obj->getNamePrefixVal()))
DEFINE_GETTER(NameURI_getter,
              if (obj->getClass() == &NamespaceClass) vp.set(obj->getNameURIVal()))

static JSBool
namespace_equality(JSContext *cx, HandleObject obj, HandleValue v, JSBool *bp)
{
    JSObject *obj2;

    JS_ASSERT(v.isObjectOrNull());
    obj2 = v.toObjectOrNull();
    *bp = (!obj2 || obj2->getClass() != &NamespaceClass)
          ? JS_FALSE
          : EqualStrings(obj->getNameURI(), obj2->getNameURI());
    return JS_TRUE;
}

JS_FRIEND_DATA(Class) js::NamespaceClass = {
    "Namespace",
    JSCLASS_HAS_RESERVED_SLOTS(JSObject::NAMESPACE_CLASS_RESERVED_SLOTS) |
    JSCLASS_HAS_CACHED_PROTO(JSProto_Namespace),
    JS_PropertyStub,         /* addProperty */
    JS_PropertyStub,         /* delProperty */
    JS_PropertyStub,         /* getProperty */
    JS_StrictPropertyStub,   /* setProperty */
    JS_EnumerateStub,
    JS_ResolveStub,
    JS_ConvertStub,
    NULL,                    /* finalize    */
    NULL,                    /* checkAccess */
    NULL,                    /* call        */
    NULL,                    /* construct   */
    NULL,                    /* hasInstance */
    NULL,                    /* trace       */
    {
        namespace_equality,
        NULL,                /* outerObject    */
        NULL,                /* innerObject    */
        NULL,                /* iteratorObject */
        NULL,                /* wrappedObject  */
    }
};

#define NAMESPACE_ATTRS                                                       \
    (JSPROP_ENUMERATE | JSPROP_READONLY | JSPROP_PERMANENT | JSPROP_SHARED)

static JSPropertySpec namespace_props[] = {
    {js_prefix_str, 0, NAMESPACE_ATTRS, JSOP_WRAPPER(NamePrefix_getter), JSOP_NULLWRAPPER},
    {js_uri_str,    0, NAMESPACE_ATTRS, JSOP_WRAPPER(NameURI_getter), JSOP_NULLWRAPPER},
    {0,0,0,JSOP_NULLWRAPPER, JSOP_NULLWRAPPER}
};

static JSBool
namespace_toString(JSContext *cx, unsigned argc, Value *vp)
{
    JSObject *obj = ToObject(cx, HandleValue::fromMarkedLocation(&vp[1]));
    if (!obj)
        return JS_FALSE;
    if (!obj->isNamespace()) {
        ReportIncompatibleMethod(cx, CallReceiverFromVp(vp), &NamespaceClass);
        return JS_FALSE;
    }
    *vp = obj->getNameURIVal();
    return JS_TRUE;
}

static JSFunctionSpec namespace_methods[] = {
    JS_FN(js_toString_str,  namespace_toString,        0,0),
    JS_FS_END
};

static JSObject *
NewXMLNamespace(JSContext *cx, JSLinearString *prefix, JSLinearString *uri, JSBool declared)
{
    RootedObject obj(cx, NewBuiltinClassInstanceXML(cx, &NamespaceClass));
    if (!obj)
        return NULL;

    JS_ASSERT(JSVAL_IS_VOID(obj->getNamePrefixVal()));
    JS_ASSERT(JSVAL_IS_VOID(obj->getNameURIVal()));
    JS_ASSERT(JSVAL_IS_VOID(obj->getNamespaceDeclared()));

    /* Per ECMA-357, 13.2.5, these properties must be "own". */
    if (!JS_DefineProperties(cx, obj, namespace_props))
        return NULL;

    if (prefix)
        obj->setNamePrefix(prefix);
    if (uri)
        obj->setNameURI(uri);
    if (declared)
        obj->setNamespaceDeclared(JSVAL_TRUE);
    return obj;
}

/*
 * QName class and library functions.
 */
DEFINE_GETTER(QNameNameURI_getter,
              if (obj->getClass() == &QNameClass)
                  vp.set(JSVAL_IS_VOID(obj->getNameURIVal()) ? JSVAL_NULL : obj->getNameURIVal()))
DEFINE_GETTER(QNameLocalName_getter,
              if (obj->getClass() == &QNameClass)
                  vp.set(obj->getQNameLocalNameVal()))

static JSBool
qname_identity(JSObject *qna, const JSObject *qnb)
{
    JSLinearString *uri1 = qna->getNameURI();
    JSLinearString *uri2 = qnb->getNameURI();

    if (!uri1 ^ !uri2)
        return JS_FALSE;
    if (uri1 && !EqualStrings(uri1, uri2))
        return JS_FALSE;
    return EqualStrings(qna->getQNameLocalName(), qnb->getQNameLocalName());
}

static JSBool
qname_equality(JSContext *cx, HandleObject qn, HandleValue v, JSBool *bp)
{
    JSObject *obj2;

    obj2 = v.toObjectOrNull();
    *bp = (!obj2 || obj2->getClass() != &QNameClass)
          ? JS_FALSE
          : qname_identity(qn, obj2);
    return JS_TRUE;
}

JS_FRIEND_DATA(Class) js::QNameClass = {
    "QName",
    JSCLASS_HAS_RESERVED_SLOTS(JSObject::QNAME_CLASS_RESERVED_SLOTS) |
    JSCLASS_HAS_CACHED_PROTO(JSProto_QName),
    JS_PropertyStub,         /* addProperty */
    JS_PropertyStub,         /* delProperty */
    JS_PropertyStub,         /* getProperty */
    JS_StrictPropertyStub,   /* setProperty */
    JS_EnumerateStub,
    JS_ResolveStub,
    JS_ConvertStub,
    NULL,                    /* finalize    */
    NULL,                    /* checkAccess */
    NULL,                    /* call        */
    NULL,                    /* construct   */
    NULL,                    /* hasInstance */
    NULL,                    /* trace       */
    {
        qname_equality,
        NULL,                /* outerObject    */
        NULL,                /* innerObject    */
        NULL,                /* iteratorObject */
        NULL,                /* wrappedObject  */
    }
};

/*
 * Classes for the ECMA-357-internal types AttributeName and AnyName, which
 * are like QName, except that they have no property getters.  They share the
 * qname_toString method, and therefore are exposed as constructable objects
 * in this implementation.
 */
JS_FRIEND_DATA(Class) js::AttributeNameClass = {
    js_AttributeName_str,
    JSCLASS_HAS_RESERVED_SLOTS(JSObject::QNAME_CLASS_RESERVED_SLOTS) |
    JSCLASS_IS_ANONYMOUS,
    JS_PropertyStub,         /* addProperty */
    JS_PropertyStub,         /* delProperty */
    JS_PropertyStub,         /* getProperty */
    JS_StrictPropertyStub,   /* setProperty */
    JS_EnumerateStub,
    JS_ResolveStub,
    JS_ConvertStub
};

JS_FRIEND_DATA(Class) js::AnyNameClass = {
    js_AnyName_str,
    JSCLASS_HAS_RESERVED_SLOTS(JSObject::QNAME_CLASS_RESERVED_SLOTS) |
    JSCLASS_IS_ANONYMOUS,
    JS_PropertyStub,         /* addProperty */
    JS_PropertyStub,         /* delProperty */
    JS_PropertyStub,         /* getProperty */
    JS_StrictPropertyStub,   /* setProperty */
    JS_EnumerateStub,
    JS_ResolveStub,
    JS_ConvertStub
};

#define QNAME_ATTRS (JSPROP_ENUMERATE | JSPROP_READONLY | JSPROP_PERMANENT | JSPROP_SHARED)

static JSPropertySpec qname_props[] = {
    {js_uri_str,       0, QNAME_ATTRS, JSOP_WRAPPER(QNameNameURI_getter),   JSOP_NULLWRAPPER},
    {js_localName_str, 0, QNAME_ATTRS, JSOP_WRAPPER(QNameLocalName_getter), JSOP_NULLWRAPPER},
    {0,0,0,JSOP_NULLWRAPPER,JSOP_NULLWRAPPER}
};

static JSString *
ConvertQNameToString(JSContext *cx, JSObject *obj)
{
    JS_ASSERT(obj->isQName());
    RootedString uri(cx, obj->getNameURI());
    RootedString str(cx);
    if (!uri) {
        /* No uri means wildcard qualifier. */
        str = cx->names().starQualifier;
    } else if (uri->empty()) {
        /* Empty string for uri means localName is in no namespace. */
        str = cx->runtime->emptyString;
    } else {
        RootedString qualstr(cx, cx->names().qualifier);
        str = ConcatStrings<CanGC>(cx, uri, qualstr);
        if (!str)
            return NULL;
    }
    Rooted<JSString*> localName(cx, obj->getQNameLocalName());
    str = ConcatStrings<CanGC>(cx, str, localName);
    if (!str)
        return NULL;

    if (obj->getClass() == &AttributeNameClass) {
        JS::Anchor<JSString *> anchor(str);
        size_t length = str->length();
        jschar *chars = cx->pod_malloc<jschar>(length + 2);
        if (!chars)
            return NULL;
        *chars = '@';
        const jschar *strChars = str->getChars(cx);
        if (!strChars) {
            js_free(chars);
            return NULL;
        }
        js_strncpy(chars + 1, strChars, length);
        chars[++length] = 0;
        str = js_NewString<CanGC>(cx, chars, length);
        if (!str) {
            js_free(chars);
            return NULL;
        }
    }
    return str;
}

static JSBool
qname_toString(JSContext *cx, unsigned argc, Value *vp)
{
    JSObject *obj = ToObject(cx, HandleValue::fromMarkedLocation(&vp[1]));
    if (!obj)
        return false;

    if (!obj->isQName()) {
        ReportIncompatibleMethod(cx, CallReceiverFromVp(vp), &QNameClass);
        return false;
    }

    JSString *str = ConvertQNameToString(cx, obj);
    if (!str)
        return false;

    vp->setString(str);
    return true;
}

static JSFunctionSpec qname_methods[] = {
    JS_FN(js_toString_str,  qname_toString,    0,0),
    JS_FS_END
};


static bool
InitXMLQName(JSContext *cx, HandleObject obj, JSLinearString *uri, JSLinearString *prefix,
             JSAtom *localName)
{
    JS_ASSERT(obj->isQName());
    JS_ASSERT(JSVAL_IS_VOID(obj->getNamePrefixVal()));
    JS_ASSERT(JSVAL_IS_VOID(obj->getNameURIVal()));
    JS_ASSERT(JSVAL_IS_VOID(obj->getQNameLocalNameVal()));

    /* Per ECMA-357, 13.3.5, these properties must be "own". */
    if (!JS_DefineProperties(cx, obj, qname_props))
        return false;

    if (uri)
        obj->setNameURI(uri);
    if (prefix)
        obj->setNamePrefix(prefix);
    if (localName)
        obj->setQNameLocalName(localName);
    return true;
}

static JSObject *
NewXMLQName(JSContext *cx, JSLinearString *uri, JSLinearString *prefix,
            JSAtom *localName)
{
    RootedObject obj(cx, NewBuiltinClassInstanceXML(cx, &QNameClass));
    if (!obj)
        return NULL;
    if (!InitXMLQName(cx, obj, uri, prefix, localName))
        return NULL;
    return obj;
}

static JSObject *
NewXMLAttributeName(JSContext *cx, JSLinearString *uri, JSLinearString *prefix,
                    JSAtom *localName)
{
    /*
     * AttributeName is an internal anonymous class which instances are not
     * exposed to scripts.
     */
    RootedObject obj(cx, NewObjectWithGivenProto(cx, &AttributeNameClass, NULL, cx->global()));
    if (!obj)
        return NULL;
    JS_ASSERT(obj->isQName());
    if (!InitXMLQName(cx, obj, uri, prefix, localName))
        return NULL;
    return obj;
}

static JSObject *
ConstructObjectWithArguments(JSContext *cx, Class *clasp,
                             unsigned argc, jsval *argv)
{
    assertSameCompartment(cx, JSValueArray(argv, argc));

    AutoArrayRooter argtvr(cx, argc, argv);

    JSProtoKey protoKey = GetClassProtoKey(clasp);

    /* Protect constructor in case a crazy getter for .prototype uproots it. */
    RootedValue value(cx);
    RootedObject null(cx);
    if (!js_FindClassObject(cx, protoKey, &value, clasp))
        return NULL;

    Value rval;
    if (!InvokeConstructor(cx, value, argc, argv, &rval))
        return NULL;

    /*
     * If the instance's class differs from what was requested, throw a type
     * error.
     */
    if (!rval.isObject() || rval.toObject().getClass() != clasp) {
        JS_ReportErrorNumber(cx, js_GetErrorMessage, NULL,
                             JSMSG_WRONG_CONSTRUCTOR, clasp->name);
        return NULL;
    }
    return &rval.toObject();
}

JSObject *
js_ConstructXMLQNameObject(JSContext *cx, const Value &nsval, const Value &lnval)
{
    Value argv[2];

    /*
     * ECMA-357 11.1.2,
     * The _QualifiedIdentifier : PropertySelector :: PropertySelector_
     * production, step 2.
     */
    if (nsval.isObject() &&
        nsval.toObject().getClass() == &AnyNameClass) {
        argv[0].setNull();
    } else {
        argv[0] = nsval;
    }
    argv[1] = lnval;
    return ConstructObjectWithArguments(cx, &QNameClass, 2, argv);
}

static JSBool
IsXMLName(const jschar *cp, size_t n)
{
    JSBool rv;
    jschar c;

    rv = JS_FALSE;
    if (n != 0 && unicode::IsXMLNamespaceStart(*cp)) {
        while (--n != 0) {
            c = *++cp;
            if (!unicode::IsXMLNamespacePart(c))
                return rv;
        }
        rv = JS_TRUE;
    }
    return rv;
}

JSBool
js_IsXMLName(JSContext *cx, jsval v)
{
    JSLinearString *name = NULL;
    JSErrorReporter older;

    /*
     * Inline specialization of the QName constructor called with v passed as
     * the only argument, to compute the localName for the constructed qname,
     * without actually allocating the object or computing its uri and prefix.
     * See ECMA-357 13.1.2.1 step 1 and 13.3.2.
     */
    if (!JSVAL_IS_PRIMITIVE(v) &&
        JSVAL_TO_OBJECT(v)->isQName()) {
        name = JSVAL_TO_OBJECT(v)->getQNameLocalName();
    } else {
        older = JS_SetErrorReporter(cx, NULL);
        JSString *str = ToString<CanGC>(cx, v);
        if (str)
            name = str->ensureLinear(cx);
        JS_SetErrorReporter(cx, older);
        if (!name) {
            JS_ClearPendingException(cx);
            return JS_FALSE;
        }
    }

    return IsXMLName(name->chars(), name->length());
}

/*
 * When argc is -1, it indicates argv is empty but the code should behave as
 * if argc is 1 and argv[0] is JSVAL_VOID.
 */
static JSBool
NamespaceHelper(JSContext *cx, int argc, jsval *argv, jsval *rval)
{
    jsval urival, prefixval;
    JSObject *uriobj;
    JSBool isNamespace, isQName;
    Class *clasp;
    JSLinearString *empty, *prefix, *uri;

    isNamespace = isQName = JS_FALSE;
#ifdef __GNUC__         /* suppress bogus gcc warnings */
    uriobj = NULL;
#endif
    if (argc <= 0) {
        urival = JSVAL_VOID;
    } else {
        urival = argv[argc > 1];
        if (!JSVAL_IS_PRIMITIVE(urival)) {
            uriobj = JSVAL_TO_OBJECT(urival);
            clasp = uriobj->getClass();
            isNamespace = (clasp == &NamespaceClass);
            isQName = (clasp == &QNameClass);
        }
    }

    /* Namespace called as function. */
    if (argc == 1 && isNamespace) {
        /* Namespace called with one Namespace argument is identity. */
        *rval = urival;
        return JS_TRUE;
    }

    RootedObject obj(cx, NewBuiltinClassInstanceXML(cx, &NamespaceClass));
    if (!obj)
        return JS_FALSE;

    /* Per ECMA-357, 13.2.5, these properties must be "own". */
    if (!JS_DefineProperties(cx, obj, namespace_props))
        return JS_FALSE;

    empty = cx->runtime->emptyString;
    obj->setNamePrefix(empty);
    obj->setNameURI(empty);

    if (argc == 1 || argc == -1) {
        if (isNamespace) {
            obj->setNameURI(uriobj->getNameURI());
            obj->setNamePrefix(uriobj->getNamePrefix());
        } else if (isQName && (uri = uriobj->getNameURI())) {
            obj->setNameURI(uri);
            obj->setNamePrefix(uriobj->getNamePrefix());
        } else {
            JSString *str = ToString<CanGC>(cx, urival);
            if (!str)
                return JS_FALSE;
            uri = str->ensureLinear(cx);
            if (!uri)
                return JS_FALSE;
            obj->setNameURI(uri);
            if (!uri->empty())
                obj->clearNamePrefix();
        }
    } else if (argc == 2) {
        if (!isQName || !(uri = uriobj->getNameURI())) {
            JSString *str = ToString<CanGC>(cx, urival);
            if (!str)
                return JS_FALSE;
            uri = str->ensureLinear(cx);
            if (!uri)
                return JS_FALSE;
        }
        obj->setNameURI(uri);

        prefixval = argv[0];
        if (uri->empty()) {
            if (!JSVAL_IS_VOID(prefixval)) {
                JSString *str = ToString<CanGC>(cx, prefixval);
                if (!str)
                    return JS_FALSE;
                if (!str->empty()) {
                    JSAutoByteString bytes;
                    if (js_ValueToPrintable(cx, StringValue(str), &bytes)) {
                        JS_ReportErrorNumber(cx, js_GetErrorMessage, NULL,
                                             JSMSG_BAD_XML_NAMESPACE, bytes.ptr());
                    }
                    return JS_FALSE;
                }
            }
        } else if (JSVAL_IS_VOID(prefixval) || !js_IsXMLName(cx, prefixval)) {
            obj->clearNamePrefix();
        } else {
            JSString *str = ToString<CanGC>(cx, prefixval);
            if (!str)
                return JS_FALSE;
            prefix = str->ensureLinear(cx);
            if (!prefix)
                return JS_FALSE;
            obj->setNamePrefix(prefix);
        }
    }

    *rval = OBJECT_TO_JSVAL(obj);
    return JS_TRUE;
}

static JSBool
Namespace(JSContext *cx, unsigned argc, Value *vp)
{
    return NamespaceHelper(cx, argc, vp + 2, vp);
}

/*
 * When argc is -1, it indicates argv is empty but the code should behave as
 * if argc is 1 and argv[0] is JSVAL_VOID.
 */
static JSBool
QNameHelper(JSContext *cx, int argc, jsval *argv, jsval *rval)
{
    jsval nameval, nsval;
    JSBool isQName, isNamespace;
    JSObject *qn;
    JSLinearString *uri, *prefix;
    JSObject *obj2;

    JSAtom *name;
    if (argc <= 0) {
        nameval = JSVAL_VOID;
        isQName = JS_FALSE;
    } else {
        nameval = argv[argc > 1];
        isQName =
            !JSVAL_IS_PRIMITIVE(nameval) &&
            JSVAL_TO_OBJECT(nameval)->getClass() == &QNameClass;
    }

    /* QName called as function. */
    if (argc == 1 && isQName) {
        /* QName called with one QName argument is identity. */
        *rval = nameval;
        return JS_TRUE;
    }

        /* Create and return a new QName object exactly as if constructed. */
    RootedObject obj(cx, NewBuiltinClassInstanceXML(cx, &QNameClass));
    if (!obj)
        return JS_FALSE;

    if (isQName) {
        /* If namespace is not specified and name is a QName, clone it. */
        qn = JSVAL_TO_OBJECT(nameval);
        if (argc == 1) {
            uri = qn->getNameURI();
            prefix = qn->getNamePrefix();
            name = qn->getQNameLocalName();
            goto out;
        }

        /* Namespace and qname were passed -- use the qname's localName. */
        nameval = qn->getQNameLocalNameVal();
    }

    if (argc == 0) {
        name = cx->runtime->emptyString;
    } else if (argc < 0) {
        name = cx->names().undefined;
    } else {
        name = ToAtom<CanGC>(cx, nameval);
        if (!name)
            return false;
    }

    if (argc > 1 && !JSVAL_IS_VOID(argv[0])) {
        nsval = argv[0];
    } else if (IS_STAR(name)) {
        nsval = JSVAL_NULL;
    } else {
        if (!js_GetDefaultXMLNamespace(cx, &nsval))
            return JS_FALSE;
        JS_ASSERT(!JSVAL_IS_PRIMITIVE(nsval));
        JS_ASSERT(JSVAL_TO_OBJECT(nsval)->getClass() ==
                  &NamespaceClass);
    }

    if (JSVAL_IS_NULL(nsval)) {
        /* NULL prefix represents *undefined* in ECMA-357 13.3.2 5(a). */
        prefix = uri = NULL;
    } else {
        /*
         * Inline specialization of the Namespace constructor called with
         * nsval passed as the only argument, to compute the uri and prefix
         * for the constructed namespace, without actually allocating the
         * object or computing other members.  See ECMA-357 13.3.2 6(a) and
         * 13.2.2.
         */
        isNamespace = isQName = JS_FALSE;
        if (!JSVAL_IS_PRIMITIVE(nsval)) {
            obj2 = JSVAL_TO_OBJECT(nsval);
            isNamespace = (obj2->getClass() == &NamespaceClass);
            isQName = (obj2->getClass() == &QNameClass);
        }
#ifdef __GNUC__         /* suppress bogus gcc warnings */
        else obj2 = NULL;
#endif

        if (isNamespace) {
            uri = obj2->getNameURI();
            prefix = obj2->getNamePrefix();
        } else if (isQName && (uri = obj2->getNameURI())) {
            JS_ASSERT(argc > 1);
            prefix = obj2->getNamePrefix();
        } else {
            JS_ASSERT(argc > 1);
            JSString *str = ToString<CanGC>(cx, nsval);
            if (!str)
                return JS_FALSE;
            uri = str->ensureLinear(cx);
            if (!uri)
                return JS_FALSE;
            argv[0] = STRING_TO_JSVAL(uri);     /* local root */

            /* NULL here represents *undefined* in ECMA-357 13.2.2 3(c)iii. */
            prefix = uri->empty() ? cx->runtime->emptyString : NULL;
        }
    }

out:
    *rval = OBJECT_TO_JSVAL(obj);
    return InitXMLQName(cx, obj, uri, prefix, name);
}

static JSBool
QName(JSContext *cx, unsigned argc, Value *vp)
{
    return QNameHelper(cx, argc, vp + 2, vp);
}

/*
 * XMLArray library functions.
 */
static JSBool
namespace_identity(const JSObject *nsa, const JSObject *nsb)
{
    JSLinearString *prefixa = nsa->getNamePrefix();
    JSLinearString *prefixb = nsb->getNamePrefix();

    if (prefixa && prefixb) {
        if (!EqualStrings(prefixa, prefixb))
            return JS_FALSE;
    } else {
        if (prefixa || prefixb)
            return JS_FALSE;
    }
    return EqualStrings(nsa->getNameURI(), nsb->getNameURI());
}

static JSBool
attr_identity(const JSXML *xmla, const JSXML *xmlb)
{
    return qname_identity(xmla->name, xmlb->name);
}

void
js_XMLArrayCursorTrace(JSTracer *trc, JSXMLArrayCursor<JSXML> *cursor)
{
    for (; cursor; cursor = cursor->next) {
        if (cursor->root)
            MarkXML(trc, &(HeapPtr<JSXML> &)cursor->root, "cursor_root");
    }
}

void
js_XMLArrayCursorTrace(JSTracer *trc, JSXMLArrayCursor<JSObject> *cursor)
{
    for (; cursor; cursor = cursor->next) {
        if (cursor->root)
            MarkObject(trc, &(HeapPtr<JSObject> &)cursor->root, "cursor_root");
    }
}

template<class T>
static HeapPtr<T> *
ReallocateVector(HeapPtr<T> *vector, size_t count)
{
#if JS_BITS_PER_WORD == 32
    if (count > ~(size_t)0 / sizeof(HeapPtr<T>))
        return NULL;
#endif

    size_t size = count * sizeof(HeapPtr<T>);
    return (HeapPtr<T> *) js_realloc(vector, size);
}

/* NB: called with null cx from the GC, via xml_trace => JSXMLArray::trim. */
template<class T>
bool
JSXMLArray<T>::setCapacity(JSContext *cx, uint32_t newCapacity)
{
    if (newCapacity == 0) {
        /* We could let realloc(p, 0) free this, but purify gets confused. */
        if (vector) {
            if (cx)
                js_free(vector);
            else
                js_free(vector);
        }
        vector = NULL;
    } else {
        HeapPtr<T> *tmp = ReallocateVector(vector, newCapacity);
        if (!tmp) {
            if (cx)
                JS_ReportOutOfMemory(cx);
            return false;
        }
        vector = tmp;
    }
    capacity = JSXML_PRESET_CAPACITY | newCapacity;
    return true;
}

template<class T>
void
JSXMLArray<T>::trim()
{
    if (capacity & JSXML_PRESET_CAPACITY)
        return;
    if (length < capacity)
        setCapacity(NULL, length);
}

template<class T>
void
JSXMLArray<T>::finish(FreeOp *fop)
{
    if (!fop->runtime()->isHeapBusy()) {
        /* We need to clear these to trigger a write barrier. */
        for (uint32_t i = 0; i < length; i++)
            vector[i].~HeapPtr<T>();
    }

    fop->free_(vector);

    while (JSXMLArrayCursor<T> *cursor = cursors)
        cursor->disconnect();

#ifdef DEBUG
    memset(this, 0xd5, sizeof *this);
#endif
}

#define XML_NOT_FOUND   UINT32_MAX

template<class T, class U>
static uint32_t
XMLArrayFindMember(const JSXMLArray<T> *array, U *elt, typename IdentityOp<T, U>::compare identity)
{
    HeapPtr<T> *vector;
    uint32_t i, n;

    /* The identity op must not reallocate array->vector. */
    vector = array->vector;
    for (i = 0, n = array->length; i < n; i++) {
        if (identity(vector[i].get(), elt))
            return i;
    }
    return XML_NOT_FOUND;
}

/*
 * Grow array vector capacity by powers of two to LINEAR_THRESHOLD, and after
 * that, grow by LINEAR_INCREMENT.  Both must be powers of two, and threshold
 * should be greater than increment.
 */
#define LINEAR_THRESHOLD        256
#define LINEAR_INCREMENT        32

template<class T>
static JSBool
XMLArrayAddMember(JSContext *cx, JSXMLArray<T> *array, uint32_t index, T *elt)
{
    uint32_t capacity, i;
    int log2;
    HeapPtr<T> *vector;

    if (index >= array->length) {
        if (index >= JSXML_CAPACITY(array)) {
            /* Arrange to clear JSXML_PRESET_CAPACITY from array->capacity. */
            capacity = index + 1;
            if (index >= LINEAR_THRESHOLD) {
                capacity = JS_ROUNDUP(capacity, LINEAR_INCREMENT);
            } else {
                JS_CEILING_LOG2(log2, capacity);
                capacity = JS_BIT(log2);
            }
            if (!(vector = ReallocateVector(array->vector, capacity))) {
                JS_ReportOutOfMemory(cx);
                return JS_FALSE;
            }
            array->capacity = capacity;
            array->vector = vector;
            for (i = array->length; i < index; i++)
                vector[i].init(NULL);
        }
        array->vector[index].init(NULL);
        array->length = index + 1;
    }

    array->vector[index] = elt;
    return JS_TRUE;
}

template<class T>
static JSBool
XMLArrayInsert(JSContext *cx, JSXMLArray<T> *array, uint32_t i, uint32_t n)
{
    uint32_t j, k;
    JSXMLArrayCursor<T> *cursor;

    j = array->length;
    JS_ASSERT(i <= j);
    if (!array->setCapacity(cx, j + n))
        return JS_FALSE;

    k = j;
    while (k != j + n) {
        array->vector[k].init(NULL);
        k++;
    }

    array->length = j + n;
    JS_ASSERT(n != (uint32_t)-1);
    while (j != i) {
        --j;
        array->vector[j + n] = array->vector[j];
    }

    for (cursor = array->cursors; cursor; cursor = cursor->next) {
        if (cursor->index > i)
            cursor->index += n;
    }
    return JS_TRUE;
}

template<class T>
static T *
XMLArrayDelete(JSContext *cx, JSXMLArray<T> *array, uint32_t index, JSBool compress)
{
    uint32_t length;
    HeapPtr<T> *vector;
    T *elt;
    JSXMLArrayCursor<T> *cursor;

    length = array->length;
    if (index >= length)
        return NULL;

    vector = array->vector;
    elt = vector[index];
    if (compress) {
        vector[length - 1].~HeapPtr<T>();
        while (++index < length)
            vector[index-1] = vector[index];
        array->length = length - 1;
        array->capacity = JSXML_CAPACITY(array);
    } else {
        vector[index] = NULL;
    }

    for (cursor = array->cursors; cursor; cursor = cursor->next) {
        if (cursor->index > index)
            --cursor->index;
    }
    return elt;
}

template<class T>
static void
XMLArrayTruncate(JSContext *cx, JSXMLArray<T> *array, uint32_t length)
{
    HeapPtr<T> *vector;

    JS_ASSERT(!array->cursors);
    if (length >= array->length)
        return;

    for (uint32_t i = length; i < array->length; i++)
        array->vector[i].~HeapPtr<T>();

    if (length == 0) {
        if (array->vector)
            js_free(array->vector);
        vector = NULL;
    } else {
        vector = ReallocateVector(array->vector, length);
        if (!vector)
            return;
    }

    if (array->length > length)
        array->length = length;
    array->capacity = length;
    array->vector = vector;
}

#define XMLARRAY_FIND_MEMBER(a,e,f) XMLArrayFindMember(a, e, f)
#define XMLARRAY_HAS_MEMBER(a,e,f)  (XMLArrayFindMember(a, e, f) !=           \
                                     XML_NOT_FOUND)
#define XMLARRAY_MEMBER(a,i,t)      (((i) < (a)->length)                      \
                                     ? (a)->vector[i].get()                   \
                                     : NULL)
#define XMLARRAY_SET_MEMBER(a,i,e)  JS_BEGIN_MACRO                            \
                                        if ((a)->length <= (i)) {             \
                                            (a)->length = (i) + 1;            \
                                            ((a)->vector[i].init(e));         \
                                        } else {                              \
                                            ((a)->vector[i] = e);             \
                                        }                                     \
                                    JS_END_MACRO
#define XMLARRAY_ADD_MEMBER(x,a,i,e)XMLArrayAddMember(x, a, i, e)
#define XMLARRAY_INSERT(x,a,i,n)    XMLArrayInsert(x, a, i, n)
#define XMLARRAY_APPEND(x,a,e)      XMLARRAY_ADD_MEMBER(x, a, (a)->length, (e))
#define XMLARRAY_DELETE(x,a,i,c,t)  (XMLArrayDelete<t>(x, a, i, c))
#define XMLARRAY_TRUNCATE(x,a,n)    XMLArrayTruncate(x, a, n)

/*
 * Define XML setting property strings and constants early, so everyone can
 * use the same names.
 */
static const char js_ignoreComments_str[]   = "ignoreComments";
static const char js_ignoreProcessingInstructions_str[]
                                            = "ignoreProcessingInstructions";
static const char js_ignoreWhitespace_str[] = "ignoreWhitespace";
static const char js_prettyPrinting_str[]   = "prettyPrinting";
static const char js_prettyIndent_str[]     = "prettyIndent";

#define XSF_IGNORE_COMMENTS                JS_BIT(0)
#define XSF_IGNORE_PROCESSING_INSTRUCTIONS JS_BIT(1)
#define XSF_IGNORE_WHITESPACE              JS_BIT(2)
#define XSF_PRETTY_PRINTING                JS_BIT(3)

static JSPropertySpec xml_static_props[] = {
    {js_ignoreComments_str, 0, JSPROP_PERMANENT, JSOP_NULLWRAPPER, JSOP_NULLWRAPPER},
    {js_ignoreProcessingInstructions_str, 0, JSPROP_PERMANENT, JSOP_NULLWRAPPER, JSOP_NULLWRAPPER},
    {js_ignoreWhitespace_str, 0, JSPROP_PERMANENT, JSOP_NULLWRAPPER, JSOP_NULLWRAPPER},
    {js_prettyPrinting_str, 0, JSPROP_PERMANENT, JSOP_NULLWRAPPER, JSOP_NULLWRAPPER},
    {js_prettyIndent_str, 0, JSPROP_PERMANENT, JSOP_NULLWRAPPER, JSOP_NULLWRAPPER},
    {0,0,0,JSOP_NULLWRAPPER, JSOP_NULLWRAPPER}
};

/* Macros for special-casing xml:, xmlns= and xmlns:foo= in ParseNodeToQName. */
#define IS_XML(str)                                                           \
    (str->length() == 3 && IS_XML_CHARS(str->chars()))

#define IS_XMLNS(str)                                                         \
    (str->length() == 5 && IS_XMLNS_CHARS(str->chars()))

static inline bool
IS_XML_CHARS(const jschar *chars)
{
    return (chars[0] == 'x' || chars[0] == 'X') &&
           (chars[1] == 'm' || chars[1] == 'M') &&
           (chars[2] == 'l' || chars[2] == 'L');
}

static inline bool
HAS_NS_AFTER_XML(const jschar *chars)
{
    return (chars[3] == 'n' || chars[3] == 'N') &&
           (chars[4] == 's' || chars[4] == 'S');
}

#define IS_XMLNS_CHARS(chars)                                                 \
    (IS_XML_CHARS(chars) && HAS_NS_AFTER_XML(chars))

#define STARTS_WITH_XML(chars,length)                                         \
    (length >= 3 && IS_XML_CHARS(chars))

static const char xml_namespace_str[] = "http://www.w3.org/XML/1998/namespace";
static const char xmlns_namespace_str[] = "http://www.w3.org/2000/xmlns/";

void
JSXML::finalize(FreeOp *fop)
{
    if (JSXML_HAS_KIDS(this)) {
        xml_kids.finish(fop);
        if (xml_class == JSXML_CLASS_ELEMENT) {
            xml_namespaces.finish(fop);
            xml_attrs.finish(fop);
        }
    }
#ifdef DEBUG_notme
    JS_REMOVE_LINK(&links);
#endif
}

static JSObject *
ParseNodeToQName(Parser *parser, ParseNode *pn,
                 JSXMLArray<JSObject> *inScopeNSes, JSBool isAttributeName)
{
    JSContext *cx = parser->context;
    JSLinearString *uri, *prefix;
    size_t length, offset;
    const jschar *start, *limit, *colon;
    uint32_t n;
    JSObject *ns;
    JSLinearString *nsprefix;

    JS_ASSERT(pn->isArity(PN_NULLARY));
    JSAtom *atom = pn->pn_atom;
    JSStableString *str = atom->ensureStable(cx);
    if (!str)
        return NULL;
    start = str->chars().get();
    length = str->length();
    JS_ASSERT(length != 0 && *start != '@');
    JS_ASSERT(length != 1 || *start != '*');

    JSAtom *localName;

    uri = cx->runtime->emptyString;
    limit = start + length;
    colon = js_strchr_limit(start, ':', limit);
    if (colon) {
        offset = colon - start;
        prefix = js_NewDependentString(cx, str, 0, offset);
        if (!prefix)
            return NULL;

        if (STARTS_WITH_XML(start, offset)) {
            if (offset == 3) {
                uri = JS_ASSERT_STRING_IS_FLAT(JS_InternString(cx, xml_namespace_str));
                if (!uri)
                    return NULL;
            } else if (offset == 5 && HAS_NS_AFTER_XML(start)) {
                uri = JS_ASSERT_STRING_IS_FLAT(JS_InternString(cx, xmlns_namespace_str));
                if (!uri)
                    return NULL;
            } else {
                uri = NULL;
            }
        } else {
            uri = NULL;
            n = inScopeNSes->length;
            while (n != 0) {
                --n;
                ns = XMLARRAY_MEMBER(inScopeNSes, n, JSObject);
                nsprefix = ns->getNamePrefix();
                if (nsprefix && EqualStrings(nsprefix, prefix)) {
                    uri = ns->getNameURI();
                    break;
                }
            }
        }

        if (!uri) {
            Value v = StringValue(prefix);
            JSAutoByteString bytes;
            if (js_ValueToPrintable(parser->context, v, &bytes))
                parser->reportError(pn, JSMSG_BAD_XML_NAMESPACE, bytes.ptr());
            return NULL;
        }

        localName = AtomizeChars<CanGC>(parser->context, colon + 1, length - (offset + 1));
        if (!localName)
            return NULL;
    } else {
        if (isAttributeName) {
            /*
             * An unprefixed attribute is not in any namespace, so set prefix
             * as well as uri to the empty string.
             */
            prefix = uri;
        } else {
            /*
             * Loop from back to front looking for the closest declared default
             * namespace.
             */
            n = inScopeNSes->length;
            while (n != 0) {
                --n;
                ns = XMLARRAY_MEMBER(inScopeNSes, n, JSObject);
                nsprefix = ns->getNamePrefix();
                if (!nsprefix || nsprefix->empty()) {
                    uri = ns->getNameURI();
                    break;
                }
            }
            prefix = uri->empty() ? parser->context->runtime->emptyString : NULL;
        }
        localName = atom;
    }

    return NewXMLQName(parser->context, uri, prefix, localName);
}

static JSString *
ChompXMLWhitespace(JSContext *cx, JSString *str)
{
    size_t length, newlength, offset;
    const jschar *cp, *start, *end;
    jschar c;

    length = str->length();
    start = str->getChars(cx);
    if (!start)
        return NULL;

    for (cp = start, end = cp + length; cp < end; cp++) {
        c = *cp;
        if (!unicode::IsXMLSpace(c))
            break;
    }
    while (end > cp) {
        c = end[-1];
        if (!unicode::IsXMLSpace(c))
            break;
        --end;
    }
    newlength = end - cp;
    if (newlength == length)
        return str;
    offset = cp - start;
    return js_NewDependentString(cx, str, offset, newlength);
}

static JSXML *
ParseNodeToXML(Parser *parser, ParseNode *pn,
               JSXMLArray<JSObject> *inScopeNSes, unsigned flags)
{
    JSContext *cx = parser->context;
    JSXML *xml, *kid, *attr, *attrj;
    JSLinearString *str;
    uint32_t length, n, i, j;
    ParseNode *pn2, *pn3, *head, **pnp;
    JSObject *ns;
    JSObject *qn, *attrjqn;
    JSXMLClass xml_class;
    int stackDummy;

<<<<<<< HEAD
    if (!JS_CHECK_STACK_SIZE(cx->runtime->mainThread.nativeStackLimit, &stackDummy)) {
=======
    if (!JS_CHECK_STACK_SIZE(cx->mainThread().nativeStackLimit, &stackDummy)) {
>>>>>>> d4a81cab
        parser->reportError(pn, JSMSG_OVER_RECURSED);
        return NULL;
    }

#define PN2X_SKIP_CHILD ((JSXML *) 1)

    /*
     * Cases return early to avoid common code that gets an outermost xml's
     * object, which protects GC-things owned by xml and its descendants from
     * garbage collection.
     */
    xml = NULL;
    switch (pn->getKind()) {
      case PNK_XMLELEM:
        length = inScopeNSes->length;
        pn2 = pn->pn_head;
        xml = ParseNodeToXML(parser, pn2, inScopeNSes, flags);
        if (!xml)
            goto fail;

        n = pn->pn_count;
        JS_ASSERT(n >= 2);
        n -= 2;
        if (!xml->xml_kids.setCapacity(cx, n))
            goto fail;

        i = 0;
        while ((pn2 = pn2->pn_next) != NULL) {
            if (!pn2->pn_next) {
                /* Don't append the end tag! */
                JS_ASSERT(pn2->isKind(PNK_XMLETAGO));
                break;
            }

            if ((flags & XSF_IGNORE_WHITESPACE) &&
                n > 1 && pn2->isKind(PNK_XMLSPACE)) {
                --n;
                continue;
            }

            kid = ParseNodeToXML(parser, pn2, inScopeNSes, flags);
            if (kid == PN2X_SKIP_CHILD) {
                --n;
                continue;
            }

            if (!kid)
                goto fail;

            /* Store kid in xml right away, to protect it from GC. */
            XMLARRAY_SET_MEMBER(&xml->xml_kids, i, kid);
            kid->parent = xml;
            ++i;

            /* XXX where is this documented in an XML spec, or in E4X? */
            if ((flags & XSF_IGNORE_WHITESPACE) &&
                n > 1 && kid->xml_class == JSXML_CLASS_TEXT) {
                JSString *str = ChompXMLWhitespace(cx, kid->xml_value);
                if (!str)
                    goto fail;
                kid->xml_value = str;
            }
        }

        JS_ASSERT(i == n);
        if (n < pn->pn_count - 2)
            xml->xml_kids.trim();
        XMLARRAY_TRUNCATE(cx, inScopeNSes, length);
        break;

      case PNK_XMLLIST:
        xml = js_NewXML(cx, JSXML_CLASS_LIST);
        if (!xml)
            goto fail;

        n = pn->pn_count;
        if (!xml->xml_kids.setCapacity(cx, n))
            goto fail;

        i = 0;
        for (pn2 = pn->pn_head; pn2; pn2 = pn2->pn_next) {
            /*
             * Always ignore insignificant whitespace in lists -- we shouldn't
             * condition this on an XML.ignoreWhitespace setting when the list
             * constructor is XMLList (note XML/XMLList unification hazard).
             */
            if (pn2->isKind(PNK_XMLSPACE)) {
                --n;
                continue;
            }

            kid = ParseNodeToXML(parser, pn2, inScopeNSes, flags);
            if (kid == PN2X_SKIP_CHILD) {
                --n;
                continue;
            }

            if (!kid)
                goto fail;

            XMLARRAY_SET_MEMBER(&xml->xml_kids, i, kid);
            ++i;
        }

        if (n < pn->pn_count)
            xml->xml_kids.trim();
        break;

      case PNK_XMLSTAGO:
      case PNK_XMLPTAGC:
        length = inScopeNSes->length;
        pn2 = pn->pn_head;
        JS_ASSERT(pn2->isKind(PNK_XMLNAME));
        if (pn2->isArity(PN_LIST))
            goto syntax;

        xml = js_NewXML(cx, JSXML_CLASS_ELEMENT);
        if (!xml)
            goto fail;

        /* First pass: check syntax and process namespace declarations. */
        JS_ASSERT(pn->pn_count >= 1);
        n = pn->pn_count - 1;
        pnp = &pn2->pn_next;
        head = *pnp;
        while ((pn2 = *pnp) != NULL) {
            size_t length;
            const jschar *chars;

            if (!pn2->isKind(PNK_XMLNAME) || !pn2->isArity(PN_NULLARY))
                goto syntax;

            /* Enforce "Well-formedness constraint: Unique Att Spec". */
            for (pn3 = head; pn3 != pn2; pn3 = pn3->pn_next->pn_next) {
                if (pn3->pn_atom == pn2->pn_atom) {
                    Value v = StringValue(pn2->pn_atom);
                    JSAutoByteString bytes;
                    if (js_ValueToPrintable(cx, v, &bytes))
                        parser->reportError(pn2, JSMSG_DUPLICATE_XML_ATTR, bytes.ptr());
                    goto fail;
                }
            }

            JSAtom *atom = pn2->pn_atom;
            pn2 = pn2->pn_next;
            JS_ASSERT(pn2);
            if (!pn2->isKind(PNK_XMLATTR))
                goto syntax;

            chars = atom->chars();
            length = atom->length();
            if (length >= 5 &&
                IS_XMLNS_CHARS(chars) &&
                (length == 5 || chars[5] == ':')) {
                JSLinearString *uri, *prefix;

                uri = pn2->pn_atom;
                if (length == 5) {
                    /* 10.3.2.1. Step 6(h)(i)(1)(a). */
                    prefix = cx->runtime->emptyString;
                } else {
                    prefix = js_NewStringCopyN<CanGC>(cx, chars + 6, length - 6);
                    if (!prefix)
                        goto fail;
                }

                /*
                 * Once the new ns is appended to xml->xml_namespaces, it is
                 * protected from GC by the object that owns xml -- which is
                 * either xml->object if outermost, or the object owning xml's
                 * oldest ancestor if !outermost.
                 */
                ns = NewXMLNamespace(cx, prefix, uri, JS_TRUE);
                if (!ns)
                    goto fail;

                /*
                 * Don't add a namespace that's already in scope.  If someone
                 * extracts a child property from its parent via [[Get]], then
                 * we enforce the invariant, noted many times in ECMA-357, that
                 * the child's namespaces form a possibly-improper superset of
                 * its ancestors' namespaces.
                 */
                if (!XMLARRAY_HAS_MEMBER(inScopeNSes, ns, namespace_identity)) {
                    if (!XMLARRAY_APPEND(cx, inScopeNSes, ns) ||
                        !XMLARRAY_APPEND(cx, &xml->xml_namespaces, ns)) {
                        goto fail;
                    }
                }

                JS_ASSERT(n >= 2);
                n -= 2;
                *pnp = pn2->pn_next;
                /* XXXbe recycle pn2 */
                continue;
            }

            pnp = &pn2->pn_next;
        }

        xml->xml_namespaces.trim();

        /* Second pass: process tag name and attributes, using namespaces. */
        pn2 = pn->pn_head;
        qn = ParseNodeToQName(parser, pn2, inScopeNSes, JS_FALSE);
        if (!qn)
            goto fail;
        xml->name = qn;

        JS_ASSERT((n & 1) == 0);
        n >>= 1;
        if (!xml->xml_attrs.setCapacity(cx, n))
            goto fail;

        for (i = 0; (pn2 = pn2->pn_next) != NULL; i++) {
            qn = ParseNodeToQName(parser, pn2, inScopeNSes, JS_TRUE);
            if (!qn) {
                xml->xml_attrs.length = i;
                goto fail;
            }

            /*
             * Enforce "Well-formedness constraint: Unique Att Spec", part 2:
             * this time checking local name and namespace URI.
             */
            for (j = 0; j < i; j++) {
                attrj = XMLARRAY_MEMBER(&xml->xml_attrs, j, JSXML);
                attrjqn = attrj->name;
                if (EqualStrings(attrjqn->getNameURI(), qn->getNameURI()) &&
                    EqualStrings(attrjqn->getQNameLocalName(), qn->getQNameLocalName())) {
                    Value v = StringValue(pn2->pn_atom);
                    JSAutoByteString bytes;
                    if (js_ValueToPrintable(cx, v, &bytes))
                        parser->reportError(pn2, JSMSG_DUPLICATE_XML_ATTR, bytes.ptr());
                    goto fail;
                }
            }

            pn2 = pn2->pn_next;
            JS_ASSERT(pn2);
            JS_ASSERT(pn2->isKind(PNK_XMLATTR));

            attr = js_NewXML(cx, JSXML_CLASS_ATTRIBUTE);
            if (!attr)
                goto fail;

            XMLARRAY_SET_MEMBER(&xml->xml_attrs, i, attr);
            attr->parent = xml;
            attr->name = qn;
            attr->xml_value = pn2->pn_atom;
        }

        /* Point tag closes its own namespace scope. */
        if (pn->isKind(PNK_XMLPTAGC))
            XMLARRAY_TRUNCATE(cx, inScopeNSes, length);
        break;

      case PNK_XMLSPACE:
      case PNK_XMLTEXT:
      case PNK_XMLCDATA:
      case PNK_XMLCOMMENT:
      case PNK_XMLPI:
        str = pn->pn_atom;
        qn = NULL;
        if (pn->isKind(PNK_XMLCOMMENT)) {
            if (flags & XSF_IGNORE_COMMENTS)
                goto skip_child;
            xml_class = JSXML_CLASS_COMMENT;
        } else if (pn->isKind(PNK_XMLPI)) {
            XMLProcessingInstruction &pi = pn->as<XMLProcessingInstruction>();
            if (IS_XML(str)) {
                Value v = StringValue(str);
                JSAutoByteString bytes;
                if (js_ValueToPrintable(cx, v, &bytes))
                    parser->reportError(&pi, JSMSG_RESERVED_ID, bytes.ptr());
                goto fail;
            }

            if (flags & XSF_IGNORE_PROCESSING_INSTRUCTIONS)
                goto skip_child;

            qn = ParseNodeToQName(parser, &pi, inScopeNSes, JS_FALSE);
            if (!qn)
                goto fail;

            str = pi.data();
            xml_class = JSXML_CLASS_PROCESSING_INSTRUCTION;
        } else {
            /* CDATA section content, or element text. */
            xml_class = JSXML_CLASS_TEXT;
        }

        xml = js_NewXML(cx, xml_class);
        if (!xml)
            goto fail;
        xml->name = qn;
        if (pn->isKind(PNK_XMLSPACE))
            xml->xml_flags |= XMLF_WHITESPACE_TEXT;
        xml->xml_value = str;
        break;

      default:
        goto syntax;
    }

    return xml;

skip_child:
    return PN2X_SKIP_CHILD;

#undef PN2X_SKIP_CHILD

syntax:
    parser->reportError(pn, JSMSG_BAD_XML_MARKUP);
fail:
    return NULL;
}

/*
 * XML helper, object-ops, and library functions.  We start with the helpers,
 * in ECMA-357 order, but merging XML (9.1) and XMLList (9.2) helpers.
 */
static JSBool
GetXMLSetting(JSContext *cx, const char *name, jsval *vp)
{
    RootedValue v(cx);
    if (!js_FindClassObject(cx, JSProto_XML, &v))
        return JS_FALSE;
    if (v.get().isPrimitive() || !v.get().toObject().isFunction()) {
        *vp = JSVAL_VOID;
        return JS_TRUE;
    }
    RootedObject obj(cx, &v.get().toObject());
    return JS_GetProperty(cx, obj, name, vp);
}

static JSBool
GetBooleanXMLSetting(JSContext *cx, const char *name, JSBool *bp)
{
    jsval v;

    return GetXMLSetting(cx, name, &v) && JS_ValueToBoolean(cx, v, bp);
}

static JSBool
GetUint32XMLSetting(JSContext *cx, const char *name, uint32_t *uip)
{
    jsval v;

    return GetXMLSetting(cx, name, &v) && JS_ValueToECMAUint32(cx, v, uip);
}

static JSBool
GetXMLSettingFlags(JSContext *cx, unsigned *flagsp)
{
    JSBool flag[4];

    if (!GetBooleanXMLSetting(cx, js_ignoreComments_str, &flag[0]) ||
        !GetBooleanXMLSetting(cx, js_ignoreProcessingInstructions_str, &flag[1]) ||
        !GetBooleanXMLSetting(cx, js_ignoreWhitespace_str, &flag[2]) ||
        !GetBooleanXMLSetting(cx, js_prettyPrinting_str, &flag[3])) {
        return false;
    }

    *flagsp = 0;
    for (size_t n = 0; n < 4; ++n)
        if (flag[n])
            *flagsp |= JS_BIT(n);
    return true;
}

static JSObject *
GetCurrentScopeChain(JSContext *cx)
{
    if (cx->hasfp() && cx->fp()->scopeChain()->compartment() == cx->compartment)
        return cx->fp()->scopeChain();
    return cx->global();
}

static JSXML *
ParseXMLSource(JSContext *cx, HandleString src)
{
    jsval nsval;
    JSLinearString *uri;
    size_t urilen, srclen, length, offset, dstlen;
    jschar *chars;
    const jschar *srcp, *endp;
    JSXML *xml;
    const char *filename;
    unsigned lineno;
    JSOp op;

    static const char prefix[] = "<parent xmlns=\"";
    static const char middle[] = "\">";
    static const char suffix[] = "</parent>";

#define constrlen(constr)   (sizeof(constr) - 1)

    if (!js_GetDefaultXMLNamespace(cx, &nsval))
        return NULL;
    uri = JSVAL_TO_OBJECT(nsval)->getNameURI();
    uri = js_EscapeAttributeValue(cx, uri, JS_FALSE);
    if (!uri)
        return NULL;

    urilen = uri->length();
    srclen = src->length();
    length = constrlen(prefix) + urilen + constrlen(middle) + srclen +
             constrlen(suffix);

    chars = cx->pod_malloc<jschar>(length + 1);
    if (!chars)
        return NULL;

    dstlen = length;
    InflateStringToBuffer(cx, prefix, constrlen(prefix), chars, &dstlen);
    offset = dstlen;
    js_strncpy(chars + offset, uri->chars(), urilen);
    offset += urilen;
    dstlen = length - offset + 1;
    InflateStringToBuffer(cx, middle, constrlen(middle), chars + offset, &dstlen);
    offset += dstlen;
    srcp = src->getChars(cx);
    if (!srcp) {
        js_free(chars);
        return NULL;
    }
    js_strncpy(chars + offset, srcp, srclen);
    offset += srclen;
    dstlen = length - offset + 1;
    InflateStringToBuffer(cx, suffix, constrlen(suffix), chars + offset, &dstlen);
    chars [offset + dstlen] = 0;

    xml = NULL;
    filename = NULL;
    lineno = 1;
    ScriptFrameIter i(cx);
    if (!i.done()) {
        op = (JSOp) *i.pc();
        if (op == JSOP_TOXML || op == JSOP_TOXMLLIST) {
            filename = i.script()->filename;
            RootedScript script(cx, i.script());
            lineno = PCToLineNumber(script, i.pc());
            for (endp = srcp + srclen; srcp < endp; srcp++) {
                if (*srcp == '\n')
                    --lineno;
            }
        }
    }

    {
        CompileOptions options(cx);
        options.setFileAndLine(filename, lineno);
        Parser parser(cx, options, StableCharPtr(chars, length), length, /* foldConstants = */ true);
        if (parser.init()) {
            JSObject *scopeChain = GetCurrentScopeChain(cx);
            if (!scopeChain) {
                js_free(chars);
                return NULL;
            }

            ParseNode *pn = parser.parseXMLText(scopeChain, false);
            unsigned flags;
            if (pn && GetXMLSettingFlags(cx, &flags)) {
                AutoNamespaceArray namespaces(cx);
                if (namespaces.array.setCapacity(cx, 1))
                    xml = ParseNodeToXML(&parser, pn, &namespaces.array, flags);
            }
        }
    }

    js_free(chars);
    return xml;

#undef constrlen
}

/*
 * Errata in 10.3.1, 10.4.1, and 13.4.4.24 (at least).
 *
 * 10.3.1 Step 6(a) fails to NOTE that implementations that do not enforce
 * the constraint:
 *
 *     for all x belonging to XML:
 *         x.[[InScopeNamespaces]] >= x.[[Parent]].[[InScopeNamespaces]]
 *
 * must union x.[[InScopeNamespaces]] into x[0].[[InScopeNamespaces]] here
 * (in new sub-step 6(a), renumbering the others to (b) and (c)).
 *
 * Same goes for 10.4.1 Step 7(a).
 *
 * In order for XML.prototype.namespaceDeclarations() to work correctly, the
 * default namespace thereby unioned into x[0].[[InScopeNamespaces]] must be
 * flagged as not declared, so that 13.4.4.24 Step 8(a) can exclude all such
 * undeclared namespaces associated with x not belonging to ancestorNS.
 */
static JSXML *
OrphanXMLChild(JSContext *cx, JSXML *xml, uint32_t i)
{
    JSObject *ns;

    ns = XMLARRAY_MEMBER(&xml->xml_namespaces, 0, JSObject);
    xml = XMLARRAY_MEMBER(&xml->xml_kids, i, JSXML);
    if (!ns || !xml)
        return xml;
    if (xml->xml_class == JSXML_CLASS_ELEMENT) {
        if (!XMLARRAY_APPEND(cx, &xml->xml_namespaces, ns))
            return NULL;
        ns->setNamespaceDeclared(JSVAL_VOID);
    }
    xml->parent = NULL;
    return xml;
}

static JSObject *
ToXML(JSContext *cx, jsval v)
{
    JSObject *obj;
    JSXML *xml;
    Class *clasp;
    RootedString str(cx);
    uint32_t length;

    if (JSVAL_IS_PRIMITIVE(v)) {
        if (JSVAL_IS_NULL(v) || JSVAL_IS_VOID(v))
            goto bad;
    } else {
        obj = JSVAL_TO_OBJECT(v);
        if (obj->isXML()) {
            xml = (JSXML *) obj->getPrivate();
            if (xml->xml_class == JSXML_CLASS_LIST) {
                if (xml->xml_kids.length != 1)
                    goto bad;
                xml = XMLARRAY_MEMBER(&xml->xml_kids, 0, JSXML);
                if (xml) {
                    JS_ASSERT(xml->xml_class != JSXML_CLASS_LIST);
                    return js_GetXMLObject(cx, xml);
                }
            }
            return obj;
        }

        clasp = obj->getClass();
        if (clasp != &StringClass &&
            clasp != &NumberClass &&
            clasp != &BooleanClass) {
            goto bad;
        }
    }

    str = ToString<CanGC>(cx, v);
    if (!str)
        return NULL;
    if (str->empty()) {
        length = 0;
#ifdef __GNUC__         /* suppress bogus gcc warnings */
        xml = NULL;
#endif
    } else {
        xml = ParseXMLSource(cx, str);
        if (!xml)
            return NULL;
        length = JSXML_LENGTH(xml);
    }

    if (length == 0) {
        obj = js_NewXMLObject(cx, JSXML_CLASS_TEXT);
        if (!obj)
            return NULL;
    } else if (length == 1) {
        xml = OrphanXMLChild(cx, xml, 0);
        if (!xml)
            return NULL;
        obj = js_GetXMLObject(cx, xml);
        if (!obj)
            return NULL;
    } else {
        JS_ReportErrorNumber(cx, js_GetErrorMessage, NULL, JSMSG_SYNTAX_ERROR);
        return NULL;
    }
    return obj;

bad:
    RootedValue val(cx, v);
    js_ReportValueError(cx, JSMSG_BAD_XML_CONVERSION,
                        JSDVG_IGNORE_STACK, val, NullPtr());
    return NULL;
}

static JSBool
Append(JSContext *cx, JSXML *list, JSXML *kid);

static JSObject *
ToXMLList(JSContext *cx, jsval v)
{
    JSObject *obj, *listobj;
    JSXML *xml, *list, *kid;
    Class *clasp;
    RootedString str(cx);
    uint32_t i, length;

    if (JSVAL_IS_PRIMITIVE(v)) {
        if (JSVAL_IS_NULL(v) || JSVAL_IS_VOID(v))
            goto bad;
    } else {
        obj = JSVAL_TO_OBJECT(v);
        if (obj->isXML()) {
            xml = (JSXML *) obj->getPrivate();
            if (xml->xml_class != JSXML_CLASS_LIST) {
                listobj = js_NewXMLObject(cx, JSXML_CLASS_LIST);
                if (!listobj)
                    return NULL;
                list = (JSXML *) listobj->getPrivate();
                if (!Append(cx, list, xml))
                    return NULL;
                return listobj;
            }
            return obj;
        }

        clasp = obj->getClass();
        if (clasp != &StringClass &&
            clasp != &NumberClass &&
            clasp != &BooleanClass) {
            goto bad;
        }
    }

    str = ToString<CanGC>(cx, v);
    if (!str)
        return NULL;
    if (str->empty()) {
        xml = NULL;
        length = 0;
    } else {
        xml = ParseXMLSource(cx, str);
        if (!xml)
            return NULL;
        length = JSXML_LENGTH(xml);
    }

    listobj = js_NewXMLObject(cx, JSXML_CLASS_LIST);
    if (listobj) {
        list = (JSXML *) listobj->getPrivate();
        for (i = 0; i < length; i++) {
            kid = OrphanXMLChild(cx, xml, i);
            if (!kid || !Append(cx, list, kid)) {
                listobj = NULL;
                break;
            }
        }
    }

    return listobj;

bad:
    RootedValue val(cx, v);
    js_ReportValueError(cx, JSMSG_BAD_XMLLIST_CONVERSION,
                        JSDVG_IGNORE_STACK, val, NullPtr());
    return NULL;
}

/*
 * ECMA-357 10.2.1 Steps 5-7 pulled out as common subroutines of XMLToXMLString
 * and their library-public js_* counterparts.  The guts of MakeXMLCDataString,
 * MakeXMLCommentString, and MakeXMLPIString are further factored into a common
 * MakeXMLSpecialString subroutine.
 *
 * These functions mutate sb, leaving it empty.
 */
static JSFlatString *
MakeXMLSpecialString(JSContext *cx, StringBuffer &sb,
                     JSString *str, JSString *str2,
                     const jschar *prefix, size_t prefixlength,
                     const jschar *suffix, size_t suffixlength)
{
    if (!sb.append(prefix, prefixlength) || !sb.append(str))
        return NULL;
    if (str2 && !str2->empty()) {
        if (!sb.append(' ') || !sb.append(str2))
            return NULL;
    }
    if (!sb.append(suffix, suffixlength))
        return NULL;

    return sb.finishString();
}

static JSFlatString *
MakeXMLCDATAString(JSContext *cx, StringBuffer &sb, JSString *str)
{
    static const jschar cdata_prefix_ucNstr[] = {'<', '!', '[',
                                                 'C', 'D', 'A', 'T', 'A',
                                                 '['};
    static const jschar cdata_suffix_ucNstr[] = {']', ']', '>'};

    return MakeXMLSpecialString(cx, sb, str, NULL,
                                cdata_prefix_ucNstr, 9,
                                cdata_suffix_ucNstr, 3);
}

static JSFlatString *
MakeXMLCommentString(JSContext *cx, StringBuffer &sb, JSString *str)
{
    static const jschar comment_prefix_ucNstr[] = {'<', '!', '-', '-'};
    static const jschar comment_suffix_ucNstr[] = {'-', '-', '>'};

    return MakeXMLSpecialString(cx, sb, str, NULL,
                                comment_prefix_ucNstr, 4,
                                comment_suffix_ucNstr, 3);
}

static JSFlatString *
MakeXMLPIString(JSContext *cx, StringBuffer &sb, JSString *name,
                JSString *value)
{
    static const jschar pi_prefix_ucNstr[] = {'<', '?'};
    static const jschar pi_suffix_ucNstr[] = {'?', '>'};

    return MakeXMLSpecialString(cx, sb, name, value,
                                pi_prefix_ucNstr, 2,
                                pi_suffix_ucNstr, 2);
}

/*
 * ECMA-357 10.2.1.2 EscapeAttributeValue helper method.
 *
 * This function appends the output into the supplied string buffer.
 */
static bool
EscapeAttributeValueBuffer(JSContext *cx, StringBuffer &sb, JSString *str, JSBool quote)
{
    size_t length = str->length();
    const jschar *start = str->getChars(cx);
    if (!start)
        return false;

    if (quote && !sb.append('"'))
        return false;

    for (const jschar *cp = start, *end = start + length; cp != end; ++cp) {
        jschar c = *cp;
        switch (c) {
          case '"':
            if (!sb.append(js_quot_entity_str))
                return false;
            break;
          case '<':
            if (!sb.append(js_lt_entity_str))
                return false;
            break;
          case '&':
            if (!sb.append(js_amp_entity_str))
                return false;
            break;
          case '\n':
            if (!sb.append("&#xA;"))
                return false;
            break;
          case '\r':
            if (!sb.append("&#xD;"))
                return false;
            break;
          case '\t':
            if (!sb.append("&#x9;"))
                return false;
            break;
          default:
            if (!sb.append(c))
                return false;
        }
    }

    if (quote && !sb.append('"'))
        return false;

    return true;
}

/*
 * ECMA-357 10.2.1.2 EscapeAttributeValue helper method.
 *
 * This function mutates sb, leaving it empty.
 */
static JSFlatString *
EscapeAttributeValue(JSContext *cx, StringBuffer &sb, JSString *str, JSBool quote)
{
    if (!EscapeAttributeValueBuffer(cx, sb, str, quote))
        return NULL;
    return sb.finishString();
}

/*
 * ECMA-357 10.2.1 17(d-g) pulled out into a common subroutine that appends
 * equals, a double quote, an attribute value, and a closing double quote.
 */
static bool
AppendAttributeValue(JSContext *cx, StringBuffer &sb, JSString *valstr)
{
    if (!sb.append('='))
        return false;
    return EscapeAttributeValueBuffer(cx, sb, valstr, JS_TRUE);
}

/*
 * ECMA-357 10.2.1.1 EscapeElementValue helper method.

 * These functions mutate sb, leaving it empty.
 */
static JSFlatString *
EscapeElementValue(JSContext *cx, StringBuffer &sb, JSString *str, uint32_t toSourceFlag)
{
    size_t length = str->length();
    const jschar *start = str->getChars(cx);
    if (!start)
        return NULL;

    for (const jschar *cp = start, *end = start + length; cp != end; ++cp) {
        jschar c = *cp;
        switch (*cp) {
          case '<':
            if (!sb.append(js_lt_entity_str))
                return NULL;
            break;
          case '>':
            if (!sb.append(js_gt_entity_str))
                return NULL;
            break;
          case '&':
            if (!sb.append(js_amp_entity_str))
                return NULL;
            break;
          case '{':
            /*
             * If EscapeElementValue is called by toSource/uneval, we also need
             * to escape '{'. See bug 463360.
             */
            if (toSourceFlag) {
                if (!sb.append(js_leftcurly_entity_str))
                    return NULL;
                break;
            }
            /* FALL THROUGH */
          default:
            if (!sb.append(c))
                return NULL;
        }
    }
    return sb.finishString();
}

/* 13.3.5.4 [[GetNamespace]]([InScopeNamespaces]) */
static JSObject *
GetNamespace(JSContext *cx, JSObject *qn, const JSXMLArray<JSObject> *inScopeNSes)
{
    JSLinearString *uri, *prefix, *nsprefix;
    JSObject *match, *ns;
    uint32_t i, n;
    jsval argv[2];

    uri = qn->getNameURI();
    prefix = qn->getNamePrefix();
    JS_ASSERT(uri);
    if (!uri) {
        JSAutoByteString bytes;
        const char *s = !prefix ?
                        js_undefined_str
                        : js_ValueToPrintable(cx, StringValue(prefix), &bytes);
        if (s)
            JS_ReportErrorNumber(cx, js_GetErrorMessage, NULL, JSMSG_BAD_XML_NAMESPACE, s);
        return NULL;
    }

    /* Look for a matching namespace in inScopeNSes, if provided. */
    match = NULL;
    if (inScopeNSes) {
        for (i = 0, n = inScopeNSes->length; i < n; i++) {
            ns = XMLARRAY_MEMBER(inScopeNSes, i, JSObject);
            if (!ns)
                continue;

            /*
             * Erratum, very tricky, and not specified in ECMA-357 13.3.5.4:
             * If we preserve prefixes, we must match null prefix against
             * an empty prefix of ns, in order to avoid generating redundant
             * prefixed and default namespaces for cases such as:
             *
             *   x = <t xmlns="http://foo.com"/>
             *   print(x.toXMLString());
             *
             * Per 10.3.2.1, the namespace attribute in t has an empty string
             * prefix (*not* a null prefix), per 10.3.2.1 Step 6(h)(i)(1):
             *
             *   1. If the [local name] property of a is "xmlns"
             *      a. Map ns.prefix to the empty string
             *
             * But t's name has a null prefix in this implementation, meaning
             * *undefined*, per 10.3.2.1 Step 6(c)'s NOTE (which refers to
             * the http://www.w3.org/TR/xml-infoset/ spec, item 2.2.3, without
             * saying how "no value" maps to an ECMA-357 value -- but it must
             * map to the *undefined* prefix value).
             *
             * Since "" != undefined (or null, in the current implementation)
             * the ECMA-357 spec will fail to match in [[GetNamespace]] called
             * on t with argument {} U {(prefix="", uri="http://foo.com")}.
             * This spec bug leads to ToXMLString results that duplicate the
             * declared namespace.
             */
            if (EqualStrings(ns->getNameURI(), uri)) {
                nsprefix = ns->getNamePrefix();
                if (nsprefix == prefix ||
                    ((nsprefix && prefix)
                     ? EqualStrings(nsprefix, prefix)
                     : (nsprefix ? nsprefix : prefix)->empty())) {
                    match = ns;
                    break;
                }
            }
        }
    }

    /* If we didn't match, make a new namespace from qn. */
    if (!match) {
        argv[0] = prefix ? STRING_TO_JSVAL(prefix) : JSVAL_VOID;
        argv[1] = STRING_TO_JSVAL(uri);
        ns = ConstructObjectWithArguments(cx, &NamespaceClass, 2, argv);
        if (!ns)
            return NULL;
        match = ns;
    }
    return match;
}

static JSLinearString *
GeneratePrefix(JSContext *cx, JSLinearString *uri, JSXMLArray<JSObject> *decls)
{
    const jschar *cp, *start, *end;
    size_t length, newlength, offset;
    uint32_t i, n, m, serial;
    jschar *bp, *dp;
    JSBool done;
    JSObject *ns;
    JSLinearString *nsprefix, *prefix;

    JS_ASSERT(!uri->empty());

    /*
     * If there are no *declared* namespaces, skip all collision detection and
     * return a short prefix quickly; an example of such a situation:
     *
     *   var x = <f/>;
     *   var n = new Namespace("http://example.com/");
     *   x.@n::att = "val";
     *   x.toXMLString();
     *
     * This is necessary for various log10 uses below to be valid.
     */
    if (decls->length == 0)
        return js_NewStringCopyZ<CanGC>(cx, "a");

    /*
     * Try peeling off the last filename suffix or pathname component till
     * we have a valid XML name.  This heuristic will prefer "xul" given
     * ".../there.is.only.xul", "xbl" given ".../xbl", and "xbl2" given any
     * likely URI of the form ".../xbl2/2005".
     */
    start = uri->chars();
    end = start + uri->length();
    cp = end;
    while (--cp > start) {
        if (*cp == '.' || *cp == '/' || *cp == ':') {
            ++cp;
            length = end - cp;
            if (IsXMLName(cp, length) && !STARTS_WITH_XML(cp, length))
                break;
            end = --cp;
        }
    }
    length = end - cp;

    /*
     * If the namespace consisted only of non-XML names or names that begin
     * case-insensitively with "xml", arbitrarily create a prefix consisting
     * of 'a's of size length (allowing dp-calculating code to work with or
     * without this branch executing) plus the space for storing a hyphen and
     * the serial number (avoiding reallocation if a collision happens).
     */
    bp = (jschar *) cp;
    newlength = length;
    if (STARTS_WITH_XML(cp, length) || !IsXMLName(cp, length)) {
        newlength = length + 2 + (size_t) log10((double) decls->length);
        bp = cx->pod_malloc<jschar>(newlength + 1);
        if (!bp)
            return NULL;

        bp[newlength] = 0;
        for (i = 0; i < newlength; i++)
             bp[i] = 'a';
    }

    /*
     * Now search through decls looking for a collision.  If we collide with
     * an existing prefix, start tacking on a hyphen and a serial number.
     */
    serial = 0;
    do {
        done = JS_TRUE;
        for (i = 0, n = decls->length; i < n; i++) {
            ns = XMLARRAY_MEMBER(decls, i, JSObject);
            if (ns && (nsprefix = ns->getNamePrefix()) &&
                nsprefix->length() == newlength &&
                !memcmp(nsprefix->chars(), bp,
                        newlength * sizeof(jschar))) {
                if (bp == cp) {
                    newlength = length + 2 + (size_t) log10((double) n);
                    bp = cx->pod_malloc<jschar>(newlength + 1);
                    if (!bp)
                        return NULL;
                    js_strncpy(bp, cp, length);
                }

                ++serial;
                JS_ASSERT(serial <= n);
                dp = bp + length + 2 + (size_t) log10((double) serial);
                *dp = 0;
                for (m = serial; m != 0; m /= 10)
                    *--dp = (jschar)('0' + m % 10);
                *--dp = '-';
                JS_ASSERT(dp == bp + length);

                done = JS_FALSE;
                break;
            }
        }
    } while (!done);

    if (bp == cp) {
        offset = cp - start;
        prefix = js_NewDependentString(cx, uri, offset, length);
    } else {
        prefix = js_NewString<CanGC>(cx, bp, newlength);
        if (!prefix)
            js_free(bp);
    }
    return prefix;
}

static JSBool
namespace_match(const JSObject *nsa, const JSObject *nsb)
{
    JSLinearString *prefixa, *prefixb = nsb->getNamePrefix();

    if (prefixb) {
        prefixa = nsa->getNamePrefix();
        return prefixa && EqualStrings(prefixa, prefixb);
    }
    return EqualStrings(nsa->getNameURI(), nsb->getNameURI());
}

/* ECMA-357 10.2.1 and 10.2.2 */
#define TO_SOURCE_FLAG 0x80000000

static JSString *
XMLToXMLString(JSContext *cx, JSXML *xml, const JSXMLArray<JSObject> *ancestorNSes,
               uint32_t indentLevel, JSBool pretty)
{
    JSBool indentKids;
    StringBuffer sb(cx);
    JSString *str;
    JSLinearString *prefix, *nsuri;
    uint32_t i, n, nextIndentLevel;
    JSObject *ns, *ns2;
    AutoNamespaceArray empty(cx), decls(cx), ancdecls(cx);

    if (pretty) {
        if (!sb.appendN(' ', indentLevel & ~TO_SOURCE_FLAG))
            return NULL;
    }

    str = NULL;

    switch (xml->xml_class) {
      case JSXML_CLASS_TEXT:
        /* Step 4. */
        if (pretty) {
            str = ChompXMLWhitespace(cx, xml->xml_value);
            if (!str)
                return NULL;
        } else {
            str = xml->xml_value;
        }
        return EscapeElementValue(cx, sb, str, indentLevel & TO_SOURCE_FLAG);

      case JSXML_CLASS_ATTRIBUTE:
        /* Step 5. */
        return EscapeAttributeValue(cx, sb, xml->xml_value,
                                    (indentLevel & TO_SOURCE_FLAG) != 0);

      case JSXML_CLASS_COMMENT:
        /* Step 6. */
        return MakeXMLCommentString(cx, sb, xml->xml_value);

      case JSXML_CLASS_PROCESSING_INSTRUCTION:
        /* Step 7. */
        return MakeXMLPIString(cx, sb, xml->name->getQNameLocalName(),
                               xml->xml_value);

      case JSXML_CLASS_LIST:
        /* ECMA-357 10.2.2. */
        {
            JSXMLArrayCursor<JSXML> cursor(&xml->xml_kids);
            i = 0;
            while (JSXML *kid = cursor.getNext()) {
                if (pretty && i != 0) {
                    if (!sb.append('\n'))
                        return NULL;
                }

                JSString *kidstr = XMLToXMLString(cx, kid, ancestorNSes, indentLevel, pretty);
                if (!kidstr || !sb.append(kidstr))
                    return NULL;
                ++i;
            }
        }

        if (sb.empty())
            return cx->runtime->emptyString;
        return sb.finishString();

      default:;
    }

    /* ECMA-357 10.2.1 step 8 onward: handle ToXMLString on an XML element. */
    if (!ancestorNSes) {
        // Ensure a namespace with empty strings exists in the initial array,
        // otherwise every call to GetNamespace() when running toString() on
        // an XML object with no namespace defined will create a new Namespace
        // object on every call.
        JSObject *emptyns = NewXMLNamespace(cx, cx->runtime->emptyString, cx->runtime->emptyString, JS_FALSE);
        if (!emptyns || !XMLARRAY_APPEND(cx, &empty.array, emptyns))
            goto out;
        ancestorNSes = &empty.array;
    }

    /* Clone in-scope namespaces not in ancestorNSes into decls. */
    {
        JSXMLArrayCursor<JSObject> cursor(&xml->xml_namespaces);
        while ((ns = cursor.getNext()) != NULL) {
            if (!IsDeclared(ns))
                continue;
            if (!XMLARRAY_HAS_MEMBER(ancestorNSes, ns, namespace_identity)) {
                /* NOTE: may want to exclude unused namespaces here. */
                ns2 = NewXMLNamespace(cx, ns->getNamePrefix(), ns->getNameURI(), JS_TRUE);
                if (!ns2 || !XMLARRAY_APPEND(cx, &decls.array, ns2))
                    goto out;
            }
        }
    }

    /*
     * Union ancestorNSes and decls into ancdecls.  Note that ancdecls does
     * not own its member references.  In the spec, ancdecls has no name, but
     * is always written out as (AncestorNamespaces U namespaceDeclarations).
     */

    if (!ancdecls.array.setCapacity(cx, ancestorNSes->length + decls.length()))
        goto out;
    for (i = 0, n = ancestorNSes->length; i < n; i++) {
        ns2 = XMLARRAY_MEMBER(ancestorNSes, i, JSObject);
        if (!ns2)
            continue;
        JS_ASSERT(!XMLARRAY_HAS_MEMBER(&decls.array, ns2, namespace_identity));
        if (!XMLARRAY_APPEND(cx, &ancdecls.array, ns2))
            goto out;
    }
    for (i = 0, n = decls.length(); i < n; i++) {
        ns2 = XMLARRAY_MEMBER(&decls.array, i, JSObject);
        if (!ns2)
            continue;
        JS_ASSERT(!XMLARRAY_HAS_MEMBER(&ancdecls.array, ns2, namespace_identity));
        if (!XMLARRAY_APPEND(cx, &ancdecls.array, ns2))
            goto out;
    }

    /* Step 11, except we don't clone ns unless its prefix is undefined. */
    ns = GetNamespace(cx, xml->name, &ancdecls.array);
    if (!ns)
        goto out;

    /* Step 12 (NULL means *undefined* here), plus the deferred ns cloning. */
    prefix = ns->getNamePrefix();
    if (!prefix) {
        /*
         * Create a namespace prefix that isn't used by any member of decls.
         * Assign the new prefix to a copy of ns.  Flag this namespace as if
         * it were declared, for assertion-testing's sake later below.
         *
         * Erratum: if prefix and xml->name are both null (*undefined* in
         * ECMA-357), we know that xml was named using the default namespace
         * (proof: see GetNamespace and the Namespace constructor called with
         * two arguments).  So we ought not generate a new prefix here, when
         * we can declare ns as the default namespace for xml.
         *
         * This helps descendants inherit the namespace instead of redundantly
         * redeclaring it with generated prefixes in each descendant.
         */
        nsuri = ns->getNameURI();
        if (!xml->name->getNamePrefix()) {
            prefix = cx->runtime->emptyString;
        } else {
            prefix = GeneratePrefix(cx, nsuri, &ancdecls.array);
            if (!prefix)
                goto out;
        }
        ns = NewXMLNamespace(cx, prefix, nsuri, JS_TRUE);
        if (!ns)
            goto out;

        /*
         * If the xml->name was unprefixed, we must remove any declared default
         * namespace from decls before appending ns.  How can you get a default
         * namespace in decls that doesn't match the one from name?  Apparently
         * by calling x.setNamespace(ns) where ns has no prefix.  The other way
         * to fix this is to update x's in-scope namespaces when setNamespace
         * is called, but that's not specified by ECMA-357.
         *
         * Likely Erratum here, depending on whether the lack of update to x's
         * in-scope namespace in XML.prototype.setNamespace (13.4.4.36) is an
         * erratum or not.  Note that changing setNamespace to update the list
         * of in-scope namespaces will change x.namespaceDeclarations().
         */
        if (prefix->empty()) {
            i = XMLArrayFindMember(&decls.array, ns, namespace_match);
            if (i != XML_NOT_FOUND)
                XMLArrayDelete(cx, &decls.array, i, JS_TRUE);
        }

        /*
         * In the spec, ancdecls has no name, but is always written out as
         * (AncestorNamespaces U namespaceDeclarations).  Since we compute
         * that union in ancdecls, any time we append a namespace strong
         * ref to decls, we must also append a weak ref to ancdecls.  Order
         * matters here: code at label out: releases strong refs in decls.
         */
        if (!XMLARRAY_APPEND(cx, &ancdecls.array, ns) ||
            !XMLARRAY_APPEND(cx, &decls.array, ns)) {
            goto out;
        }
    }

    /* Format the element or point-tag into sb. */
    if (!sb.append('<'))
        goto out;

    if (!prefix->empty()) {
        if (!sb.append(prefix) || !sb.append(':'))
            goto out;
    }
    if (!sb.append(xml->name->getQNameLocalName()))
        goto out;

    /*
     * Step 16 makes a union to avoid writing two loops in step 17, to share
     * common attribute value appending spec-code.  We prefer two loops for
     * faster code and less data overhead.
     */

    /* Step 17(b): append attributes. */
    {
        JSXMLArrayCursor<JSXML> cursor(&xml->xml_attrs);
        while (JSXML *attr = cursor.getNext()) {
            if (!sb.append(' '))
                goto out;
            ns2 = GetNamespace(cx, attr->name, &ancdecls.array);
            if (!ns2)
                goto out;

            /* 17(b)(ii): NULL means *undefined* here. */
            prefix = ns2->getNamePrefix();
            if (!prefix) {
                prefix = GeneratePrefix(cx, ns2->getNameURI(), &ancdecls.array);
                if (!prefix)
                    goto out;

                /* Again, we avoid copying ns2 until we know it's prefix-less. */
                ns2 = NewXMLNamespace(cx, prefix, ns2->getNameURI(), JS_TRUE);
                if (!ns2)
                    goto out;

                /*
                 * In the spec, ancdecls has no name, but is always written out as
                 * (AncestorNamespaces U namespaceDeclarations).  Since we compute
                 * that union in ancdecls, any time we append a namespace strong
                 * ref to decls, we must also append a weak ref to ancdecls.  Order
                 * matters here: code at label out: releases strong refs in decls.
                 */
                if (!XMLARRAY_APPEND(cx, &ancdecls.array, ns2) ||
                    !XMLARRAY_APPEND(cx, &decls.array, ns2)) {
                    goto out;
                }
            }

            /* 17(b)(iii). */
            if (!prefix->empty()) {
                if (!sb.append(prefix) || !sb.append(':'))
                    goto out;
            }

            /* 17(b)(iv). */
            if (!sb.append(attr->name->getQNameLocalName()))
                goto out;

            /* 17(d-g). */
            if (!AppendAttributeValue(cx, sb, attr->xml_value))
                goto out;
        }
    }

    /* Step 17(c): append XML namespace declarations. */
    {
        JSXMLArrayCursor<JSObject> cursor(&decls.array);
        while (JSObject *ns3 = cursor.getNext()) {
            JS_ASSERT(IsDeclared(ns3));

            if (!sb.append(" xmlns"))
                goto out;

            /* 17(c)(ii): NULL means *undefined* here. */
            prefix = ns3->getNamePrefix();
            if (!prefix) {
                prefix = GeneratePrefix(cx, ns3->getNameURI(), &ancdecls.array);
                if (!prefix)
                    goto out;
                ns3->setNamePrefix(prefix);
            }

            /* 17(c)(iii). */
            if (!prefix->empty()) {
                if (!sb.append(':') || !sb.append(prefix))
                    goto out;
            }

            /* 17(d-g). */
            if (!AppendAttributeValue(cx, sb, ns3->getNameURI()))
                goto out;
        }
    }

    /* Step 18: handle point tags. */
    n = xml->xml_kids.length;
    if (n == 0) {
        if (!sb.append("/>"))
            goto out;
    } else {
        /* Steps 19 through 25: handle element content, and open the end-tag. */
        if (!sb.append('>'))
            goto out;
        {
            JSXML *kid;
            indentKids = n > 1 ||
                         (n == 1 &&
                          (kid = XMLARRAY_MEMBER(&xml->xml_kids, 0, JSXML)) &&
                          kid->xml_class != JSXML_CLASS_TEXT);
        }

        if (pretty && indentKids) {
            if (!GetUint32XMLSetting(cx, js_prettyIndent_str, &i))
                goto out;
            nextIndentLevel = indentLevel + i;
        } else {
            nextIndentLevel = indentLevel & TO_SOURCE_FLAG;
        }

        {
            JSXMLArrayCursor<JSXML> cursor(&xml->xml_kids);
            while (JSXML *kid = cursor.getNext()) {
                if (pretty && indentKids) {
                    if (!sb.append('\n'))
                        goto out;
                }

                JSString *kidstr = XMLToXMLString(cx, kid, &ancdecls.array, nextIndentLevel, pretty);
                if (!kidstr)
                    goto out;

                if (!sb.append(kidstr))
                    goto out;
            }
        }

        if (pretty && indentKids) {
            if (!sb.append('\n') ||
                !sb.appendN(' ', indentLevel & ~TO_SOURCE_FLAG))
                goto out;
        }
        if (!sb.append("</"))
            goto out;

        /* Step 26. */
        prefix = ns->getNamePrefix();
        if (prefix && !prefix->empty()) {
            if (!sb.append(prefix) || !sb.append(':'))
                goto out;
        }

        /* Step 27. */
        if (!sb.append(xml->name->getQNameLocalName()) || !sb.append('>'))
            goto out;
    }

    str = sb.finishString();
out:
    return str;
}

/* ECMA-357 10.2 */
static JSString *
ToXMLString(JSContext *cx, jsval v, uint32_t toSourceFlag)
{
    if (JSVAL_IS_NULL(v) || JSVAL_IS_VOID(v)) {
        JS_ReportErrorNumber(cx, js_GetErrorMessage, NULL,
                             JSMSG_BAD_XML_CONVERSION,
                             JSVAL_IS_NULL(v) ? js_null_str : js_undefined_str);
        return NULL;
    }

    if (JSVAL_IS_BOOLEAN(v) || JSVAL_IS_NUMBER(v))
        return ToString<CanGC>(cx, v);

    if (JSVAL_IS_STRING(v)) {
        StringBuffer sb(cx);
        return EscapeElementValue(cx, sb, JSVAL_TO_STRING(v), toSourceFlag);
    }

    JSObject *obj = JSVAL_TO_OBJECT(v);
    if (!obj->isXML()) {
        if (!ToPrimitive(cx, JSTYPE_STRING, &v))
            return NULL;
        JSString *str = ToString<CanGC>(cx, v);
        if (!str)
            return NULL;
        StringBuffer sb(cx);
        return EscapeElementValue(cx, sb, str, toSourceFlag);
    }

    JSBool pretty;
    if (!GetBooleanXMLSetting(cx, js_prettyPrinting_str, &pretty))
        return NULL;

    /* Handle non-element cases in this switch, returning from each case. */
    JS::Anchor<JSObject *> anch(obj);
    JSXML *xml = reinterpret_cast<JSXML *>(obj->getPrivate());
    return XMLToXMLString(cx, xml, NULL, toSourceFlag | 0, pretty);
}

static JSObject *
ToAttributeName(JSContext *cx, jsval v)
{
    JSLinearString *uri, *prefix;
    JSObject *obj;
    Class *clasp;
    JSObject *qn;

    JSAtom *name;
    if (JSVAL_IS_STRING(v)) {
        name = ToAtom<CanGC>(cx, v);
        if (!name)
            return NULL;
        uri = prefix = cx->runtime->emptyString;
    } else {
        if (JSVAL_IS_PRIMITIVE(v)) {
            RootedValue val(cx, v);
            js_ReportValueError(cx, JSMSG_BAD_XML_ATTR_NAME,
                                JSDVG_IGNORE_STACK, val, NullPtr());
            return NULL;
        }

        obj = JSVAL_TO_OBJECT(v);
        clasp = obj->getClass();
        if (clasp == &AttributeNameClass)
            return obj;

        if (clasp == &QNameClass) {
            qn = obj;
            uri = qn->getNameURI();
            prefix = qn->getNamePrefix();
            name = qn->getQNameLocalName();
        } else {
            if (clasp == &AnyNameClass) {
                name = cx->names().star;
            } else {
                name = ToAtom<CanGC>(cx, v);
                if (!name)
                    return NULL;
            }
            uri = prefix = cx->runtime->emptyString;
        }
    }

    qn = NewXMLAttributeName(cx, uri, prefix, name);
    if (!qn)
        return NULL;
    return qn;
}

static void
ReportBadXMLName(JSContext *cx, const Value &idval)
{
    RootedValue val(cx, idval);
    js_ReportValueError(cx, JSMSG_BAD_XML_NAME, JSDVG_IGNORE_STACK, val, NullPtr());
}

bool
js::GetLocalNameFromFunctionQName(JSObject *qn, JSAtom **namep, JSContext *cx)
{
    JSAtom *atom = cx->names().functionNamespaceURI;
    JSLinearString *uri = qn->getNameURI();
    if (uri && (uri == atom || EqualStrings(uri, atom))) {
        *namep = qn->getQNameLocalName();
        return true;
    }
    return false;
}

bool
js_GetLocalNameFromFunctionQName(JSObject *obj, jsid *funidp, JSContext *cx)
{
    if (!obj->isQName())
        return false;
    JSAtom *name;
    if (GetLocalNameFromFunctionQName(obj, &name, cx)) {
        *funidp = AtomToId(name);
        return true;
    }
    return false;
}

static JSObject *
ToXMLName(JSContext *cx, jsval v, jsid *funidp)
{
    JSAtom *atomizedName;
    JSString *name;
    JSObject *obj;
    Class *clasp;
    uint32_t index;

    if (JSVAL_IS_STRING(v)) {
        name = JSVAL_TO_STRING(v);
    } else {
        if (JSVAL_IS_PRIMITIVE(v)) {
            ReportBadXMLName(cx, v);
            return NULL;
        }

        obj = JSVAL_TO_OBJECT(v);
        clasp = obj->getClass();
        if (clasp == &AttributeNameClass || clasp == &QNameClass)
            goto out;
        if (clasp == &AnyNameClass) {
            name = cx->names().star;
            goto construct;
        }
        name = ToStringSlow<CanGC>(cx, v);
        if (!name)
            return NULL;
    }

    atomizedName = AtomizeString<CanGC>(cx, name);
    if (!atomizedName)
        return NULL;

    /*
     * ECMA-357 10.6.1 step 1 seems to be incorrect.  The spec says:
     *
     * 1. If ToString(ToNumber(P)) == ToString(P), throw a TypeError exception
     *
     * First, _P_ should be _s_, to refer to the given string.
     *
     * Second, why does ToXMLName applied to the string type throw TypeError
     * only for numeric literals without any leading or trailing whitespace?
     *
     * If the idea is to reject uint32_t property names, then the check needs to
     * be stricter, to exclude hexadecimal and floating point literals.
     */
    if (js_IdIsIndex(AtomToId(atomizedName), &index))
        goto bad;

    if (*atomizedName->chars() == '@') {
        name = js_NewDependentString(cx, name, 1, name->length() - 1);
        if (!name)
            return NULL;
        *funidp = JSID_VOID;
        return ToAttributeName(cx, STRING_TO_JSVAL(name));
    }

construct:
    v = STRING_TO_JSVAL(name);
    obj = ConstructObjectWithArguments(cx, &QNameClass, 1, &v);
    if (!obj)
        return NULL;

out:
    JSAtom *localName;
    *funidp = GetLocalNameFromFunctionQName(obj, &localName, cx)
              ? AtomToId(localName)
              : JSID_VOID;
    return obj;

bad:
    JSAutoByteString bytes;
    if (js_ValueToPrintable(cx, StringValue(name), &bytes))
        JS_ReportErrorNumber(cx, js_GetErrorMessage, NULL, JSMSG_BAD_XML_NAME, bytes.ptr());
    return NULL;
}

/* ECMA-357 9.1.1.13 XML [[AddInScopeNamespace]]. */
static JSBool
AddInScopeNamespace(JSContext *cx, JSXML *xml, JSObject *ns)
{
    JSLinearString *prefix, *prefix2;
    JSObject *match, *ns2;
    uint32_t i, n, m;

    if (xml->xml_class != JSXML_CLASS_ELEMENT)
        return JS_TRUE;

    /* NULL means *undefined* here -- see ECMA-357 9.1.1.13 step 2. */
    prefix = ns->getNamePrefix();
    if (!prefix) {
        match = NULL;
        for (i = 0, n = xml->xml_namespaces.length; i < n; i++) {
            ns2 = XMLARRAY_MEMBER(&xml->xml_namespaces, i, JSObject);
            if (ns2 && EqualStrings(ns2->getNameURI(), ns->getNameURI())) {
                match = ns2;
                break;
            }
        }
        if (!match && !XMLARRAY_ADD_MEMBER(cx, &xml->xml_namespaces, n, ns))
            return JS_FALSE;
    } else {
        if (prefix->empty() && xml->name->getNameURI()->empty())
            return JS_TRUE;
        match = NULL;
#ifdef __GNUC__         /* suppress bogus gcc warnings */
        m = XML_NOT_FOUND;
#endif
        for (i = 0, n = xml->xml_namespaces.length; i < n; i++) {
            ns2 = XMLARRAY_MEMBER(&xml->xml_namespaces, i, JSObject);
            if (ns2 && (prefix2 = ns2->getNamePrefix()) &&
                EqualStrings(prefix2, prefix)) {
                match = ns2;
                m = i;
                break;
            }
        }
        if (match && !EqualStrings(match->getNameURI(), ns->getNameURI())) {
            ns2 = XMLARRAY_DELETE(cx, &xml->xml_namespaces, m, JS_TRUE,
                                  JSObject);
            JS_ASSERT(ns2 == match);
            match->clearNamePrefix();
            if (!AddInScopeNamespace(cx, xml, match))
                return JS_FALSE;
        }
        if (!XMLARRAY_APPEND(cx, &xml->xml_namespaces, ns))
            return JS_FALSE;
    }

    /* OPTION: enforce that descendants have superset namespaces. */
    return JS_TRUE;
}

/* ECMA-357 9.2.1.6 XMLList [[Append]]. */
static JSBool
Append(JSContext *cx, JSXML *list, JSXML *xml)
{
    JS_ASSERT(list->xml_class == JSXML_CLASS_LIST);

    uint32_t i = list->xml_kids.length;
    if (xml->xml_class == JSXML_CLASS_LIST) {
        list->xml_target = xml->xml_target;
        list->xml_targetprop = xml->xml_targetprop;
        uint32_t n = JSXML_LENGTH(xml);
        if (!list->xml_kids.setCapacity(cx, i + n))
            return JS_FALSE;
        for (uint32_t j = 0; j < n; j++) {
            if (JSXML *kid = XMLARRAY_MEMBER(&xml->xml_kids, j, JSXML))
                XMLARRAY_SET_MEMBER(&list->xml_kids, i + j, kid);
        }
        return JS_TRUE;
    }

    list->xml_target = xml->parent;
    if (xml->xml_class == JSXML_CLASS_PROCESSING_INSTRUCTION)
        list->xml_targetprop = NULL;
    else
        list->xml_targetprop = xml->name;
    if (!XMLARRAY_ADD_MEMBER(cx, &list->xml_kids, i, xml))
        return JS_FALSE;
    return JS_TRUE;
}

/* ECMA-357 9.1.1.7 XML [[DeepCopy]] and 9.2.1.7 XMLList [[DeepCopy]]. */
static JSXML *
DeepCopyInLRS(JSContext *cx, JSXML *xml, unsigned flags);

static JSXML *
DeepCopy(JSContext *cx, JSXML *xml, JSObject *obj, unsigned flags)
{
    JSXML *copy;

    copy = DeepCopyInLRS(cx, xml, flags);
    if (copy) {
        if (obj) {
            /* Caller provided the object for this copy, hook 'em up. */
            obj->setPrivateGCThing(copy);
            copy->object = obj;
        } else if (!js_GetXMLObject(cx, copy)) {
            copy = NULL;
        }
    }
    return copy;
}

/*
 * (i) We must be in a local root scope (InLRS).
 * (ii) parent must have a rooted object.
 * (iii) from's owning object must be locked if not thread-local.
 */
static JSBool
DeepCopySetInLRS(JSContext *cx, JSXMLArray<JSXML> *from, JSXMLArray<JSXML> *to, JSXML *parent,
                 unsigned flags)
{
    uint32_t j, n;
    JSXML *kid2;
    JSString *str;

    n = from->length;
    if (!to->setCapacity(cx, n))
        return JS_FALSE;

    JSXMLArrayCursor<JSXML> cursor(from);
    j = 0;
    while (JSXML *kid = cursor.getNext()) {
        if ((flags & XSF_IGNORE_COMMENTS) &&
            kid->xml_class == JSXML_CLASS_COMMENT) {
            continue;
        }
        if ((flags & XSF_IGNORE_PROCESSING_INSTRUCTIONS) &&
            kid->xml_class == JSXML_CLASS_PROCESSING_INSTRUCTION) {
            continue;
        }
        if ((flags & XSF_IGNORE_WHITESPACE) &&
            (kid->xml_flags & XMLF_WHITESPACE_TEXT)) {
            continue;
        }
        kid2 = DeepCopyInLRS(cx, kid, flags);
        if (!kid2) {
            to->length = j;
            return JS_FALSE;
        }

        if ((flags & XSF_IGNORE_WHITESPACE) &&
            n > 1 && kid2->xml_class == JSXML_CLASS_TEXT) {
            str = ChompXMLWhitespace(cx, kid2->xml_value);
            if (!str) {
                to->length = j;
                return JS_FALSE;
            }
            kid2->xml_value = str;
        }

        XMLARRAY_SET_MEMBER(to, j, kid2);
        ++j;
        if (parent->xml_class != JSXML_CLASS_LIST)
            kid2->parent = parent;
    }

    if (j < n)
        to->trim();
    return JS_TRUE;
}

static JSXML *
DeepCopyInLRS(JSContext *cx, JSXML *xml, unsigned flags)
{
    JSXML *copy;
    JSObject *qn;
    JSBool ok;
    uint32_t i, n;
    JSObject *ns, *ns2;

    JS_CHECK_RECURSION(cx, return NULL);

    copy = js_NewXML(cx, JSXMLClass(xml->xml_class));
    if (!copy)
        return NULL;
    qn = xml->name;
    if (qn) {
        qn = NewXMLQName(cx, qn->getNameURI(), qn->getNamePrefix(), qn->getQNameLocalName());
        if (!qn) {
            ok = JS_FALSE;
            goto out;
        }
    }
    copy->name = qn;
    copy->xml_flags = xml->xml_flags;

    if (JSXML_HAS_VALUE(xml)) {
        copy->xml_value = xml->xml_value;
        ok = JS_TRUE;
    } else {
        ok = DeepCopySetInLRS(cx, &xml->xml_kids, &copy->xml_kids, copy, flags);
        if (!ok)
            goto out;

        if (xml->xml_class == JSXML_CLASS_LIST) {
            copy->xml_target = xml->xml_target;
            copy->xml_targetprop = xml->xml_targetprop;
        } else {
            n = xml->xml_namespaces.length;
            ok = copy->xml_namespaces.setCapacity(cx, n);
            if (!ok)
                goto out;
            for (i = 0; i < n; i++) {
                ns = XMLARRAY_MEMBER(&xml->xml_namespaces, i, JSObject);
                if (!ns)
                    continue;
                ns2 = NewXMLNamespace(cx, ns->getNamePrefix(), ns->getNameURI(),
                                      IsDeclared(ns));
                if (!ns2) {
                    copy->xml_namespaces.length = i;
                    ok = JS_FALSE;
                    goto out;
                }
                XMLARRAY_SET_MEMBER(&copy->xml_namespaces, i, ns2);
            }

            ok = DeepCopySetInLRS(cx, &xml->xml_attrs, &copy->xml_attrs, copy,
                                  0);
            if (!ok)
                goto out;
        }
    }

out:
    if (!ok)
        return NULL;
    return copy;
}

/* ECMA-357 9.1.1.4 XML [[DeleteByIndex]]. */
static void
DeleteByIndex(JSContext *cx, JSXML *xml, uint32_t index)
{
    JSXML *kid;

    if (JSXML_HAS_KIDS(xml) && index < xml->xml_kids.length) {
        kid = XMLARRAY_MEMBER(&xml->xml_kids, index, JSXML);
        if (kid)
            kid->parent = NULL;
        XMLArrayDelete(cx, &xml->xml_kids, index, JS_TRUE);
    }
}

typedef JSBool (*JSXMLNameMatcher)(JSObject *nameqn, JSXML *xml);

static JSBool
MatchAttrName(JSObject *nameqn, JSXML *attr)
{
    JSObject *attrqn = attr->name;
    JSLinearString *localName = nameqn->getQNameLocalName();
    JSLinearString *uri;

    return (IS_STAR(localName) ||
            EqualStrings(attrqn->getQNameLocalName(), localName)) &&
           (!(uri = nameqn->getNameURI()) ||
            EqualStrings(attrqn->getNameURI(), uri));
}

static JSBool
MatchElemName(JSObject *nameqn, JSXML *elem)
{
    JSLinearString *localName = nameqn->getQNameLocalName();
    JSLinearString *uri;

    return (IS_STAR(localName) ||
            (elem->xml_class == JSXML_CLASS_ELEMENT &&
             EqualStrings(elem->name->getQNameLocalName(), localName))) &&
           (!(uri = nameqn->getNameURI()) ||
            (elem->xml_class == JSXML_CLASS_ELEMENT &&
             EqualStrings(elem->name->getNameURI(), uri)));
}

/* ECMA-357 9.1.1.8 XML [[Descendants]] and 9.2.1.8 XMLList [[Descendants]]. */
static JSBool
DescendantsHelper(JSContext *cx, JSXML *xml, JSObject *nameqn, JSXML *list)
{
    uint32_t i, n;
    JSXML *attr, *kid;

    JS_CHECK_RECURSION(cx, return JS_FALSE);

    if (xml->xml_class == JSXML_CLASS_ELEMENT &&
        nameqn->getClass() == &AttributeNameClass) {
        for (i = 0, n = xml->xml_attrs.length; i < n; i++) {
            attr = XMLARRAY_MEMBER(&xml->xml_attrs, i, JSXML);
            if (attr && MatchAttrName(nameqn, attr)) {
                if (!Append(cx, list, attr))
                    return JS_FALSE;
            }
        }
    }

    for (i = 0, n = JSXML_LENGTH(xml); i < n; i++) {
        kid = XMLARRAY_MEMBER(&xml->xml_kids, i, JSXML);
        if (!kid)
            continue;
        if (nameqn->getClass() != &AttributeNameClass &&
            MatchElemName(nameqn, kid)) {
            if (!Append(cx, list, kid))
                return JS_FALSE;
        }
        if (!DescendantsHelper(cx, kid, nameqn, list))
            return JS_FALSE;
    }
    return JS_TRUE;
}

static JSXML *
Descendants(JSContext *cx, JSXML *xml, jsval id)
{
    jsid funid;
    JSObject *nameqn;
    JSObject *listobj;
    JSXML *list, *kid;
    uint32_t i, n;
    JSBool ok;

    nameqn = ToXMLName(cx, id, &funid);
    if (!nameqn)
        return NULL;

    listobj = js_NewXMLObject(cx, JSXML_CLASS_LIST);
    if (!listobj)
        return NULL;
    list = (JSXML *) listobj->getPrivate();
    if (!JSID_IS_VOID(funid))
        return list;

    /*
     * Protect nameqn's object and strings from GC by linking list to it
     * temporarily.  The newborn GC root for the last allocated object
     * protects listobj, which protects list. Any other object allocations
     * occurring beneath DescendantsHelper use local roots.
     */
    list->name = nameqn;
    if (xml->xml_class == JSXML_CLASS_LIST) {
        ok = JS_TRUE;
        for (i = 0, n = xml->xml_kids.length; i < n; i++) {
            kid = XMLARRAY_MEMBER(&xml->xml_kids, i, JSXML);
            if (kid && kid->xml_class == JSXML_CLASS_ELEMENT) {
                ok = DescendantsHelper(cx, kid, nameqn, list);
                if (!ok)
                    break;
            }
        }
    } else {
        ok = DescendantsHelper(cx, xml, nameqn, list);
    }
    if (!ok)
        return NULL;
    list->name = NULL;
    return list;
}

/* Recursive (JSXML *) parameterized version of Equals. */
static JSBool
XMLEquals(JSContext *cx, JSXML *xml, JSXML *vxml, JSBool *bp)
{
    JSObject *qn, *vqn;
    uint32_t i, j, n;
    JSXML *kid, *vkid, *attr, *vattr;
    JSObject *xobj, *vobj;

retry:
    if (xml->xml_class != vxml->xml_class) {
        if (xml->xml_class == JSXML_CLASS_LIST && xml->xml_kids.length == 1) {
            xml = XMLARRAY_MEMBER(&xml->xml_kids, 0, JSXML);
            if (xml)
                goto retry;
        }
        if (vxml->xml_class == JSXML_CLASS_LIST && vxml->xml_kids.length == 1) {
            vxml = XMLARRAY_MEMBER(&vxml->xml_kids, 0, JSXML);
            if (vxml)
                goto retry;
        }
        *bp = JS_FALSE;
        return JS_TRUE;
    }

    qn = xml->name;
    vqn = vxml->name;
    if (qn) {
        *bp = vqn &&
              EqualStrings(qn->getQNameLocalName(), vqn->getQNameLocalName()) &&
              EqualStrings(qn->getNameURI(), vqn->getNameURI());
    } else {
        *bp = vqn == NULL;
    }
    if (!*bp)
        return JS_TRUE;

    if (JSXML_HAS_VALUE(xml)) {
        bool equal;
        if (!EqualStrings(cx, xml->xml_value, vxml->xml_value, &equal))
            return JS_FALSE;
        *bp = equal;
    } else if (xml->xml_kids.length != vxml->xml_kids.length) {
        *bp = JS_FALSE;
    } else {
        {
            JSXMLArrayCursor<JSXML> cursor(&xml->xml_kids);
            JSXMLArrayCursor<JSXML> vcursor(&vxml->xml_kids);
            for (;;) {
                kid = cursor.getNext();
                vkid = vcursor.getNext();
                if (!kid || !vkid) {
                    *bp = !kid && !vkid;
                    break;
                }
                xobj = js_GetXMLObject(cx, kid);
                vobj = js_GetXMLObject(cx, vkid);
                if (!xobj || !vobj ||
                    !js_TestXMLEquality(cx, ObjectValue(*xobj), ObjectValue(*vobj), bp))
                    return JS_FALSE;
                if (!*bp)
                    break;
            }
        }

        if (*bp && xml->xml_class == JSXML_CLASS_ELEMENT) {
            n = xml->xml_attrs.length;
            if (n != vxml->xml_attrs.length)
                *bp = JS_FALSE;
            for (i = 0; *bp && i < n; i++) {
                attr = XMLARRAY_MEMBER(&xml->xml_attrs, i, JSXML);
                if (!attr)
                    continue;
                j = XMLARRAY_FIND_MEMBER(&vxml->xml_attrs, attr, attr_identity);
                if (j == XML_NOT_FOUND) {
                    *bp = JS_FALSE;
                    break;
                }
                vattr = XMLARRAY_MEMBER(&vxml->xml_attrs, j, JSXML);
                if (!vattr)
                    continue;
                bool equal;
                if (!EqualStrings(cx, attr->xml_value, vattr->xml_value, &equal))
                    return JS_FALSE;
                *bp = equal;
            }
        }
    }

    return JS_TRUE;
}

/* ECMA-357 9.1.1.9 XML [[Equals]] and 9.2.1.9 XMLList [[Equals]]. */
static JSBool
Equals(JSContext *cx, JSXML *xml, jsval v, JSBool *bp)
{
    JSObject *vobj;
    JSXML *vxml;

    if (JSVAL_IS_PRIMITIVE(v)) {
        *bp = JS_FALSE;
        if (xml->xml_class == JSXML_CLASS_LIST) {
            if (xml->xml_kids.length == 1) {
                vxml = XMLARRAY_MEMBER(&xml->xml_kids, 0, JSXML);
                if (!vxml)
                    return JS_TRUE;
                vobj = js_GetXMLObject(cx, vxml);
                if (!vobj)
                    return JS_FALSE;
                return js_TestXMLEquality(cx, ObjectValue(*vobj), v, bp);
            }
            if (JSVAL_IS_VOID(v) && xml->xml_kids.length == 0)
                *bp = JS_TRUE;
        }
    } else {
        vobj = JSVAL_TO_OBJECT(v);
        if (!vobj->isXML()) {
            *bp = JS_FALSE;
        } else {
            vxml = (JSXML *) vobj->getPrivate();
            if (!XMLEquals(cx, xml, vxml, bp))
                return JS_FALSE;
        }
    }
    return JS_TRUE;
}

static JSBool
CheckCycle(JSContext *cx, JSXML *xml, JSXML *kid)
{
    JS_ASSERT(kid->xml_class != JSXML_CLASS_LIST);

    do {
        if (xml == kid) {
            JS_ReportErrorNumber(cx, js_GetErrorMessage, NULL,
                                 JSMSG_CYCLIC_VALUE, js_XML_str);
            return JS_FALSE;
        }
    } while ((xml = xml->parent) != NULL);

    return JS_TRUE;
}

/* ECMA-357 9.1.1.11 XML [[Insert]]. */
static JSBool
Insert(JSContext *cx, JSXML *xml, uint32_t i, jsval v)
{
    uint32_t j, n;
    JSXML *vxml, *kid;
    JSObject *vobj;
    JSString *str;

    if (!JSXML_HAS_KIDS(xml))
        return JS_TRUE;

    n = 1;
    vxml = NULL;
    if (!JSVAL_IS_PRIMITIVE(v)) {
        vobj = JSVAL_TO_OBJECT(v);
        if (vobj->isXML()) {
            vxml = (JSXML *) vobj->getPrivate();
            if (vxml->xml_class == JSXML_CLASS_LIST) {
                n = vxml->xml_kids.length;
                if (n == 0)
                    return JS_TRUE;
                for (j = 0; j < n; j++) {
                    kid = XMLARRAY_MEMBER(&vxml->xml_kids, j, JSXML);
                    if (!kid)
                        continue;
                    if (!CheckCycle(cx, xml, kid))
                        return JS_FALSE;
                }
            } else if (vxml->xml_class == JSXML_CLASS_ELEMENT) {
                /* OPTION: enforce that descendants have superset namespaces. */
                if (!CheckCycle(cx, xml, vxml))
                    return JS_FALSE;
            }
        }
    }
    if (!vxml) {
        str = ToString<CanGC>(cx, v);
        if (!str)
            return JS_FALSE;

        vxml = js_NewXML(cx, JSXML_CLASS_TEXT);
        if (!vxml)
            return JS_FALSE;
        vxml->xml_value = str;
    }

    if (i > xml->xml_kids.length)
        i = xml->xml_kids.length;

    if (!XMLArrayInsert(cx, &xml->xml_kids, i, n))
        return JS_FALSE;

    if (vxml->xml_class == JSXML_CLASS_LIST) {
        for (j = 0; j < n; j++) {
            kid = XMLARRAY_MEMBER(&vxml->xml_kids, j, JSXML);
            if (!kid)
                continue;
            kid->parent = xml;
            XMLARRAY_SET_MEMBER(&xml->xml_kids, i + j, kid);

            /* OPTION: enforce that descendants have superset namespaces. */
        }
    } else {
        vxml->parent = xml;
        XMLARRAY_SET_MEMBER(&xml->xml_kids, i, vxml);
    }
    return JS_TRUE;
}

/* ECMA-357 9.1.1.12 XML [[Replace]]. */
static JSBool
Replace(JSContext *cx, JSXML *xml, uint32_t i, jsval v)
{
    uint32_t n;
    JSXML *vxml, *kid;
    JSObject *vobj;
    JSString *str;

    if (!JSXML_HAS_KIDS(xml))
        return JS_TRUE;

    /*
     * 9.1.1.12
     * [[Replace]] handles _i >= x.[[Length]]_ by incrementing _x.[[Length]_.
     * It should therefore constrain callers to pass in _i <= x.[[Length]]_.
     */
    n = xml->xml_kids.length;
    if (i > n)
        i = n;

    vxml = NULL;
    if (!JSVAL_IS_PRIMITIVE(v)) {
        vobj = JSVAL_TO_OBJECT(v);
        if (vobj->isXML())
            vxml = (JSXML *) vobj->getPrivate();
    }

    switch (vxml ? JSXMLClass(vxml->xml_class) : JSXML_CLASS_LIMIT) {
      case JSXML_CLASS_ELEMENT:
        /* OPTION: enforce that descendants have superset namespaces. */
        if (!CheckCycle(cx, xml, vxml))
            return JS_FALSE;
      case JSXML_CLASS_COMMENT:
      case JSXML_CLASS_PROCESSING_INSTRUCTION:
      case JSXML_CLASS_TEXT:
        goto do_replace;

      case JSXML_CLASS_LIST:
        if (i < n)
            DeleteByIndex(cx, xml, i);
        if (!Insert(cx, xml, i, v))
            return JS_FALSE;
        break;

      default:
        str = ToString<CanGC>(cx, v);
        if (!str)
            return JS_FALSE;

        vxml = js_NewXML(cx, JSXML_CLASS_TEXT);
        if (!vxml)
            return JS_FALSE;
        vxml->xml_value = str;

      do_replace:
        vxml->parent = xml;
        if (i < n) {
            kid = XMLARRAY_MEMBER(&xml->xml_kids, i, JSXML);
            if (kid)
                kid->parent = NULL;
        }
        if (!XMLARRAY_ADD_MEMBER(cx, &xml->xml_kids, i, vxml))
            return JS_FALSE;
        break;
    }

    return JS_TRUE;
}

/* ECMA-357 9.1.1.3 XML [[Delete]], 9.2.1.3 XML [[Delete]] qname cases. */
static void
DeleteNamedProperty(JSContext *cx, JSXML *xml, JSObject *nameqn,
                    JSBool attributes)
{
    JSXMLArray<JSXML> *array;
    uint32_t index, deleteCount;
    JSXML *kid;
    JSXMLNameMatcher matcher;

    if (xml->xml_class == JSXML_CLASS_LIST) {
        array = &xml->xml_kids;
        for (index = 0; index < array->length; index++) {
            kid = XMLARRAY_MEMBER(array, index, JSXML);
            if (kid && kid->xml_class == JSXML_CLASS_ELEMENT)
                DeleteNamedProperty(cx, kid, nameqn, attributes);
        }
    } else if (xml->xml_class == JSXML_CLASS_ELEMENT) {
        if (attributes) {
            array = &xml->xml_attrs;
            matcher = MatchAttrName;
        } else {
            array = &xml->xml_kids;
            matcher = MatchElemName;
        }
        deleteCount = 0;
        for (index = 0; index < array->length; index++) {
            kid = XMLARRAY_MEMBER(array, index, JSXML);
            if (kid && matcher(nameqn, kid)) {
                kid->parent = NULL;
                XMLArrayDelete(cx, array, index, JS_FALSE);
                ++deleteCount;
            } else if (deleteCount != 0) {
                XMLARRAY_SET_MEMBER(array,
                                    index - deleteCount,
                                    array->vector[index]);
            }
        }
        array->length -= deleteCount;
    }
}

/* ECMA-357 9.2.1.3 index case. */
static void
DeleteListElement(JSContext *cx, JSXML *xml, uint32_t index)
{
    JSXML *kid, *parent;
    uint32_t kidIndex;

    JS_ASSERT(xml->xml_class == JSXML_CLASS_LIST);

    if (index < xml->xml_kids.length) {
        kid = XMLARRAY_MEMBER(&xml->xml_kids, index, JSXML);
        if (kid) {
            parent = kid->parent;
            if (parent) {
                JS_ASSERT(parent != xml);
                JS_ASSERT(JSXML_HAS_KIDS(parent));

                if (kid->xml_class == JSXML_CLASS_ATTRIBUTE) {
                    DeleteNamedProperty(cx, parent, kid->name, JS_TRUE);
                } else {
                    kidIndex = XMLARRAY_FIND_MEMBER(&parent->xml_kids, kid,
                                                    pointer_match);
                    JS_ASSERT(kidIndex != XML_NOT_FOUND);
                    DeleteByIndex(cx, parent, kidIndex);
                }
            }
            XMLArrayDelete(cx, &xml->xml_kids, index, JS_TRUE);
        }
    }
}

static JSBool
SyncInScopeNamespaces(JSContext *cx, JSXML *xml)
{
    JSXMLArray<JSObject> *nsarray;
    uint32_t i, n;
    JSObject *ns;

    nsarray = &xml->xml_namespaces;
    while ((xml = xml->parent) != NULL) {
        for (i = 0, n = xml->xml_namespaces.length; i < n; i++) {
            ns = XMLARRAY_MEMBER(&xml->xml_namespaces, i, JSObject);
            if (ns && !XMLARRAY_HAS_MEMBER(nsarray, ns, namespace_identity)) {
                if (!XMLARRAY_APPEND(cx, nsarray, ns))
                    return JS_FALSE;
            }
        }
    }
    return JS_TRUE;
}

static JSBool
GetNamedProperty(JSContext *cx, JSXML *xml, JSObject* nameqn, JSXML *list)
{
    JSXMLArray<JSXML> *array;
    JSXMLNameMatcher matcher;
    JSBool attrs;

    if (xml->xml_class == JSXML_CLASS_LIST) {
        JSXMLArrayCursor<JSXML> cursor(&xml->xml_kids);
        while (JSXML *kid = cursor.getNext()) {
            if (kid->xml_class == JSXML_CLASS_ELEMENT &&
                !GetNamedProperty(cx, kid, nameqn, list)) {
                return JS_FALSE;
            }
        }
    } else if (xml->xml_class == JSXML_CLASS_ELEMENT) {
        attrs = (nameqn->getClass() == &AttributeNameClass);
        if (attrs) {
            array = &xml->xml_attrs;
            matcher = MatchAttrName;
        } else {
            array = &xml->xml_kids;
            matcher = MatchElemName;
        }

        JSXMLArrayCursor<JSXML> cursor(array);
        while (JSXML *kid = cursor.getNext()) {
            if (matcher(nameqn, kid)) {
                if (!attrs &&
                    kid->xml_class == JSXML_CLASS_ELEMENT &&
                    !SyncInScopeNamespaces(cx, kid)) {
                    return JS_FALSE;
                }
                if (!Append(cx, list, kid))
                    return JS_FALSE;
            }
        }
    }

    return JS_TRUE;
}

/* ECMA-357 9.1.1.1 XML [[Get]] and 9.2.1.1 XMLList [[Get]]. */
static JSBool
GetProperty(JSContext *cx, HandleObject obj, HandleId id, MutableHandleValue vp)
{
    JSXML *xml, *list, *kid;
    uint32_t index;
    JSObject *kidobj, *listobj;
    JSObject *nameqn;

    if (!obj->isXML())
        return true;
    xml = (JSXML *) obj->getPrivate();
    if (!xml)
        return true;

    if (js_IdIsIndex(id, &index)) {
        if (!JSXML_HAS_KIDS(xml)) {
            vp.set((index == 0) ? OBJECT_TO_JSVAL(obj) : JSVAL_VOID);
        } else {
            /*
             * ECMA-357 9.2.1.1 starts here.
             *
             * Erratum: 9.2 is not completely clear that indexed properties
             * correspond to kids, but that's what it seems to say, and it's
             * what any sane user would want.
             */
            if (index < xml->xml_kids.length) {
                kid = XMLARRAY_MEMBER(&xml->xml_kids, index, JSXML);
                if (!kid) {
                    vp.setUndefined();
                    return true;
                }
                kidobj = js_GetXMLObject(cx, kid);
                if (!kidobj)
                    return false;

                vp.set(OBJECT_TO_JSVAL(kidobj));
            } else {
                vp.setUndefined();
            }
        }
        return true;
    }

    /*
     * ECMA-357 9.2.1.1/9.1.1.1 qname case.
     */
    RootedId funid(cx);
    nameqn = ToXMLName(cx, IdToJsval(id), funid.address());
    if (!nameqn)
        return false;
    if (!JSID_IS_VOID(funid))
        return GetXMLFunction(cx, obj, funid, vp);

    jsval roots[2] = { OBJECT_TO_JSVAL(nameqn), JSVAL_NULL };
    AutoArrayRooter tvr(cx, ArrayLength(roots), roots);

    listobj = js_NewXMLObject(cx, JSXML_CLASS_LIST);
    if (!listobj)
        return false;

    roots[1] = OBJECT_TO_JSVAL(listobj);

    list = (JSXML *) listobj->getPrivate();
    if (!GetNamedProperty(cx, xml, nameqn, list))
        return false;

    /*
     * Erratum: ECMA-357 9.1.1.1 misses that [[Append]] sets the
     * given list's [[TargetProperty]] to the property that is being
     * appended. This means that any use of the internal [[Get]]
     * property returns a list which, when used by e.g. [[Insert]]
     * duplicates the last element matched by id. See bug 336921.
     */
    list->xml_target = xml;
    list->xml_targetprop = nameqn;
    vp.set(OBJECT_TO_JSVAL(listobj));
    return true;
}

static JSXML *
CopyOnWrite(JSContext *cx, JSXML *xml, JSObject *obj)
{
    JS_ASSERT(xml->object != obj);

    xml = DeepCopy(cx, xml, obj, 0);
    if (!xml)
        return NULL;

    JS_ASSERT(xml->object == obj);
    return xml;
}

#define CHECK_COPY_ON_WRITE(cx,xml,obj)                                       \
    (xml->object == obj ? xml : CopyOnWrite(cx, xml, obj))

static JSString *
KidToString(JSContext *cx, JSXML *xml, uint32_t index)
{
    JSXML *kid;
    JSObject *kidobj;

    kid = XMLARRAY_MEMBER(&xml->xml_kids, index, JSXML);
    if (!kid)
        return cx->runtime->emptyString;
    kidobj = js_GetXMLObject(cx, kid);
    if (!kidobj)
        return NULL;
    return ToString<CanGC>(cx, ObjectValue(*kidobj));
}

/* Forward declared -- its implementation uses other statics that call it. */
static JSBool
ResolveValue(JSContext *cx, JSXML *list, JSXML **result);

/* ECMA-357 9.1.1.2 XML [[Put]] and 9.2.1.2 XMLList [[Put]]. */
static JSBool
PutProperty(JSContext *cx, HandleObject obj_, HandleId id_, JSBool strict, MutableHandleValue vp)
{
    JSBool ok, primitiveAssign;
    enum { OBJ_ROOT, ID_ROOT, VAL_ROOT };
    JSXML *xml, *vxml, *rxml, *kid, *attr, *parent, *copy, *kid2, *match;
    JSObject *vobj, *nameobj, *attrobj, *copyobj;
    JSObject *targetprop, *nameqn, *attrqn;
    uint32_t index, i, j, k, n, q, matchIndex;
    RootedValue attrval(cx), nsval(cx);
    JSObject *ns;

    RootedObject obj(cx, obj_), kidobj(cx);
    RootedId id(cx, id_), funid(cx);

    if (!obj->isXML())
        return JS_TRUE;
    xml = (JSXML *) obj->getPrivate();
    if (!xml)
        return JS_TRUE;

    xml = CHECK_COPY_ON_WRITE(cx, xml, obj);
    if (!xml)
        return JS_FALSE;

    /* Precompute vxml for 9.2.1.2 2(c)(vii)(2-3) and 2(d) and 9.1.1.2 1. */
    vxml = NULL;
    if (!JSVAL_IS_PRIMITIVE(vp)) {
        vobj = JSVAL_TO_OBJECT(vp);
        if (vobj->isXML())
            vxml = (JSXML *) vobj->getPrivate();
    }

    ok = JS_TRUE;

    jsval roots[3];
    roots[OBJ_ROOT] = OBJECT_TO_JSVAL(obj);
    roots[ID_ROOT] = IdToJsval(id);
    roots[VAL_ROOT] = vp;
    AutoArrayRooter tvr(cx, ArrayLength(roots), roots);

    if (js_IdIsIndex(id, &index)) {
        if (xml->xml_class != JSXML_CLASS_LIST) {
            /* See NOTE in spec: this variation is reserved for future use. */
            ReportBadXMLName(cx, IdToValue(id));
            goto bad;
        }

        /*
         * Step 1 of ECMA-357 9.2.1.2 index case sets i to the property index.
         */
        i = index;

        /* 2(a-b). */
        if (xml->xml_target) {
            ok = ResolveValue(cx, xml->xml_target, &rxml);
            if (!ok)
                goto out;
            if (!rxml)
                goto out;
            JS_ASSERT(rxml->object);
        } else {
            rxml = NULL;
        }

        /* 2(c). */
        if (index >= xml->xml_kids.length) {
            /* 2(c)(i). */
            if (rxml) {
                if (rxml->xml_class == JSXML_CLASS_LIST) {
                    if (rxml->xml_kids.length != 1)
                        goto out;
                    rxml = XMLARRAY_MEMBER(&rxml->xml_kids, 0, JSXML);
                    if (!rxml)
                        goto out;
                    ok = js_GetXMLObject(cx, rxml) != NULL;
                    if (!ok)
                        goto out;
                }

                /*
                 * Erratum: ECMA-357 9.2.1.2 step 2(c)(ii) sets
                 * _y.[[Parent]] = r_ where _r_ is the result of
                 * [[ResolveValue]] called on _x.[[TargetObject]] in
                 * 2(a)(i).  This can result in text parenting text:
                 *
                 *    var MYXML = new XML();
                 *    MYXML.appendChild(new XML("<TEAM>Giants</TEAM>"));
                 *
                 * (testcase from Werner Sharp <wsharp@macromedia.com>).
                 *
                 * To match insertChildAfter, insertChildBefore,
                 * prependChild, and setChildren, we should silently
                 * do nothing in this case.
                 */
                if (!JSXML_HAS_KIDS(rxml))
                    goto out;
            }

            /* 2(c)(ii) is distributed below as several js_NewXML calls. */
            targetprop = xml->xml_targetprop;
            if (!targetprop || IS_STAR(targetprop->getQNameLocalName())) {
                /* 2(c)(iv)(1-2), out of order w.r.t. 2(c)(iii). */
                kid = js_NewXML(cx, JSXML_CLASS_TEXT);
                if (!kid)
                    goto bad;
            } else {
                nameobj = targetprop;
                if (nameobj->getClass() == &AttributeNameClass) {
                    /*
                     * 2(c)(iii)(1-3).
                     * Note that rxml can't be null here, because target
                     * and targetprop are non-null.
                     */
                    Rooted<JSObject*> robj(cx, rxml->object);
                    ok = GetProperty(cx, robj, id, &attrval);
                    if (!ok)
                        goto out;
                    if (JSVAL_IS_PRIMITIVE(attrval))    /* no such attribute */
                        goto out;
                    attrobj = JSVAL_TO_OBJECT(attrval);
                    attr = (JSXML *) attrobj->getPrivate();
                    if (JSXML_LENGTH(attr) != 0)
                        goto out;

                    kid = js_NewXML(cx, JSXML_CLASS_ATTRIBUTE);
                } else {
                    /* 2(c)(v). */
                    kid = js_NewXML(cx, JSXML_CLASS_ELEMENT);
                }
                if (!kid)
                    goto bad;

                /* An important bit of 2(c)(ii). */
                kid->name = targetprop;
            }

            /* Final important bit of 2(c)(ii). */
            kid->parent = rxml;

            /* 2(c)(vi-vii). */
            i = xml->xml_kids.length;
            if (kid->xml_class != JSXML_CLASS_ATTRIBUTE) {
                /*
                 * 2(c)(vii)(1) tests whether _y.[[Parent]]_ is not null.
                 * y.[[Parent]] is here called kid->parent, which we know
                 * from 2(c)(ii) is _r_, here called rxml.  So let's just
                 * test that!  Erratum, the spec should be simpler here.
                 */
                if (rxml) {
                    JS_ASSERT(JSXML_HAS_KIDS(rxml));
                    n = rxml->xml_kids.length;
                    j = n - 1;
                    if (n != 0 && i != 0) {
                        for (n = j, j = 0; j < n; j++) {
                            if (rxml->xml_kids.vector[j] ==
                                xml->xml_kids.vector[i-1]) {
                                break;
                            }
                        }
                    }

                    kidobj = js_GetXMLObject(cx, kid);
                    if (!kidobj)
                        goto bad;
                    ok = Insert(cx, rxml, j + 1, OBJECT_TO_JSVAL(kidobj));
                    if (!ok)
                        goto out;
                }

                /*
                 * 2(c)(vii)(2-3).
                 * Erratum: [[PropertyName]] in 2(c)(vii)(3) must be a
                 * typo for [[TargetProperty]].
                 */
                if (vxml) {
                    kid->name = (vxml->xml_class == JSXML_CLASS_LIST)
                        ? vxml->xml_targetprop
                        : vxml->name;
                }
            }

            /* 2(c)(viii). */
            ok = Append(cx, xml, kid);
            if (!ok)
                goto out;
        }

        /* 2(d). */
        if (!vxml ||
            vxml->xml_class == JSXML_CLASS_TEXT ||
            vxml->xml_class == JSXML_CLASS_ATTRIBUTE) {
            ok = JS_ConvertValue(cx, vp, JSTYPE_STRING, vp.address());
            if (!ok)
                goto out;
            roots[VAL_ROOT] = vp;
        }

        /* 2(e). */
        kid = XMLARRAY_MEMBER(&xml->xml_kids, i, JSXML);
        if (!kid)
            goto out;
        parent = kid->parent;
        if (kid->xml_class == JSXML_CLASS_ATTRIBUTE) {
            nameobj = kid->name;
            if (nameobj->getClass() != &AttributeNameClass) {
                nameobj = NewXMLAttributeName(cx, nameobj->getNameURI(), nameobj->getNamePrefix(),
                                              nameobj->getQNameLocalName());
                if (!nameobj)
                    goto bad;
            }
            id = OBJECT_TO_JSID(nameobj);

            if (parent) {
                /* 2(e)(i). */
                RootedObject parentobj(cx, js_GetXMLObject(cx, parent));
                if (!parentobj)
                    goto bad;
                ok = PutProperty(cx, parentobj, id, strict, vp);
                if (!ok)
                    goto out;

                /* 2(e)(ii). */
                ok = GetProperty(cx, parentobj, id, vp);
                if (!ok)
                    goto out;
                attr = (JSXML *) JSVAL_TO_OBJECT(vp)->getPrivate();

                /* 2(e)(iii) - the length check comes from the bug 375406. */
                if (attr->xml_kids.length != 0)
                    xml->xml_kids.vector[i] = attr->xml_kids.vector[0];
            }
        }

        /* 2(f). */
        else if (vxml && vxml->xml_class == JSXML_CLASS_LIST) {
            /*
             * 2(f)(i)
             *
             * Erratum: the spec says to create a shallow copy _c_ of _V_, but
             * if we do that we never change the parent of each child in the
             * list.  Since [[Put]] when called on an XML object deeply copies
             * the provided list _V_, we also do so here.  Perhaps the shallow
             * copy was a misguided optimization?
             */
            copy = DeepCopyInLRS(cx, vxml, 0);
            if (!copy)
                goto bad;
            copyobj = js_GetXMLObject(cx, copy);
            if (!copyobj)
                goto bad;

            JS_ASSERT(parent != xml);
            if (parent) {
                q = XMLARRAY_FIND_MEMBER(&parent->xml_kids, kid, pointer_match);
                JS_ASSERT(q != XML_NOT_FOUND);
                ok = Replace(cx, parent, q, OBJECT_TO_JSVAL(copyobj));
                if (!ok)
                    goto out;

#ifdef DEBUG
                /* Erratum: this loop in the spec is useless. */
                for (j = 0, n = copy->xml_kids.length; j < n; j++) {
                    kid2 = XMLARRAY_MEMBER(&parent->xml_kids, q + j, JSXML);
                    JS_ASSERT(XMLARRAY_MEMBER(&copy->xml_kids, j, JSXML)
                              == kid2);
                }
#endif
            }

            /*
             * 2(f)(iv-vi).
             * Erratum: notice the unhandled zero-length V basis case and
             * the off-by-one errors for the n != 0 cases in the spec.
             */
            n = copy->xml_kids.length;
            if (n == 0) {
                XMLArrayDelete(cx, &xml->xml_kids, i, JS_TRUE);
            } else {
                ok = XMLArrayInsert(cx, &xml->xml_kids, i + 1, n - 1);
                if (!ok)
                    goto out;

                for (j = 0; j < n; j++)
                    xml->xml_kids.vector[i + j] = copy->xml_kids.vector[j];
            }
        }

        /* 2(g). */
        else if (vxml || JSXML_HAS_VALUE(kid)) {
            if (parent) {
                q = XMLARRAY_FIND_MEMBER(&parent->xml_kids, kid, pointer_match);
                JS_ASSERT(q != XML_NOT_FOUND);
                ok = Replace(cx, parent, q, vp);
                if (!ok)
                    goto out;

                vxml = XMLARRAY_MEMBER(&parent->xml_kids, q, JSXML);
                if (!vxml)
                    goto out;
                roots[VAL_ROOT] = OBJECT_TO_JSVAL(vxml->object);
                vp.set(roots[VAL_ROOT]);
            }

            /*
             * 2(g)(iii).
             * Erratum: _V_ may not be of type XML, but all index-named
             * properties _x[i]_ in an XMLList _x_ must be of type XML,
             * according to 9.2.1.1 Overview and other places in the spec.
             *
             * Thanks to 2(d), we know _V_ (*vp here) is either a string
             * or an XML/XMLList object.  If *vp is a string, call ToXML
             * on it to satisfy the constraint.
             */
            if (!vxml) {
                JS_ASSERT(JSVAL_IS_STRING(vp));
                vobj = ToXML(cx, vp);
                if (!vobj)
                    goto bad;
                roots[VAL_ROOT] = OBJECT_TO_JSVAL(vobj);
                vp.set(roots[VAL_ROOT]);
                vxml = (JSXML *) vobj->getPrivate();
            }
            XMLARRAY_SET_MEMBER(&xml->xml_kids, i, vxml);
        }

        /* 2(h). */
        else {
            kidobj = js_GetXMLObject(cx, kid);
            if (!kidobj)
                goto bad;
            id = NameToId(cx->names().star);
            ok = PutProperty(cx, kidobj, id, strict, vp);
            if (!ok)
                goto out;
        }
    } else {
        /*
         * ECMA-357 9.2.1.2/9.1.1.2 qname case.
         */
        nameqn = ToXMLName(cx, IdToJsval(id), funid.address());
        if (!nameqn)
            goto bad;
        if (!JSID_IS_VOID(funid)) {
            ok = baseops::SetPropertyHelper(cx, obj, obj, funid, 0, vp, false);
            goto out;
        }
        nameobj = nameqn;
        roots[ID_ROOT] = OBJECT_TO_JSVAL(nameobj);

        if (xml->xml_class == JSXML_CLASS_LIST) {
            /*
             * Step 3 of 9.2.1.2.
             * Erratum: if x.[[Length]] > 1 or [[ResolveValue]] returns null
             * or an r with r.[[Length]] != 1, throw TypeError.
             */
            n = JSXML_LENGTH(xml);
            if (n > 1)
                goto type_error;
            if (n == 0) {
                ok = ResolveValue(cx, xml, &rxml);
                if (!ok)
                    goto out;
                if (!rxml || JSXML_LENGTH(rxml) != 1)
                    goto type_error;
                ok = Append(cx, xml, rxml);
                if (!ok)
                    goto out;
            }
            JS_ASSERT(JSXML_LENGTH(xml) == 1);
            xml = XMLARRAY_MEMBER(&xml->xml_kids, 0, JSXML);
            if (!xml)
                goto out;
            JS_ASSERT(xml->xml_class != JSXML_CLASS_LIST);
            obj = js_GetXMLObject(cx, xml);
            if (!obj)
                goto bad;
            roots[OBJ_ROOT] = OBJECT_TO_JSVAL(obj);

            /* FALL THROUGH to non-list case */
        }

        /*
         * ECMA-357 9.1.1.2.
         * Erratum: move steps 3 and 4 to before 1 and 2, to avoid wasted
         * effort in ToString or [[DeepCopy]].
         */

        if (JSXML_HAS_VALUE(xml))
            goto out;

        if (!vxml ||
            vxml->xml_class == JSXML_CLASS_TEXT ||
            vxml->xml_class == JSXML_CLASS_ATTRIBUTE) {
            ok = JS_ConvertValue(cx, vp, JSTYPE_STRING, vp.address());
            if (!ok)
                goto out;
        } else {
            rxml = DeepCopyInLRS(cx, vxml, 0);
            if (!rxml || !js_GetXMLObject(cx, rxml))
                goto bad;
            vxml = rxml;
            vp.set(OBJECT_TO_JSVAL(vxml->object));
        }
        roots[VAL_ROOT] = vp;

        /*
         * 6.
         * Erratum: why is this done here, so early? use is way later....
         */
        ok = js_GetDefaultXMLNamespace(cx, nsval.address());
        if (!ok)
            goto out;

        if (nameobj->getClass() == &AttributeNameClass) {
            /* 7(a). */
            if (!js_IsXMLName(cx, OBJECT_TO_JSVAL(nameobj)))
                goto out;

            /* 7(b-c). */
            if (vxml && vxml->xml_class == JSXML_CLASS_LIST) {
                n = vxml->xml_kids.length;
                if (n == 0) {
                    vp.set(STRING_TO_JSVAL(cx->runtime->emptyString));
                } else {
                    RootedString left(cx, KidToString(cx, vxml, 0));
                    if (!left)
                        goto bad;

                    RootedString space(cx, cx->names().space);
                    for (i = 1; i < n; i++) {
                        left = ConcatStrings<CanGC>(cx, left, space);
                        if (!left)
                            goto bad;
                        RootedString right(cx, KidToString(cx, vxml, i));
                        if (!right)
                            goto bad;
                        left = ConcatStrings<CanGC>(cx, left, right);
                        if (!left)
                            goto bad;
                    }

                    roots[VAL_ROOT] = STRING_TO_JSVAL(left);
                    vp.set(roots[VAL_ROOT]);
                }
            } else {
                ok = JS_ConvertValue(cx, vp, JSTYPE_STRING, vp.address());
                if (!ok)
                    goto out;
                roots[VAL_ROOT] = vp;
            }

            /* 7(d-e). */
            match = NULL;
            for (i = 0, n = xml->xml_attrs.length; i < n; i++) {
                attr = XMLARRAY_MEMBER(&xml->xml_attrs, i, JSXML);
                if (!attr)
                    continue;
                attrqn = attr->name;
                if (EqualStrings(attrqn->getQNameLocalName(), nameqn->getQNameLocalName())) {
                    JSLinearString *uri = nameqn->getNameURI();
                    if (!uri || EqualStrings(attrqn->getNameURI(), uri)) {
                        if (!match) {
                            match = attr;
                        } else {
                            DeleteNamedProperty(cx, xml, attrqn, JS_TRUE);
                            --i;
                        }
                    }
                }
            }

            /* 7(f). */
            attr = match;
            if (!attr) {
                /* 7(f)(i-ii). */
                JSLinearString *uri = nameqn->getNameURI();
                JSLinearString *left, *right;
                if (!uri) {
                    left = right = cx->runtime->emptyString;
                } else {
                    left = uri;
                    right = nameqn->getNamePrefix();
                }
                nameqn = NewXMLQName(cx, left, right, nameqn->getQNameLocalName());
                if (!nameqn)
                    goto bad;

                /* 7(f)(iii). */
                attr = js_NewXML(cx, JSXML_CLASS_ATTRIBUTE);
                if (!attr)
                    goto bad;
                attr->parent = xml;
                attr->name = nameqn;

                /* 7(f)(iv). */
                ok = XMLARRAY_ADD_MEMBER(cx, &xml->xml_attrs, n, attr);
                if (!ok)
                    goto out;

                /* 7(f)(v-vi). */
                ns = GetNamespace(cx, nameqn, NULL);
                if (!ns)
                    goto bad;
                ok = AddInScopeNamespace(cx, xml, ns);
                if (!ok)
                    goto out;
            }

            /* 7(g). */
            attr->xml_value = JSVAL_TO_STRING(vp);
            goto out;
        }

        /* 8-9. */
        if (!js_IsXMLName(cx, OBJECT_TO_JSVAL(nameobj)) &&
            !IS_STAR(nameqn->getQNameLocalName())) {
            goto out;
        }

        /* 10-11. */
        id = JSID_VOID;
        primitiveAssign = !vxml && !IS_STAR(nameqn->getQNameLocalName());

        /* 12. */
        k = n = xml->xml_kids.length;
        matchIndex = XML_NOT_FOUND;
        kid2 = NULL;
        while (k != 0) {
            --k;
            kid = XMLARRAY_MEMBER(&xml->xml_kids, k, JSXML);
            if (kid && MatchElemName(nameqn, kid)) {
                if (matchIndex != XML_NOT_FOUND)
                    DeleteByIndex(cx, xml, matchIndex);
                matchIndex = k;
                kid2 = kid;
            }
        }

        /*
         * Erratum: ECMA-357 specified child insertion inconsistently:
         * insertChildBefore and insertChildAfter insert an arbitrary XML
         * instance, and therefore can create cycles, but appendChild as
         * specified by the "Overview" of 13.4.4.3 calls [[DeepCopy]] on
         * its argument.  But the "Semantics" in 13.4.4.3 do not include
         * any [[DeepCopy]] call.
         *
         * Fixing this (https://bugzilla.mozilla.org/show_bug.cgi?id=312692)
         * required adding cycle detection, and allowing duplicate kids to
         * be created (see comment 6 in the bug).  Allowing duplicate kid
         * references means the loop above will delete all but the lowest
         * indexed reference, and each [[DeleteByIndex]] nulls the kid's
         * parent.  Thus the need to restore parent here.  This is covered
         * by https://bugzilla.mozilla.org/show_bug.cgi?id=327564.
         */
        if (kid2) {
            JS_ASSERT(kid2->parent == xml || !kid2->parent);
            if (!kid2->parent)
                kid2->parent = xml;
        }

        /* 13. */
        if (matchIndex == XML_NOT_FOUND) {
            /* 13(a). */
            matchIndex = n;

            /* 13(b). */
            if (primitiveAssign) {
                JSLinearString *uri = nameqn->getNameURI();
                JSLinearString *left, *right;
                if (!uri) {
                    ns = JSVAL_TO_OBJECT(nsval);
                    left = ns->getNameURI();
                    right = ns->getNamePrefix();
                } else {
                    left = uri;
                    right = nameqn->getNamePrefix();
                }
                nameqn = NewXMLQName(cx, left, right, nameqn->getQNameLocalName());
                if (!nameqn)
                    goto bad;

                /* 13(b)(iii). */
                vobj = js_NewXMLObject(cx, JSXML_CLASS_ELEMENT);
                if (!vobj)
                    goto bad;
                vxml = (JSXML *) vobj->getPrivate();
                vxml->parent = xml;
                vxml->name = nameqn;

                /* 13(b)(iv-vi). */
                ns = GetNamespace(cx, nameqn, NULL);
                if (!ns)
                    goto bad;
                ok = Replace(cx, xml, matchIndex, OBJECT_TO_JSVAL(vobj));
                if (!ok)
                    goto out;
                ok = AddInScopeNamespace(cx, vxml, ns);
                if (!ok)
                    goto out;
            }
        }

        /* 14. */
        if (primitiveAssign) {
            JSXMLArrayCursor<JSXML> cursor(&xml->xml_kids);
            cursor.index = matchIndex;
            kid = cursor.getCurrent();
            if (JSXML_HAS_KIDS(kid)) {
                kid->xml_kids.finish(cx->runtime->defaultFreeOp());
                kid->xml_kids.init();
                ok = kid->xml_kids.setCapacity(cx, 1);
            }

            /* 14(b-c). */
            /* XXXbe Erratum? redundant w.r.t. 7(b-c) else clause above */
            if (ok) {
                ok = JS_ConvertValue(cx, vp, JSTYPE_STRING, vp.address());
                if (ok && !JSVAL_TO_STRING(vp)->empty()) {
                    roots[VAL_ROOT] = vp;
                    if (cursor.getCurrent() == kid)
                        ok = Replace(cx, kid, 0, vp);
                }
            }
        } else {
            /* 15(a). */
            ok = Replace(cx, xml, matchIndex, vp);
        }
    }

out:
    return ok;

type_error:
    {
        JSAutoByteString bytes;
        if (js_ValueToPrintable(cx, IdToValue(id), &bytes))
            JS_ReportErrorNumber(cx, js_GetErrorMessage, NULL, JSMSG_BAD_XMLLIST_PUT, bytes.ptr());
    }
bad:
    ok = JS_FALSE;
    goto out;
}

/* ECMA-357 9.1.1.10 XML [[ResolveValue]], 9.2.1.10 XMLList [[ResolveValue]]. */
static JSBool
ResolveValue(JSContext *cx, JSXML *list, JSXML **result)
{
    JSXML *target, *base;
    JSObject *targetprop;
    RootedValue tv(cx);

    if (list->xml_class != JSXML_CLASS_LIST || list->xml_kids.length != 0) {
        if (!js_GetXMLObject(cx, list))
            return JS_FALSE;
        *result = list;
        return JS_TRUE;
    }

    target = list->xml_target;
    targetprop = list->xml_targetprop;
    if (!target || !targetprop || IS_STAR(targetprop->getQNameLocalName())) {
        *result = NULL;
        return JS_TRUE;
    }

    if (targetprop->getClass() == &AttributeNameClass) {
        *result = NULL;
        return JS_TRUE;
    }

    if (!ResolveValue(cx, target, &base))
        return JS_FALSE;
    if (!base) {
        *result = NULL;
        return JS_TRUE;
    }
    if (!js_GetXMLObject(cx, base))
        return JS_FALSE;

    RootedId id(cx, OBJECT_TO_JSID(targetprop));
    Rooted<JSObject*> baseObj(cx, base->object);
    if (!GetProperty(cx, baseObj, id, &tv))
        return JS_FALSE;
    target = (JSXML *) JSVAL_TO_OBJECT(tv)->getPrivate();

    if (JSXML_LENGTH(target) == 0) {
        if (base->xml_class == JSXML_CLASS_LIST && JSXML_LENGTH(base) > 1) {
            *result = NULL;
            return JS_TRUE;
        }
        tv = STRING_TO_JSVAL(cx->runtime->emptyString);
        if (!PutProperty(cx, baseObj, id, false, &tv))
            return JS_FALSE;
        if (!GetProperty(cx, baseObj, id, &tv))
            return JS_FALSE;
        target = (JSXML *) JSVAL_TO_OBJECT(tv)->getPrivate();
    }

    *result = target;
    return JS_TRUE;
}

static JSBool
HasNamedProperty(JSXML *xml, JSObject *nameqn)
{
    JSBool found;
    JSXMLArray<JSXML> *array;
    JSXMLNameMatcher matcher;
    uint32_t i, n;

    if (xml->xml_class == JSXML_CLASS_LIST) {
        found = JS_FALSE;
        JSXMLArrayCursor<JSXML> cursor(&xml->xml_kids);
        while (JSXML *kid = cursor.getNext()) {
            found = HasNamedProperty(kid, nameqn);
            if (found)
                break;
        }
        return found;
    }

    if (xml->xml_class == JSXML_CLASS_ELEMENT) {
        if (nameqn->getClass() == &AttributeNameClass) {
            array = &xml->xml_attrs;
            matcher = MatchAttrName;
        } else {
            array = &xml->xml_kids;
            matcher = MatchElemName;
        }
        for (i = 0, n = array->length; i < n; i++) {
            JSXML *kid = XMLARRAY_MEMBER(array, i, JSXML);
            if (kid && matcher(nameqn, kid))
                return JS_TRUE;
        }
    }

    return JS_FALSE;
}

static JSBool
HasIndexedProperty(JSXML *xml, uint32_t i)
{
    if (xml->xml_class == JSXML_CLASS_LIST)
        return i < JSXML_LENGTH(xml);

    if (xml->xml_class == JSXML_CLASS_ELEMENT)
        return i == 0;

    return JS_FALSE;
}

static JSBool
HasSimpleContent(JSXML *xml);

static JSBool
HasFunctionProperty(JSContext *cx, JSObject *obj_, jsid funid_, JSBool *found)
{
    JSXML *xml;

    JS_ASSERT(obj_->getClass() == &XMLClass);

    RootedId funid(cx, funid_);

    Rooted<JSObject*> obj(cx, obj_);
    RootedObject pobj(cx);
    RootedShape prop(cx);
    if (!baseops::LookupProperty<CanGC>(cx, obj, funid, &pobj, &prop))
        return false;
    if (!prop) {
        xml = (JSXML *) obj->getPrivate();
        if (HasSimpleContent(xml)) {
            /*
             * Search in String.prototype to set found whenever
             * GetXMLFunction returns existing function.
             */
            RootedObject proto(cx, obj->global().getOrCreateStringPrototype(cx));
            if (!proto)
                return false;

            if (!baseops::LookupProperty<CanGC>(cx, proto, funid, &pobj, &prop))
                return false;
        }
    }
    *found = (prop != NULL);
    return true;
}

static bool
IdValIsIndex(JSContext *cx, jsval id, uint32_t *indexp, bool *isIndex)
{
    if (JSVAL_IS_INT(id)) {
        int32_t i = JSVAL_TO_INT(id);
        if (i < 0) {
            *isIndex = false;
            return true;
        }
        *indexp = (uint32_t)i;
        *isIndex = true;
        return true;
    }

    if (!JSVAL_IS_STRING(id)) {
        *isIndex = false;
        return true;
    }

    JSLinearString *str = JSVAL_TO_STRING(id)->ensureLinear(cx);
    if (!str)
        return false;

    *isIndex = StringIsArrayIndex(str, indexp);
    return true;
}

/* ECMA-357 9.1.1.6 XML [[HasProperty]] and 9.2.1.5 XMLList [[HasProperty]]. */
static JSBool
HasProperty(JSContext *cx, JSObject *obj, jsval id, JSBool *found)
{
    JSXML *xml;
    bool isIndex;
    uint32_t i;
    JSObject *qn;
    jsid funid;

    xml = (JSXML *) obj->getPrivate();
    if (!IdValIsIndex(cx, id, &i, &isIndex))
        return JS_FALSE;

    if (isIndex) {
        *found = HasIndexedProperty(xml, i);
    } else {
        qn = ToXMLName(cx, id, &funid);
        if (!qn)
            return JS_FALSE;
        if (!JSID_IS_VOID(funid)) {
            if (!HasFunctionProperty(cx, obj, funid, found))
                return JS_FALSE;
        } else {
            *found = HasNamedProperty(xml, qn);
        }
    }
    return JS_TRUE;
}

/*
 * XML objects are native. Thus xml_lookupGeneric must return a valid
 * Shape pointer parameter via *propp to signify "property found". Since the
 * only call to xml_lookupGeneric is via JSObject::lookupGeneric, and then
 * only from js_FindProperty (in jsobj.c, called from jsinterp.c) or from
 * JSOP_IN case in the interpreter, the only time we add a Shape here is when
 * an unqualified name is being accessed or when "name in xml" is called.
 *
 * This scope property keeps the JSOP_NAME code in js_Interpret happy by
 * giving it an shape with (getter, setter) == (GetProperty, PutProperty).
 *
 * NB: xml_deleteProperty must take care to remove any property added here.
 *
 * FIXME This clashes with the function namespace implementation which also
 * uses native properties. Effectively after xml_lookupGeneric any property
 * stored previously using assignments to xml.function::name will be removed.
 * We partially workaround the problem in GetXMLFunction. There we take
 * advantage of the fact that typically function:: is used to access the
 * functions from XML.prototype. So when js_GetProperty returns a non-function
 * property, we assume that it represents the result of GetProperty setter
 * hiding the function and use an extra prototype chain lookup to recover it.
 * For a proper solution see bug 355257.
*/
static JSBool
xml_lookupGeneric(JSContext *cx, HandleObject obj, HandleId id,
                  MutableHandleObject objp, MutableHandleShape propp)
{
    JSBool found;
    JSXML *xml;
    uint32_t i;
    JSObject *qn;

    RootedId funid(cx);

    xml = (JSXML *) obj->getPrivate();
    if (js_IdIsIndex(id, &i)) {
        found = HasIndexedProperty(xml, i);
    } else {
        qn = ToXMLName(cx, IdToJsval(id), funid.address());
        if (!qn)
            return JS_FALSE;
        if (!JSID_IS_VOID(funid))
            return baseops::LookupProperty<CanGC>(cx, obj, funid, objp, propp);
        found = HasNamedProperty(xml, qn);
    }
    if (!found) {
        objp.set(NULL);
        propp.set(NULL);
    } else {
        RootedShape shape(cx, js_AddNativeProperty(cx, obj, id, GetProperty, PutProperty,
                                                   SHAPE_INVALID_SLOT, JSPROP_ENUMERATE,
                                                   0, 0));
        if (!shape)
            return JS_FALSE;

        objp.set(obj);
        propp.set(shape);
    }
    return JS_TRUE;
}

static JSBool
xml_lookupProperty(JSContext *cx, HandleObject obj, HandlePropertyName name,
                   MutableHandleObject objp, MutableHandleShape propp)
{
    Rooted<jsid> id(cx, NameToId(name));
    return xml_lookupGeneric(cx, obj, id, objp, propp);
}

static JSBool
xml_lookupElement(JSContext *cx, HandleObject obj, uint32_t index, MutableHandleObject objp,
                  MutableHandleShape propp)
{
    JSXML *xml = reinterpret_cast<JSXML *>(obj->getPrivate());
    if (!HasIndexedProperty(xml, index)) {
        objp.set(NULL);
        propp.set(NULL);
        return true;
    }

    RootedId id(cx);
    if (!IndexToId(cx, index, &id))
        return false;

    RootedShape shape(cx, js_AddNativeProperty(cx, obj, id, GetProperty, PutProperty,
                                               SHAPE_INVALID_SLOT, JSPROP_ENUMERATE, 0, 0));
    if (!shape)
        return false;

    objp.set(obj);
    propp.set(shape);
    return true;
}

static JSBool
xml_lookupSpecial(JSContext *cx, HandleObject obj, HandleSpecialId sid,
                  MutableHandleObject objp, MutableHandleShape propp)
{
    Rooted<jsid> id(cx, SPECIALID_TO_JSID(sid));
    return xml_lookupGeneric(cx, obj, id, objp, propp);
}

static JSBool
xml_defineGeneric(JSContext *cx, HandleObject obj, HandleId id, HandleValue v,
                  PropertyOp getter, StrictPropertyOp setter, unsigned attrs)
{
    if (IsFunctionObject(v) || getter || setter ||
        (attrs & JSPROP_ENUMERATE) == 0 ||
        (attrs & (JSPROP_READONLY | JSPROP_PERMANENT | JSPROP_SHARED))) {
        return baseops::DefineGeneric(cx, obj, id, v, getter, setter, attrs);
    }

    RootedValue tmp(cx, v);
    return PutProperty(cx, obj, id, false, &tmp);
}

static JSBool
xml_defineProperty(JSContext *cx, HandleObject obj, HandlePropertyName name, HandleValue v,
                   PropertyOp getter, StrictPropertyOp setter, unsigned attrs)
{
    Rooted<jsid> id(cx, NameToId(name));
    return xml_defineGeneric(cx, obj, id, v, getter, setter, attrs);
}

static JSBool
xml_defineElement(JSContext *cx, HandleObject obj, uint32_t index, HandleValue v,
                  PropertyOp getter, StrictPropertyOp setter, unsigned attrs)
{
    RootedId id(cx);
    if (!IndexToId(cx, index, &id))
        return false;
    return xml_defineGeneric(cx, obj, id, v, getter, setter, attrs);
}

static JSBool
xml_defineSpecial(JSContext *cx, HandleObject obj, HandleSpecialId sid, HandleValue v,
                  PropertyOp getter, StrictPropertyOp setter, unsigned attrs)
{
    Rooted<jsid> id(cx, SPECIALID_TO_JSID(sid));
    return xml_defineGeneric(cx, obj, id, v, getter, setter, attrs);
}

static JSBool
xml_getGeneric(JSContext *cx, HandleObject obj, HandleObject receiver, HandleId id,
               MutableHandleValue vp)
{
    if (JSID_IS_DEFAULT_XML_NAMESPACE(id)) {
        vp.setUndefined();
        return JS_TRUE;
    }

    return GetProperty(cx, obj, id, vp);
}

static JSBool
xml_getProperty(JSContext *cx, HandleObject obj, HandleObject receiver, HandlePropertyName name,
                MutableHandleValue vp)
{
    Rooted<jsid> id(cx, NameToId(name));
    return xml_getGeneric(cx, obj, receiver, id, vp);
}

static JSBool
xml_getElement(JSContext *cx, HandleObject obj, HandleObject receiver, uint32_t index, MutableHandleValue vp)
{
    RootedId id(cx);
    if (!IndexToId(cx, index, &id))
        return false;
    return xml_getGeneric(cx, obj, receiver, id, vp);
}

static JSBool
xml_getSpecial(JSContext *cx, HandleObject obj, HandleObject receiver, HandleSpecialId sid, MutableHandleValue vp)
{
    Rooted<jsid> id(cx, SPECIALID_TO_JSID(sid));
    return xml_getGeneric(cx, obj, receiver, id, vp);
}

static JSBool
xml_setGeneric(JSContext *cx, HandleObject obj, HandleId id, MutableHandleValue vp, JSBool strict)
{
    return PutProperty(cx, obj, id, strict, vp);
}

static JSBool
xml_setProperty(JSContext *cx, HandleObject obj, HandlePropertyName name, MutableHandleValue vp, JSBool strict)
{
    Rooted<jsid> id(cx, NameToId(name));
    return xml_setGeneric(cx, obj, id, vp, strict);
}

static JSBool
xml_setElement(JSContext *cx, HandleObject obj, uint32_t index, MutableHandleValue vp, JSBool strict)
{
    RootedId id(cx);
    if (!IndexToId(cx, index, &id))
        return false;
    return xml_setGeneric(cx, obj, id, vp, strict);
}

static JSBool
xml_setSpecial(JSContext *cx, HandleObject obj, HandleSpecialId sid, MutableHandleValue vp, JSBool strict)
{
    Rooted<jsid> id(cx, SPECIALID_TO_JSID(sid));
    return xml_setGeneric(cx, obj, id, vp, strict);
}

static JSBool
xml_getGenericAttributes(JSContext *cx, HandleObject obj, HandleId id, unsigned *attrsp)
{
    JSBool found;
    if (!HasProperty(cx, obj, IdToJsval(id), &found))
        return false;

    *attrsp = found ? JSPROP_ENUMERATE : 0;
    return JS_TRUE;
}

static JSBool
xml_getPropertyAttributes(JSContext *cx, HandleObject obj, HandlePropertyName name, unsigned *attrsp)
{
    Rooted<jsid> id(cx, NameToId(name));
    return xml_getGenericAttributes(cx, obj, id, attrsp);
}

static JSBool
xml_getElementAttributes(JSContext *cx, HandleObject obj, uint32_t index, unsigned *attrsp)
{
    RootedId id(cx);
    if (!IndexToId(cx, index, &id))
        return false;
    return xml_getGenericAttributes(cx, obj, id, attrsp);
}

static JSBool
xml_getSpecialAttributes(JSContext *cx, HandleObject obj, HandleSpecialId sid, unsigned *attrsp)
{
    Rooted<jsid> id(cx, SPECIALID_TO_JSID(sid));
    return xml_getGenericAttributes(cx, obj, id, attrsp);
}

static JSBool
xml_setGenericAttributes(JSContext *cx, HandleObject obj, HandleId id, unsigned *attrsp)
{
    JSBool found;
    if (!HasProperty(cx, obj, IdToJsval(id), &found))
        return false;

    if (found) {
        JS_ReportErrorNumber(cx, js_GetErrorMessage, NULL,
                             JSMSG_CANT_SET_XML_ATTRS);
        return false;
    }
    return true;
}

static JSBool
xml_setPropertyAttributes(JSContext *cx, HandleObject obj, HandlePropertyName name, unsigned *attrsp)
{
    Rooted<jsid> id(cx, NameToId(name));
    return xml_setGenericAttributes(cx, obj, id, attrsp);
}

static JSBool
xml_setElementAttributes(JSContext *cx, HandleObject obj, uint32_t index, unsigned *attrsp)
{
    RootedId id(cx);
    if (!IndexToId(cx, index, &id))
        return false;
    return xml_setGenericAttributes(cx, obj, id, attrsp);
}

static JSBool
xml_setSpecialAttributes(JSContext *cx, HandleObject obj, HandleSpecialId sid, unsigned *attrsp)
{
    Rooted<jsid> id(cx, SPECIALID_TO_JSID(sid));
    return xml_setGenericAttributes(cx, obj, id, attrsp);
}

static JSBool
xml_deleteGeneric(JSContext *cx, HandleObject obj, HandleId id, MutableHandleValue rval, JSBool strict)
{
    uint32_t index;
    JSObject *nameqn;
    RootedId funid(cx);

    Value idval = IdToValue(id);
    JSXML *xml = (JSXML *) obj->getPrivate();
    if (js_IdIsIndex(id, &index)) {
        if (xml->xml_class != JSXML_CLASS_LIST) {
            /* See NOTE in spec: this variation is reserved for future use. */
            ReportBadXMLName(cx, IdToValue(id));
            return false;
        }

        /* ECMA-357 9.2.1.3. */
        DeleteListElement(cx, xml, index);
    } else {
        nameqn = ToXMLName(cx, idval, funid.address());
        if (!nameqn)
            return false;
        if (!JSID_IS_VOID(funid))
            return baseops::DeleteGeneric(cx, obj, funid, rval, false);

        DeleteNamedProperty(cx, xml, nameqn,
                            nameqn->getClass() == &AttributeNameClass);
    }

    /*
     * If this object has its own (mutable) scope,  then we may have added a
     * property to the scope in xml_lookupGeneric for it to return to mean
     * "found" and to provide a handle for access operations to call the
     * property's getter or setter. But now it's time to remove any such
     * property, to purge the property cache and remove the scope entry.
     */
    if (!obj->nativeEmpty() && !baseops::DeleteGeneric(cx, obj, id, rval, false))
        return false;

    rval.setBoolean(true);
    return true;
}

static JSBool
xml_deleteProperty(JSContext *cx, HandleObject obj, HandlePropertyName name, MutableHandleValue rval, JSBool strict)
{
    Rooted<jsid> id(cx, NameToId(name));
    return xml_deleteGeneric(cx, obj, id, rval, strict);
}

static JSBool
xml_deleteElement(JSContext *cx, HandleObject obj, uint32_t index, MutableHandleValue rval, JSBool strict)
{
    JSXML *xml = reinterpret_cast<JSXML *>(obj->getPrivate());
    if (xml->xml_class != JSXML_CLASS_LIST) {
        /* See NOTE in spec: this variation is reserved for future use. */
        ReportBadXMLName(cx, DoubleValue(index));
        return false;
    }

    /* ECMA-357 9.2.1.3. */
    DeleteListElement(cx, xml, index);

    /*
     * If this object has its own (mutable) scope,  then we may have added a
     * property to the scope in xml_lookupGeneric for it to return to mean
     * "found" and to provide a handle for access operations to call the
     * property's getter or setter. But now it's time to remove any such
     * property, to purge the property cache and remove the scope entry.
     */
    if (!obj->nativeEmpty() && !baseops::DeleteElement(cx, obj, index, rval, false))
        return false;

    rval.setBoolean(true);
    return true;
}

static JSBool
xml_deleteSpecial(JSContext *cx, HandleObject obj, HandleSpecialId sid, MutableHandleValue rval, JSBool strict)
{
    Rooted<jsid> id(cx, SPECIALID_TO_JSID(sid));
    return xml_deleteGeneric(cx, obj, id, rval, strict);
}

static JSString *
xml_toString_helper(JSContext *cx, JSXML *xml);

JSBool
xml_convert(JSContext *cx, HandleObject obj, JSType hint, MutableHandleValue rval)
{
    JS_CHECK_RECURSION(cx, return false);

    JS_ASSERT(hint == JSTYPE_NUMBER || hint == JSTYPE_STRING || hint == JSTYPE_VOID);
    JS_ASSERT(obj->isXML());

    JS::Anchor<JSObject *> anch(obj);
    JSString *str = xml_toString_helper(cx, reinterpret_cast<JSXML *>(obj->getPrivate()));
    if (!str)
        return false;
    rval.setString(str);
    return true;
}

static JSBool
xml_enumerate(JSContext *cx, HandleObject obj, JSIterateOp enum_op,
              MutableHandleValue statep, MutableHandleId idp)
{
    JSXML *xml;
    uint32_t length, index;
    JSXMLArrayCursor<JSXML> *cursor;

    xml = (JSXML *)obj->getPrivate();
    length = JSXML_LENGTH(xml);

    switch (enum_op) {
      case JSENUMERATE_INIT:
      case JSENUMERATE_INIT_ALL:
        if (length == 0) {
            statep.setInt32(0);
        } else {
            cursor = cx->new_< JSXMLArrayCursor<JSXML> >(&xml->xml_kids);
            if (!cursor)
                return JS_FALSE;
            statep.address()->setPrivate(cursor);
        }
        idp.set(INT_TO_JSID(length));
        break;

      case JSENUMERATE_NEXT:
        if (statep.address()->isInt32(0)) {
            statep.setNull();
            break;
        }
        cursor = (JSXMLArrayCursor<JSXML> *) statep.address()->toPrivate();
        if (cursor && cursor->array && (index = cursor->index) < length) {
            idp.set(INT_TO_JSID(index));
            cursor->index = index + 1;
            break;
        }
        /* FALL THROUGH */

      case JSENUMERATE_DESTROY:
        if (!statep.address()->isInt32(0)) {
            cursor = (JSXMLArrayCursor<JSXML> *) statep.address()->toPrivate();
            if (cursor)
                js_delete(cursor);
        }
        statep.setNull();
        break;
    }
    return JS_TRUE;
}

static JSType
xml_typeOf(JSContext *cx, HandleObject obj)
{
    return JSTYPE_XML;
}

static JSBool
xml_hasInstance(JSContext *cx, HandleObject obj, MutableHandleValue v, JSBool *bp)
{
    return JS_TRUE;
}

static void
xml_trace(JSTracer *trc, RawObject obj)
{
    JSXML *xml = (JSXML *) obj->getPrivate();
    /*
     * This is safe to leave Unbarriered for incremental GC, but we'll need
     * to fix somehow for generational.
     */
    if (xml) {
        MarkXMLUnbarriered(trc, &xml, "private");
        JS_ASSERT(xml == obj->getPrivate());
    }
}

static JSBool
HasSimpleContent(JSXML *xml)
{
    JSXML *kid;
    JSBool simple;
    uint32_t i, n;

again:
    switch (xml->xml_class) {
      case JSXML_CLASS_COMMENT:
      case JSXML_CLASS_PROCESSING_INSTRUCTION:
        return JS_FALSE;
      case JSXML_CLASS_LIST:
        if (xml->xml_kids.length == 0)
            return JS_TRUE;
        if (xml->xml_kids.length == 1) {
            kid = XMLARRAY_MEMBER(&xml->xml_kids, 0, JSXML);
            if (kid) {
                xml = kid;
                goto again;
            }
        }
        /* FALL THROUGH */
      default:
        simple = JS_TRUE;
        for (i = 0, n = JSXML_LENGTH(xml); i < n; i++) {
            kid = XMLARRAY_MEMBER(&xml->xml_kids, i, JSXML);
            if (kid && kid->xml_class == JSXML_CLASS_ELEMENT) {
                simple = JS_FALSE;
                break;
            }
        }
        return simple;
    }
}

/*
 * 11.2.2.1 Step 3(d) onward.
 */
JSBool
js_GetXMLMethod(JSContext *cx, HandleObject obj, jsid id_, MutableHandleValue vp)
{
    JS_ASSERT(obj->isXML());

    Rooted<jsid> id(cx, id_);
    if (JSID_IS_OBJECT(id))
        js_GetLocalNameFromFunctionQName(JSID_TO_OBJECT(id), id.address(), cx);

    return GetXMLFunction(cx, obj, id, vp);
}

JSBool
js_TestXMLEquality(JSContext *cx, const Value &v1, const Value &v2, JSBool *bp)
{
    JSXML *xml, *vxml;
    JSObject *vobj;
    JSBool ok = JS_TRUE;
    JSString *str, *vstr;
    double d, d2;

    JSObject *obj;
    jsval v;
    if (v1.isObject() && v1.toObject().isXML()) {
        obj = &v1.toObject();
        v = v2;
    } else {
        v = v1;
        obj = &v2.toObject();
    }

    JS_ASSERT(obj->isXML());

    xml = (JSXML *) obj->getPrivate();
    vxml = NULL;
    if (!JSVAL_IS_PRIMITIVE(v)) {
        vobj = JSVAL_TO_OBJECT(v);
        if (vobj->isXML())
            vxml = (JSXML *) vobj->getPrivate();
    }

    if (xml->xml_class == JSXML_CLASS_LIST) {
        ok = Equals(cx, xml, v, bp);
    } else if (vxml) {
        if (vxml->xml_class == JSXML_CLASS_LIST) {
            ok = Equals(cx, vxml, OBJECT_TO_JSVAL(obj), bp);
        } else {
            if (((xml->xml_class == JSXML_CLASS_TEXT ||
                  xml->xml_class == JSXML_CLASS_ATTRIBUTE) &&
                 HasSimpleContent(vxml)) ||
                ((vxml->xml_class == JSXML_CLASS_TEXT ||
                  vxml->xml_class == JSXML_CLASS_ATTRIBUTE) &&
                 HasSimpleContent(xml)))
            {
                ok = (str = ToStringSlow<CanGC>(cx, ObjectValue(*obj))) &&
                     (vstr = ToString<CanGC>(cx, v));
                if (ok) {
                    bool equal;
                    ok = EqualStrings(cx, str, vstr, &equal);
                    *bp = equal;
                }
            } else {
                ok = XMLEquals(cx, xml, vxml, bp);
            }
        }
    } else {
        if (HasSimpleContent(xml)) {
            ok = (str = ToString<CanGC>(cx, ObjectValue(*obj))) &&
                 (vstr = ToString<CanGC>(cx, v));
            if (ok) {
                bool equal;
                ok = EqualStrings(cx, str, vstr, &equal);
                *bp = equal;
            }
        } else if (JSVAL_IS_STRING(v) || JSVAL_IS_NUMBER(v)) {
            str = ToString<CanGC>(cx, ObjectValue(*obj));
            if (!str) {
                ok = JS_FALSE;
            } else if (JSVAL_IS_STRING(v)) {
                bool equal;
                ok = EqualStrings(cx, str, JSVAL_TO_STRING(v), &equal);
                if (ok)
                    *bp = equal;
            } else {
                ok = JS_ValueToNumber(cx, STRING_TO_JSVAL(str), &d);
                if (ok) {
                    d2 = JSVAL_IS_INT(v) ? JSVAL_TO_INT(v)
                                         : JSVAL_TO_DOUBLE(v);
                    *bp = (d == d2);
                }
            }
        } else {
            *bp = JS_FALSE;
        }
    }
    return ok;
}

JSBool
js_ConcatenateXML(JSContext *cx, JSObject *obj, JSObject *robj, Value *vp)
{
    JSBool ok;
    JSObject *listobj;
    JSXML *list, *lxml, *rxml;

    JS_ASSERT(obj->isXML());

    listobj = js_NewXMLObject(cx, JSXML_CLASS_LIST);
    if (!listobj) {
        ok = JS_FALSE;
        goto out;
    }

    list = (JSXML *) listobj->getPrivate();
    lxml = (JSXML *) obj->getPrivate();
    ok = Append(cx, list, lxml);
    if (!ok)
        goto out;

    JS_ASSERT(robj->isXML());
    rxml = (JSXML *) robj->getPrivate();
    ok = Append(cx, list, rxml);
    if (!ok)
        goto out;

    vp->setObject(*listobj);
out:
    return ok;
}

JS_FRIEND_DATA(Class) js::XMLClass = {
    js_XML_str,
    JSCLASS_HAS_PRIVATE | JSCLASS_IMPLEMENTS_BARRIERS |
    JSCLASS_HAS_CACHED_PROTO(JSProto_XML),
    JS_PropertyStub,         /* addProperty */
    JS_PropertyStub,         /* delProperty */
    JS_PropertyStub,         /* getProperty */
    JS_StrictPropertyStub,   /* setProperty */
    JS_EnumerateStub,
    JS_ResolveStub,
    xml_convert,
    NULL,                    /* finalize    */
    NULL,                    /* checkAccess */
    NULL,                    /* call        */
    xml_hasInstance,
    NULL,                    /* construct   */
    xml_trace,
    JS_NULL_CLASS_EXT,
    {
        xml_lookupGeneric,
        xml_lookupProperty,
        xml_lookupElement,
        xml_lookupSpecial,
        xml_defineGeneric,
        xml_defineProperty,
        xml_defineElement,
        xml_defineSpecial,
        xml_getGeneric,
        xml_getProperty,
        xml_getElement,
        NULL, /* getElementIfPresent */
        xml_getSpecial,
        xml_setGeneric,
        xml_setProperty,
        xml_setElement,
        xml_setSpecial,
        xml_getGenericAttributes,
        xml_getPropertyAttributes,
        xml_getElementAttributes,
        xml_getSpecialAttributes,
        xml_setGenericAttributes,
        xml_setPropertyAttributes,
        xml_setElementAttributes,
        xml_setSpecialAttributes,
        xml_deleteProperty,
        xml_deleteElement,
        xml_deleteSpecial,
        xml_enumerate,
        xml_typeOf,
        NULL,       /* thisObject     */
    }
};

static JSXML *
StartNonListXMLMethod(JSContext *cx, jsval *vp, MutableHandleObject objp)
{
    JSXML *xml;
    JSFunction *fun;
    char numBuf[12];

    JS_ASSERT(!JSVAL_IS_PRIMITIVE(*vp));
    JS_ASSERT(JSVAL_TO_OBJECT(*vp)->isFunction());

    objp.set(ToObject(cx, HandleValue::fromMarkedLocation(&vp[1])));
    if (!objp)
        return NULL;
    if (!objp->isXML()) {
        ReportIncompatibleMethod(cx, CallReceiverFromVp(vp), &XMLClass);
        return NULL;
    }
    xml = (JSXML *) objp->getPrivate();
    if (!xml || xml->xml_class != JSXML_CLASS_LIST)
        return xml;

    if (xml->xml_kids.length == 1) {
        xml = XMLARRAY_MEMBER(&xml->xml_kids, 0, JSXML);
        if (xml) {
            objp.set(js_GetXMLObject(cx, xml));
            if (!objp)
                return NULL;
            vp[1] = OBJECT_TO_JSVAL(objp);
            return xml;
        }
    }

    fun = JSVAL_TO_OBJECT(*vp)->toFunction();
    JS_snprintf(numBuf, sizeof numBuf, "%u", xml->xml_kids.length);
    JSAutoByteString funNameBytes;
    if (const char *funName = GetFunctionNameBytes(cx, fun, &funNameBytes)) {
        JS_ReportErrorNumber(cx, js_GetErrorMessage, NULL, JSMSG_NON_LIST_XML_METHOD,
                             funName, numBuf);
    }
    return NULL;
}

/* Beware: these two are not bracketed by JS_BEGIN/END_MACRO. */
#define XML_METHOD_PROLOG                                                     \
    JSObject *obj = ToObject(cx, HandleValue::fromMarkedLocation(&vp[1]));                                     \
    if (!obj)                                                                 \
        return JS_FALSE;                                                      \
    if (!obj->isXML()) {                                                      \
        ReportIncompatibleMethod(cx, CallReceiverFromVp(vp), &XMLClass);      \
        return JS_FALSE;                                                      \
    }                                                                         \
    JSXML *xml = (JSXML *)obj->getPrivate();                                  \
    if (!xml)                                                                 \
        return JS_FALSE

#define NON_LIST_XML_METHOD_PROLOG                                            \
    RootedObject obj(cx);                                                     \
    JSXML *xml = StartNonListXMLMethod(cx, vp, &obj);                         \
    if (!xml)                                                                 \
        return JS_FALSE;                                                      \
    JS_ASSERT(xml->xml_class != JSXML_CLASS_LIST)

static JSBool
xml_addNamespace(JSContext *cx, unsigned argc, jsval *vp)
{
    JSObject *ns;

    NON_LIST_XML_METHOD_PROLOG;
    if (xml->xml_class != JSXML_CLASS_ELEMENT)
        goto done;
    xml = CHECK_COPY_ON_WRITE(cx, xml, obj);
    if (!xml)
        return JS_FALSE;

    if (!NamespaceHelper(cx, argc == 0 ? -1 : 1, vp + 2, vp))
        return JS_FALSE;
    JS_ASSERT(!JSVAL_IS_PRIMITIVE(*vp));

    ns = JSVAL_TO_OBJECT(*vp);
    if (!AddInScopeNamespace(cx, xml, ns))
        return JS_FALSE;
    ns->setNamespaceDeclared(JSVAL_TRUE);

  done:
    *vp = OBJECT_TO_JSVAL(obj);
    return JS_TRUE;
}

static JSBool
xml_appendChild(JSContext *cx, unsigned argc, jsval *vp)
{
    NON_LIST_XML_METHOD_PROLOG;
    xml = CHECK_COPY_ON_WRITE(cx, xml, obj);
    if (!xml)
        return JS_FALSE;

    RootedId name(cx);
    if (!js_GetAnyName(cx, name.address()))
        return JS_FALSE;

    RootedValue v(cx);
    if (!GetProperty(cx, obj, name, &v))
        return JS_FALSE;

    JS_ASSERT(!JSVAL_IS_PRIMITIVE(v));
    Rooted<JSObject*> vobj(cx, &v.toObject());
    JS_ASSERT(vobj->isXML());
    JSXML *vxml = (JSXML *) vobj->getPrivate();
    JS_ASSERT(vxml->xml_class == JSXML_CLASS_LIST);

    if (!IndexToId(cx, vxml->xml_kids.length, &name))
        return JS_FALSE;
    *vp = (argc != 0) ? vp[2] : JSVAL_VOID;

    if (!PutProperty(cx, vobj, name, false, MutableHandleValue::fromMarkedLocation(vp)))
        return JS_FALSE;

    *vp = OBJECT_TO_JSVAL(obj);
    return JS_TRUE;
}

/* XML and XMLList */
static JSBool
xml_attribute(JSContext *cx, unsigned argc, jsval *vp)
{
    JSObject *qn;

    if (argc == 0) {
        RootedValue val(cx, *vp);
        js_ReportMissingArg(cx, val, 0);
        return JS_FALSE;
    }

    qn = ToAttributeName(cx, vp[2]);
    if (!qn)
        return JS_FALSE;
    vp[2] = OBJECT_TO_JSVAL(qn);        /* local root */

    RootedId id(cx, OBJECT_TO_JSID(qn));
    RootedObject obj(cx, ToObject(cx, HandleValue::fromMarkedLocation(&vp[1])));
    if (!obj)
        return JS_FALSE;
    return GetProperty(cx, obj, id, MutableHandleValue::fromMarkedLocation(vp));
}

/* XML and XMLList */
static JSBool
xml_attributes(JSContext *cx, unsigned argc, jsval *vp)
{
    jsval name = STRING_TO_JSVAL(cx->names().star);
    JSObject *qn = ToAttributeName(cx, name);
    if (!qn)
        return JS_FALSE;

    RootedId id(cx, OBJECT_TO_JSID(qn));
    RootedObject obj(cx, ToObject(cx, HandleValue::fromMarkedLocation(&vp[1])));
    if (!obj)
        return JS_FALSE;
    return GetProperty(cx, obj, id, MutableHandleValue::fromMarkedLocation(vp));
}

static JSXML *
xml_list_helper(JSContext *cx, JSXML *xml, jsval *rval)
{
    JSObject *listobj;
    JSXML *list;

    listobj = js_NewXMLObject(cx, JSXML_CLASS_LIST);
    if (!listobj)
        return NULL;

    *rval = OBJECT_TO_JSVAL(listobj);
    list = (JSXML *) listobj->getPrivate();
    list->xml_target = xml;
    return list;
}

static JSBool
ValueToIdForXML(JSContext *cx, jsval v, jsid *idp)
{
    if (JSVAL_IS_INT(v)) {
        int32_t i = JSVAL_TO_INT(v);
        if (INT_FITS_IN_JSID(i)) {
            *idp = INT_TO_JSID(i);
        } else {
            RootedId id(cx);
            if (!ValueToId<CanGC>(cx, v, &id))
                return JS_FALSE;
            *idp = id;
        }
    } else if (JSVAL_IS_STRING(v)) {
        JSAtom *atom = AtomizeString<CanGC>(cx, JSVAL_TO_STRING(v));
        if (!atom)
            return JS_FALSE;
        *idp = AtomToId(atom);
    } else if (!JSVAL_IS_PRIMITIVE(v)) {
        *idp = OBJECT_TO_JSID(JSVAL_TO_OBJECT(v));
    } else {
        ReportBadXMLName(cx, v);
        return JS_FALSE;
    }
    return JS_TRUE;
}

static JSBool
xml_child_helper(JSContext *cx, JSObject *obj_, JSXML *xml, jsval name,
                 MutableHandleValue rval)
{
    bool isIndex;
    uint32_t index;
    JSXML *kid;
    JSObject *kidobj;

    /* ECMA-357 13.4.4.6 */
    JS_ASSERT(xml->xml_class != JSXML_CLASS_LIST);

    Rooted<JSObject*> obj(cx, obj_);

    if (!IdValIsIndex(cx, name, &index, &isIndex))
        return JS_FALSE;

    if (isIndex) {
        if (index >= JSXML_LENGTH(xml)) {
            rval.setUndefined();
        } else {
            kid = XMLARRAY_MEMBER(&xml->xml_kids, index, JSXML);
            if (!kid) {
                rval.setUndefined();
            } else {
                kidobj = js_GetXMLObject(cx, kid);
                if (!kidobj)
                    return JS_FALSE;
                rval.set(OBJECT_TO_JSVAL(kidobj));
            }
        }
        return JS_TRUE;
    }

    RootedId id(cx);
    if (!ValueToIdForXML(cx, name, id.address()))
        return JS_FALSE;

    return GetProperty(cx, obj, id, rval);
}

/* XML and XMLList */
static JSBool
xml_child(JSContext *cx, unsigned argc, jsval *vp)
{
    RootedValue v(cx);
    JSXML *list, *vxml;
    JSObject *kidobj;

    XML_METHOD_PROLOG;
    jsval name = argc != 0 ? vp[2] : JSVAL_VOID;
    if (xml->xml_class == JSXML_CLASS_LIST) {
        /* ECMA-357 13.5.4.4 */
        list = xml_list_helper(cx, xml, vp);
        if (!list)
            return JS_FALSE;

        JSXMLArrayCursor<JSXML> cursor(&xml->xml_kids);
        while (JSXML *kid = cursor.getNext()) {
            kidobj = js_GetXMLObject(cx, kid);
            if (!kidobj)
                return JS_FALSE;
            if (!xml_child_helper(cx, kidobj, kid, name, &v))
                return JS_FALSE;
            if (JSVAL_IS_VOID(v)) {
                /* The property didn't exist in this kid. */
                continue;
            }

            JS_ASSERT(!JSVAL_IS_PRIMITIVE(v));
            vxml = (JSXML *) JSVAL_TO_OBJECT(v)->getPrivate();
            if ((!JSXML_HAS_KIDS(vxml) || vxml->xml_kids.length != 0) &&
                !Append(cx, list, vxml)) {
                return JS_FALSE;
            }
        }
        return JS_TRUE;
    }

    /* ECMA-357 Edition 2 13.3.4.6 (note 13.3, not 13.4 as in Edition 1). */
    if (!xml_child_helper(cx, obj, xml, name, MutableHandleValue::fromMarkedLocation(vp)))
        return JS_FALSE;
    if (JSVAL_IS_VOID(*vp) && !xml_list_helper(cx, xml, vp))
        return JS_FALSE;
    return JS_TRUE;
}

static JSBool
xml_childIndex(JSContext *cx, unsigned argc, jsval *vp)
{
    JSXML *parent;
    uint32_t i, n;

    NON_LIST_XML_METHOD_PROLOG;
    parent = xml->parent;
    if (!parent || xml->xml_class == JSXML_CLASS_ATTRIBUTE) {
        *vp = DOUBLE_TO_JSVAL(js_NaN);
        return JS_TRUE;
    }
    for (i = 0, n = JSXML_LENGTH(parent); i < n; i++) {
        if (XMLARRAY_MEMBER(&parent->xml_kids, i, JSXML) == xml)
            break;
    }
    JS_ASSERT(i < n);
    if (i <= JSVAL_INT_MAX)
        *vp = INT_TO_JSVAL(i);
    else
        *vp = DOUBLE_TO_JSVAL(i);
    return JS_TRUE;
}

/* XML and XMLList */
static JSBool
xml_children(JSContext *cx, unsigned argc, jsval *vp)
{
    RootedObject obj(cx, ToObject(cx, HandleValue::fromMarkedLocation(&vp[1])));
    if (!obj)
        return false;
    RootedId name(cx, NameToId(cx->names().star));
    return GetProperty(cx, obj, name, MutableHandleValue::fromMarkedLocation(vp));
}

/* XML and XMLList */
static JSBool
xml_comments_helper(JSContext *cx, JSObject *obj, JSXML *xml, jsval *vp)
{
    JSXML *list, *kid, *vxml;
    JSBool ok;
    uint32_t i, n;
    JSObject *kidobj;
    jsval v;

    list = xml_list_helper(cx, xml, vp);
    if (!list)
        return JS_FALSE;

    ok = JS_TRUE;

    if (xml->xml_class == JSXML_CLASS_LIST) {
        /* 13.5.4.6 Step 2. */
        for (i = 0, n = JSXML_LENGTH(xml); i < n; i++) {
            kid = XMLARRAY_MEMBER(&xml->xml_kids, i, JSXML);
            if (kid && kid->xml_class == JSXML_CLASS_ELEMENT) {
                kidobj = js_GetXMLObject(cx, kid);
                if (kidobj) {
                    ok = xml_comments_helper(cx, kidobj, kid, &v);
                } else {
                    ok = JS_FALSE;
                    v = JSVAL_NULL;
                }
                if (!ok)
                    break;
                vxml = (JSXML *) JSVAL_TO_OBJECT(v)->getPrivate();
                if (JSXML_LENGTH(vxml) != 0) {
                    ok = Append(cx, list, vxml);
                    if (!ok)
                        break;
                }
            }
        }
    } else {
        /* 13.4.4.9 Step 2. */
        for (i = 0, n = JSXML_LENGTH(xml); i < n; i++) {
            kid = XMLARRAY_MEMBER(&xml->xml_kids, i, JSXML);
            if (kid && kid->xml_class == JSXML_CLASS_COMMENT) {
                ok = Append(cx, list, kid);
                if (!ok)
                    break;
            }
        }
    }

    return ok;
}

static JSBool
xml_comments(JSContext *cx, unsigned argc, jsval *vp)
{
    XML_METHOD_PROLOG;
    return xml_comments_helper(cx, obj, xml, vp);
}

/* XML and XMLList */
static JSBool
xml_contains(JSContext *cx, unsigned argc, jsval *vp)
{
    jsval value;
    JSBool eq;
    JSObject *kidobj;

    XML_METHOD_PROLOG;
    value = argc != 0 ? vp[2] : JSVAL_VOID;
    if (xml->xml_class == JSXML_CLASS_LIST) {
        eq = JS_FALSE;
        JSXMLArrayCursor<JSXML> cursor(&xml->xml_kids);
        while (JSXML *kid = cursor.getNext()) {
            kidobj = js_GetXMLObject(cx, kid);
            if (!kidobj || !js_TestXMLEquality(cx, ObjectValue(*kidobj), value, &eq))
                return JS_FALSE;
            if (eq)
                break;
        }
    } else {
        if (!js_TestXMLEquality(cx, ObjectValue(*obj), value, &eq))
            return JS_FALSE;
    }
    *vp = BOOLEAN_TO_JSVAL(eq);
    return JS_TRUE;
}

/* XML and XMLList */
static JSBool
xml_copy(JSContext *cx, unsigned argc, jsval *vp)
{
    JSXML *copy;

    XML_METHOD_PROLOG;
    copy = DeepCopy(cx, xml, NULL, 0);
    if (!copy)
        return JS_FALSE;
    *vp = OBJECT_TO_JSVAL(copy->object);
    return JS_TRUE;
}

/* XML and XMLList */
static JSBool
xml_descendants(JSContext *cx, unsigned argc, jsval *vp)
{
    jsval name;
    JSXML *list;

    XML_METHOD_PROLOG;
    name = argc == 0 ? STRING_TO_JSVAL(cx->names().star) : vp[2];
    list = Descendants(cx, xml, name);
    if (!list)
        return JS_FALSE;
    *vp = OBJECT_TO_JSVAL(list->object);
    return JS_TRUE;
}

/* XML and XMLList */
static JSBool
xml_elements_helper(JSContext *cx, JSObject *obj, JSXML *xml,
                    JSObject *nameqn, jsval *vp)
{
    JSXML *list, *vxml;
    jsval v;
    JSBool ok;
    JSObject *kidobj;
    uint32_t i, n;

    list = xml_list_helper(cx, xml, vp);
    if (!list)
        return JS_FALSE;

    list->xml_targetprop = nameqn;
    ok = JS_TRUE;

    if (xml->xml_class == JSXML_CLASS_LIST) {
        /* 13.5.4.6 */
        JSXMLArrayCursor<JSXML> cursor(&xml->xml_kids);
        while (JSXML *kid = cursor.getNext()) {
            if (kid->xml_class == JSXML_CLASS_ELEMENT) {
                kidobj = js_GetXMLObject(cx, kid);
                if (kidobj) {
                    ok = xml_elements_helper(cx, kidobj, kid, nameqn, &v);
                } else {
                    ok = JS_FALSE;
                    v = JSVAL_NULL;
                }
                if (!ok)
                    break;
                vxml = (JSXML *) JSVAL_TO_OBJECT(v)->getPrivate();
                if (JSXML_LENGTH(vxml) != 0) {
                    ok = Append(cx, list, vxml);
                    if (!ok)
                        break;
                }
            }
        }
    } else {
        for (i = 0, n = JSXML_LENGTH(xml); i < n; i++) {
            JSXML *kid = XMLARRAY_MEMBER(&xml->xml_kids, i, JSXML);
            if (kid && kid->xml_class == JSXML_CLASS_ELEMENT &&
                MatchElemName(nameqn, kid)) {
                ok = Append(cx, list, kid);
                if (!ok)
                    break;
            }
        }
    }

    return ok;
}

static JSBool
xml_elements(JSContext *cx, unsigned argc, jsval *vp)
{
    jsval name;
    JSObject *nameqn;
    jsid funid;

    XML_METHOD_PROLOG;

    name = (argc == 0) ? STRING_TO_JSVAL(cx->names().star) : vp[2];
    nameqn = ToXMLName(cx, name, &funid);
    if (!nameqn)
        return JS_FALSE;

    if (!JSID_IS_VOID(funid))
        return xml_list_helper(cx, xml, vp) != NULL;

    return xml_elements_helper(cx, obj, xml, nameqn, vp);
}

/* XML and XMLList */
static JSBool
xml_hasOwnProperty(JSContext *cx, unsigned argc, jsval *vp)
{
    CallArgs args = CallArgsFromVp(argc, vp);

    RootedObject obj(cx, ToObject(cx, args.thisv()));
    if (!obj)
        return false;
    if (!obj->isXML()) {
        ReportIncompatibleMethod(cx, CallReceiverFromVp(vp), &XMLClass);
        return false;
    }

    Value name = args.length() != 0 ? args[0] : UndefinedValue();
    JSBool found;
    if (!HasProperty(cx, obj, name, &found))
        return false;
    if (found) {
        args.rval().setBoolean(true);
        return true;
    }

    RootedId id(cx);
    if (!ValueToId<CanGC>(cx, name, &id))
        return false;

    RootedObject obj2(cx);
    RootedShape prop(cx);
    if (!HasOwnProperty<CanGC>(cx, baseops::LookupProperty<CanGC>, obj, id, &obj2, &prop))
        return false;
    args.rval().setBoolean(!!prop);
    return true;
}

/* XML and XMLList */
static JSBool
xml_hasComplexContent(JSContext *cx, unsigned argc, jsval *vp)
{
    JSXML *kid;
    JSObject *kidobj;
    uint32_t i, n;

    XML_METHOD_PROLOG;
again:
    switch (xml->xml_class) {
      case JSXML_CLASS_ATTRIBUTE:
      case JSXML_CLASS_COMMENT:
      case JSXML_CLASS_PROCESSING_INSTRUCTION:
      case JSXML_CLASS_TEXT:
        *vp = JSVAL_FALSE;
        break;
      case JSXML_CLASS_LIST:
        if (xml->xml_kids.length == 0) {
            *vp = JSVAL_TRUE;
        } else if (xml->xml_kids.length == 1) {
            kid = XMLARRAY_MEMBER(&xml->xml_kids, 0, JSXML);
            if (kid) {
                kidobj = js_GetXMLObject(cx, kid);
                if (!kidobj)
                    return JS_FALSE;
                obj = kidobj;
                xml = (JSXML *) obj->getPrivate();
                goto again;
            }
        }
        /* FALL THROUGH */
      default:
        *vp = JSVAL_FALSE;
        for (i = 0, n = xml->xml_kids.length; i < n; i++) {
            kid = XMLARRAY_MEMBER(&xml->xml_kids, i, JSXML);
            if (kid && kid->xml_class == JSXML_CLASS_ELEMENT) {
                *vp = JSVAL_TRUE;
                break;
            }
        }
        break;
    }
    return JS_TRUE;
}

/* XML and XMLList */
static JSBool
xml_hasSimpleContent(JSContext *cx, unsigned argc, jsval *vp)
{
    XML_METHOD_PROLOG;
    *vp = BOOLEAN_TO_JSVAL(HasSimpleContent(xml));
    return JS_TRUE;
}

static JSBool
FindInScopeNamespaces(JSContext *cx, JSXML *xml, JSXMLArray<JSObject> *nsarray)
{
    uint32_t length, i, j, n;
    JSObject *ns, *ns2;
    JSLinearString *prefix, *prefix2;

    length = nsarray->length;
    do {
        if (xml->xml_class != JSXML_CLASS_ELEMENT)
            continue;
        for (i = 0, n = xml->xml_namespaces.length; i < n; i++) {
            ns = XMLARRAY_MEMBER(&xml->xml_namespaces, i, JSObject);
            if (!ns)
                continue;

            prefix = ns->getNamePrefix();
            for (j = 0; j < length; j++) {
                ns2 = XMLARRAY_MEMBER(nsarray, j, JSObject);
                if (ns2) {
                    prefix2 = ns2->getNamePrefix();
                    if ((prefix2 && prefix)
                        ? EqualStrings(prefix2, prefix)
                        : EqualStrings(ns2->getNameURI(), ns->getNameURI())) {
                        break;
                    }
                }
            }

            if (j == length) {
                if (!XMLARRAY_APPEND(cx, nsarray, ns))
                    return JS_FALSE;
                ++length;
            }
        }
    } while ((xml = xml->parent) != NULL);
    JS_ASSERT(length == nsarray->length);

    return JS_TRUE;
}

/*
 * Populate a new JS array with elements of array and place the result into
 * rval.  rval must point to a rooted location.
 */
static bool
NamespacesToJSArray(JSContext *cx, JSXMLArray<JSObject> *array, jsval *rval)
{
    Rooted<JSObject*> arrayobj(cx, NewDenseEmptyArray(cx));
    if (!arrayobj)
        return false;
    *rval = OBJECT_TO_JSVAL(arrayobj);

    RootedValue v(cx);
    for (uint32_t i = 0, n = array->length; i < n; i++) {
        JSObject *ns = XMLARRAY_MEMBER(array, i, JSObject);
        if (!ns)
            continue;
        v.setObject(*ns);
        if (!JSObject::setElement(cx, arrayobj, arrayobj, i, &v, false))
            return false;
    }
    return true;
}

static JSBool
xml_inScopeNamespaces(JSContext *cx, unsigned argc, jsval *vp)
{
    NON_LIST_XML_METHOD_PROLOG;

    AutoNamespaceArray namespaces(cx);
    return FindInScopeNamespaces(cx, xml, &namespaces.array) &&
           NamespacesToJSArray(cx, &namespaces.array, vp);
}

static JSBool
xml_insertChildAfter(JSContext *cx, unsigned argc, jsval *vp)
{
    jsval arg;
    JSXML *kid;
    uint32_t i;

    NON_LIST_XML_METHOD_PROLOG;
    *vp = OBJECT_TO_JSVAL(obj);
    if (!JSXML_HAS_KIDS(xml) || argc == 0)
        return JS_TRUE;

    arg = vp[2];
    if (JSVAL_IS_NULL(arg)) {
        kid = NULL;
        i = 0;
    } else {
        if (!VALUE_IS_XML(arg))
            return JS_TRUE;
        kid = (JSXML *) JSVAL_TO_OBJECT(arg)->getPrivate();
        i = XMLARRAY_FIND_MEMBER(&xml->xml_kids, kid, pointer_match);
        if (i == XML_NOT_FOUND)
            return JS_TRUE;
        ++i;
    }

    xml = CHECK_COPY_ON_WRITE(cx, xml, obj);
    if (!xml)
        return JS_FALSE;
    return Insert(cx, xml, i, argc >= 2 ? vp[3] : JSVAL_VOID);
}

static JSBool
xml_insertChildBefore(JSContext *cx, unsigned argc, jsval *vp)
{
    jsval arg;
    JSXML *kid;
    uint32_t i;

    NON_LIST_XML_METHOD_PROLOG;
    *vp = OBJECT_TO_JSVAL(obj);
    if (!JSXML_HAS_KIDS(xml) || argc == 0)
        return JS_TRUE;

    arg = vp[2];
    if (JSVAL_IS_NULL(arg)) {
        kid = NULL;
        i = xml->xml_kids.length;
    } else {
        if (!VALUE_IS_XML(arg))
            return JS_TRUE;
        kid = (JSXML *) JSVAL_TO_OBJECT(arg)->getPrivate();
        i = XMLARRAY_FIND_MEMBER(&xml->xml_kids, kid, pointer_match);
        if (i == XML_NOT_FOUND)
            return JS_TRUE;
    }

    xml = CHECK_COPY_ON_WRITE(cx, xml, obj);
    if (!xml)
        return JS_FALSE;
    return Insert(cx, xml, i, argc >= 2 ? vp[3] : JSVAL_VOID);
}

/* XML and XMLList */
static JSBool
xml_length(JSContext *cx, unsigned argc, jsval *vp)
{
    XML_METHOD_PROLOG;
    if (xml->xml_class != JSXML_CLASS_LIST) {
        *vp = JSVAL_ONE;
    } else {
        uint32_t l = xml->xml_kids.length;
        if (l <= JSVAL_INT_MAX)
            *vp = INT_TO_JSVAL(l);
        else
            *vp = DOUBLE_TO_JSVAL(l);
    }
    return JS_TRUE;
}

static JSBool
xml_localName(JSContext *cx, unsigned argc, jsval *vp)
{
    NON_LIST_XML_METHOD_PROLOG;
    *vp = xml->name ? xml->name->getQNameLocalNameVal() : JSVAL_NULL;
    return JS_TRUE;
}

static JSBool
xml_name(JSContext *cx, unsigned argc, jsval *vp)
{
    NON_LIST_XML_METHOD_PROLOG;
    *vp = OBJECT_TO_JSVAL(xml->name);
    return JS_TRUE;
}

static JSBool
xml_namespace(JSContext *cx, unsigned argc, jsval *vp)
{
    JSLinearString *prefix, *nsprefix;
    uint32_t i, length;
    JSObject *ns;

    NON_LIST_XML_METHOD_PROLOG;
    if (argc == 0 && !JSXML_HAS_NAME(xml)) {
        *vp = JSVAL_NULL;
        return true;
    }

    if (argc == 0) {
        prefix = NULL;
    } else {
        JSString *str = ToString<CanGC>(cx, vp[2]);
        if (!str)
            return false;
        prefix = str->ensureLinear(cx);
        if (!prefix)
            return false;
        vp[2] = STRING_TO_JSVAL(prefix);      /* local root */
    }

    AutoNamespaceArray inScopeNSes(cx);
    if (!FindInScopeNamespaces(cx, xml, &inScopeNSes.array))
        return false;

    if (!prefix) {
        ns = GetNamespace(cx, xml->name, &inScopeNSes.array);
        if (!ns)
            return false;
    } else {
        ns = NULL;
        for (i = 0, length = inScopeNSes.array.length; i < length; i++) {
            ns = XMLARRAY_MEMBER(&inScopeNSes.array, i, JSObject);
            if (ns) {
                nsprefix = ns->getNamePrefix();
                if (nsprefix && EqualStrings(nsprefix, prefix))
                    break;
                ns = NULL;
            }
        }
    }

    *vp = (!ns) ? JSVAL_VOID : OBJECT_TO_JSVAL(ns);
    return true;
}

static JSBool
xml_namespaceDeclarations(JSContext *cx, unsigned argc, jsval *vp)
{
    NON_LIST_XML_METHOD_PROLOG;
    if (JSXML_HAS_VALUE(xml))
        return true;

    AutoNamespaceArray ancestors(cx);
    AutoNamespaceArray declared(cx);

    JSXML *yml = xml;
    while ((yml = yml->parent) != NULL) {
        JS_ASSERT(yml->xml_class == JSXML_CLASS_ELEMENT);
        for (uint32_t i = 0, n = yml->xml_namespaces.length; i < n; i++) {
            JSObject *ns = XMLARRAY_MEMBER(&yml->xml_namespaces, i, JSObject);
            if (ns && !XMLARRAY_HAS_MEMBER(&ancestors.array, ns, namespace_match)) {
                if (!XMLARRAY_APPEND(cx, &ancestors.array, ns))
                    return false;
            }
        }
    }

    for (uint32_t i = 0, n = xml->xml_namespaces.length; i < n; i++) {
        JSObject *ns = XMLARRAY_MEMBER(&xml->xml_namespaces, i, JSObject);
        if (!ns)
            continue;
        if (!IsDeclared(ns))
            continue;
        if (!XMLARRAY_HAS_MEMBER(&ancestors.array, ns, namespace_match)) {
            if (!XMLARRAY_APPEND(cx, &declared.array, ns))
                return false;
        }
    }

    return NamespacesToJSArray(cx, &declared.array, vp);
}

static const char js_attribute_str[] = "attribute";
static const char js_text_str[]      = "text";

/* Exported to jsgc.c #ifdef DEBUG. */
const char *js_xml_class_str[] = {
    "list",
    "element",
    js_attribute_str,
    "processing-instruction",
    js_text_str,
    "comment"
};

static JSBool
xml_nodeKind(JSContext *cx, unsigned argc, jsval *vp)
{
    JSString *str;

    NON_LIST_XML_METHOD_PROLOG;
    str = JS_InternString(cx, js_xml_class_str[xml->xml_class]);
    if (!str)
        return JS_FALSE;
    *vp = STRING_TO_JSVAL(str);
    return JS_TRUE;
}

static void
NormalizingDelete(JSContext *cx, JSXML *xml, uint32_t index)
{
    if (xml->xml_class == JSXML_CLASS_LIST)
        DeleteListElement(cx, xml, index);
    else
        DeleteByIndex(cx, xml, index);
}

/* XML and XMLList */
static JSBool
xml_normalize_helper(JSContext *cx, JSObject *obj, JSXML *xml)
{
    JSXML *kid, *kid2;
    uint32_t i, n;
    JSObject *kidobj;
    JSString *str;

    if (!JSXML_HAS_KIDS(xml))
        return JS_TRUE;

    xml = CHECK_COPY_ON_WRITE(cx, xml, obj);
    if (!xml)
        return JS_FALSE;

    for (i = 0, n = xml->xml_kids.length; i < n; i++) {
        kid = XMLARRAY_MEMBER(&xml->xml_kids, i, JSXML);
        if (!kid)
            continue;
        if (kid->xml_class == JSXML_CLASS_ELEMENT) {
            kidobj = js_GetXMLObject(cx, kid);
            if (!kidobj || !xml_normalize_helper(cx, kidobj, kid))
                return JS_FALSE;
        } else if (kid->xml_class == JSXML_CLASS_TEXT) {
            while (i + 1 < n &&
                   (kid2 = XMLARRAY_MEMBER(&xml->xml_kids, i + 1, JSXML)) &&
                   kid2->xml_class == JSXML_CLASS_TEXT)
            {
                Rooted<JSString*> lstr(cx, kid->xml_value);
                Rooted<JSString*> rstr(cx, kid2->xml_value);
                str = ConcatStrings<CanGC>(cx, lstr, rstr);
                if (!str)
                    return JS_FALSE;
                NormalizingDelete(cx, xml, i + 1);
                n = xml->xml_kids.length;
                kid->xml_value = str;
            }
            if (kid->xml_value->empty()) {
                NormalizingDelete(cx, xml, i);
                n = xml->xml_kids.length;
                --i;
            }
        }
    }

    return JS_TRUE;
}

static JSBool
xml_normalize(JSContext *cx, unsigned argc, jsval *vp)
{
    XML_METHOD_PROLOG;
    *vp = OBJECT_TO_JSVAL(obj);
    return xml_normalize_helper(cx, obj, xml);
}

/* XML and XMLList */
static JSBool
xml_parent(JSContext *cx, unsigned argc, jsval *vp)
{
    JSXML *parent, *kid;
    uint32_t i, n;
    JSObject *parentobj;

    XML_METHOD_PROLOG;
    parent = xml->parent;
    if (xml->xml_class == JSXML_CLASS_LIST) {
        *vp = JSVAL_VOID;
        n = xml->xml_kids.length;
        if (n == 0)
            return JS_TRUE;

        kid = XMLARRAY_MEMBER(&xml->xml_kids, 0, JSXML);
        if (!kid)
            return JS_TRUE;
        parent = kid->parent;
        for (i = 1; i < n; i++) {
            kid = XMLARRAY_MEMBER(&xml->xml_kids, i, JSXML);
            if (kid && kid->parent != parent)
                return JS_TRUE;
        }
    }

    if (!parent) {
        *vp = JSVAL_NULL;
        return JS_TRUE;
    }

    parentobj = js_GetXMLObject(cx, parent);
    if (!parentobj)
        return JS_FALSE;
    *vp = OBJECT_TO_JSVAL(parentobj);
    return JS_TRUE;
}

/* XML and XMLList */
static JSBool
xml_processingInstructions_helper(JSContext *cx, JSObject *obj, JSXML *xml,
                                  JSObject *nameqn, jsval *vp)
{
    JSXML *list, *vxml;
    JSBool ok;
    JSObject *kidobj;
    jsval v;
    uint32_t i, n;

    list = xml_list_helper(cx, xml, vp);
    if (!list)
        return JS_FALSE;

    list->xml_targetprop = nameqn;
    ok = JS_TRUE;

    if (xml->xml_class == JSXML_CLASS_LIST) {
        /* 13.5.4.17 Step 4 (misnumbered 9 -- Erratum?). */
        JSXMLArrayCursor<JSXML> cursor(&xml->xml_kids);
        while (JSXML *kid = cursor.getNext()) {
            if (kid->xml_class == JSXML_CLASS_ELEMENT) {
                kidobj = js_GetXMLObject(cx, kid);
                if (kidobj) {
                    ok = xml_processingInstructions_helper(cx, kidobj, kid,
                                                           nameqn, &v);
                } else {
                    ok = JS_FALSE;
                    v = JSVAL_NULL;
                }
                if (!ok)
                    break;
                vxml = (JSXML *) JSVAL_TO_OBJECT(v)->getPrivate();
                if (JSXML_LENGTH(vxml) != 0) {
                    ok = Append(cx, list, vxml);
                    if (!ok)
                        break;
                }
            }
        }
    } else {
        /* 13.4.4.28 Step 4. */
        for (i = 0, n = JSXML_LENGTH(xml); i < n; i++) {
            JSXML *kid = XMLARRAY_MEMBER(&xml->xml_kids, i, JSXML);
            if (kid && kid->xml_class == JSXML_CLASS_PROCESSING_INSTRUCTION) {
                JSLinearString *localName = nameqn->getQNameLocalName();
                if (IS_STAR(localName) ||
                    EqualStrings(localName, kid->name->getQNameLocalName())) {
                    ok = Append(cx, list, kid);
                    if (!ok)
                        break;
                }
            }
        }
    }

    return ok;
}

static JSBool
xml_processingInstructions(JSContext *cx, unsigned argc, jsval *vp)
{
    jsval name;
    JSObject *nameqn;
    jsid funid;

    XML_METHOD_PROLOG;

    name = (argc == 0) ? STRING_TO_JSVAL(cx->names().star) : vp[2];
    nameqn = ToXMLName(cx, name, &funid);
    if (!nameqn)
        return JS_FALSE;
    vp[2] = OBJECT_TO_JSVAL(nameqn);

    if (!JSID_IS_VOID(funid))
        return xml_list_helper(cx, xml, vp) != NULL;

    return xml_processingInstructions_helper(cx, obj, xml, nameqn, vp);
}

static JSBool
xml_prependChild(JSContext *cx, unsigned argc, jsval *vp)
{
    NON_LIST_XML_METHOD_PROLOG;
    xml = CHECK_COPY_ON_WRITE(cx, xml, obj);
    if (!xml)
        return JS_FALSE;
    *vp = OBJECT_TO_JSVAL(obj);
    return Insert(cx, xml, 0, argc != 0 ? vp[2] : JSVAL_VOID);
}

/* XML and XMLList */
static JSBool
xml_propertyIsEnumerable(JSContext *cx, unsigned argc, jsval *vp)
{
    bool isIndex;
    uint32_t index;

    XML_METHOD_PROLOG;
    *vp = JSVAL_FALSE;
    if (argc != 0) {
        if (!IdValIsIndex(cx, vp[2], &index, &isIndex))
            return JS_FALSE;

        if (isIndex) {
            if (xml->xml_class == JSXML_CLASS_LIST) {
                /* 13.5.4.18. */
                *vp = BOOLEAN_TO_JSVAL(index < xml->xml_kids.length);
            } else {
                /* 13.4.4.30. */
                *vp = BOOLEAN_TO_JSVAL(index == 0);
            }
        }
    }
    return JS_TRUE;
}

static JSBool
namespace_full_match(const JSObject *nsa, const JSObject *nsb)
{
    JSLinearString *prefixa = nsa->getNamePrefix();
    JSLinearString *prefixb;

    if (prefixa) {
        prefixb = nsb->getNamePrefix();
        if (prefixb && !EqualStrings(prefixa, prefixb))
            return JS_FALSE;
    }
    return EqualStrings(nsa->getNameURI(), nsb->getNameURI());
}

static JSBool
xml_removeNamespace_helper(JSContext *cx, JSXML *xml, JSObject *ns)
{
    JSObject *thisns, *attrns;
    uint32_t i, n;
    JSXML *attr, *kid;

    thisns = GetNamespace(cx, xml->name, &xml->xml_namespaces);
    JS_ASSERT(thisns);
    if (thisns == ns)
        return JS_TRUE;

    for (i = 0, n = xml->xml_attrs.length; i < n; i++) {
        attr = XMLARRAY_MEMBER(&xml->xml_attrs, i, JSXML);
        if (!attr)
            continue;
        attrns = GetNamespace(cx, attr->name, &xml->xml_namespaces);
        JS_ASSERT(attrns);
        if (attrns == ns)
            return JS_TRUE;
    }

    i = XMLARRAY_FIND_MEMBER(&xml->xml_namespaces, ns, namespace_full_match);
    if (i != XML_NOT_FOUND)
        XMLArrayDelete(cx, &xml->xml_namespaces, i, JS_TRUE);

    for (i = 0, n = xml->xml_kids.length; i < n; i++) {
        kid = XMLARRAY_MEMBER(&xml->xml_kids, i, JSXML);
        if (kid && kid->xml_class == JSXML_CLASS_ELEMENT) {
            if (!xml_removeNamespace_helper(cx, kid, ns))
                return JS_FALSE;
        }
    }
    return JS_TRUE;
}

static JSBool
xml_removeNamespace(JSContext *cx, unsigned argc, jsval *vp)
{
    JSObject *ns;

    NON_LIST_XML_METHOD_PROLOG;
    if (xml->xml_class != JSXML_CLASS_ELEMENT)
        goto done;
    xml = CHECK_COPY_ON_WRITE(cx, xml, obj);
    if (!xml)
        return JS_FALSE;

    if (!NamespaceHelper(cx, argc == 0 ? -1 : 1, vp + 2, vp))
        return JS_FALSE;
    JS_ASSERT(!JSVAL_IS_PRIMITIVE(*vp));
    ns = JSVAL_TO_OBJECT(*vp);

    /* NOTE: remove ns from each ancestor if not used by that ancestor. */
    if (!xml_removeNamespace_helper(cx, xml, ns))
        return JS_FALSE;
  done:
    *vp = OBJECT_TO_JSVAL(obj);
    return JS_TRUE;
}

static JSBool
xml_replace(JSContext *cx, unsigned argc, jsval *vp)
{
    jsval value;
    JSXML *vxml, *kid;
    uint32_t index, i;
    JSObject *nameqn;

    NON_LIST_XML_METHOD_PROLOG;
    if (xml->xml_class != JSXML_CLASS_ELEMENT)
        goto done;

    if (argc <= 1) {
        value = STRING_TO_JSVAL(cx->names().undefined);
    } else {
        value = vp[3];
        vxml = VALUE_IS_XML(value)
               ? (JSXML *) JSVAL_TO_OBJECT(value)->getPrivate()
               : NULL;
        if (!vxml) {
            if (!JS_ConvertValue(cx, value, JSTYPE_STRING, &vp[3]))
                return JS_FALSE;
            value = vp[3];
        } else {
            vxml = DeepCopy(cx, vxml, NULL, 0);
            if (!vxml)
                return JS_FALSE;
            value = vp[3] = OBJECT_TO_JSVAL(vxml->object);
        }
    }

    xml = CHECK_COPY_ON_WRITE(cx, xml, obj);
    if (!xml)
        return JS_FALSE;

    bool haveIndex;
    if (argc == 0) {
        haveIndex = false;
    } else {
        if (!IdValIsIndex(cx, vp[2], &index, &haveIndex))
            return JS_FALSE;
    }

    if (!haveIndex) {
        /*
         * Call function QName per spec, not ToXMLName, to avoid attribute
         * names.
         */
        if (!QNameHelper(cx, argc == 0 ? -1 : 1, vp + 2, vp))
            return JS_FALSE;
        JS_ASSERT(!JSVAL_IS_PRIMITIVE(*vp));
        nameqn = JSVAL_TO_OBJECT(*vp);

        i = xml->xml_kids.length;
        index = XML_NOT_FOUND;
        while (i != 0) {
            --i;
            kid = XMLARRAY_MEMBER(&xml->xml_kids, i, JSXML);
            if (kid && MatchElemName(nameqn, kid)) {
                if (i != XML_NOT_FOUND)
                    DeleteByIndex(cx, xml, i);
                index = i;
            }
        }

        if (index == XML_NOT_FOUND)
            goto done;
    }

    if (!Replace(cx, xml, index, value))
        return JS_FALSE;

  done:
    *vp = OBJECT_TO_JSVAL(obj);
    return JS_TRUE;
}

static JSBool
xml_setChildren(JSContext *cx, unsigned argc, jsval *vp)
{
    RootedObject obj(cx);

    if (!StartNonListXMLMethod(cx, vp, &obj))
        return JS_FALSE;

    Rooted<jsid> id(cx, NameToId(cx->names().star));
    *vp = argc != 0 ? vp[2] : JSVAL_VOID;     /* local root */
    if (!PutProperty(cx, obj, id, false, MutableHandleValue::fromMarkedLocation(vp)))
        return JS_FALSE;

    *vp = OBJECT_TO_JSVAL(obj);
    return JS_TRUE;
}

static JSBool
xml_setLocalName(JSContext *cx, unsigned argc, jsval *vp)
{
    NON_LIST_XML_METHOD_PROLOG;
    if (!JSXML_HAS_NAME(xml)) {
        vp[0] = JSVAL_VOID;
        return JS_TRUE;
    }

    JSAtom *namestr;
    if (argc == 0) {
        namestr = cx->names().undefined;
    } else {
        jsval name = vp[2];
        if (!JSVAL_IS_PRIMITIVE(name) && JSVAL_TO_OBJECT(name)->isQName()) {
            namestr = JSVAL_TO_OBJECT(name)->getQNameLocalName();
        } else {
            namestr = ToAtom<CanGC>(cx, name);
            if (!namestr)
                return false;
        }
    }

    xml = CHECK_COPY_ON_WRITE(cx, xml, obj);
    if (!xml)
        return JS_FALSE;
    if (namestr)
        xml->name->setQNameLocalName(namestr);
    vp[0] = JSVAL_VOID;
    return JS_TRUE;
}

static JSBool
xml_setName(JSContext *cx, unsigned argc, jsval *vp)
{
    jsval name;
    JSObject *nameqn;
    JSXML *nsowner;
    JSXMLArray<JSObject> *nsarray;
    uint32_t i, n;
    JSObject *ns;

    NON_LIST_XML_METHOD_PROLOG;
    if (!JSXML_HAS_NAME(xml))
        return JS_TRUE;

    if (argc == 0) {
        name = STRING_TO_JSVAL(cx->names().undefined);
    } else {
        name = vp[2];
        if (!JSVAL_IS_PRIMITIVE(name) &&
            JSVAL_TO_OBJECT(name)->getClass() == &QNameClass &&
            !(nameqn = JSVAL_TO_OBJECT(name))->getNameURI()) {
            name = vp[2] = nameqn->getQNameLocalNameVal();
        }
    }

    nameqn = ConstructObjectWithArguments(cx, &QNameClass, 1, &name);
    if (!nameqn)
        return JS_FALSE;

    /* ECMA-357 13.4.4.35 Step 4. */
    if (xml->xml_class == JSXML_CLASS_PROCESSING_INSTRUCTION)
        nameqn->setNameURI(cx->runtime->emptyString);

    xml = CHECK_COPY_ON_WRITE(cx, xml, obj);
    if (!xml)
        return JS_FALSE;
    xml->name = nameqn;

    /*
     * Erratum: nothing in 13.4.4.35 talks about making the name match the
     * in-scope namespaces, either by finding an in-scope namespace with a
     * matching uri and setting the new name's prefix to that namespace's
     * prefix, or by extending the in-scope namespaces for xml (which are in
     * xml->parent if xml is an attribute or a PI).
     */
    if (xml->xml_class == JSXML_CLASS_ELEMENT) {
        nsowner = xml;
    } else {
        if (!xml->parent || xml->parent->xml_class != JSXML_CLASS_ELEMENT)
            return JS_TRUE;
        nsowner = xml->parent;
    }

    if (nameqn->getNamePrefix()) {
        /*
         * The name being set has a prefix, which originally came from some
         * namespace object (which may be the null namespace, where both the
         * prefix and uri are the empty string).  We must go through a full
         * GetNamespace in case that namespace is in-scope in nsowner.
         *
         * If we find such an in-scope namespace, we return true right away,
         * in this block.  Otherwise, we fall through to the final return of
         * AddInScopeNamespace(cx, nsowner, ns).
         */
        ns = GetNamespace(cx, nameqn, &nsowner->xml_namespaces);
        if (!ns)
            return JS_FALSE;

        /* XXXbe have to test membership to see whether GetNamespace added */
        if (XMLARRAY_HAS_MEMBER(&nsowner->xml_namespaces, ns, pointer_match)) {
            vp[0] = JSVAL_VOID;
            return JS_TRUE;
        }
    } else {
        /*
         * At this point, we know prefix of nameqn is null, so its uri can't
         * be the empty string (the null namespace always uses the empty string
         * for both prefix and uri).
         *
         * This means we must inline GetNamespace and specialize it to match
         * uri only, never prefix.  If we find a namespace with nameqn's uri
         * already in nsowner->xml_namespaces, then all that we need do is set
         * prefix of nameqn to that namespace's prefix.
         *
         * If no such namespace exists, we can create one without going through
         * the constructor, because we know uri of nameqn is non-empty (so
         * prefix does not need to be converted from null to empty by QName).
         */
        JS_ASSERT(!nameqn->getNameURI()->empty());

        nsarray = &nsowner->xml_namespaces;
        for (i = 0, n = nsarray->length; i < n; i++) {
            ns = XMLARRAY_MEMBER(nsarray, i, JSObject);
            if (ns && EqualStrings(ns->getNameURI(), nameqn->getNameURI())) {
                nameqn->setNamePrefix(ns->getNamePrefix());
                vp[0] = JSVAL_VOID;
                return JS_TRUE;
            }
        }

        ns = NewXMLNamespace(cx, NULL, nameqn->getNameURI(), JS_TRUE);
        if (!ns)
            return JS_FALSE;
    }

    if (!AddInScopeNamespace(cx, nsowner, ns))
        return JS_FALSE;
    vp[0] = JSVAL_VOID;
    return JS_TRUE;
}

/* Utility function used within xml_setNamespace */
static JSBool qn_match(const JSXML *xml, const JSObject *qn)
{
    return qname_identity(xml->name, qn);
}

/* ECMA-357 13.4.4.36 */
static JSBool
xml_setNamespace(JSContext *cx, unsigned argc, jsval *vp)
{
    JSObject *qn;
    JSObject *ns;
    jsval qnargv[2];
    JSXML *nsowner;

    NON_LIST_XML_METHOD_PROLOG;
    if (!JSXML_HAS_NAME(xml))
        return JS_TRUE;

    ns = ConstructObjectWithArguments(cx, &NamespaceClass, argc == 0 ? 0 : 1, vp + 2);
    if (!ns)
        return JS_FALSE;
    vp[0] = OBJECT_TO_JSVAL(ns);
    ns->setNamespaceDeclared(JSVAL_TRUE);

    qnargv[0] = OBJECT_TO_JSVAL(ns);
    qnargv[1] = OBJECT_TO_JSVAL(xml->name);
    qn = ConstructObjectWithArguments(cx, &QNameClass, 2, qnargv);
    if (!qn)
        return JS_FALSE;

    /*
     * Erratum: setting the namespace of an attribute may cause it to duplicate
     * an already-existing attribute.  To preserve the invariant that there are
     * not multiple attributes with the same name, we delete the existing
     * attribute so that the mutated attribute will not be a duplicate.
     */
    if (xml->xml_class == JSXML_CLASS_ATTRIBUTE &&
        xml->parent && xml->parent->xml_class == JSXML_CLASS_ELEMENT &&
        !qn_match(xml, qn))
    {
        JSXMLArray<JSXML> *array = &xml->parent->xml_attrs;
        uint32_t i = XMLArrayFindMember(array, qn, qn_match);
        if (i != XML_NOT_FOUND)
            XMLArrayDelete(cx, array, i, JS_TRUE);
    }

    xml->name = qn;

    /*
     * Erratum: the spec fails to update the governing in-scope namespaces.
     * See the erratum noted in xml_setName, above.
     */
    if (xml->xml_class == JSXML_CLASS_ELEMENT) {
        nsowner = xml;
    } else {
        if (!xml->parent || xml->parent->xml_class != JSXML_CLASS_ELEMENT)
            return JS_TRUE;
        nsowner = xml->parent;
    }
    if (!AddInScopeNamespace(cx, nsowner, ns))
        return JS_FALSE;
    vp[0] = JSVAL_VOID;
    return JS_TRUE;
}

/* XML and XMLList */
static JSBool
xml_text_helper(JSContext *cx, JSObject *obj, JSXML *xml, jsval *vp)
{
    JSXML *list, *kid, *vxml;
    uint32_t i, n;
    JSObject *kidobj;
    jsval v;

    list = xml_list_helper(cx, xml, vp);
    if (!list)
        return JS_FALSE;

    if (xml->xml_class == JSXML_CLASS_LIST) {
        for (i = 0, n = xml->xml_kids.length; i < n; i++) {
            kid = XMLARRAY_MEMBER(&xml->xml_kids, i, JSXML);
            if (kid && kid->xml_class == JSXML_CLASS_ELEMENT) {
                JSBool ok;
                kidobj = js_GetXMLObject(cx, kid);
                if (kidobj) {
                    ok = xml_text_helper(cx, kidobj, kid, &v);
                } else {
                    ok = JS_FALSE;
                    v = JSVAL_NULL;
                }
                if (!ok)
                    return JS_FALSE;
                vxml = (JSXML *) JSVAL_TO_OBJECT(v)->getPrivate();
                if (JSXML_LENGTH(vxml) != 0 && !Append(cx, list, vxml))
                    return JS_FALSE;
            }
        }
    } else {
        for (i = 0, n = JSXML_LENGTH(xml); i < n; i++) {
            kid = XMLARRAY_MEMBER(&xml->xml_kids, i, JSXML);
            if (kid && kid->xml_class == JSXML_CLASS_TEXT) {
                if (!Append(cx, list, kid))
                    return JS_FALSE;
            }
        }
    }
    return JS_TRUE;
}

static JSBool
xml_text(JSContext *cx, unsigned argc, jsval *vp)
{
    XML_METHOD_PROLOG;
    return xml_text_helper(cx, obj, xml, vp);
}

/* XML and XMLList */
static JSString *
xml_toString_helper(JSContext *cx, JSXML *xml)
{
    if (xml->xml_class == JSXML_CLASS_ATTRIBUTE ||
        xml->xml_class == JSXML_CLASS_TEXT) {
        return xml->xml_value;
    }

    if (!HasSimpleContent(xml))
        return ToXMLString(cx, OBJECT_TO_JSVAL(xml->object), 0);

    RootedString str(cx, cx->runtime->emptyString);
    JSXMLArrayCursor<JSXML> cursor(&xml->xml_kids);
    while (JSXML *kid = cursor.getNext()) {
        if (kid->xml_class != JSXML_CLASS_COMMENT &&
            kid->xml_class != JSXML_CLASS_PROCESSING_INSTRUCTION) {
            RootedString kidstr(cx, xml_toString_helper(cx, kid));
            if (!kidstr) {
                str = NULL;
                break;
            }
            str = ConcatStrings<CanGC>(cx, str, kidstr);
            if (!str)
                break;
        }
    }
    return str;
}

static JSBool
xml_toSource(JSContext *cx, unsigned argc, jsval *vp)
{
    JSObject *obj = ToObject(cx, HandleValue::fromMarkedLocation(&vp[1]));
    if (!obj)
        return JS_FALSE;
    JSString *str = ToXMLString(cx, OBJECT_TO_JSVAL(obj), TO_SOURCE_FLAG);
    if (!str)
        return JS_FALSE;
    *vp = STRING_TO_JSVAL(str);
    return JS_TRUE;
}

static JSBool
xml_toString(JSContext *cx, unsigned argc, jsval *vp)
{
    JSString *str;

    XML_METHOD_PROLOG;
    str = xml_toString_helper(cx, xml);
    if (!str)
        return JS_FALSE;
    *vp = STRING_TO_JSVAL(str);
    return JS_TRUE;
}

/* XML and XMLList */
static JSBool
xml_toXMLString(JSContext *cx, unsigned argc, jsval *vp)
{
    JSObject *obj = ToObject(cx, HandleValue::fromMarkedLocation(&vp[1]));
    if (!obj)
        return JS_FALSE;
    JSString *str = ToXMLString(cx, OBJECT_TO_JSVAL(obj), 0);
    if (!str)
        return JS_FALSE;
    *vp = STRING_TO_JSVAL(str);
    return JS_TRUE;
}

/* XML and XMLList */
static JSBool
xml_valueOf(JSContext *cx, unsigned argc, jsval *vp)
{
    JSObject *obj = ToObject(cx, HandleValue::fromMarkedLocation(&vp[1]));
    if (!obj)
        return false;
    *vp = OBJECT_TO_JSVAL(obj);
    return true;
}

static JSFunctionSpec xml_methods[] = {
    JS_FN("addNamespace",          xml_addNamespace,          1,0),
    JS_FN("appendChild",           xml_appendChild,           1,0),
    JS_FN(js_attribute_str,        xml_attribute,             1,0),
    JS_FN("attributes",            xml_attributes,            0,0),
    JS_FN("child",                 xml_child,                 1,0),
    JS_FN("childIndex",            xml_childIndex,            0,0),
    JS_FN("children",              xml_children,              0,0),
    JS_FN("comments",              xml_comments,              0,0),
    JS_FN("contains",              xml_contains,              1,0),
    JS_FN("copy",                  xml_copy,                  0,0),
    JS_FN("descendants",           xml_descendants,           1,0),
    JS_FN("elements",              xml_elements,              1,0),
    JS_FN("hasOwnProperty",        xml_hasOwnProperty,        1,0),
    JS_FN("hasComplexContent",     xml_hasComplexContent,     1,0),
    JS_FN("hasSimpleContent",      xml_hasSimpleContent,      1,0),
    JS_FN("inScopeNamespaces",     xml_inScopeNamespaces,     0,0),
    JS_FN("insertChildAfter",      xml_insertChildAfter,      2,0),
    JS_FN("insertChildBefore",     xml_insertChildBefore,     2,0),
    JS_FN(js_length_str,           xml_length,                0,0),
    JS_FN(js_localName_str,        xml_localName,             0,0),
    JS_FN(js_name_str,             xml_name,                  0,0),
    JS_FN(js_namespace_str,        xml_namespace,             1,0),
    JS_FN("namespaceDeclarations", xml_namespaceDeclarations, 0,0),
    JS_FN("nodeKind",              xml_nodeKind,              0,0),
    JS_FN("normalize",             xml_normalize,             0,0),
    JS_FN(js_xml_parent_str,       xml_parent,                0,0),
    JS_FN("processingInstructions",xml_processingInstructions,1,0),
    JS_FN("prependChild",          xml_prependChild,          1,0),
    JS_FN("propertyIsEnumerable",  xml_propertyIsEnumerable,  1,0),
    JS_FN("removeNamespace",       xml_removeNamespace,       1,0),
    JS_FN("replace",               xml_replace,               2,0),
    JS_FN("setChildren",           xml_setChildren,           1,0),
    JS_FN("setLocalName",          xml_setLocalName,          1,0),
    JS_FN("setName",               xml_setName,               1,0),
    JS_FN("setNamespace",          xml_setNamespace,          1,0),
    JS_FN(js_text_str,             xml_text,                  0,0),
    JS_FN(js_toSource_str,         xml_toSource,              0,0),
    JS_FN(js_toString_str,         xml_toString,              0,0),
    JS_FN(js_toXMLString_str,      xml_toXMLString,           0,0),
    JS_FN(js_valueOf_str,          xml_valueOf,               0,0),
    JS_FS_END
};

static JSBool
CopyXMLSettings(JSContext *cx, HandleObject from, HandleObject to)
{
    int i;
    const char *name;
    jsval v;

    /* Note: PRETTY_INDENT is not a boolean setting. */
    for (i = 0; xml_static_props[i].name; i++) {
        name = xml_static_props[i].name;
        if (!JS_GetProperty(cx, from, name, &v))
            return false;
        if (name == js_prettyIndent_str) {
            if (!JSVAL_IS_NUMBER(v))
                continue;
        } else {
            if (!JSVAL_IS_BOOLEAN(v))
                continue;
        }
        if (!JS_SetProperty(cx, to, name, &v))
            return false;
    }

    return true;
}

static JSBool
SetDefaultXMLSettings(JSContext *cx, HandleObject obj)
{
    int i;
    jsval v;

    /* Note: PRETTY_INDENT is not a boolean setting. */
    for (i = 0; xml_static_props[i].name; i++) {
        v = (xml_static_props[i].name != js_prettyIndent_str)
            ? JSVAL_TRUE : INT_TO_JSVAL(2);
        if (!JS_SetProperty(cx, obj, xml_static_props[i].name, &v))
            return JS_FALSE;
    }
    return true;
}

static JSBool
xml_settings(JSContext *cx, unsigned argc, jsval *vp)
{
    RootedObject settings(cx, JS_NewObject(cx, NULL, NULL, NULL));
    if (!settings)
        return false;
    *vp = OBJECT_TO_JSVAL(settings);
    RootedObject obj(cx, ToObject(cx, HandleValue::fromMarkedLocation(&vp[1])));
    if (!obj)
        return false;
    return CopyXMLSettings(cx, obj, settings);
}

static JSBool
xml_setSettings(JSContext *cx, unsigned argc, jsval *vp)
{
    jsval v;
    JSBool ok;

    RootedObject obj(cx, ToObject(cx, HandleValue::fromMarkedLocation(&vp[1])));
    if (!obj)
        return JS_FALSE;
    v = (argc == 0) ? JSVAL_VOID : vp[2];
    if (JSVAL_IS_NULL(v) || JSVAL_IS_VOID(v)) {
        ok = SetDefaultXMLSettings(cx, obj);
    } else {
        if (JSVAL_IS_PRIMITIVE(v)) {
            vp[0] = JSVAL_VOID;
            return JS_TRUE;
        }
        RootedObject settings(cx, JSVAL_TO_OBJECT(v));
        ok = CopyXMLSettings(cx, settings, obj);
    }
    vp[0] = JSVAL_VOID;
    return ok;
}

static JSBool
xml_defaultSettings(JSContext *cx, unsigned argc, jsval *vp)
{
    RootedObject settings(cx, JS_NewObject(cx, NULL, NULL, NULL));
    if (!settings)
        return JS_FALSE;
    *vp = OBJECT_TO_JSVAL(settings);
    return SetDefaultXMLSettings(cx, settings);
}

static JSFunctionSpec xml_static_methods[] = {
    JS_FN("settings",         xml_settings,          0,0),
    JS_FN("setSettings",      xml_setSettings,       1,0),
    JS_FN("defaultSettings",  xml_defaultSettings,   0,0),
    JS_FS_END
};

static JSBool
XML(JSContext *cx, unsigned argc, Value *vp)
{
    JSXML *xml, *copy;
    JSObject *xobj, *vobj;
    Class *clasp;

    jsval v = argc ? vp[2] : JSVAL_VOID;

    if (JSVAL_IS_NULL(v) || JSVAL_IS_VOID(v))
        v = STRING_TO_JSVAL(cx->runtime->emptyString);

    xobj = ToXML(cx, v);
    if (!xobj)
        return JS_FALSE;
    xml = (JSXML *) xobj->getPrivate();

    if (IsConstructing(vp) && !JSVAL_IS_PRIMITIVE(v)) {
        vobj = JSVAL_TO_OBJECT(v);
        clasp = vobj->getClass();
        if (clasp == &XMLClass) {
            copy = DeepCopy(cx, xml, NULL, 0);
            if (!copy)
                return JS_FALSE;
            vp->setObject(*copy->object);
            return JS_TRUE;
        }
    }

    vp->setObject(*xobj);
    return JS_TRUE;
}

static JSBool
XMLList(JSContext *cx, unsigned argc, jsval *vp)
{
    JSObject *vobj, *listobj;
    JSXML *xml, *list;

    jsval v = argc ? vp[2] : JSVAL_VOID;

    if (JSVAL_IS_NULL(v) || JSVAL_IS_VOID(v))
        v = STRING_TO_JSVAL(cx->runtime->emptyString);

    if (IsConstructing(vp) && !JSVAL_IS_PRIMITIVE(v)) {
        vobj = JSVAL_TO_OBJECT(v);
        if (vobj->isXML()) {
            xml = (JSXML *) vobj->getPrivate();
            if (xml->xml_class == JSXML_CLASS_LIST) {
                listobj = js_NewXMLObject(cx, JSXML_CLASS_LIST);
                if (!listobj)
                    return JS_FALSE;
                *vp = OBJECT_TO_JSVAL(listobj);

                list = (JSXML *) listobj->getPrivate();
                if (!Append(cx, list, xml))
                    return JS_FALSE;
                return JS_TRUE;
            }
        }
    }

    /* Toggle on XML support since the script has explicitly requested it. */
    listobj = ToXMLList(cx, v);
    if (!listobj)
        return JS_FALSE;

    *vp = OBJECT_TO_JSVAL(listobj);
    return JS_TRUE;
}

#ifdef DEBUG_notme
JSCList xml_leaks = JS_INIT_STATIC_CLIST(&xml_leaks);
uint32_t  xml_serial;
#endif

JSXML *
js_NewXML(JSContext *cx, JSXMLClass xml_class)
{
    cx->runtime->gcExactScanningEnabled = false;

    JSXML *xml = js_NewGCXML(cx);
    if (!xml)
        return NULL;

    xml->object.init(NULL);
    xml->domnode = NULL;
    xml->parent.init(NULL);
    xml->name.init(NULL);
    xml->xml_class = xml_class;
    xml->xml_flags = 0;
    if (JSXML_CLASS_HAS_VALUE(xml_class)) {
        xml->xml_value.init(cx->runtime->emptyString);
    } else {
        xml->xml_value.init(NULL);
        xml->xml_kids.init();
        if (xml_class == JSXML_CLASS_LIST) {
            xml->xml_target.init(NULL);
            xml->xml_targetprop.init(NULL);
        } else {
            xml->xml_namespaces.init();
            xml->xml_attrs.init();
        }
    }

#ifdef DEBUG_notme
    JS_APPEND_LINK(&xml->links, &xml_leaks);
    xml->serial = xml_serial++;
#endif
    return xml;
}

void
JSXML::writeBarrierPre(JSXML *xml)
{
#ifdef JSGC_INCREMENTAL
    if (!xml)
        return;

    JS::Zone *zone = xml->zone();
    if (zone->needsBarrier()) {
        JSXML *tmp = xml;
        MarkXMLUnbarriered(zone->barrierTracer(), &tmp, "write barrier");
        JS_ASSERT(tmp == xml);
    }
#endif
}

void
JSXML::writeBarrierPost(JSXML *xml, void *addr)
{
}

void
js_TraceXML(JSTracer *trc, JSXML *xml)
{
    if (xml->object)
        MarkObject(trc, &xml->object, "object");
    if (xml->name)
        MarkObject(trc, &xml->name, "name");
    if (xml->parent)
        MarkXML(trc, &xml->parent, "xml_parent");

    if (JSXML_HAS_VALUE(xml)) {
        if (xml->xml_value)
            MarkString(trc, &xml->xml_value, "value");
        return;
    }

    MarkXMLRange(trc, xml->xml_kids.length, xml->xml_kids.vector, "xml_kids");
    js_XMLArrayCursorTrace(trc, xml->xml_kids.cursors);

    if (xml->xml_class == JSXML_CLASS_LIST) {
        if (xml->xml_target)
            MarkXML(trc, &xml->xml_target, "target");
        if (xml->xml_targetprop)
            MarkObject(trc, &xml->xml_targetprop, "targetprop");
    } else {
        MarkObjectRange(trc, xml->xml_namespaces.length,
                        xml->xml_namespaces.vector,
                        "xml_namespaces");
        js_XMLArrayCursorTrace(trc, xml->xml_namespaces.cursors);

        MarkXMLRange(trc, xml->xml_attrs.length, xml->xml_attrs.vector, "xml_attrs");
        js_XMLArrayCursorTrace(trc, xml->xml_attrs.cursors);
    }
}

JSObject *
js_NewXMLObject(JSContext *cx, JSXMLClass xml_class)
{
    JSXML *xml = js_NewXML(cx, xml_class);
    if (!xml)
        return NULL;

    AutoXMLRooter root(cx, xml);
    return js_GetXMLObject(cx, xml);
}

static JSObject *
NewXMLObject(JSContext *cx, JSXML *xml)
{
    JSObject *obj;

    obj = NewObjectWithClassProto(cx, &XMLClass, NULL, cx->global());
    if (!obj)
        return NULL;
    obj->setPrivateGCThing(xml);
    return obj;
}

JSObject *
js_GetXMLObject(JSContext *cx, JSXML *xmlArg)
{
    Rooted<JSXML*> xml(cx, xmlArg);
    JSObject *obj;

    obj = xml->object;
    if (obj) {
        JS_ASSERT(obj->getPrivate() == xml);
        return obj;
    }

    obj = NewXMLObject(cx, xml);
    if (!obj)
        return NULL;
    xml->object = obj;
    return obj;
}

JSObject *
js_InitNamespaceClass(JSContext *cx, HandleObject obj)
{
    cx->runtime->gcExactScanningEnabled = false;

    JS_ASSERT(obj->isNative());
    Rooted<GlobalObject*> global(cx, &obj->asGlobal());

    JSObject *namespaceProto = global->createBlankPrototype(cx, &NamespaceClass);
    if (!namespaceProto)
        return NULL;
    JSFlatString *empty = cx->runtime->emptyString;
    namespaceProto->setNamePrefix(empty);
    namespaceProto->setNameURI(empty);

    const unsigned NAMESPACE_CTOR_LENGTH = 2;
    RootedFunction ctor(cx);
    ctor = global->createConstructor(cx, Namespace, cx->names().Namespace,
                                     NAMESPACE_CTOR_LENGTH);
    if (!ctor)
        return NULL;

    if (!LinkConstructorAndPrototype(cx, ctor, namespaceProto))
        return NULL;

    if (!DefinePropertiesAndBrand(cx, namespaceProto, namespace_props, namespace_methods))
        return NULL;

    if (!DefineConstructorAndPrototype(cx, global, JSProto_Namespace, ctor, namespaceProto))
        return NULL;

    return namespaceProto;
}

JSObject *
js_InitQNameClass(JSContext *cx, HandleObject obj)
{
    cx->runtime->gcExactScanningEnabled = false;

    JS_ASSERT(obj->isNative());
    Rooted<GlobalObject*> global(cx, &obj->asGlobal());

    RootedObject qnameProto(cx, global->createBlankPrototype(cx, &QNameClass));
    if (!qnameProto)
        return NULL;
    JSAtom *empty = cx->runtime->emptyString;
    if (!InitXMLQName(cx, qnameProto, empty, empty, empty))
        return NULL;

    const unsigned QNAME_CTOR_LENGTH = 2;
    RootedFunction ctor(cx, global->createConstructor(cx, QName, cx->names().QName,
                                                      QNAME_CTOR_LENGTH));
    if (!ctor)
        return NULL;

    if (!LinkConstructorAndPrototype(cx, ctor, qnameProto))
        return NULL;

    if (!DefinePropertiesAndBrand(cx, qnameProto, NULL, qname_methods))
        return NULL;

    if (!DefineConstructorAndPrototype(cx, global, JSProto_QName, ctor, qnameProto))
        return NULL;

    return qnameProto;
}

JSObject *
js_InitXMLClass(JSContext *cx, HandleObject obj)
{
    cx->runtime->gcExactScanningEnabled = false;
    Rooted<GlobalObject *> global(cx, &obj->asGlobal());
    JS_ASSERT(obj->isNative());

    RootedObject xmlProto(cx, global->createBlankPrototype(cx, &XMLClass));
    if (!xmlProto)
        return NULL;
    Rooted<JSXML*> xml(cx, js_NewXML(cx, JSXML_CLASS_TEXT));
    if (!xml)
        return NULL;
    xmlProto->setPrivateGCThing(xml);
    xml->object = xmlProto;

    /* Don't count this as a real content-created XML object. */
    if (!cx->runningWithTrustedPrincipals()) {
        JS_ASSERT(sE4XObjectsCreated > 0);
        --sE4XObjectsCreated;
    }

    const unsigned XML_CTOR_LENGTH = 1;
    RootedFunction ctor(cx);
    ctor = global->createConstructor(cx, XML, cx->names().XML, XML_CTOR_LENGTH);
    if (!ctor)
        return NULL;

    if (!LinkConstructorAndPrototype(cx, ctor, xmlProto))
        return NULL;

    if (!DefinePropertiesAndBrand(cx, xmlProto, NULL, xml_methods) ||
        !DefinePropertiesAndBrand(cx, ctor, xml_static_props, xml_static_methods))
    {
        return NULL;
    }

    if (!SetDefaultXMLSettings(cx, ctor))
        return NULL;

    /* Define the XMLList function, and give it the same .prototype as XML. */
    RootedFunction xmllist(cx, JS_DefineFunction(cx, global, js_XMLList_str, XMLList, 1, JSFUN_CONSTRUCTOR));
    if (!xmllist)
        return NULL;
    RootedValue value(cx, ObjectValue(*xmlProto));
    if (!JSObject::defineProperty(cx, xmllist, cx->names().classPrototype,
                                  value, JS_PropertyStub, JS_StrictPropertyStub,
                                  JSPROP_PERMANENT | JSPROP_READONLY))
    {
        return NULL;
    }

    if (!DefineConstructorAndPrototype(cx, global, JSProto_XML, ctor, xmlProto))
        return NULL;

    /* Define the isXMLName function. */
    if (!JS_DefineFunction(cx, global, js_isXMLName_str, xml_isXMLName, 1, 0))
        return NULL;

    return xmlProto;
}

JSObject *
js_InitXMLClasses(JSContext *cx, HandleObject obj)
{
    if (!js_InitNamespaceClass(cx, obj))
        return NULL;
    if (!js_InitQNameClass(cx, obj))
        return NULL;
    return js_InitXMLClass(cx, obj);
}

bool
GlobalObject::getFunctionNamespace(JSContext *cx, Value *vp)
{
    Value v = getSlot(FUNCTION_NS);
    if (v.isUndefined()) {
        HandlePropertyName prefix = cx->names().function;
        HandlePropertyName uri = cx->names().functionNamespaceURI;
        RootedObject obj(cx, NewXMLNamespace(cx, prefix, uri, JS_FALSE));
        if (!obj)
            return false;

        /*
         * Avoid entraining any in-scope Object.prototype.  The loss of
         * Namespace.prototype is not detectable, as there is no way to
         * refer to this instance in scripts.  When used to qualify method
         * names, its prefix and uri references are copied to the QName.
         * The parent remains set and links back to global.
         */
        if (!JSObject::clearType(cx, obj))
            return false;

        v = ObjectValue(*obj);
        setSlot(FUNCTION_NS, v);
    }

    *vp = v;
    return true;
}

/*
 * Note the asymmetry between js_GetDefaultXMLNamespace and js_SetDefaultXML-
 * Namespace.  Get searches fp->scopeChain for JS_DEFAULT_XML_NAMESPACE_ID,
 * while Set sets JS_DEFAULT_XML_NAMESPACE_ID in fp->varobj. There's no
 * requirement that fp->varobj lie directly on fp->scopeChain, although
 * it should be reachable using the prototype chain from a scope object (cf.
 * JSOPTION_VAROBJFIX in jsapi.h).
 *
 * If Get can't find JS_DEFAULT_XML_NAMESPACE_ID along the scope chain, it
 * creates a default namespace via 'new Namespace()'.  In contrast, Set uses
 * its v argument as the uri of a new Namespace, with "" as the prefix.  See
 * ECMA-357 12.1 and 12.1.1.  Note that if Set is called with a Namespace n,
 * the default XML namespace will be set to ("", n.uri).  So the uri string
 * is really the only usefully stored value of the default namespace.
 */
JSBool
js_GetDefaultXMLNamespace(JSContext *cx, jsval *vp)
{
    JSObject *ns;
    RootedObject obj(cx);
    RootedValue v(cx);

    RootedObject tmp(cx);

    JSObject *scopeChain = GetCurrentScopeChain(cx);
    if (!scopeChain)
        return false;

    obj = NULL;
    for (tmp = scopeChain; tmp; tmp = tmp->enclosingScope()) {
        if (tmp->isBlock() || tmp->isWith())
            continue;
        if (!JSObject::getSpecial(cx, tmp, tmp, SpecialId::defaultXMLNamespace(), &v))
            return JS_FALSE;
        if (!JSVAL_IS_PRIMITIVE(v)) {
            *vp = v;
            return JS_TRUE;
        }
        obj = tmp;
    }

    ns = ConstructObjectWithArguments(cx, &NamespaceClass, 0, NULL);
    if (!ns)
        return JS_FALSE;
    v = OBJECT_TO_JSVAL(ns);
    if (!JSObject::defineSpecial(cx, obj, SpecialId::defaultXMLNamespace(), v,
                                 JS_PropertyStub, JS_StrictPropertyStub, JSPROP_PERMANENT)) {
        return JS_FALSE;
    }
    *vp = v;
    return JS_TRUE;
}

JSBool
js_SetDefaultXMLNamespace(JSContext *cx, const Value &v)
{
    Value argv[2];
    argv[0].setString(cx->runtime->emptyString);
    argv[1] = v;
    JSObject *ns = ConstructObjectWithArguments(cx, &NamespaceClass, 2, argv);
    if (!ns)
        return JS_FALSE;

    RootedObject varobj(cx, &cx->fp()->varObj());
    RootedValue value(cx, ObjectValue(*ns));
    if (!JSObject::defineSpecial(cx, varobj, SpecialId::defaultXMLNamespace(), value,
                                 JS_PropertyStub, JS_StrictPropertyStub, JSPROP_PERMANENT)) {
        return JS_FALSE;
    }
    return JS_TRUE;
}

JSBool
js_ToAttributeName(JSContext *cx, Value *vp)
{
    JSObject *qn;

    qn = ToAttributeName(cx, *vp);
    if (!qn)
        return JS_FALSE;
    vp->setObject(*qn);
    return JS_TRUE;
}

JSFlatString *
js_EscapeAttributeValue(JSContext *cx, JSString *str, JSBool quote)
{
    StringBuffer sb(cx);
    return EscapeAttributeValue(cx, sb, str, quote);
}

JSString *
js_AddAttributePart(JSContext *cx, JSBool isName, JSString *str, JSString *str2)
{
    size_t len = str->length();
    const jschar *chars = str->getChars(cx);
    if (!chars)
        return NULL;

    size_t len2 = str2->length();
    const jschar *chars2 = str2->getChars(cx);
    if (!chars2)
        return NULL;

    size_t newlen = (isName) ? len + 1 + len2 : len + 2 + len2 + 1;
    jschar *newchars = cx->pod_malloc<jschar>(newlen+1);
    if (!newchars)
        return NULL;

    js_strncpy(newchars, chars, len);
    newchars += len;
    if (isName) {
        *newchars++ = ' ';
        js_strncpy(newchars, chars2, len2);
        newchars += len2;
    } else {
        *newchars++ = '=';
        *newchars++ = '"';
        js_strncpy(newchars, chars2, len2);
        newchars += len2;
        *newchars++ = '"';
    }
    *newchars = 0;
    return js_NewString<CanGC>(cx, newchars - newlen, newlen);
}

JSFlatString *
js_EscapeElementValue(JSContext *cx, JSString *str)
{
    StringBuffer sb(cx);
    return EscapeElementValue(cx, sb, str, 0);
}

JSString *
js_ValueToXMLString(JSContext *cx, const Value &v)
{
    return ToXMLString(cx, v, 0);
}

JSBool
js_GetAnyName(JSContext *cx, jsid *idp)
{
    JSObject *global = cx->global();
    Value v = global->getReservedSlot(JSProto_AnyName);
    if (v.isUndefined()) {
        RootedObject obj(cx, NewObjectWithGivenProto(cx, &AnyNameClass, NULL, global));
        if (!obj)
            return false;

        JS_ASSERT(!obj->getProto());

        JSRuntime *rt = cx->runtime;
        if (!InitXMLQName(cx, obj, rt->emptyString, rt->emptyString, rt->atomState.star))
            return false;

        v.setObject(*obj);
        SetReservedSlot(global, JSProto_AnyName, v);
    }
    *idp = OBJECT_TO_JSID(&v.toObject());
    return true;
}

JSBool
js_FindXMLProperty(JSContext *cx, const Value &nameval, MutableHandleObject objp, jsid *idp)
{
    JSObject *nameobj;
    jsval v;
    JSObject *qn;
    RootedId funid(cx);
    RootedObject target(cx);
    JSObject *obj, *proto;
    JSXML *xml;
    JSBool found;

    JS_ASSERT(nameval.isObject());
    nameobj = &nameval.toObject();
    if (nameobj->getClass() == &AnyNameClass) {
        v = STRING_TO_JSVAL(cx->names().star);
        nameobj = ConstructObjectWithArguments(cx, &QNameClass, 1, &v);
        if (!nameobj)
            return JS_FALSE;
    } else {
        JS_ASSERT(nameobj->getClass() == &AttributeNameClass ||
                  nameobj->getClass() == &QNameClass);
    }

    qn = nameobj;

    JSAtom *name;
    funid = GetLocalNameFromFunctionQName(qn, &name, cx)
            ? AtomToId(name)
            : JSID_VOID;

    obj = cx->stack.currentScriptedScopeChain();
    do {
        /* Skip any With object that can wrap XML. */
        target = obj;
        while (target->getClass() == &WithClass) {
             proto = target->getProto();
             if (!proto)
                 break;
             target = proto;
        }

        if (target->isXML()) {
            if (JSID_IS_VOID(funid)) {
                xml = (JSXML *) target->getPrivate();
                found = HasNamedProperty(xml, qn);
            } else {
                if (!HasFunctionProperty(cx, target, funid, &found))
                    return JS_FALSE;
            }
            if (found) {
                *idp = OBJECT_TO_JSID(nameobj);
                objp.set(target);
                return JS_TRUE;
            }
        } else if (!JSID_IS_VOID(funid)) {
            RootedObject pobj(cx);
            RootedShape prop(cx);
            if (!JSObject::lookupGeneric(cx, target, funid, &pobj, &prop))
                return JS_FALSE;
            if (prop) {
                *idp = funid;
                objp.set(target);
                return JS_TRUE;
            }
        }
    } while ((obj = obj->enclosingScope()) != NULL);

    JSAutoByteString printable;
    JSString *str = ConvertQNameToString(cx, nameobj);
    if (str && js_ValueToPrintable(cx, StringValue(str), &printable)) {
        JS_ReportErrorFlagsAndNumber(cx, JSREPORT_ERROR, js_GetErrorMessage, NULL,
                                     JSMSG_UNDEFINED_XML_NAME, printable.ptr());
    }
    return JS_FALSE;
}

static JSBool
GetXMLFunction(JSContext *cx, HandleObject obj, HandleId id, MutableHandleValue vp)
{
    JS_ASSERT(obj->isXML());

    /*
     * See comments before xml_lookupGeneric about the need for the proto
     * chain lookup.
     */
    RootedObject target(cx, obj);
    for (;;) {
        if (!baseops::GetProperty(cx, target, id, vp))
            return false;
        if (!JSVAL_IS_PRIMITIVE(vp) && JSVAL_TO_OBJECT(vp)->isFunction())
            return true;
        target = target->getProto();
        if (target == NULL || !target->isNative())
            break;
    }

    JSXML *xml = (JSXML *) obj->getPrivate();
    if (!HasSimpleContent(xml))
        return true;

    /* Search in String.prototype to implement 11.2.2.1 Step 3(f). */
    RootedObject proto(cx, obj->global().getOrCreateStringPrototype(cx));
    if (!proto)
        return false;

    return JSObject::getGeneric(cx, proto, proto, id, vp);
}

static JSXML *
GetPrivate(JSContext *cx, JSObject *obj, const char *method)
{
    if (!obj->isXML()) {
        JS_ReportErrorNumber(cx, js_GetErrorMessage, NULL,
                             JSMSG_INCOMPATIBLE_METHOD,
                             js_XML_str, method, obj->getClass()->name);
        return NULL;
    }
    return (JSXML *)obj->getPrivate();
}

JSBool
js_GetXMLDescendants(JSContext *cx, JSObject *obj, jsval id, jsval *vp)
{
    JSXML *xml, *list;

    xml = GetPrivate(cx, obj, "descendants internal method");
    if (!xml)
        return JS_FALSE;

    list = Descendants(cx, xml, id);
    if (!list)
        return JS_FALSE;
    *vp = OBJECT_TO_JSVAL(list->object);
    return JS_TRUE;
}

JSBool
js_DeleteXMLListElements(JSContext *cx, JSObject *listobj)
{
    JSXML *list;
    uint32_t n;

    list = (JSXML *) listobj->getPrivate();
    for (n = list->xml_kids.length; n != 0; --n)
        DeleteListElement(cx, list, 0);

    return JS_TRUE;
}

struct JSXMLFilter
{
    HeapPtr<JSXML>             list;
    HeapPtr<JSXML>             result;
    HeapPtr<JSXML>             kid;
    JSXMLArrayCursor<JSXML>    cursor;

    JSXMLFilter(JSXML *list, JSXMLArray<JSXML> *array)
      : list(list), result(NULL), kid(NULL), cursor(array) {}

    ~JSXMLFilter() {}
};

static void
xmlfilter_trace(JSTracer *trc, RawObject obj)
{
    JSXMLFilter *filter = (JSXMLFilter *) obj->getPrivate();
    if (!filter)
        return;

    JS_ASSERT(filter->list);
    MarkXML(trc, &filter->list, "list");
    if (filter->result)
        MarkXML(trc, &filter->result, "result");
    if (filter->kid)
        MarkXML(trc, &filter->kid, "kid");

    /*
     * We do not need to trace the cursor as that would be done when
     * tracing the filter->list.
     */
}

static void
xmlfilter_finalize(FreeOp *fop, RawObject obj)
{
    JSXMLFilter *filter = (JSXMLFilter *) obj->getPrivate();
    if (!filter)
        return;

    fop->delete_(filter);
}

Class js_XMLFilterClass = {
    "XMLFilter",
    JSCLASS_HAS_PRIVATE | JSCLASS_IMPLEMENTS_BARRIERS | JSCLASS_IS_ANONYMOUS,
    JS_PropertyStub,         /* addProperty */
    JS_PropertyStub,         /* delProperty */
    JS_PropertyStub,         /* getProperty */
    JS_StrictPropertyStub,   /* setProperty */
    JS_EnumerateStub,
    JS_ResolveStub,
    JS_ConvertStub,
    xmlfilter_finalize,
    NULL,                    /* checkAccess */
    NULL,                    /* call        */
    NULL,                    /* construct   */
    NULL,                    /* hasInstance */
    xmlfilter_trace
};

JSBool
js_StepXMLListFilter(JSContext *cx, JSBool initialized)
{
    jsval *sp;
    JSObject *obj, *filterobj, *resobj, *kidobj;
    JSXML *xml, *list;
    JSXMLFilter *filter;

    sp = cx->regs().sp;
    if (!initialized) {
        /*
         * We haven't iterated yet, so initialize the filter based on the
         * value stored in sp[-2].
         */
        if (!VALUE_IS_XML(sp[-2])) {
            RootedValue val(cx, sp[-2]);
            js_ReportValueError(cx, JSMSG_NON_XML_FILTER, -2, val, NullPtr());
            return JS_FALSE;
        }
        obj = JSVAL_TO_OBJECT(sp[-2]);
        xml = (JSXML *) obj->getPrivate();

        if (xml->xml_class == JSXML_CLASS_LIST) {
            list = xml;
        } else {
            obj = js_NewXMLObject(cx, JSXML_CLASS_LIST);
            if (!obj)
                return JS_FALSE;

            /*
             * Root just-created obj. sp[-2] cannot be used yet for rooting
             * as it may be the only root holding xml.
             */
            sp[-1] = OBJECT_TO_JSVAL(obj);
            list = (JSXML *) obj->getPrivate();
            if (!Append(cx, list, xml))
                return JS_FALSE;
        }

        filterobj = NewObjectWithGivenProto(cx, &js_XMLFilterClass, NULL, cx->global());
        if (!filterobj)
            return JS_FALSE;

        /*
         * Init all filter fields before setPrivate exposes it to
         * xmlfilter_trace or xmlfilter_finalize.
         */
        filter = cx->new_<JSXMLFilter>(list, &list->xml_kids);
        if (!filter)
            return JS_FALSE;
        filterobj->setPrivate(filter);

        /* Store filterobj to use in the later iterations. */
        sp[-2] = OBJECT_TO_JSVAL(filterobj);

        resobj = js_NewXMLObject(cx, JSXML_CLASS_LIST);
        if (!resobj)
            return JS_FALSE;

        /* This also roots resobj. */
        filter->result = (JSXML *) resobj->getPrivate();
    } else {
        /* We have iterated at least once. */
        JS_ASSERT(!JSVAL_IS_PRIMITIVE(sp[-2]));
        JS_ASSERT(JSVAL_TO_OBJECT(sp[-2])->getClass() == &js_XMLFilterClass);
        filter = (JSXMLFilter *) JSVAL_TO_OBJECT(sp[-2])->getPrivate();
        JS_ASSERT(filter->kid);

        /* Check if the filter expression wants to append the element. */
        if (ToBoolean(sp[-1]) &&
            !Append(cx, filter->result, filter->kid)) {
            return JS_FALSE;
        }
    }

    /* Do the iteration. */
    filter->kid = filter->cursor.getNext();
    if (!filter->kid) {
        /*
         * Do not defer finishing the cursor until the next GC cycle to avoid
         * accumulation of dead cursors associated with filter->list.
         */
        filter->cursor.disconnect();
        JS_ASSERT(filter->result->object);
        sp[-2] = OBJECT_TO_JSVAL(filter->result->object);
        kidobj = NULL;
    } else {
        kidobj = js_GetXMLObject(cx, filter->kid);
        if (!kidobj)
            return JS_FALSE;
    }

    /* Null as kidobj at sp[-1] signals filter termination. */
    sp[-1] = OBJECT_TO_JSVAL(kidobj);
    return JS_TRUE;
}

JSObject *
js_ValueToXMLObject(JSContext *cx, const Value &v)
{
    return ToXML(cx, v);
}

JSObject *
js_ValueToXMLListObject(JSContext *cx, const Value &v)
{
    return ToXMLList(cx, v);
}

JSObject *
js_NewXMLSpecialObject(JSContext *cx, JSXMLClass xml_class, JSString *name,
                       JSString *value)
{
    unsigned flags;
    JSObject *obj;
    JSXML *xml;
    JSObject *qn;

    if (!GetXMLSettingFlags(cx, &flags))
        return NULL;

    if ((xml_class == JSXML_CLASS_COMMENT &&
         (flags & XSF_IGNORE_COMMENTS)) ||
        (xml_class == JSXML_CLASS_PROCESSING_INSTRUCTION &&
         (flags & XSF_IGNORE_PROCESSING_INSTRUCTIONS))) {
        return js_NewXMLObject(cx, JSXML_CLASS_TEXT);
    }

    obj = js_NewXMLObject(cx, xml_class);
    if (!obj)
        return NULL;
    xml = (JSXML *) obj->getPrivate();
    if (name) {
        JSAtom *atomName = AtomizeString<CanGC>(cx, name);
        if (!atomName)
            return NULL;
        qn = NewXMLQName(cx, cx->runtime->emptyString, NULL, atomName);
        if (!qn)
            return NULL;
        xml->name = qn;
    }
    xml->xml_value = value;
    return obj;
}

JSString *
js_MakeXMLCDATAString(JSContext *cx, JSString *str)
{
    StringBuffer sb(cx);
    return MakeXMLCDATAString(cx, sb, str);
}

JSString *
js_MakeXMLCommentString(JSContext *cx, JSString *str)
{
    StringBuffer sb(cx);
    return MakeXMLCommentString(cx, sb, str);
}

JSString *
js_MakeXMLPIString(JSContext *cx, JSString *name, JSString *str)
{
    StringBuffer sb(cx);
    return MakeXMLPIString(cx, sb, name, str);
}

#endif /* JS_HAS_XML_SUPPORT */<|MERGE_RESOLUTION|>--- conflicted
+++ resolved
@@ -1311,11 +1311,7 @@
     JSXMLClass xml_class;
     int stackDummy;
 
-<<<<<<< HEAD
-    if (!JS_CHECK_STACK_SIZE(cx->runtime->mainThread.nativeStackLimit, &stackDummy)) {
-=======
     if (!JS_CHECK_STACK_SIZE(cx->mainThread().nativeStackLimit, &stackDummy)) {
->>>>>>> d4a81cab
         parser->reportError(pn, JSMSG_OVER_RECURSED);
         return NULL;
     }
