--- conflicted
+++ resolved
@@ -484,25 +484,14 @@
     bool            isActiveEval:1;   /* script came from eval(), and is still active */
     bool            isCachedEval:1;   /* script came from eval(), and is in eval cache */
     bool            uninlineable:1;   /* script is considered uninlineable by analysis */
-<<<<<<< HEAD
-    bool            shouldCloneAtCallsite:1; /* script is attempted to be cloned anew at
-                                                each callsite. This is temporarily needed
-                                                for ParallelArray selfhosted code until
-                                                type information can be made context
-                                                sensitive. See discussion in bug
-                                                826148. */
-    bool            isCallsiteClone:1; /* is a callsite clone; has a link to the original function */
-    bool            shouldInline:1;   /* hint to inline when possible */
-=======
 
     /* script is attempted to be cloned anew at each callsite. This is
        temporarily needed for ParallelArray selfhosted code until type
        information can be made context sensitive. See discussion in
        bug 826148. */
     bool            shouldCloneAtCallsite:1;
-
     bool            isCallsiteClone:1; /* is a callsite clone; has a link to the original function */
->>>>>>> 487afeca
+    bool            shouldInline:1;    /* hint to inline when possible */
 #ifdef JS_METHODJIT
     bool            debugMode:1;      /* script was compiled in debug mode */
     bool            failedBoundsCheck:1; /* script has had hoisted bounds checks fail */
@@ -640,21 +629,8 @@
     JSFunction *function() const { return function_; }
     void setFunction(JSFunction *fun);
 
-<<<<<<< HEAD
-    JSFunction *originalFunction() const {
-        if (!isCallsiteClone)
-            return NULL;
-        return enclosingScopeOrOriginalFunction_->toFunction();
-    }
-    void setOriginalFunctionObject(JSObject *fun) {
-        JS_ASSERT(isCallsiteClone);
-        JS_ASSERT(fun->isFunction());
-        enclosingScopeOrOriginalFunction_ = fun;
-    }
-=======
     JSFunction *originalFunction() const;
     void setOriginalFunctionObject(JSObject *fun);
->>>>>>> 487afeca
 
     JSFlatString *sourceData(JSContext *cx);
 
@@ -702,14 +678,9 @@
 
     /* See StaticScopeIter comment. */
     JSObject *enclosingStaticScope() const {
-<<<<<<< HEAD
-        JS_ASSERT_IF(!isCallsiteClone, enclosingScriptsCompiledSuccessfully());
-        return enclosingScopeNoAssert();
-=======
         if (isCallsiteClone)
             return NULL;
         return enclosingScopeOrOriginalFunction_;
->>>>>>> 487afeca
     }
 
     /*
