/* -*- Mode: C++; tab-width: 4; indent-tabs-mode: nil; c-basic-offset: 4 -*-
 * vim: set ts=4 sw=4 et tw=99:
 *
 * This Source Code Form is subject to the terms of the Mozilla Public
 * License, v. 2.0. If a copy of the MPL was not distributed with this
 * file, You can obtain one at http://mozilla.org/MPL/2.0/. */

/*
 * JS function support.
 */
#include <string.h>

#include "mozilla/RangedPtr.h"
#include "mozilla/Util.h"

#include "jstypes.h"
#include "jsutil.h"
#include "jsapi.h"
#include "jsarray.h"
#include "jsatom.h"
#include "jsbool.h"
#include "jscntxt.h"
#include "jsexn.h"
#include "jsfun.h"
#include "jsgc.h"
#include "jsinterp.h"
#include "jsiter.h"
#include "jslock.h"
#include "jsnum.h"
#include "jsobj.h"
#include "jsopcode.h"
#include "jspropertytree.h"
#include "jsproxy.h"
#include "jsscope.h"
#include "jsscript.h"
#include "jsstr.h"

#include "builtin/Eval.h"
#include "frontend/BytecodeCompiler.h"
#include "frontend/TokenStream.h"
#include "gc/Marking.h"
#include "vm/Debugger.h"
#include "vm/ScopeObject.h"
#include "vm/StringBuffer.h"
#include "vm/Xdr.h"

#ifdef JS_METHODJIT
#include "methodjit/MethodJIT.h"
#endif

#include "jsatominlines.h"
#include "jsfuninlines.h"
#include "jsinferinlines.h"
#include "jsinterpinlines.h"
#include "jsobjinlines.h"
#include "jsscriptinlines.h"

#include "vm/ArgumentsObject-inl.h"
#include "vm/ScopeObject-inl.h"
#include "vm/Stack-inl.h"

#ifdef JS_ION
#include "ion/Ion.h"
#include "ion/IonFrameIterator.h"
#include "ion/IonFrameIterator-inl.h"
#endif

using namespace js;
using namespace js::gc;
using namespace js::types;
using namespace js::frontend;

using mozilla::ArrayLength;

static JSBool
fun_getProperty(JSContext *cx, HandleObject obj_, HandleId id, MutableHandleValue vp)
{
    RootedObject obj(cx, obj_);
    while (!obj->isFunction()) {
        if (!JSObject::getProto(cx, obj, &obj))
            return false;
        if (!obj)
            return true;
    }
    RootedFunction fun(cx, obj->toFunction());

    /*
     * Mark the function's script as uninlineable, to expand any of its
     * frames on the stack before we go looking for them. This allows the
     * below walk to only check each explicit frame rather than needing to
     * check any calls that were inlined.
     */
    if (fun->isInterpreted()) {
        fun->script()->uninlineable = true;
        MarkTypeObjectFlags(cx, fun, OBJECT_FLAG_UNINLINEABLE);
    }

    /* Set to early to null in case of error */
    vp.setNull();

    /* Find fun's top-most activation record. */
    StackIter iter(cx);
    for (; !iter.done(); ++iter) {
        if (!iter.isFunctionFrame() || iter.isEvalFrame())
            continue;
        if (iter.callee() == fun)
            break;
    }
    if (iter.done())
        return true;

    if (JSID_IS_ATOM(id, cx->names().arguments)) {
        if (fun->hasRest()) {
            JS_ReportErrorNumber(cx, js_GetErrorMessage, NULL, JSMSG_FUNCTION_ARGUMENTS_AND_REST);
            return false;
        }
        /* Warn if strict about f.arguments or equivalent unqualified uses. */
        if (!JS_ReportErrorFlagsAndNumber(cx, JSREPORT_WARNING | JSREPORT_STRICT, js_GetErrorMessage,
                                          NULL, JSMSG_DEPRECATED_USAGE, js_arguments_str)) {
            return false;
        }

        ArgumentsObject *argsobj = ArgumentsObject::createUnexpected(cx, iter);
        if (!argsobj)
            return false;

#ifdef JS_ION
        AutoAssertNoGC nogc;

        // If this script hasn't been compiled yet, make sure it will never
        // be compiled. IonMonkey does not guarantee |f.arguments| can be
        // fully recovered, so we try to mitigate observing this behavior by
        // detecting its use early.
        RawScript script = iter.script().get(nogc);
        if (!script->hasAnyIonScript())
            ion::ForbidCompilation(cx, script);
#endif

        vp.setObject(*argsobj);
        return true;
    }

#ifdef JS_METHODJIT
    StackFrame *fp = NULL;
    if (iter.isScript() && !iter.isIon())
        fp = iter.interpFrame();

    if (JSID_IS_ATOM(id, cx->names().caller) && fp && fp->prev()) {
        /*
         * If the frame was called from within an inlined frame, mark the
         * innermost function as uninlineable to expand its frame and allow us
         * to recover its callee object.
         */
        InlinedSite *inlined;
        jsbytecode *prevpc = fp->prevpc(&inlined);
        if (inlined) {
            mjit::JITChunk *chunk = fp->prev()->jit()->chunk(prevpc);
            RawFunction fun = chunk->inlineFrames()[inlined->inlineIndex].fun;
            fun->script()->uninlineable = true;
            MarkTypeObjectFlags(cx, fun, OBJECT_FLAG_UNINLINEABLE);
        }
    }
#endif

    if (JSID_IS_ATOM(id, cx->names().caller)) {
        ++iter;
        if (iter.done() || !iter.isFunctionFrame()) {
            JS_ASSERT(vp.isNull());
            return true;
        }

        vp.set(iter.calleev());
        if (!cx->compartment->wrap(cx, vp.address()))
            return false;

        /*
         * Censor the caller if we don't have full access to it.
         */
        JSObject &caller = vp.toObject();
        if (caller.isWrapper() && !Wrapper::wrapperHandler(&caller)->isSafeToUnwrap()) {
            vp.setNull();
        } else if (caller.isFunction()) {
            JSFunction *callerFun = caller.toFunction();
            if (callerFun->isInterpreted() && callerFun->inStrictMode()) {
                JS_ReportErrorFlagsAndNumber(cx, JSREPORT_ERROR, js_GetErrorMessage, NULL,
                                             JSMSG_CALLER_IS_STRICT);
                return false;
            }
        }

        return true;
    }

    JS_NOT_REACHED("fun_getProperty");
    return false;
}



/* NB: no sentinels at ends -- use ArrayLength to bound loops.
 * Properties censored into [[ThrowTypeError]] in strict mode. */
static const uint16_t poisonPillProps[] = {
    NAME_OFFSET(arguments),
    NAME_OFFSET(caller),
};

static JSBool
fun_enumerate(JSContext *cx, HandleObject obj)
{
    JS_ASSERT(obj->isFunction());

    RootedId id(cx);
    bool found;

    if (!obj->isBoundFunction()) {
        id = NameToId(cx->names().classPrototype);
        if (!JSObject::hasProperty(cx, obj, id, &found, JSRESOLVE_QUALIFIED))
            return false;
    }

    id = NameToId(cx->names().length);
    if (!JSObject::hasProperty(cx, obj, id, &found, JSRESOLVE_QUALIFIED))
        return false;

    id = NameToId(cx->names().name);
    if (!JSObject::hasProperty(cx, obj, id, &found, JSRESOLVE_QUALIFIED))
        return false;

    for (unsigned i = 0; i < ArrayLength(poisonPillProps); i++) {
        const uint16_t offset = poisonPillProps[i];
        id = NameToId(OFFSET_TO_NAME(cx->runtime, offset));
        if (!JSObject::hasProperty(cx, obj, id, &found, JSRESOLVE_QUALIFIED))
            return false;
    }

    return true;
}

static JSObject *
ResolveInterpretedFunctionPrototype(JSContext *cx, HandleObject obj)
{
#ifdef DEBUG
    JSFunction *fun = obj->toFunction();
    JS_ASSERT(fun->isInterpreted());
    JS_ASSERT(!fun->isFunctionPrototype());
#endif

    /*
     * Assert that fun is not a compiler-created function object, which
     * must never leak to script or embedding code and then be mutated.
     * Also assert that obj is not bound, per the ES5 15.3.4.5 ref above.
     */
    JS_ASSERT(!IsInternalFunctionObject(obj));
    JS_ASSERT(!obj->isBoundFunction());

    /*
     * Make the prototype object an instance of Object with the same parent
     * as the function object itself.
     */
    RawObject objProto = obj->global().getOrCreateObjectPrototype(cx);
    if (!objProto)
        return NULL;
    RootedObject proto(cx, NewObjectWithGivenProto(cx, &ObjectClass, objProto, NULL));
    if (!proto || !JSObject::setSingletonType(cx, proto))
        return NULL;

    /*
     * Per ES5 15.3.5.2 a user-defined function's .prototype property is
     * initially non-configurable, non-enumerable, and writable.  Per ES5 13.2
     * the prototype's .constructor property is configurable, non-enumerable,
     * and writable.
     */
    RootedValue protoVal(cx, ObjectValue(*proto));
    RootedValue objVal(cx, ObjectValue(*obj));
    if (!JSObject::defineProperty(cx, obj, cx->names().classPrototype,
                                  protoVal, JS_PropertyStub, JS_StrictPropertyStub,
                                  JSPROP_PERMANENT) ||
        !JSObject::defineProperty(cx, proto, cx->names().constructor,
                                  objVal, JS_PropertyStub, JS_StrictPropertyStub, 0))
    {
       return NULL;
    }

    return proto;
}

static JSBool
fun_resolve(JSContext *cx, HandleObject obj, HandleId id, unsigned flags,
            MutableHandleObject objp)
{
    if (!JSID_IS_ATOM(id))
        return true;

    RootedFunction fun(cx, obj->toFunction());

    if (JSID_IS_ATOM(id, cx->names().classPrototype)) {
        /*
         * Built-in functions do not have a .prototype property per ECMA-262,
         * or (Object.prototype, Function.prototype, etc.) have that property
         * created eagerly.
         *
         * ES5 15.3.4: the non-native function object named Function.prototype
         * does not have a .prototype property.
         *
         * ES5 15.3.4.5: bound functions don't have a prototype property. The
         * isBuiltin() test covers this case because bound functions are native
         * (and thus built-in) functions by definition/construction.
         */
        if (fun->isBuiltin() || fun->isFunctionPrototype())
            return true;

        if (!ResolveInterpretedFunctionPrototype(cx, fun))
            return false;
        objp.set(fun);
        return true;
    }

    if (JSID_IS_ATOM(id, cx->names().length) || JSID_IS_ATOM(id, cx->names().name)) {
        JS_ASSERT(!IsInternalFunctionObject(obj));

        RootedValue v(cx);
        if (JSID_IS_ATOM(id, cx->names().length)) {
            uint16_t defaults = fun->isInterpreted() ? fun->script()->ndefaults : 0;
            v.setInt32(fun->nargs - defaults - fun->hasRest());
        } else {
            v.setString(fun->atom() == NULL ?  cx->runtime->emptyString : fun->atom());
        }

        if (!DefineNativeProperty(cx, fun, id, v, JS_PropertyStub, JS_StrictPropertyStub,
                                  JSPROP_PERMANENT | JSPROP_READONLY, 0, 0)) {
            return false;
        }
        objp.set(fun);
        return true;
    }

    for (unsigned i = 0; i < ArrayLength(poisonPillProps); i++) {
        const uint16_t offset = poisonPillProps[i];

        if (JSID_IS_ATOM(id, OFFSET_TO_NAME(cx->runtime, offset))) {
            JS_ASSERT(!IsInternalFunctionObject(fun));

            PropertyOp getter;
            StrictPropertyOp setter;
            unsigned attrs = JSPROP_PERMANENT;
            if (fun->isInterpreted() ? fun->inStrictMode() : fun->isBoundFunction()) {
                JSObject *throwTypeError = fun->global().getThrowTypeError();

                getter = CastAsPropertyOp(throwTypeError);
                setter = CastAsStrictPropertyOp(throwTypeError);
                attrs |= JSPROP_GETTER | JSPROP_SETTER;
            } else {
                getter = fun_getProperty;
                setter = JS_StrictPropertyStub;
            }

            RootedValue value(cx, UndefinedValue());
            if (!DefineNativeProperty(cx, fun, id, value, getter, setter,
                                      attrs, 0, 0)) {
                return false;
            }
            objp.set(fun);
            return true;
        }
    }

    return true;
}

template<XDRMode mode>
bool
js::XDRInterpretedFunction(XDRState<mode> *xdr, HandleObject enclosingScope, HandleScript enclosingScript,
                           MutableHandleObject objp)
{
    /* NB: Keep this in sync with CloneInterpretedFunction. */
    RootedAtom atom(xdr->cx());
    uint32_t firstword;           /* flag telling whether fun->atom is non-null,
                                   plus for fun->u.i.skipmin, fun->u.i.wrapper,
                                   and 14 bits reserved for future use */
    uint32_t flagsword;           /* word for argument count and fun->flags */

    JSContext *cx = xdr->cx();
    RootedFunction fun(cx);
    RootedScript script(cx);
    if (mode == XDR_ENCODE) {
        fun = objp->toFunction();
        if (!fun->isInterpreted()) {
            JSAutoByteString funNameBytes;
            if (const char *name = GetFunctionNameBytes(cx, fun, &funNameBytes)) {
                JS_ReportErrorNumber(cx, js_GetErrorMessage, NULL, JSMSG_NOT_SCRIPTED_FUNCTION,
                                     name);
            }
            return false;
        }
        firstword = !!fun->atom();
        flagsword = (fun->nargs << 16) | fun->flags;
        atom = fun->atom();
        script = fun->script();
    } else {
        fun = js_NewFunction(cx, NullPtr(), NULL, 0, JSFunction::INTERPRETED, NullPtr(), NullPtr());
        if (!fun)
            return false;
<<<<<<< HEAD
        if (!JSObject::clearParent(cx, fun))
            return false;
=======
>>>>>>> d2210ce9
        atom = NULL;
        script = NULL;
    }

    if (!xdr->codeUint32(&firstword))
        return false;
    if ((firstword & 1U) && !XDRAtom(xdr, &atom))
        return false;
    if (!xdr->codeUint32(&flagsword))
        return false;

    if (!XDRScript(xdr, enclosingScope, enclosingScript, fun, &script))
        return false;

    if (mode == XDR_DECODE) {
        fun->nargs = flagsword >> 16;
        fun->flags = uint16_t(flagsword);
        fun->initAtom(atom);
        fun->initScript(script);
        script->setFunction(fun);
        if (!JSFunction::setTypeForScriptedFunction(cx, fun))
            return false;
        JS_ASSERT(fun->nargs == fun->script()->bindings.numArgs());
        RootedScript script(cx, fun->script());
        js_CallNewScriptHook(cx, script, fun);
        objp.set(fun);
    }

    return true;
}

template bool
js::XDRInterpretedFunction(XDRState<XDR_ENCODE> *, HandleObject, HandleScript, MutableHandleObject);

template bool
js::XDRInterpretedFunction(XDRState<XDR_DECODE> *, HandleObject, HandleScript, MutableHandleObject);

JSObject *
js::CloneInterpretedFunction(JSContext *cx, HandleObject enclosingScope, HandleFunction srcFun)
{
    AssertCanGC();

    /* NB: Keep this in sync with XDRInterpretedFunction. */

    RootedFunction clone(cx, js_NewFunction(cx, NullPtr(), NULL, 0,
                                            JSFunction::INTERPRETED, NullPtr(), NullPtr()));
    if (!clone)
        return NULL;
<<<<<<< HEAD
    if (!JSObject::clearParent(cx, clone))
        return NULL;
=======
>>>>>>> d2210ce9

    RootedScript srcScript(cx, srcFun->script());
    RawScript clonedScript = CloneScript(cx, enclosingScope, clone, srcScript);
    if (!clonedScript)
        return NULL;

    clone->nargs = srcFun->nargs;
    clone->flags = srcFun->flags;
    clone->initAtom(srcFun->displayAtom());
    clone->initScript(clonedScript);
    clonedScript->setFunction(clone);
    if (!JSFunction::setTypeForScriptedFunction(cx, clone))
        return NULL;

    RootedScript cloneScript(cx, clone->script());
    js_CallNewScriptHook(cx, cloneScript, clone);
    return clone;
}

/*
 * [[HasInstance]] internal method for Function objects: fetch the .prototype
 * property of its 'this' parameter, and walks the prototype chain of v (only
 * if v is an object) returning true if .prototype is found.
 */
static JSBool
fun_hasInstance(JSContext *cx, HandleObject objArg, MutableHandleValue v, JSBool *bp)
{
    RootedObject obj(cx, objArg);

    while (obj->isFunction()) {
        if (!obj->isBoundFunction())
            break;
        obj = obj->toFunction()->getBoundFunctionTarget();
    }

    RootedValue pval(cx);
    if (!JSObject::getProperty(cx, obj, obj, cx->names().classPrototype, &pval))
        return false;

    if (pval.isPrimitive()) {
        /*
         * Throw a runtime error if instanceof is called on a function that
         * has a non-object as its .prototype value.
         */
        RootedValue val(cx, ObjectValue(*obj));
        js_ReportValueError(cx, JSMSG_BAD_PROTOTYPE, -1, val, NullPtr());
        return false;
    }

    RootedObject pobj(cx, &pval.toObject());
    bool isDelegate;
    if (!IsDelegate(cx, pobj, v, &isDelegate))
        return false;
    *bp = isDelegate;
    return true;
}

inline void
JSFunction::trace(JSTracer *trc)
{
    if (isExtended()) {
        MarkValueRange(trc, ArrayLength(toExtended()->extendedSlots),
                       toExtended()->extendedSlots, "nativeReserved");
    }

    if (atom_)
        MarkString(trc, &atom_, "atom");

    if (isInterpreted()) {
        if (u.i.script_)
            MarkScriptUnbarriered(trc, &u.i.script_, "script");
        if (u.i.env_)
            MarkObjectUnbarriered(trc, &u.i.env_, "fun_callscope");
    }
}

static void
fun_trace(JSTracer *trc, RawObject obj)
{
    obj->toFunction()->trace(trc);
}

JS_FRIEND_DATA(Class) js::FunctionClass = {
    js_Function_str,
    JSCLASS_NEW_RESOLVE | JSCLASS_IMPLEMENTS_BARRIERS |
    JSCLASS_HAS_CACHED_PROTO(JSProto_Function),
    JS_PropertyStub,         /* addProperty */
    JS_PropertyStub,         /* delProperty */
    JS_PropertyStub,         /* getProperty */
    JS_StrictPropertyStub,   /* setProperty */
    fun_enumerate,
    (JSResolveOp)fun_resolve,
    JS_ConvertStub,
    NULL,                    /* finalize    */
    NULL,                    /* checkAccess */
    NULL,                    /* call        */
    fun_hasInstance,
    NULL,                    /* construct   */
    fun_trace
};


/* Find the body of a function (not including braces). */
static bool
FindBody(JSContext *cx, HandleFunction fun, StableCharPtr chars, size_t length,
         size_t *bodyStart, size_t *bodyEnd)
{
    // We don't need principals, since those are only used for error reporting.
    CompileOptions options(cx);
    options.setFileAndLine("internal-findBody", 0)
           .setVersion(fun->script()->getVersion());
    TokenStream ts(cx, options, chars, length, NULL);
    JS_ASSERT(chars[0] == '(');
    int nest = 0;
    bool onward = true;
    // Skip arguments list.
    do {
        switch (ts.getToken()) {
          case TOK_LP:
            nest++;
            break;
          case TOK_RP:
            if (--nest == 0)
                onward = false;
            break;
          case TOK_ERROR:
            // Must be memory.
            return false;
          default:
            break;
        }
    } while (onward);
    TokenKind tt = ts.getToken();
    if (tt == TOK_ERROR)
        return false;
    bool braced = tt == TOK_LC;
    JS_ASSERT(fun->isExprClosure() == !braced);
    *bodyStart = ts.offsetOfToken(ts.currentToken());
    if (braced)
        *bodyStart += 1;
    StableCharPtr end(chars.get() + length, chars.get(), length);
    if (end[-1] == '}') {
        end--;
    } else {
        JS_ASSERT(!braced);
        for (; unicode::IsSpaceOrBOM2(end[-1]); end--)
            ;
    }
    *bodyEnd = end - chars;
    JS_ASSERT(*bodyStart <= *bodyEnd);
    return true;
}

JSString *
js::FunctionToString(JSContext *cx, HandleFunction fun, bool bodyOnly, bool lambdaParen)
{
    AssertCanGC();
    StringBuffer out(cx);
    RootedScript script(cx);

    if (fun->isInterpreted())
        script = fun->script();

    if (fun->isInterpreted() && script->isGeneratorExp) {
        if ((!bodyOnly && !out.append("function genexp() {")) ||
            !out.append("\n    [generator expression]\n") ||
            (!bodyOnly && !out.append("}"))) {
            return NULL;
        }
        return out.finishString();
    }
    if (!bodyOnly) {
        // If we're not in pretty mode, put parentheses around lambda functions.
        if (fun->isInterpreted() && !lambdaParen && fun->isLambda()) {
            if (!out.append("("))
                return NULL;
        }
        if (!out.append("function "))
            return NULL;
        if (fun->atom()) {
            if (!out.append(fun->atom()))
                return NULL;
        }
    }
    bool haveSource = fun->isInterpreted() && !fun->isSelfHostedBuiltin();
    if (haveSource && !script->scriptSource()->hasSourceData() &&
        !JSScript::loadSource(cx, script, &haveSource))
    {
        return NULL;
    }
    if (haveSource) {
        RootedString srcStr(cx, script->sourceData(cx));
        if (!srcStr)
            return NULL;
        Rooted<JSStableString *> src(cx, srcStr->ensureStable(cx));
        if (!src)
            return NULL;

        StableCharPtr chars = src->chars();
        bool exprBody = fun->isExprClosure();
        // The source data for functions created by calling the Function
        // constructor is only the function's body.
        bool funCon = script->sourceStart == 0 && script->scriptSource()->argumentsNotIncluded();

        // Functions created with the constructor should not be using the
        // expression body extension.
        JS_ASSERT_IF(funCon, !exprBody);
        JS_ASSERT_IF(!funCon, src->length() > 0 && chars[0] == '(');

        // If a function inherits strict mode by having scopes above it that
        // have "use strict", we insert "use strict" into the body of the
        // function. This ensures that if the result of toString is evaled, the
        // resulting function will have the same semantics.
        bool addUseStrict = script->strictModeCode && !script->explicitUseStrict;

        bool buildBody = funCon && !bodyOnly;
        if (buildBody) {
            // This function was created with the Function constructor. We don't
            // have source for the arguments, so we have to generate that. Part
            // of bug 755821 should be cobbling the arguments passed into the
            // Function constructor into the source string.
            if (!out.append("("))
                return NULL;

            // Fish out the argument names.
            BindingVector *localNames = cx->new_<BindingVector>(cx);
            js::ScopedDeletePtr<BindingVector> freeNames(localNames);
            if (!FillBindingVector(script, localNames))
                return NULL;
            for (unsigned i = 0; i < fun->nargs; i++) {
                if ((i && !out.append(", ")) ||
                    (i == unsigned(fun->nargs - 1) && fun->hasRest() && !out.append("...")) ||
                    !out.append((*localNames)[i].name())) {
                    return NULL;
                }
            }
            if (!out.append(") {\n"))
                return NULL;
        }
        if ((bodyOnly && !funCon) || addUseStrict) {
            // We need to get at the body either because we're only supposed to
            // return the body or we need to insert "use strict" into the body.
            size_t bodyStart = 0, bodyEnd;

            // If the function is defined in the Function constructor, we
            // already have a body.
            if (!funCon) {
                JS_ASSERT(!buildBody);
                if (!FindBody(cx, fun, chars, src->length(), &bodyStart, &bodyEnd))
                    return NULL;
            } else {
                bodyEnd = src->length();
            }

            if (addUseStrict) {
                // Output source up to beginning of body.
                if (!out.append(chars, bodyStart))
                    return NULL;
                if (exprBody) {
                    // We can't insert a statement into a function with an
                    // expression body. Do what the decompiler did, and insert a
                    // comment.
                    if (!out.append("/* use strict */ "))
                        return NULL;
                } else {
                    if (!out.append("\n\"use strict\";\n"))
                        return NULL;
                }
            }

            // Output just the body (for bodyOnly) or the body and possibly
            // closing braces (for addUseStrict).
            size_t dependentEnd = bodyOnly ? bodyEnd : src->length();
            if (!out.append(chars + bodyStart, dependentEnd - bodyStart))
                return NULL;
        } else {
            if (!out.append(src))
                return NULL;
        }
        if (buildBody) {
            if (!out.append("\n}"))
                return NULL;
        }
        if (bodyOnly) {
            // Slap a semicolon on the end of functions with an expression body.
            if (exprBody && !out.append(";"))
                return NULL;
        } else if (!lambdaParen && fun->isLambda()) {
            if (!out.append(")"))
                return NULL;
        }
    } else if (fun->isInterpreted() && !fun->isSelfHostedBuiltin()) {
        if ((!bodyOnly && !out.append("() {\n    ")) ||
            !out.append("[sourceless code]") ||
            (!bodyOnly && !out.append("\n}")))
            return NULL;
        if (!lambdaParen && fun->isLambda() && !out.append(")"))
            return NULL;
    } else {
        JS_ASSERT(!fun->isExprClosure());
        if ((!bodyOnly && !out.append("() {\n    ")) ||
            !out.append("[native code]") ||
            (!bodyOnly && !out.append("\n}")))
            return NULL;
    }
    return out.finishString();
}

JSString *
fun_toStringHelper(JSContext *cx, HandleObject obj, unsigned indent)
{
    if (!obj->isFunction()) {
        if (IsFunctionProxy(obj))
            return Proxy::fun_toString(cx, obj, indent);
        JS_ReportErrorNumber(cx, js_GetErrorMessage, NULL,
                             JSMSG_INCOMPATIBLE_PROTO,
                             js_Function_str, js_toString_str,
                             "object");
        return NULL;
    }

    RootedFunction fun(cx, obj->toFunction());
    return FunctionToString(cx, fun, false, indent != JS_DONT_PRETTY_PRINT);
}

static JSBool
fun_toString(JSContext *cx, unsigned argc, Value *vp)
{
    CallArgs args = CallArgsFromVp(argc, vp);
    JS_ASSERT(IsFunctionObject(args.calleev()));

    uint32_t indent = 0;

    if (args.length() != 0 && !ToUint32(cx, args[0], &indent))
        return false;

    RootedObject obj(cx, ToObject(cx, args.thisv()));
    if (!obj)
        return false;

    RootedString str(cx, fun_toStringHelper(cx, obj, indent));
    if (!str)
        return false;

    args.rval().setString(str);
    return true;
}

#if JS_HAS_TOSOURCE
static JSBool
fun_toSource(JSContext *cx, unsigned argc, Value *vp)
{
    CallArgs args = CallArgsFromVp(argc, vp);
    JS_ASSERT(IsFunctionObject(args.calleev()));

    RootedObject obj(cx, ToObject(cx, args.thisv()));
    if (!obj)
        return false;

    RootedString str(cx, fun_toStringHelper(cx, obj, JS_DONT_PRETTY_PRINT));
    if (!str)
        return false;

    args.rval().setString(str);
    return true;
}
#endif

JSBool
js_fun_call(JSContext *cx, unsigned argc, Value *vp)
{
    Value fval = vp[1];

    if (!js_IsCallable(fval)) {
        ReportIncompatibleMethod(cx, CallReceiverFromVp(vp), &FunctionClass);
        return false;
    }

    Value *argv = vp + 2;
    Value thisv;
    if (argc == 0) {
        thisv.setUndefined();
    } else {
        thisv = argv[0];

        argc--;
        argv++;
    }

    /* Allocate stack space for fval, obj, and the args. */
    InvokeArgsGuard args;
    if (!cx->stack.pushInvokeArgs(cx, argc, &args))
        return JS_FALSE;

    /* Push fval, thisv, and the args. */
    args.setCallee(fval);
    args.setThis(thisv);
    PodCopy(args.array(), argv, argc);

    bool ok = Invoke(cx, args);
    *vp = args.rval();
    return ok;
}

/* ES5 15.3.4.3 */
JSBool
js_fun_apply(JSContext *cx, unsigned argc, Value *vp)
{
    /* Step 1. */
    RootedValue fval(cx, vp[1]);
    if (!js_IsCallable(fval)) {
        ReportIncompatibleMethod(cx, CallReceiverFromVp(vp), &FunctionClass);
        return false;
    }

    /* Step 2. */
    if (argc < 2 || vp[3].isNullOrUndefined())
        return js_fun_call(cx, (argc > 0) ? 1 : 0, vp);

    InvokeArgsGuard args;

    /*
     * GuardFunApplyArgumentsOptimization already called IsOptimizedArguments,
     * so we don't need to here. This is not an optimization: we can't rely on
     * cx->fp (since natives can be called directly from JSAPI).
     */
    if (vp[3].isMagic(JS_OPTIMIZED_ARGUMENTS)) {
        /*
         * Pretend we have been passed the 'arguments' object for the current
         * function and read actuals out of the frame.
         *
         * N.B. Changes here need to be propagated to stubs::SplatApplyArgs.
         */
        /* Steps 4-6. */
        StackFrame *fp = cx->fp();

#ifdef JS_ION
        // We do not want to use StackIter to abstract here because this is
        // supposed to be a fast path as opposed to StackIter which is doing
        // complex logic to settle on the next frame twice.
        if (fp->beginsIonActivation()) {
            ion::IonActivationIterator activations(cx);
            ion::IonFrameIterator frame(activations);
            JS_ASSERT(frame.isNative());
            // Stop on the next Ion JS Frame.
            ++frame;
            ion::InlineFrameIterator iter(&frame);

            unsigned length = iter.numActualArgs();
            JS_ASSERT(length <= StackSpace::ARGS_LENGTH_MAX);

            if (!cx->stack.pushInvokeArgs(cx, length, &args))
                return false;

            /* Push fval, obj, and aobj's elements as args. */
            args.setCallee(fval);
            args.setThis(vp[2]);

            /* Steps 7-8. */
            iter.forEachCanonicalActualArg(CopyTo(args.array()), 0, -1);
        } else
#endif
        {
            unsigned length = fp->numActualArgs();
            JS_ASSERT(length <= StackSpace::ARGS_LENGTH_MAX);

            if (!cx->stack.pushInvokeArgs(cx, length, &args))
                return false;

            /* Push fval, obj, and aobj's elements as args. */
            args.setCallee(fval);
            args.setThis(vp[2]);

            /* Steps 7-8. */
            fp->forEachUnaliasedActual(CopyTo(args.array()));
        }
    } else {
        /* Step 3. */
        if (!vp[3].isObject()) {
            JS_ReportErrorNumber(cx, js_GetErrorMessage, NULL, JSMSG_BAD_APPLY_ARGS, js_apply_str);
            return false;
        }

        /*
         * Steps 4-5 (note erratum removing steps originally numbered 5 and 7 in
         * original version of ES5).
         */
        RootedObject aobj(cx, &vp[3].toObject());
        uint32_t length;
        if (!GetLengthProperty(cx, aobj, &length))
            return false;

        /* Step 6. */
        if (length > StackSpace::ARGS_LENGTH_MAX) {
            JS_ReportErrorNumber(cx, js_GetErrorMessage, NULL, JSMSG_TOO_MANY_FUN_APPLY_ARGS);
            return false;
        }

        if (!cx->stack.pushInvokeArgs(cx, length, &args))
            return false;

        /* Push fval, obj, and aobj's elements as args. */
        args.setCallee(fval);
        args.setThis(vp[2]);

        /* Steps 7-8. */
        if (!GetElements(cx, aobj, length, args.array()))
            return false;
    }

    /* Step 9. */
    if (!Invoke(cx, args))
        return false;

    *vp = args.rval();
    return true;
}

namespace js {

JSBool
CallOrConstructBoundFunction(JSContext *cx, unsigned argc, Value *vp);

}

static const uint32_t JSSLOT_BOUND_FUNCTION_THIS       = 0;
static const uint32_t JSSLOT_BOUND_FUNCTION_ARGS_COUNT = 1;

static const uint32_t BOUND_FUNCTION_RESERVED_SLOTS = 2;

inline bool
JSFunction::initBoundFunction(JSContext *cx, HandleValue thisArg,
                              const Value *args, unsigned argslen)
{
    JS_ASSERT(isFunction());

    RootedFunction self(cx, this);

    /*
     * Convert to a dictionary to set the BOUND_FUNCTION flag and increase
     * the slot span to cover the arguments and additional slots for the 'this'
     * value and arguments count.
     */
    if (!self->toDictionaryMode(cx))
        return false;

    if (!self->setFlag(cx, BaseShape::BOUND_FUNCTION))
        return false;

    if (!self->setSlotSpan(cx, BOUND_FUNCTION_RESERVED_SLOTS + argslen))
        return false;

    self->setSlot(JSSLOT_BOUND_FUNCTION_THIS, thisArg);
    self->setSlot(JSSLOT_BOUND_FUNCTION_ARGS_COUNT, PrivateUint32Value(argslen));

    self->initSlotRange(BOUND_FUNCTION_RESERVED_SLOTS, args, argslen);

    return true;
}

inline JSObject *
JSFunction::getBoundFunctionTarget() const
{
    JS_ASSERT(isFunction());
    JS_ASSERT(isBoundFunction());

    /* Bound functions abuse |parent| to store their target function. */
    return getParent();
}

inline const js::Value &
JSFunction::getBoundFunctionThis() const
{
    JS_ASSERT(isFunction());
    JS_ASSERT(isBoundFunction());

    return getSlot(JSSLOT_BOUND_FUNCTION_THIS);
}

inline const js::Value &
JSFunction::getBoundFunctionArgument(unsigned which) const
{
    JS_ASSERT(isFunction());
    JS_ASSERT(isBoundFunction());
    JS_ASSERT(which < getBoundFunctionArgumentCount());

    return getSlot(BOUND_FUNCTION_RESERVED_SLOTS + which);
}

inline size_t
JSFunction::getBoundFunctionArgumentCount() const
{
    JS_ASSERT(isFunction());
    JS_ASSERT(isBoundFunction());

    return getSlot(JSSLOT_BOUND_FUNCTION_ARGS_COUNT).toPrivateUint32();
}

namespace js {

/* ES5 15.3.4.5.1 and 15.3.4.5.2. */
JSBool
CallOrConstructBoundFunction(JSContext *cx, unsigned argc, Value *vp)
{
    JSFunction *fun = vp[0].toObject().toFunction();
    JS_ASSERT(fun->isBoundFunction());

    bool constructing = IsConstructing(vp);

    /* 15.3.4.5.1 step 1, 15.3.4.5.2 step 3. */
    unsigned argslen = fun->getBoundFunctionArgumentCount();

    if (argc + argslen > StackSpace::ARGS_LENGTH_MAX) {
        js_ReportAllocationOverflow(cx);
        return false;
    }

    /* 15.3.4.5.1 step 3, 15.3.4.5.2 step 1. */
    RootedObject target(cx, fun->getBoundFunctionTarget());

    /* 15.3.4.5.1 step 2. */
    const Value &boundThis = fun->getBoundFunctionThis();

    InvokeArgsGuard args;
    if (!cx->stack.pushInvokeArgs(cx, argc + argslen, &args))
        return false;

    /* 15.3.4.5.1, 15.3.4.5.2 step 4. */
    for (unsigned i = 0; i < argslen; i++)
        args[i] = fun->getBoundFunctionArgument(i);
    PodCopy(args.array() + argslen, vp + 2, argc);

    /* 15.3.4.5.1, 15.3.4.5.2 step 5. */
    args.setCallee(ObjectValue(*target));

    if (!constructing)
        args.setThis(boundThis);

    if (constructing ? !InvokeConstructor(cx, args) : !Invoke(cx, args))
        return false;

    *vp = args.rval();
    return true;
}

}

#if JS_HAS_GENERATORS
static JSBool
fun_isGenerator(JSContext *cx, unsigned argc, Value *vp)
{
    AutoAssertNoGC nogc;

    RawFunction fun;
    if (!IsFunctionObject(vp[1], &fun)) {
        JS_SET_RVAL(cx, vp, BooleanValue(false));
        return true;
    }

    bool result = false;
    if (fun->isInterpreted()) {
        RawScript script = fun->script().get(nogc);
        JS_ASSERT(script->length != 0);
        result = script->isGenerator;
    }

    JS_SET_RVAL(cx, vp, BooleanValue(result));
    return true;
}
#endif

/* ES5 15.3.4.5. */
static JSBool
fun_bind(JSContext *cx, unsigned argc, Value *vp)
{
    CallArgs args = CallArgsFromVp(argc, vp);

    /* Step 1. */
    Value thisv = args.thisv();

    /* Step 2. */
    if (!js_IsCallable(thisv)) {
        ReportIncompatibleMethod(cx, args, &FunctionClass);
        return false;
    }

    /* Step 3. */
    Value *boundArgs = NULL;
    unsigned argslen = 0;
    if (args.length() > 1) {
        boundArgs = args.array() + 1;
        argslen = args.length() - 1;
    }

    /* Steps 7-9. */
    RootedValue thisArg(cx, args.length() >= 1 ? args[0] : UndefinedValue());
    RootedObject target(cx, &thisv.toObject());
    RawObject boundFunction = js_fun_bind(cx, target, thisArg, boundArgs, argslen);
    if (!boundFunction)
        return false;

    /* Step 22. */
    args.rval().setObject(*boundFunction);
    return true;
}

JSObject*
js_fun_bind(JSContext *cx, HandleObject target, HandleValue thisArg,
            Value *boundArgs, unsigned argslen)
{
    /* Steps 15-16. */
    unsigned length = 0;
    if (target->isFunction()) {
        unsigned nargs = target->toFunction()->nargs;
        if (nargs > argslen)
            length = nargs - argslen;
    }

    /* Step 4-6, 10-11. */
    RootedAtom name(cx, target->isFunction() ? target->toFunction()->atom() : NULL);

    RootedObject funobj(cx, js_NewFunction(cx, NullPtr(), CallOrConstructBoundFunction, length,
                                           JSFunction::NATIVE_CTOR, target, name));
    if (!funobj)
        return NULL;

    /* NB: Bound functions abuse |parent| to store their target. */
    if (!JSObject::setParent(cx, funobj, target))
        return NULL;

    if (!funobj->toFunction()->initBoundFunction(cx, thisArg, boundArgs, argslen))
        return NULL;

    /* Steps 17, 19-21 are handled by fun_resolve. */
    /* Step 18 is the default for new functions. */
    return funobj;
}

/*
 * Report "malformed formal parameter" iff no illegal char or similar scanner
 * error was already reported.
 */
static bool
OnBadFormal(JSContext *cx, TokenKind tt)
{
    if (tt != TOK_ERROR)
        JS_ReportErrorNumber(cx, js_GetErrorMessage, NULL, JSMSG_BAD_FORMAL);
    else
        JS_ASSERT(cx->isExceptionPending());
    return false;
}

namespace js {

JSFunctionSpec function_methods[] = {
#if JS_HAS_TOSOURCE
    JS_FN(js_toSource_str,   fun_toSource,   0,0),
#endif
    JS_FN(js_toString_str,   fun_toString,   0,0),
    JS_FN(js_apply_str,      js_fun_apply,   2,0),
    JS_FN(js_call_str,       js_fun_call,    1,0),
    JS_FN("bind",            fun_bind,       1,0),
#if JS_HAS_GENERATORS
    JS_FN("isGenerator",     fun_isGenerator,0,0),
#endif
    JS_FS_END
};

JSBool
Function(JSContext *cx, unsigned argc, Value *vp)
{
    CallArgs args = CallArgsFromVp(argc, vp);
    RootedString arg(cx);   // used multiple times below

    /* Block this call if security callbacks forbid it. */
    Rooted<GlobalObject*> global(cx, &args.callee().global());
    if (!global->isRuntimeCodeGenEnabled(cx)) {
        JS_ReportErrorNumber(cx, js_GetErrorMessage, NULL, JSMSG_CSP_BLOCKED_FUNCTION);
        return false;
    }

    AutoKeepAtoms keepAtoms(cx->runtime);
    AutoNameVector formals(cx);

    bool hasRest = false;

    const char *filename;
    unsigned lineno;
    JSPrincipals *originPrincipals;
    CurrentScriptFileLineOrigin(cx, &filename, &lineno, &originPrincipals);
    JSPrincipals *principals = PrincipalsForCompiledCode(args, cx);

    CompileOptions options(cx);
    options.setPrincipals(principals)
           .setOriginPrincipals(originPrincipals)
           .setFileAndLine(filename, lineno);

    unsigned n = args.length() ? args.length() - 1 : 0;
    if (n > 0) {
        /*
         * Collect the function-argument arguments into one string, separated
         * by commas, then make a tokenstream from that string, and scan it to
         * get the arguments.  We need to throw the full scanner at the
         * problem, because the argument string can legitimately contain
         * comments and linefeeds.  XXX It might be better to concatenate
         * everything up into a function definition and pass it to the
         * compiler, but doing it this way is less of a delta from the old
         * code.  See ECMA 15.3.2.1.
         */
        size_t args_length = 0;
        for (unsigned i = 0; i < n; i++) {
            /* Collect the lengths for all the function-argument arguments. */
            arg = ToString(cx, args[i]);
            if (!arg)
                return false;
            args[i].setString(arg);

            /*
             * Check for overflow.  The < test works because the maximum
             * JSString length fits in 2 fewer bits than size_t has.
             */
            size_t old_args_length = args_length;
            args_length = old_args_length + arg->length();
            if (args_length < old_args_length) {
                js_ReportAllocationOverflow(cx);
                return false;
            }
        }

        /* Add 1 for each joining comma and check for overflow (two ways). */
        size_t old_args_length = args_length;
        args_length = old_args_length + n - 1;
        if (args_length < old_args_length ||
            args_length >= ~(size_t)0 / sizeof(jschar)) {
            js_ReportAllocationOverflow(cx);
            return false;
        }

        /*
         * Allocate a string to hold the concatenated arguments, including room
         * for a terminating 0. Mark cx->tempLifeAlloc for later release, to
         * free collected_args and its tokenstream in one swoop.
         */
        LifoAllocScope las(&cx->tempLifoAlloc());
        jschar *cp = cx->tempLifoAlloc().newArray<jschar>(args_length + 1);
        if (!cp) {
            js_ReportOutOfMemory(cx);
            return false;
        }
        StableCharPtr collected_args(cp, args_length + 1);

        /*
         * Concatenate the arguments into the new string, separated by commas.
         */
        for (unsigned i = 0; i < n; i++) {
            arg = args[i].toString();
            size_t arg_length = arg->length();
            const jschar *arg_chars = arg->getChars(cx);
            if (!arg_chars)
                return false;
            (void) js_strncpy(cp, arg_chars, arg_length);
            cp += arg_length;

            /* Add separating comma or terminating 0. */
            *cp++ = (i + 1 < n) ? ',' : 0;
        }

        /*
         * Initialize a tokenstream that reads from the given string.  No
         * StrictModeGetter is needed because this TokenStream won't report any
         * strict mode errors.  Any strict mode errors which might be reported
         * here (duplicate argument names, etc.) will be detected when we
         * compile the function body.
         */
        TokenStream ts(cx, options, collected_args, args_length, /* strictModeGetter = */ NULL);

        /* The argument string may be empty or contain no tokens. */
        TokenKind tt = ts.getToken();
        if (tt != TOK_EOF) {
            for (;;) {
                /*
                 * Check that it's a name.  This also implicitly guards against
                 * TOK_ERROR, which was already reported.
                 */
                if (hasRest) {
                    ts.reportError(JSMSG_PARAMETER_AFTER_REST);
                    return false;
                }

                if (tt != TOK_NAME) {
                    if (tt == TOK_TRIPLEDOT) {
                        hasRest = true;
                        tt = ts.getToken();
                        if (tt != TOK_NAME) {
                            if (tt != TOK_ERROR)
                                ts.reportError(JSMSG_NO_REST_NAME);
                            return false;
                        }
                    } else {
                        return OnBadFormal(cx, tt);
                    }
                }

                if (!formals.append(ts.currentToken().name()))
                    return false;

                /*
                 * Get the next token.  Stop on end of stream.  Otherwise
                 * insist on a comma, get another name, and iterate.
                 */
                tt = ts.getToken();
                if (tt == TOK_EOF)
                    break;
                if (tt != TOK_COMMA)
                    return OnBadFormal(cx, tt);
                tt = ts.getToken();
            }
        }
    }

#ifdef DEBUG
    for (unsigned i = 0; i < formals.length(); ++i) {
        RawString str = formals[i];
        JS_ASSERT(str->asAtom().asPropertyName() == formals[i]);
    }
#endif

    JS::Anchor<JSString *> strAnchor(NULL);

    RootedString str(cx);
    if (!args.length())
        str = cx->runtime->emptyString;
    else
        str = ToString(cx, args[args.length() - 1]);
    if (!str)
        return false;
    JSStableString *stable = str->ensureStable(cx);
    if (!stable)
        return false;
    strAnchor.set(str);
    StableCharPtr chars = stable->chars();
    size_t length = stable->length();

    /*
     * NB: (new Function) is not lexically closed by its caller, it's just an
     * anonymous function in the top-level scope that its constructor inhabits.
     * Thus 'var x = 42; f = new Function("return x"); print(f())' prints 42,
     * and so would a call to f from another top-level's script or function.
     */
    RootedAtom anonymousAtom(cx, cx->names().anonymous);
    RootedFunction fun(cx, js_NewFunction(cx, NullPtr(), NULL, 0, JSFunction::INTERPRETED_LAMBDA,
                                          global, anonymousAtom));
    if (!fun)
        return false;

    if (hasRest)
        fun->setHasRest();

    bool ok = frontend::CompileFunctionBody(cx, fun, options, formals, chars, length);
    args.rval().setObject(*fun);
    return ok;
}

bool
IsBuiltinFunctionConstructor(JSFunction *fun)
{
    return fun->maybeNative() == Function;
}

} /* namespace js */

JSFunction *
js_NewFunction(JSContext *cx, HandleObject funobjArg, Native native, unsigned nargs,
               JSFunction::Flags flags, HandleObject parent, HandleAtom atom, js::gc::AllocKind kind)
{
    JS_ASSERT(kind == JSFunction::FinalizeKind || kind == JSFunction::ExtendedFinalizeKind);
    JS_ASSERT(sizeof(JSFunction) <= gc::Arena::thingSize(JSFunction::FinalizeKind));
    JS_ASSERT(sizeof(FunctionExtended) <= gc::Arena::thingSize(JSFunction::ExtendedFinalizeKind));

    RootedObject funobj(cx, funobjArg);
    if (funobj) {
        JS_ASSERT(funobj->isFunction());
        JS_ASSERT(funobj->getParent() == parent);
    } else {
        funobj = NewObjectWithClassProto(cx, &FunctionClass, NULL, SkipScopeParent(parent), kind);
        if (!funobj)
            return NULL;
    }
    RootedFunction fun(cx, funobj->toFunction());

    /* Initialize all function members. */
    fun->nargs = uint16_t(nargs);
    fun->flags = flags;
    if (fun->isInterpreted()) {
        JS_ASSERT(!native);
        fun->mutableScript().init(NULL);
        fun->initEnvironment(parent);
    } else {
        JS_ASSERT(fun->isNative());
        JS_ASSERT(native);
        fun->initNative(native, NULL);
    }
    if (kind == JSFunction::ExtendedFinalizeKind) {
        fun->flags |= JSFunction::EXTENDED;
        fun->initializeExtended();
    }
    fun->initAtom(atom);

    if (native && !JSObject::setSingletonType(cx, fun))
        return NULL;

    return fun;
}

JSFunction * JS_FASTCALL
js_CloneFunctionObject(JSContext *cx, HandleFunction fun, HandleObject parent,
                       HandleObject proto, gc::AllocKind kind)
{
    AssertCanGC();
    JS_ASSERT(parent);
    JS_ASSERT(proto);
    JS_ASSERT(!fun->isBoundFunction());

    RawObject cloneobj =
        NewObjectWithClassProto(cx, &FunctionClass, NULL, SkipScopeParent(parent), kind);
    if (!cloneobj)
        return NULL;
    RootedFunction clone(cx, cloneobj->toFunction());

    clone->nargs = fun->nargs;
    clone->flags = fun->flags & ~JSFunction::EXTENDED;
    if (fun->isInterpreted()) {
        clone->initScript(fun->script().unsafeGet());
        clone->initEnvironment(parent);
    } else {
        clone->initNative(fun->native(), fun->jitInfo());
    }
    clone->initAtom(fun->displayAtom());

    if (kind == JSFunction::ExtendedFinalizeKind) {
        clone->flags |= JSFunction::EXTENDED;
        clone->initializeExtended();
    }

    if (cx->compartment == fun->compartment() && !types::UseNewTypeForClone(fun)) {
        /*
         * We can use the same type as the original function provided that (a)
         * its prototype is correct, and (b) its type is not a singleton. The
         * first case will hold in all compileAndGo code, and the second case
         * will have been caught by CloneFunctionObject coming from function
         * definitions or read barriers, so will not get here.
         */
        if (fun->getProto() == proto && !fun->hasSingletonType())
            clone->setType(fun->type());
    } else {
        if (!JSObject::setSingletonType(cx, clone))
            return NULL;

        /*
         * Across compartments we have to clone the script for interpreted
         * functions. Cross-compartment cloning only happens via JSAPI
         * (JS_CloneFunctionObject) which dynamically ensures that 'script' has
         * no enclosing lexical scope (only the global scope).
         */
        if (clone->isInterpreted() && !CloneFunctionScript(cx, fun, clone))
            return NULL;
    }
    return clone;
}

JSFunction *
js_DefineFunction(JSContext *cx, HandleObject obj, HandleId id, Native native,
                  unsigned nargs, unsigned flags, Handle<PropertyName*> selfHostedName, AllocKind kind)
{
    PropertyOp gop;
    StrictPropertyOp sop;

    RootedFunction fun(cx);

    if (flags & JSFUN_STUB_GSOPS) {
        /*
         * JSFUN_STUB_GSOPS is a request flag only, not stored in fun->flags or
         * the defined property's attributes. This allows us to encode another,
         * internal flag using the same bit, JSFUN_EXPR_CLOSURE -- see jsfun.h
         * for more on this.
         */
        flags &= ~JSFUN_STUB_GSOPS;
        gop = JS_PropertyStub;
        sop = JS_StrictPropertyStub;
    } else {
        gop = NULL;
        sop = NULL;
    }

    /*
     * To support specifying both native and self-hosted functions using
     * JSFunctionSpec, js_DefineFunction can be invoked with either native
     * or selfHostedName set. It is assumed that selfHostedName is set if
     * native isn't.
     */
    if (native) {
        JS_ASSERT(!selfHostedName);
        RootedAtom atom(cx, JSID_IS_ATOM(id) ? JSID_TO_ATOM(id) : NULL);
        JSFunction::Flags funFlags = JSAPIToJSFunctionFlags(flags);
        fun = js_NewFunction(cx, NullPtr(), native, nargs,
                             funFlags, obj, atom, kind);
    } else {
        JS_ASSERT(!cx->runtime->isSelfHostedGlobal(cx->global()));
        fun = cx->runtime->getSelfHostedFunction(cx, selfHostedName);
        fun->initAtom(JSID_TO_ATOM(id));
    }
    if (!fun)
        return NULL;

    RootedValue funVal(cx, ObjectValue(*fun));
    if (!JSObject::defineGeneric(cx, obj, id, funVal, gop, sop, flags & ~JSFUN_FLAGS_MASK))
        return NULL;

    return fun;
}

void
js::ReportIncompatibleMethod(JSContext *cx, CallReceiver call, Class *clasp)
{
    Value thisv = call.thisv();

#ifdef DEBUG
    if (thisv.isObject()) {
        JS_ASSERT(thisv.toObject().getClass() != clasp ||
                  !thisv.toObject().isNative() ||
                  !thisv.toObject().getProto() ||
                  thisv.toObject().getProto()->getClass() != clasp);
    } else if (thisv.isString()) {
        JS_ASSERT(clasp != &StringClass);
    } else if (thisv.isNumber()) {
        JS_ASSERT(clasp != &NumberClass);
    } else if (thisv.isBoolean()) {
        JS_ASSERT(clasp != &BooleanClass);
    } else {
        JS_ASSERT(thisv.isUndefined() || thisv.isNull());
    }
#endif

    if (JSFunction *fun = ReportIfNotFunction(cx, call.calleev())) {
        JSAutoByteString funNameBytes;
        if (const char *funName = GetFunctionNameBytes(cx, fun, &funNameBytes)) {
            JS_ReportErrorNumber(cx, js_GetErrorMessage, NULL, JSMSG_INCOMPATIBLE_PROTO,
                                 clasp->name, funName, InformalValueTypeName(thisv));
        }
    }
}

void
js::ReportIncompatible(JSContext *cx, CallReceiver call)
{
    if (JSFunction *fun = ReportIfNotFunction(cx, call.calleev())) {
        JSAutoByteString funNameBytes;
        if (const char *funName = GetFunctionNameBytes(cx, fun, &funNameBytes)) {
            JS_ReportErrorNumber(cx, js_GetErrorMessage, NULL, JSMSG_INCOMPATIBLE_METHOD,
                                 funName, "method", InformalValueTypeName(call.thisv()));
        }
    }
}

bool
JSObject::hasIdempotentProtoChain() const
{
    // Return false if obj (or an object on its proto chain) is non-native or
    // has a resolve or lookup hook.
    RawObject obj = const_cast<RawObject>(this);
    while (true) {
        if (!obj->isNative())
            return false;

        JSResolveOp resolve = obj->getClass()->resolve;
        if (resolve != JS_ResolveStub && resolve != (JSResolveOp) fun_resolve)
            return false;

        if (obj->getOps()->lookupProperty || obj->getOps()->lookupGeneric || obj->getOps()->lookupElement)
            return false;

        obj = obj->getProto();
        if (!obj)
            return true;
    }

    JS_NOT_REACHED("Should not get here");
    return false;
}
<|MERGE_RESOLUTION|>--- conflicted
+++ resolved
@@ -400,11 +400,6 @@
         fun = js_NewFunction(cx, NullPtr(), NULL, 0, JSFunction::INTERPRETED, NullPtr(), NullPtr());
         if (!fun)
             return false;
-<<<<<<< HEAD
-        if (!JSObject::clearParent(cx, fun))
-            return false;
-=======
->>>>>>> d2210ce9
         atom = NULL;
         script = NULL;
     }
@@ -453,11 +448,6 @@
                                             JSFunction::INTERPRETED, NullPtr(), NullPtr()));
     if (!clone)
         return NULL;
-<<<<<<< HEAD
-    if (!JSObject::clearParent(cx, clone))
-        return NULL;
-=======
->>>>>>> d2210ce9
 
     RootedScript srcScript(cx, srcFun->script());
     RawScript clonedScript = CloneScript(cx, enclosingScope, clone, srcScript);
