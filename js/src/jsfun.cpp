--- conflicted
+++ resolved
@@ -130,13 +130,8 @@
         // be compiled. IonMonkey does not guarantee |f.arguments| can be
         // fully recovered, so we try to mitigate observing this behavior by
         // detecting its use early.
-<<<<<<< HEAD
-        RawScript script = iter.script();
+        RawScript script = iter.script().get(nogc);
         if (!script->hasAnyIonScript())
-=======
-        RawScript script = iter.script().get(nogc);
-        if (!script->hasIonScript())
->>>>>>> fe1a9103
             ion::ForbidCompilation(cx, script);
 #endif
 
