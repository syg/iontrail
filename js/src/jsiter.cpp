/* -*- Mode: C++; tab-width: 8; indent-tabs-mode: nil; c-basic-offset: 4 -*-
 * vim: set ts=8 sw=4 et tw=78:
 *
 * This Source Code Form is subject to the terms of the Mozilla Public
 * License, v. 2.0. If a copy of the MPL was not distributed with this
 * file, You can obtain one at http://mozilla.org/MPL/2.0/. */

/*
 * JavaScript iterators.
 */
#include "mozilla/Util.h"

#include "jstypes.h"
#include "jsutil.h"
#include "jsapi.h"
#include "jsarray.h"
#include "jsatom.h"
#include "jsbool.h"
#include "jscntxt.h"
#include "jsversion.h"
#include "jsexn.h"
#include "jsfun.h"
#include "jsgc.h"
#include "jsinterp.h"
#include "jsiter.h"
#include "jslock.h"
#include "jsnum.h"
#include "jsobj.h"
#include "jsopcode.h"
#include "jsproxy.h"
#include "jsscope.h"
#include "jsscript.h"

#if JS_HAS_XML_SUPPORT
#include "jsxml.h"
#endif

#include "ds/Sort.h"
#include "frontend/TokenStream.h"
#include "gc/Marking.h"
#include "vm/GlobalObject.h"

#include "jsinferinlines.h"
#include "jsobjinlines.h"

#include "builtin/Iterator-inl.h"
#include "vm/Stack-inl.h"
#include "vm/String-inl.h"

using namespace js;
using namespace js::gc;

using mozilla::ArrayLength;

static const gc::AllocKind ITERATOR_FINALIZE_KIND = gc::FINALIZE_OBJECT2;

void
NativeIterator::mark(JSTracer *trc)
{
    for (HeapPtr<JSFlatString> *str = begin(); str < end(); str++)
        MarkString(trc, str, "prop");
    if (obj)
        MarkObject(trc, &obj, "obj");
}

struct IdHashPolicy {
    typedef jsid Lookup;
    static HashNumber hash(jsid id) {
        return JSID_BITS(id);
    }
    static bool match(jsid id1, jsid id2) {
        return id1 == id2;
    }
};

typedef HashSet<jsid, IdHashPolicy> IdSet;

static inline bool
NewKeyValuePair(JSContext *cx, jsid id, const Value &val, MutableHandleValue rval)
{
    Value vec[2] = { IdToValue(id), val };
    AutoArrayRooter tvr(cx, ArrayLength(vec), vec);

    RawObject aobj = NewDenseCopiedArray(cx, 2, vec);
    if (!aobj)
        return false;
    rval.setObject(*aobj);
    return true;
}

static inline bool
Enumerate(JSContext *cx, HandleObject pobj, jsid id,
          bool enumerable, unsigned flags, IdSet& ht, AutoIdVector *props)
{
    /*
     * We implement __proto__ using a property on |Object.prototype|, but
     * because __proto__ is highly deserving of removal, we don't want it to
     * show up in property enumeration, even if only for |Object.prototype|
     * (think introspection by Prototype-like frameworks that add methods to
     * the built-in prototypes).  So exclude __proto__ if the object where the
     * property was found has no [[Prototype]] and might be |Object.prototype|.
     */
    if (JS_UNLIKELY(!pobj->getTaggedProto().isObject() && JSID_IS_ATOM(id, cx->names().proto)))
        return true;

    if (!(flags & JSITER_OWNONLY) || pobj->isProxy() || pobj->getOps()->enumerate) {
        /* If we've already seen this, we definitely won't add it. */
        IdSet::AddPtr p = ht.lookupForAdd(id);
        if (JS_UNLIKELY(!!p))
            return true;

        /*
         * It's not necessary to add properties to the hash table at the end of
         * the prototype chain, but custom enumeration behaviors might return
         * duplicated properties, so always add in such cases.
         */
        if ((pobj->isProxy() || pobj->getProto() || pobj->getOps()->enumerate) && !ht.add(p, id))
            return false;
    }

    if (enumerable || (flags & JSITER_HIDDEN))
        return props->append(id);

    return true;
}

static bool
EnumerateNativeProperties(JSContext *cx, HandleObject pobj, unsigned flags, IdSet &ht,
                          AutoIdVector *props)
{
    /* Collect any elements from this object. */
    size_t initlen = pobj->getDenseInitializedLength();
    const Value *vp = pobj->getDenseElements();
    for (size_t i = 0; i < initlen; ++i, ++vp) {
        if (!vp->isMagic(JS_ELEMENTS_HOLE)) {
            /* Dense arrays never get so large that i would not fit into an integer id. */
            if (!Enumerate(cx, pobj, INT_TO_JSID(i), true, flags, ht, props))
                return false;
        }
    }

    size_t initialLength = props->length();

    /* Collect all unique properties from this object's scope. */
    Shape::Range r = pobj->lastProperty()->all();
    Shape::Range::AutoRooter root(cx, &r);
    for (; !r.empty(); r.popFront()) {
        Shape &shape = r.front();

        if (!JSID_IS_DEFAULT_XML_NAMESPACE(shape.propid()) &&
            !Enumerate(cx, pobj, shape.propid(), shape.enumerable(), flags, ht, props))
        {
            return false;
        }
    }

    ::Reverse(props->begin() + initialLength, props->end());
    return true;
}

#ifdef JS_MORE_DETERMINISTIC

struct SortComparatorIds
{
    JSContext   *const cx;

    SortComparatorIds(JSContext *cx)
      : cx(cx) {}

    bool operator()(jsid a, jsid b, bool *lessOrEqualp)
    {
        /* Pick an arbitrary total order on jsids that is stable across executions. */
        JSString *astr = IdToString(cx, a);
	if (!astr)
	    return false;
        JSString *bstr = IdToString(cx, b);
        if (!bstr)
            return false;

        int32_t result;
        if (!CompareStrings(cx, astr, bstr, &result))
            return false;

        *lessOrEqualp = (result <= 0);
        return true;
    }
};

#endif /* JS_MORE_DETERMINISTIC */

static bool
Snapshot(JSContext *cx, RawObject pobj_, unsigned flags, AutoIdVector *props)
{
    IdSet ht(cx);
    if (!ht.init(32))
        return false;

    RootedObject pobj(cx, pobj_);

    do {
        Class *clasp = pobj->getClass();
        if (pobj->isNative() &&
            !pobj->getOps()->enumerate &&
            !(clasp->flags & JSCLASS_NEW_ENUMERATE)) {
            if (!clasp->enumerate(cx, pobj))
                return false;
            if (!EnumerateNativeProperties(cx, pobj, flags, ht, props))
                return false;
<<<<<<< HEAD
        } else if (pobj->isDenseArray()) {
            if (!EnumerateDenseArrayProperties(cx, pobj, flags, ht, props))
                return false;
=======
        } else if (ParallelArrayObject::is(pobj)) {
            if (!ParallelArrayObject::enumerate(cx, pobj, flags, props))
                return false;
            /*
             * ParallelArray objects enumerate the prototype on their own, so
             * we are done here.
             */
            break;
>>>>>>> 5611d7b6
        } else {
            if (pobj->isProxy()) {
                AutoIdVector proxyProps(cx);
                if (flags & JSITER_OWNONLY) {
                    if (flags & JSITER_HIDDEN) {
                        if (!Proxy::getOwnPropertyNames(cx, pobj, proxyProps))
                            return false;
                    } else {
                        if (!Proxy::keys(cx, pobj, proxyProps))
                            return false;
                    }
                } else {
                    if (!Proxy::enumerate(cx, pobj, proxyProps))
                        return false;
                }
                for (size_t n = 0, len = proxyProps.length(); n < len; n++) {
                    if (!Enumerate(cx, pobj, proxyProps[n], true, flags, ht, props))
                        return false;
                }
                /* Proxy objects enumerate the prototype on their own, so we are done here. */
                break;
            }
            RootedValue state(cx);
            RootedId id(cx);
            JSIterateOp op = (flags & JSITER_HIDDEN) ? JSENUMERATE_INIT_ALL : JSENUMERATE_INIT;
            if (!JSObject::enumerate(cx, pobj, op, &state, &id))
                return false;
            if (state.isMagic(JS_NATIVE_ENUMERATE)) {
                if (!EnumerateNativeProperties(cx, pobj, flags, ht, props))
                    return false;
            } else {
                while (true) {
                    RootedId id(cx);
                    if (!JSObject::enumerate(cx, pobj, JSENUMERATE_NEXT, &state, &id))
                        return false;
                    if (state.isNull())
                        break;
                    if (!Enumerate(cx, pobj, id, true, flags, ht, props))
                        return false;
                }
            }
        }

        if (flags & JSITER_OWNONLY)
            break;

#if JS_HAS_XML_SUPPORT
        if (pobj->isXML())
            break;
#endif
    } while ((pobj = pobj->getProto()) != NULL);

#ifdef JS_MORE_DETERMINISTIC

    /*
     * In some cases the enumeration order for an object depends on the
     * execution mode (interpreter vs. JIT), especially for native objects
     * with a class enumerate hook (where resolving a property changes the
     * resulting enumeration order). These aren't really bugs, but the
     * differences can change the generated output and confuse correctness
     * fuzzers, so we sort the ids if such a fuzzer is running.
     *
     * We don't do this in the general case because (a) doing so is slow,
     * and (b) it also breaks the web, which expects enumeration order to
     * follow the order in which properties are added, in certain cases.
     * Since ECMA does not specify an enumeration order for objects, both
     * behaviors are technically correct to do.
     */

    jsid *ids = props->begin();
    size_t n = props->length();

    AutoIdVector tmp(cx);
    if (!tmp.resize(n))
        return false;
    PodCopy(tmp.begin(), ids, n);

    if (!MergeSort(ids, n, tmp.begin(), SortComparatorIds(cx)))
        return false;

#endif /* JS_MORE_DETERMINISTIC */

    return true;
}

bool
js::VectorToIdArray(JSContext *cx, AutoIdVector &props, JSIdArray **idap)
{
    JS_STATIC_ASSERT(sizeof(JSIdArray) > sizeof(jsid));
    size_t len = props.length();
    size_t idsz = len * sizeof(jsid);
    size_t sz = (sizeof(JSIdArray) - sizeof(jsid)) + idsz;
    JSIdArray *ida = static_cast<JSIdArray *>(cx->malloc_(sz));
    if (!ida)
        return false;

    ida->length = static_cast<int>(len);
    jsid *v = props.begin();
    for (int i = 0; i < ida->length; i++)
        ida->vector[i].init(v[i]);
    *idap = ida;
    return true;
}

JS_FRIEND_API(bool)
js::GetPropertyNames(JSContext *cx, JSObject *obj, unsigned flags, AutoIdVector *props)
{
    return Snapshot(cx, obj, flags & (JSITER_OWNONLY | JSITER_HIDDEN), props);
}

size_t sCustomIteratorCount = 0;

static inline bool
GetCustomIterator(JSContext *cx, HandleObject obj, unsigned flags, MutableHandleValue vp)
{
    JS_CHECK_RECURSION(cx, return false);

    /* Check whether we have a valid __iterator__ method. */
    HandlePropertyName name = cx->names().iteratorIntrinsic;
    if (!GetMethod(cx, obj, name, 0, vp))
        return false;

    /* If there is no custom __iterator__ method, we are done here. */
    if (!vp.isObject()) {
        vp.setUndefined();
        return true;
    }

    if (!cx->runningWithTrustedPrincipals())
        ++sCustomIteratorCount;

    /* Otherwise call it and return that object. */
    Value arg = BooleanValue((flags & JSITER_FOREACH) == 0);
    if (!Invoke(cx, ObjectValue(*obj), vp, 1, &arg, vp.address()))
        return false;
    if (vp.isPrimitive()) {
        /*
         * We are always coming from js::ValueToIterator, and we are no longer on
         * trace, so the object we are iterating over is on top of the stack (-1).
         */
        JSAutoByteString bytes;
        if (!js_AtomToPrintableString(cx, name, &bytes))
            return false;
        RootedValue val(cx, ObjectValue(*obj));
        js_ReportValueError2(cx, JSMSG_BAD_TRAP_RETURN_VALUE,
                             -1, val, NullPtr(), bytes.ptr());
        return false;
    }
    return true;
}

template <typename T>
static inline bool
Compare(T *a, T *b, size_t c)
{
    size_t n = (c + size_t(7)) / size_t(8);
    switch (c % 8) {
      case 0: do { if (*a++ != *b++) return false;
      case 7:      if (*a++ != *b++) return false;
      case 6:      if (*a++ != *b++) return false;
      case 5:      if (*a++ != *b++) return false;
      case 4:      if (*a++ != *b++) return false;
      case 3:      if (*a++ != *b++) return false;
      case 2:      if (*a++ != *b++) return false;
      case 1:      if (*a++ != *b++) return false;
              } while (--n > 0);
    }
    return true;
}

static inline PropertyIteratorObject *
NewPropertyIteratorObject(JSContext *cx, unsigned flags)
{
    if (flags & JSITER_ENUMERATE) {
        RootedTypeObject type(cx, cx->compartment->getNewType(cx, NULL));
        if (!type)
            return NULL;

        RootedShape shape(cx, EmptyShape::getInitialShape(cx, &PropertyIteratorObject::class_,
                                                          NULL, NULL, ITERATOR_FINALIZE_KIND));
        if (!shape)
            return NULL;

        RawObject obj = JSObject::create(cx, ITERATOR_FINALIZE_KIND, shape, type, NULL);
        if (!obj)
            return NULL;

        JS_ASSERT(obj->numFixedSlots() == JSObject::ITER_CLASS_NFIXED_SLOTS);
        return &obj->asPropertyIterator();
    }

    return &NewBuiltinClassInstance(cx, &PropertyIteratorObject::class_)->asPropertyIterator();
}

NativeIterator *
NativeIterator::allocateIterator(JSContext *cx, uint32_t slength, const AutoIdVector &props)
{
    size_t plength = props.length();
    NativeIterator *ni = (NativeIterator *)
        cx->malloc_(sizeof(NativeIterator)
                    + plength * sizeof(RawString)
                    + slength * sizeof(RawShape));
    if (!ni)
        return NULL;
    AutoValueVector strings(cx);
    ni->props_array = ni->props_cursor = (HeapPtr<JSFlatString> *) (ni + 1);
    ni->props_end = ni->props_array + plength;
    if (plength) {
        for (size_t i = 0; i < plength; i++) {
            JSFlatString *str = IdToString(cx, props[i]);
            if (!str || !strings.append(StringValue(str)))
                return NULL;
            ni->props_array[i].init(str);
        }
    }
    return ni;
}

inline void
NativeIterator::init(RawObject obj, unsigned flags, uint32_t slength, uint32_t key)
{
    this->obj.init(obj);
    this->flags = flags;
    this->shapes_array = (Shape **) this->props_end;
    this->shapes_length = slength;
    this->shapes_key = key;
}

static inline void
RegisterEnumerator(JSContext *cx, PropertyIteratorObject *iterobj, NativeIterator *ni)
{
    /* Register non-escaping native enumerators (for-in) with the current context. */
    if (ni->flags & JSITER_ENUMERATE) {
        ni->next = cx->enumerators;
        cx->enumerators = iterobj;

        JS_ASSERT(!(ni->flags & JSITER_ACTIVE));
        ni->flags |= JSITER_ACTIVE;
    }
}

static inline bool
VectorToKeyIterator(JSContext *cx, HandleObject obj, unsigned flags, AutoIdVector &keys,
                    uint32_t slength, uint32_t key, MutableHandleValue vp)
{
    JS_ASSERT(!(flags & JSITER_FOREACH));

    if (obj) {
        if (obj->hasSingletonType() && !obj->setIteratedSingleton(cx))
            return false;
        types::MarkTypeObjectFlags(cx, obj, types::OBJECT_FLAG_ITERATED);
    }

    Rooted<PropertyIteratorObject *> iterobj(cx, NewPropertyIteratorObject(cx, flags));
    if (!iterobj)
        return false;

    NativeIterator *ni = NativeIterator::allocateIterator(cx, slength, keys);
    if (!ni)
        return false;
    ni->init(obj, flags, slength, key);

    if (slength) {
        /*
         * Fill in the shape array from scratch.  We can't use the array that was
         * computed for the cache lookup earlier, as constructing iterobj could
         * have triggered a shape-regenerating GC.  Don't bother with regenerating
         * the shape key; if such a GC *does* occur, we can only get hits through
         * the one-slot lastNativeIterator cache.
         */
        RawObject pobj = obj;
        size_t ind = 0;
        do {
            ni->shapes_array[ind++] = pobj->lastProperty();
            pobj = pobj->getProto();
        } while (pobj);
        JS_ASSERT(ind == slength);
    }

    iterobj->setNativeIterator(ni);
    vp.setObject(*iterobj);

    RegisterEnumerator(cx, iterobj, ni);
    return true;
}

bool
js::VectorToKeyIterator(JSContext *cx, HandleObject obj, unsigned flags, AutoIdVector &props,
                        MutableHandleValue vp)
{
    return VectorToKeyIterator(cx, obj, flags, props, 0, 0, vp);
}

bool
js::VectorToValueIterator(JSContext *cx, HandleObject obj, unsigned flags, AutoIdVector &keys,
                          MutableHandleValue vp)
{
    JS_ASSERT(flags & JSITER_FOREACH);

    if (obj) {
        if (obj->hasSingletonType() && !obj->setIteratedSingleton(cx))
            return false;
        types::MarkTypeObjectFlags(cx, obj, types::OBJECT_FLAG_ITERATED);
    }

    Rooted<PropertyIteratorObject*> iterobj(cx, NewPropertyIteratorObject(cx, flags));
    if (!iterobj)
        return false;

    NativeIterator *ni = NativeIterator::allocateIterator(cx, 0, keys);
    if (!ni)
        return false;
    ni->init(obj, flags, 0, 0);

    iterobj->setNativeIterator(ni);
    vp.setObject(*iterobj);

    RegisterEnumerator(cx, iterobj, ni);
    return true;
}

bool
js::EnumeratedIdVectorToIterator(JSContext *cx, HandleObject obj, unsigned flags,
                                 AutoIdVector &props, MutableHandleValue vp)
{
    if (!(flags & JSITER_FOREACH))
        return VectorToKeyIterator(cx, obj, flags, props, vp);

    return VectorToValueIterator(cx, obj, flags, props, vp);
}

static inline void
UpdateNativeIterator(NativeIterator *ni, RawObject obj)
{
    // Update the object for which the native iterator is associated, so
    // SuppressDeletedPropertyHelper will recognize the iterator as a match.
    ni->obj = obj;
}

bool
js::GetIterator(JSContext *cx, HandleObject obj, unsigned flags, MutableHandleValue vp)
{
    if (flags == JSITER_FOR_OF) {
        // for-of loop. The iterator is simply |obj.iterator()|.
        RootedValue method(cx);
        if (!JSObject::getProperty(cx, obj, obj, cx->names().iterator, &method))
            return false;

        // Throw if obj.iterator isn't callable. js::Invoke is about to check
        // for this kind of error anyway, but it would throw an inscrutable
        // error message about |method| rather than this nice one about |obj|.
        if (!method.isObject() || !method.toObject().isCallable()) {
            RootedValue val(cx, ObjectOrNullValue(obj));
            char *bytes = DecompileValueGenerator(cx, JSDVG_SEARCH_STACK, val, NullPtr());
            if (!bytes)
                return false;
            JS_ReportErrorNumber(cx, js_GetErrorMessage, NULL, JSMSG_NOT_ITERABLE, bytes);
            js_free(bytes);
            return false;
        }

        if (!Invoke(cx, ObjectOrNullValue(obj), method, 0, NULL, vp.address()))
            return false;

        RawObject obj = ToObject(cx, vp);
        if (!obj)
            return false;
        vp.setObject(*obj);
        return true;
    }

    Vector<RawShape, 8> shapes(cx);
    uint32_t key = 0;

    bool keysOnly = (flags == JSITER_ENUMERATE);

    if (obj) {
        if (JSIteratorOp op = obj->getClass()->ext.iteratorObject) {
            RawObject iterobj = op(cx, obj, !(flags & JSITER_FOREACH));
            if (!iterobj)
                return false;
            vp.setObject(*iterobj);
            types::MarkIteratorUnknown(cx);
            return true;
        }

        if (keysOnly) {
            /*
             * Check to see if this is the same as the most recent object which
             * was iterated over.  We don't explicitly check for shapeless
             * objects here, as they are not inserted into the cache and
             * will result in a miss.
             */
            PropertyIteratorObject *last = cx->runtime->nativeIterCache.last;
            if (last) {
                NativeIterator *lastni = last->getNativeIterator();
                if (!(lastni->flags & (JSITER_ACTIVE|JSITER_UNREUSABLE)) &&
                    obj->isNative() &&
                    obj->hasEmptyElements() &&
                    obj->lastProperty() == lastni->shapes_array[0])
                {
                    JSObject *proto = obj->getProto();
                    if (proto->isNative() &&
                        proto->hasEmptyElements() &&
                        proto->lastProperty() == lastni->shapes_array[1] &&
                        !proto->getProto())
                    {
                        vp.setObject(*last);
                        UpdateNativeIterator(lastni, obj);
                        RegisterEnumerator(cx, last, lastni);
                        return true;
                    }
                }
            }

            /*
             * The iterator object for JSITER_ENUMERATE never escapes, so we
             * don't care for the proper parent/proto to be set. This also
             * allows us to re-use a previous iterator object that is not
             * currently active.
             */
            {
                AutoAssertNoGC nogc;
                RawObject pobj = obj;
                do {
                    if (!pobj->isNative() ||
                        !pobj->hasEmptyElements() ||
                        pobj->hasUncacheableProto() ||
                        obj->getOps()->enumerate ||
                        pobj->getClass()->enumerate != JS_EnumerateStub) {
                        shapes.clear();
                        goto miss;
                    }
                    RawShape shape = pobj->lastProperty();
                    key = (key + (key << 16)) ^ (uintptr_t(shape) >> 3);
                    if (!shapes.append(shape))
                        return false;
                    pobj = pobj->getProto();
                } while (pobj);
            }

            PropertyIteratorObject *iterobj = cx->runtime->nativeIterCache.get(key);
            if (iterobj) {
                NativeIterator *ni = iterobj->getNativeIterator();
                if (!(ni->flags & (JSITER_ACTIVE|JSITER_UNREUSABLE)) &&
                    ni->shapes_key == key &&
                    ni->shapes_length == shapes.length() &&
                    Compare(ni->shapes_array, shapes.begin(), ni->shapes_length)) {
                    vp.setObject(*iterobj);

                    UpdateNativeIterator(ni, obj);
                    RegisterEnumerator(cx, iterobj, ni);
                    if (shapes.length() == 2)
                        cx->runtime->nativeIterCache.last = iterobj;
                    return true;
                }
            }
        }

      miss:
        if (obj->isProxy()) {
            types::MarkIteratorUnknown(cx);
            return Proxy::iterate(cx, obj, flags, vp);
        }
        if (!GetCustomIterator(cx, obj, flags, vp))
            return false;
        if (!vp.isUndefined()) {
            types::MarkIteratorUnknown(cx);
            return true;
        }
    }

    /* NB: for (var p in null) succeeds by iterating over no properties. */

    AutoIdVector keys(cx);
    if (flags & JSITER_FOREACH) {
        if (JS_LIKELY(obj != NULL) && !Snapshot(cx, obj, flags, &keys))
            return false;
        JS_ASSERT(shapes.empty());
        if (!VectorToValueIterator(cx, obj, flags, keys, vp))
            return false;
    } else {
        if (JS_LIKELY(obj != NULL) && !Snapshot(cx, obj, flags, &keys))
            return false;
        if (!VectorToKeyIterator(cx, obj, flags, keys, shapes.length(), key, vp))
            return false;
    }

    PropertyIteratorObject *iterobj = &vp.toObject().asPropertyIterator();

    /* Cache the iterator object if possible. */
    if (shapes.length())
        cx->runtime->nativeIterCache.set(key, iterobj);

    if (shapes.length() == 2)
        cx->runtime->nativeIterCache.last = iterobj;
    return true;
}

JSObject *
js::GetIteratorObject(JSContext *cx, HandleObject obj, uint32_t flags)
{
    RootedValue value(cx);
    if (!GetIterator(cx, obj, flags, &value))
        return NULL;
    return &value.toObject();
}

JSBool
js_ThrowStopIteration(JSContext *cx)
{
    JS_ASSERT(!JS_IsExceptionPending(cx));
    RootedValue v(cx);
    if (js_FindClassObject(cx, JSProto_StopIteration, &v))
        cx->setPendingException(v);
    return false;
}

/*** Iterator objects ****************************************************************************/

JSBool
js::IteratorConstructor(JSContext *cx, unsigned argc, Value *vp)
{
    CallArgs args = CallArgsFromVp(argc, vp);
    if (args.length() == 0) {
        js_ReportMissingArg(cx, args.calleev(), 0);
        return false;
    }

    bool keyonly = false;
    if (args.length() >= 2)
        keyonly = ToBoolean(args[1]);
    unsigned flags = JSITER_OWNONLY | (keyonly ? 0 : (JSITER_FOREACH | JSITER_KEYVALUE));

    if (!ValueToIterator(cx, flags, MutableHandleValue::fromMarkedLocation(&args[0])))
        return false;
    args.rval().set(args[0]);
    return true;
}

JS_ALWAYS_INLINE bool
IsIterator(const Value &v)
{
    return v.isObject() && v.toObject().hasClass(&PropertyIteratorObject::class_);
}

JS_ALWAYS_INLINE bool
iterator_next_impl(JSContext *cx, CallArgs args)
{
    JS_ASSERT(IsIterator(args.thisv()));

    RootedObject thisObj(cx, &args.thisv().toObject());

    if (!js_IteratorMore(cx, thisObj, args.rval()))
        return false;

    if (!args.rval().toBoolean()) {
        js_ThrowStopIteration(cx);
        return false;
    }

    return js_IteratorNext(cx, thisObj, args.rval());
}

static JSBool
iterator_iterator(JSContext *cx, unsigned argc, Value *vp)
{
    CallArgs args = CallArgsFromVp(argc, vp);
    args.rval().set(args.thisv());
    return true;
}

JSBool
iterator_next(JSContext *cx, unsigned argc, Value *vp)
{
    CallArgs args = CallArgsFromVp(argc, vp);
    return CallNonGenericMethod<IsIterator, iterator_next_impl>(cx, args);
}

static JSFunctionSpec iterator_methods[] = {
    JS_FN("iterator",  iterator_iterator,   0, 0),
    JS_FN("next",      iterator_next,       0, 0),
    JS_FS_END
};

static JSObject *
iterator_iteratorObject(JSContext *cx, HandleObject obj, JSBool keysonly)
{
    return obj;
}

size_t
PropertyIteratorObject::sizeOfMisc(JSMallocSizeOfFun mallocSizeOf) const
{
    return mallocSizeOf(getPrivate());
}

void
PropertyIteratorObject::trace(JSTracer *trc, RawObject obj)
{
    if (NativeIterator *ni = obj->asPropertyIterator().getNativeIterator())
        ni->mark(trc);
}

void
PropertyIteratorObject::finalize(FreeOp *fop, RawObject obj)
{
    if (NativeIterator *ni = obj->asPropertyIterator().getNativeIterator()) {
        obj->asPropertyIterator().setNativeIterator(NULL);
        fop->free_(ni);
    }
}

Class PropertyIteratorObject::class_ = {
    "Iterator",
    JSCLASS_IMPLEMENTS_BARRIERS |
    JSCLASS_HAS_CACHED_PROTO(JSProto_Iterator) |
    JSCLASS_HAS_PRIVATE,
    JS_PropertyStub,         /* addProperty */
    JS_PropertyStub,         /* delProperty */
    JS_PropertyStub,         /* getProperty */
    JS_StrictPropertyStub,   /* setProperty */
    JS_EnumerateStub,
    JS_ResolveStub,
    JS_ConvertStub,
    finalize,
    NULL,                    /* checkAccess */
    NULL,                    /* call        */
    NULL,                    /* construct   */
    NULL,                    /* hasInstance */
    trace,
    {
        NULL,                /* equality       */
        NULL,                /* outerObject    */
        NULL,                /* innerObject    */
        iterator_iteratorObject,
        NULL                 /* unused  */
    }
};

const uint32_t CLOSED_INDEX = UINT32_MAX;

JSObject *
ElementIteratorObject::create(JSContext *cx, Handle<Value> target)
{
    RootedObject proto(cx, cx->global()->getOrCreateElementIteratorPrototype(cx));
    if (!proto)
        return NULL;
    RootedObject iterobj(cx, NewObjectWithGivenProto(cx, &ElementIteratorClass, proto, cx->global()));
    if (iterobj) {
        iterobj->setReservedSlot(TargetSlot, target);
        iterobj->setReservedSlot(IndexSlot, Int32Value(0));
    }
    return iterobj;
}

static bool
IsElementIterator(const Value &v)
{
    return v.isObject() && v.toObject().isElementIterator();
}

JSBool
ElementIteratorObject::next(JSContext *cx, unsigned argc, Value *vp)
{
    CallArgs args = CallArgsFromVp(argc, vp);
    return CallNonGenericMethod(cx, IsElementIterator, next_impl, args);
}

bool
ElementIteratorObject::next_impl(JSContext *cx, CallArgs args)
{
    RootedObject iterobj(cx, &args.thisv().toObject());
    uint32_t i, length;
    RootedValue target(cx, iterobj->getReservedSlot(TargetSlot));
    RootedObject obj(cx);

    // Get target.length.
    if (target.isString()) {
        length = uint32_t(target.toString()->length());
    } else {
        obj = ToObjectFromStack(cx, target);
        if (!obj)
            goto close;
        if (!GetLengthProperty(cx, obj, &length))
            goto close;
    }

    // Check target.length.
    i = uint32_t(iterobj->getReservedSlot(IndexSlot).toInt32());
    if (i >= length) {
        js_ThrowStopIteration(cx);
        goto close;
    }

    // Get target[i].
    JS_ASSERT(i + 1 > i);
    if (target.isString()) {
        JSString *c = cx->runtime->staticStrings.getUnitStringForElement(cx, target.toString(), i);
        if (!c)
            goto close;
        args.rval().setString(c);
    } else {
        if (!JSObject::getElement(cx, obj, obj, i, args.rval()))
            goto close;
    }

    // On success, bump the index.
    iterobj->setReservedSlot(IndexSlot, Int32Value(int32_t(i + 1)));
    return true;

  close:
    // Close the iterator. The TargetSlot will never be used again, so don't keep a
    // reference to it.
    iterobj->setReservedSlot(TargetSlot, UndefinedValue());
    iterobj->setReservedSlot(IndexSlot, Int32Value(int32_t(CLOSED_INDEX)));
    return false;
}

Class js::ElementIteratorClass = {
    "Array Iterator",
    JSCLASS_IMPLEMENTS_BARRIERS |
    JSCLASS_HAS_RESERVED_SLOTS(ElementIteratorObject::NumSlots),
    JS_PropertyStub,         /* addProperty */
    JS_PropertyStub,         /* delProperty */
    JS_PropertyStub,         /* getProperty */
    JS_StrictPropertyStub,   /* setProperty */
    JS_EnumerateStub,
    JS_ResolveStub,
    JS_ConvertStub,
    NULL                     /* finalize    */
};

JSFunctionSpec ElementIteratorObject::methods[] = {
    JS_FN("next", next, 0, 0),
    JS_FS_END
};

#if JS_HAS_GENERATORS
static JSBool
CloseGenerator(JSContext *cx, HandleObject genobj);
#endif

bool
js::ValueToIterator(JSContext *cx, unsigned flags, MutableHandleValue vp)
{
    /* JSITER_KEYVALUE must always come with JSITER_FOREACH */
    JS_ASSERT_IF(flags & JSITER_KEYVALUE, flags & JSITER_FOREACH);

    /*
     * Make sure the more/next state machine doesn't get stuck. A value might be
     * left in iterValue when a trace is left due to an operation time-out after
     * JSOP_MOREITER but before the value is picked up by FOR*.
     */
    cx->iterValue.setMagic(JS_NO_ITER_VALUE);

    RootedObject obj(cx);
    if (vp.isObject()) {
        /* Common case. */
        obj = &vp.toObject();
    } else {
        /*
         * Enumerating over null and undefined gives an empty enumerator.
         * This is contrary to ECMA-262 9.9 ToObject, invoked from step 3 of
         * the first production in 12.6.4 and step 4 of the second production,
         * but it's "web JS" compatible. ES5 fixed for-in to match this de-facto
         * standard.
         */
        if (flags & JSITER_ENUMERATE) {
            if (!js_ValueToObjectOrNull(cx, vp, &obj))
                return false;
            /* fall through */
        } else {
            obj = js_ValueToNonNullObject(cx, vp);
            if (!obj)
                return false;
        }
    }

    return GetIterator(cx, obj, flags, vp);
}

bool
js::CloseIterator(JSContext *cx, HandleObject obj)
{
    cx->iterValue.setMagic(JS_NO_ITER_VALUE);

    if (obj->isPropertyIterator()) {
        /* Remove enumerators from the active list, which is a stack. */
        NativeIterator *ni = obj->asPropertyIterator().getNativeIterator();

        if (ni->flags & JSITER_ENUMERATE) {
            JS_ASSERT(cx->enumerators == obj);
            cx->enumerators = ni->next;

            JS_ASSERT(ni->flags & JSITER_ACTIVE);
            ni->flags &= ~JSITER_ACTIVE;

            /*
             * Reset the enumerator; it may still be in the cached iterators
             * for this thread, and can be reused.
             */
            ni->props_cursor = ni->props_array;
        }
    }
#if JS_HAS_GENERATORS
    else if (obj->isGenerator()) {
        return CloseGenerator(cx, obj);
    }
#endif
    return true;
}

bool
js::UnwindIteratorForException(JSContext *cx, HandleObject obj)
{
    RootedValue v(cx, cx->getPendingException());
    cx->clearPendingException();
    if (!CloseIterator(cx, obj))
        return false;
    cx->setPendingException(v);
    return true;
}

void
js::UnwindIteratorForUncatchableException(JSContext *cx, RawObject obj)
{
    if (obj->isPropertyIterator()) {
        NativeIterator *ni = obj->asPropertyIterator().getNativeIterator();
        if (ni->flags & JSITER_ENUMERATE) {
            JS_ASSERT(cx->enumerators == obj);
            cx->enumerators = ni->next;
        }
    }
}

/*
 * Suppress enumeration of deleted properties. This function must be called
 * when a property is deleted and there might be active enumerators.
 *
 * We maintain a list of active non-escaping for-in enumerators. To suppress
 * a property, we check whether each active enumerator contains the (obj, id)
 * pair and has not yet enumerated |id|. If so, and |id| is the next property,
 * we simply advance the cursor. Otherwise, we delete |id| from the list.
 *
 * We do not suppress enumeration of a property deleted along an object's
 * prototype chain. Only direct deletions on the object are handled.
 *
 * This function can suppress multiple properties at once. The |predicate|
 * argument is an object which can be called on an id and returns true or
 * false. It also must have a method |matchesAtMostOne| which allows us to
 * stop searching after the first deletion if true.
 */
template<typename StringPredicate>
static bool
SuppressDeletedPropertyHelper(JSContext *cx, HandleObject obj, StringPredicate predicate)
{
    PropertyIteratorObject *iterobj = cx->enumerators;
    while (iterobj) {
      again:
        NativeIterator *ni = iterobj->getNativeIterator();
        /* This only works for identified surpressed keys, not values. */
        if (ni->isKeyIter() && ni->obj == obj && ni->props_cursor < ni->props_end) {
            /* Check whether id is still to come. */
            HeapPtr<JSFlatString> *props_cursor = ni->current();
            HeapPtr<JSFlatString> *props_end = ni->end();
            for (HeapPtr<JSFlatString> *idp = props_cursor; idp < props_end; ++idp) {
                if (predicate(*idp)) {
                    /*
                     * Check whether another property along the prototype chain
                     * became visible as a result of this deletion.
                     */
                    RootedObject proto(cx);
                    if (!JSObject::getProto(cx, obj, &proto))
                        return false;
                    if (proto) {
                        RootedObject obj2(cx);
                        RootedShape prop(cx);
                        RootedId id(cx);
                        if (!ValueToId(cx, StringValue(*idp), &id))
                            return false;
                        if (!JSObject::lookupGeneric(cx, proto, id, &obj2, &prop))
                            return false;
                        if (prop) {
                            unsigned attrs;
                            if (obj2->isNative())
                                attrs = prop->attributes();
                            else if (!JSObject::getGenericAttributes(cx, obj2, id, &attrs))
                                return false;

                            if (attrs & JSPROP_ENUMERATE)
                                continue;
                        }
                    }

                    /*
                     * If lookupProperty or getAttributes above removed a property from
                     * ni, start over.
                     */
                    if (props_end != ni->props_end || props_cursor != ni->props_cursor)
                        goto again;

                    /*
                     * No property along the prototype chain stepped in to take the
                     * property's place, so go ahead and delete id from the list.
                     * If it is the next property to be enumerated, just skip it.
                     */
                    if (idp == props_cursor) {
                        ni->incCursor();
                    } else {
                        for (HeapPtr<JSFlatString> *p = idp; p + 1 != props_end; p++)
                            *p = *(p + 1);
                        ni->props_end = ni->end() - 1;

                        /*
                         * This invokes the pre barrier on this element, since
                         * it's no longer going to be marked, and ensures that
                         * any existing remembered set entry will be dropped.
                         */
                        *ni->props_end = NULL;
                    }

                    /* Don't reuse modified native iterators. */
                    ni->flags |= JSITER_UNREUSABLE;

                    if (predicate.matchesAtMostOne())
                        break;
                }
            }
        }
        iterobj = ni->next;
    }
    return true;
}

class SingleStringPredicate {
    Handle<JSFlatString*> str;
public:
    SingleStringPredicate(Handle<JSFlatString*> str) : str(str) {}

    bool operator()(JSFlatString *str) { return EqualStrings(str, this->str); }
    bool matchesAtMostOne() { return true; }
};

bool
js_SuppressDeletedProperty(JSContext *cx, HandleObject obj, jsid id)
{
    Rooted<JSFlatString*> str(cx, IdToString(cx, id));
    if (!str)
        return false;
    return SuppressDeletedPropertyHelper(cx, obj, SingleStringPredicate(str));
}

bool
js_SuppressDeletedElement(JSContext *cx, HandleObject obj, uint32_t index)
{
    RootedId id(cx);
    if (!IndexToId(cx, index, &id))
        return false;
    return js_SuppressDeletedProperty(cx, obj, id);
}

class IndexRangePredicate {
    uint32_t begin, end;

  public:
    IndexRangePredicate(uint32_t begin, uint32_t end) : begin(begin), end(end) {}

    bool operator()(JSFlatString *str) {
        uint32_t index;
        return str->isIndex(&index) && begin <= index && index < end;
    }

    bool matchesAtMostOne() { return false; }
};

bool
js_SuppressDeletedElements(JSContext *cx, HandleObject obj, uint32_t begin, uint32_t end)
{
    return SuppressDeletedPropertyHelper(cx, obj, IndexRangePredicate(begin, end));
}

bool
js_IteratorMore(JSContext *cx, HandleObject iterobj, MutableHandleValue rval)
{
    /* Fast path for native iterators */
    NativeIterator *ni = NULL;
    if (iterobj->isPropertyIterator()) {
        /* Key iterators are handled by fast-paths. */
        ni = iterobj->asPropertyIterator().getNativeIterator();
        bool more = ni->props_cursor < ni->props_end;
        if (ni->isKeyIter() || !more) {
            rval.setBoolean(more);
            return true;
        }
    }

    /* We might still have a pending value. */
    if (!cx->iterValue.isMagic(JS_NO_ITER_VALUE)) {
        rval.setBoolean(true);
        return true;
    }

    /* We're reentering below and can call anything. */
    JS_CHECK_RECURSION(cx, return false);

    /* Fetch and cache the next value from the iterator. */
    if (ni) {
        JS_ASSERT(!ni->isKeyIter());
        RootedId id(cx);
        if (!ValueToId(cx, StringValue(*ni->current()), &id))
            return false;
        ni->incCursor();
        RootedObject obj(cx, ni->obj);
        if (!JSObject::getGeneric(cx, obj, obj, id, rval))
            return false;
        if ((ni->flags & JSITER_KEYVALUE) && !NewKeyValuePair(cx, id, rval, rval))
            return false;
    } else {
        /* Call the iterator object's .next method. */
        if (!GetMethod(cx, iterobj, cx->names().next, 0, rval))
            return false;
        if (!Invoke(cx, ObjectValue(*iterobj), rval, 0, NULL, rval.address())) {
            /* Check for StopIteration. */
            if (!cx->isExceptionPending() || !IsStopIteration(cx->getPendingException()))
                return false;

            cx->clearPendingException();
            cx->iterValue.setMagic(JS_NO_ITER_VALUE);
            rval.setBoolean(false);
            return true;
        }
    }

    /* Cache the value returned by iterobj.next() so js_IteratorNext() can find it. */
    JS_ASSERT(!rval.isMagic(JS_NO_ITER_VALUE));
    cx->iterValue = rval;
    rval.setBoolean(true);
    return true;
}

bool
js_IteratorNext(JSContext *cx, HandleObject iterobj, MutableHandleValue rval)
{
    /* Fast path for native iterators */
    if (iterobj->isPropertyIterator()) {
        /*
         * Implement next directly as all the methods of the native iterator are
         * read-only and permanent.
         */
        NativeIterator *ni = iterobj->asPropertyIterator().getNativeIterator();
        if (ni->isKeyIter()) {
            JS_ASSERT(ni->props_cursor < ni->props_end);
            rval.setString(*ni->current());
            ni->incCursor();
            return true;
        }
    }

    JS_ASSERT(!cx->iterValue.isMagic(JS_NO_ITER_VALUE));
    rval.set(cx->iterValue);
    cx->iterValue.setMagic(JS_NO_ITER_VALUE);

    return true;
}

static JSBool
stopiter_hasInstance(JSContext *cx, HandleObject obj, MutableHandleValue v, JSBool *bp)
{
    *bp = IsStopIteration(v);
    return true;
}

Class js::StopIterationClass = {
    "StopIteration",
    JSCLASS_HAS_CACHED_PROTO(JSProto_StopIteration) |
    JSCLASS_FREEZE_PROTO,
    JS_PropertyStub,         /* addProperty */
    JS_PropertyStub,         /* delProperty */
    JS_PropertyStub,         /* getProperty */
    JS_StrictPropertyStub,   /* setProperty */
    JS_EnumerateStub,
    JS_ResolveStub,
    JS_ConvertStub,
    NULL,                    /* finalize    */
    NULL,                    /* checkAccess */
    NULL,                    /* call        */
    stopiter_hasInstance,
    NULL                     /* construct   */
};

/*** Generators **********************************************************************************/

#if JS_HAS_GENERATORS

static void
generator_finalize(FreeOp *fop, RawObject obj)
{
    JSGenerator *gen = (JSGenerator *) obj->getPrivate();
    if (!gen)
        return;

    /*
     * gen is open when a script has not called its close method while
     * explicitly manipulating it.
     */
    JS_ASSERT(gen->state == JSGEN_NEWBORN ||
              gen->state == JSGEN_CLOSED ||
              gen->state == JSGEN_OPEN);
    JS_POISON(gen->fp, JS_FREE_PATTERN, sizeof(StackFrame));
    JS_POISON(gen, JS_FREE_PATTERN, sizeof(JSGenerator));
    fop->free_(gen);
}

static void
MarkGeneratorFrame(JSTracer *trc, JSGenerator *gen)
{
    MarkValueRange(trc,
                   HeapValueify(gen->fp->generatorArgsSnapshotBegin()),
                   HeapValueify(gen->fp->generatorArgsSnapshotEnd()),
                   "Generator Floating Args");
    gen->fp->mark(trc);
    MarkValueRange(trc,
                   HeapValueify(gen->fp->generatorSlotsSnapshotBegin()),
                   HeapValueify(gen->regs.sp),
                   "Generator Floating Stack");
}

static void
GeneratorWriteBarrierPre(JSContext *cx, JSGenerator *gen)
{
    JSCompartment *comp = cx->compartment;
    if (comp->needsBarrier())
        MarkGeneratorFrame(comp->barrierTracer(), gen);
}

/*
 * Only mark generator frames/slots when the generator is not active on the
 * stack or closed. Barriers when copying onto the stack or closing preserve
 * gc invariants.
 */
bool
js::GeneratorHasMarkableFrame(JSGenerator *gen)
{
    return gen->state == JSGEN_NEWBORN || gen->state == JSGEN_OPEN;
}

/*
 * When a generator is closed, the GC things reachable from the contained frame
 * and slots become unreachable and thus require a write barrier.
 */
static void
SetGeneratorClosed(JSContext *cx, JSGenerator *gen)
{
    JS_ASSERT(gen->state != JSGEN_CLOSED);
    if (GeneratorHasMarkableFrame(gen))
        GeneratorWriteBarrierPre(cx, gen);
    gen->state = JSGEN_CLOSED;
}

static void
generator_trace(JSTracer *trc, RawObject obj)
{
    JSGenerator *gen = (JSGenerator *) obj->getPrivate();
    if (!gen)
        return;

    if (GeneratorHasMarkableFrame(gen))
        MarkGeneratorFrame(trc, gen);
}

Class js::GeneratorClass = {
    "Generator",
    JSCLASS_HAS_PRIVATE | JSCLASS_IMPLEMENTS_BARRIERS,
    JS_PropertyStub,         /* addProperty */
    JS_PropertyStub,         /* delProperty */
    JS_PropertyStub,         /* getProperty */
    JS_StrictPropertyStub,   /* setProperty */
    JS_EnumerateStub,
    JS_ResolveStub,
    JS_ConvertStub,
    generator_finalize,
    NULL,                    /* checkAccess */
    NULL,                    /* call        */
    NULL,                    /* construct   */
    NULL,                    /* hasInstance */
    generator_trace,
    {
        NULL,                /* equality       */
        NULL,                /* outerObject    */
        NULL,                /* innerObject    */
        iterator_iteratorObject,
        NULL                 /* unused */
    }
};

/*
 * Called from the JSOP_GENERATOR case in the interpreter, with fp referring
 * to the frame by which the generator function was activated.  Create a new
 * JSGenerator object, which contains its own StackFrame that we populate
 * from *fp.  We know that upon return, the JSOP_GENERATOR opcode will return
 * from the activation in fp, so we can steal away fp->callobj and fp->argsobj
 * if they are non-null.
 */
JSObject *
js_NewGenerator(JSContext *cx)
{
    FrameRegs &stackRegs = cx->regs();
    JS_ASSERT(stackRegs.stackDepth() == 0);
    StackFrame *stackfp = stackRegs.fp();

    Rooted<GlobalObject*> global(cx, &stackfp->global());
    RootedObject obj(cx);
    {
        RawObject proto = global->getOrCreateGeneratorPrototype(cx);
        if (!proto)
            return NULL;
        obj = NewObjectWithGivenProto(cx, &GeneratorClass, proto, global);
    }
    if (!obj)
        return NULL;

    /* Load and compute stack slot counts. */
    Value *stackvp = stackfp->generatorArgsSnapshotBegin();
    unsigned vplen = stackfp->generatorArgsSnapshotEnd() - stackvp;

    /* Compute JSGenerator size. */
    unsigned nbytes = sizeof(JSGenerator) +
                   (-1 + /* one Value included in JSGenerator */
                    vplen +
                    VALUES_PER_STACK_FRAME +
                    stackfp->script()->nslots) * sizeof(HeapValue);

    JS_ASSERT(nbytes % sizeof(Value) == 0);
    JS_STATIC_ASSERT(sizeof(StackFrame) % sizeof(HeapValue) == 0);

    JSGenerator *gen = (JSGenerator *) cx->malloc_(nbytes);
    if (!gen)
        return NULL;
    SetValueRangeToUndefined((Value *)gen, nbytes / sizeof(Value));

    /* Cut up floatingStack space. */
    HeapValue *genvp = gen->stackSnapshot;
    StackFrame *genfp = reinterpret_cast<StackFrame *>(genvp + vplen);

    /* Initialize JSGenerator. */
    gen->obj.init(obj);
    gen->state = JSGEN_NEWBORN;
    gen->enumerators = NULL;
    gen->fp = genfp;
    gen->prevGenerator = NULL;

    /* Copy from the stack to the generator's floating frame. */
    gen->regs.rebaseFromTo(stackRegs, *genfp);
    genfp->copyFrameAndValues<StackFrame::DoPostBarrier>(cx, (Value *)genvp, stackfp,
                                                         stackvp, stackRegs.sp);

    obj->setPrivate(gen);
    return obj;
}

static void
SetGeneratorClosed(JSContext *cx, JSGenerator *gen);

typedef enum JSGeneratorOp {
    JSGENOP_NEXT,
    JSGENOP_SEND,
    JSGENOP_THROW,
    JSGENOP_CLOSE
} JSGeneratorOp;

/*
 * Start newborn or restart yielding generator and perform the requested
 * operation inside its frame.
 */
static JSBool
SendToGenerator(JSContext *cx, JSGeneratorOp op, HandleObject obj,
                JSGenerator *gen, const Value &arg)
{
    AssertCanGC();

    if (gen->state == JSGEN_RUNNING || gen->state == JSGEN_CLOSING) {
        JS_ReportErrorNumber(cx, js_GetErrorMessage, NULL, JSMSG_NESTING_GENERATOR);
        return false;
    }

    /*
     * Write barrier is needed since the generator stack can be updated,
     * and it's not barriered in any other way. We need to do it before
     * gen->state changes, which can cause us to trace the generator
     * differently.
     *
     * We could optimize this by setting a bit on the generator to signify
     * that it has been marked. If this bit has already been set, there is no
     * need to mark again. The bit would have to be reset before the next GC,
     * or else some kind of epoch scheme would have to be used.
     */
    GeneratorWriteBarrierPre(cx, gen);

    JSGeneratorState futureState;
    JS_ASSERT(gen->state == JSGEN_NEWBORN || gen->state == JSGEN_OPEN);
    switch (op) {
      case JSGENOP_NEXT:
      case JSGENOP_SEND:
        if (gen->state == JSGEN_OPEN) {
            /*
             * Store the argument to send as the result of the yield
             * expression.
             */
            gen->regs.sp[-1] = arg;
        }
        futureState = JSGEN_RUNNING;
        break;

      case JSGENOP_THROW:
        cx->setPendingException(arg);
        futureState = JSGEN_RUNNING;
        break;

      default:
        JS_ASSERT(op == JSGENOP_CLOSE);
        cx->setPendingException(MagicValue(JS_GENERATOR_CLOSING));
        futureState = JSGEN_CLOSING;
        break;
    }

    JSBool ok;
    {
        GeneratorFrameGuard gfg;
        if (!cx->stack.pushGeneratorFrame(cx, gen, &gfg)) {
            SetGeneratorClosed(cx, gen);
            return false;
        }

        /*
         * Don't change the state until after the frame is successfully pushed
         * or else we might fail to scan some generator values.
         */
        gen->state = futureState;

        StackFrame *fp = gfg.fp();
        gen->regs = cx->regs();

        cx->enterGenerator(gen);   /* OOM check above. */
        PropertyIteratorObject *enumerators = cx->enumerators;
        cx->enumerators = gen->enumerators;

        RootedScript script(cx, fp->script());
        ok = RunScript(cx, script, fp);

        gen->enumerators = cx->enumerators;
        cx->enumerators = enumerators;
        cx->leaveGenerator(gen);
    }

    if (gen->fp->isYielding()) {
        /*
         * Yield is ordinarily infallible, but ok can be false here if a
         * Debugger.Frame.onPop hook fails.
         */
        JS_ASSERT(gen->state == JSGEN_RUNNING);
        JS_ASSERT(op != JSGENOP_CLOSE);
        gen->fp->clearYielding();
        gen->state = JSGEN_OPEN;
        return ok;
    }

    gen->fp->clearReturnValue();
    SetGeneratorClosed(cx, gen);
    if (ok) {
        /* Returned, explicitly or by falling off the end. */
        if (op == JSGENOP_CLOSE)
            return true;
        return js_ThrowStopIteration(cx);
    }

    /*
     * An error, silent termination by operation callback or an exception.
     * Propagate the condition to the caller.
     */
    return false;
}

static JSBool
CloseGenerator(JSContext *cx, HandleObject obj)
{
    JS_ASSERT(obj->isGenerator());

    JSGenerator *gen = (JSGenerator *) obj->getPrivate();
    if (!gen) {
        /* Generator prototype object. */
        return true;
    }

    if (gen->state == JSGEN_CLOSED)
        return true;

    return SendToGenerator(cx, JSGENOP_CLOSE, obj, gen, UndefinedValue());
}

JS_ALWAYS_INLINE bool
IsGenerator(const Value &v)
{
    return v.isObject() && v.toObject().hasClass(&GeneratorClass);
}

JS_ALWAYS_INLINE bool
generator_send_impl(JSContext *cx, CallArgs args)
{
    JS_ASSERT(IsGenerator(args.thisv()));

    RootedObject thisObj(cx, &args.thisv().toObject());

    JSGenerator *gen = (JSGenerator *) thisObj->getPrivate();
    if (!gen || gen->state == JSGEN_CLOSED) {
        /* This happens when obj is the generator prototype. See bug 352885. */
        return js_ThrowStopIteration(cx);
    }

    if (gen->state == JSGEN_NEWBORN && args.hasDefined(0)) {
        RootedValue val(cx, args[0]);
        js_ReportValueError(cx, JSMSG_BAD_GENERATOR_SEND,
                            JSDVG_SEARCH_STACK, val, NullPtr());
        return false;
    }

    if (!SendToGenerator(cx, JSGENOP_SEND, thisObj, gen,
                         args.length() > 0 ? args[0] : UndefinedValue()))
    {
        return false;
    }

    args.rval().set(gen->fp->returnValue());
    return true;
}

JSBool
generator_send(JSContext *cx, unsigned argc, Value *vp)
{
    CallArgs args = CallArgsFromVp(argc, vp);
    return CallNonGenericMethod<IsGenerator, generator_send_impl>(cx, args);
}

JS_ALWAYS_INLINE bool
generator_next_impl(JSContext *cx, CallArgs args)
{
    JS_ASSERT(IsGenerator(args.thisv()));

    RootedObject thisObj(cx, &args.thisv().toObject());

    JSGenerator *gen = (JSGenerator *) thisObj->getPrivate();
    if (!gen || gen->state == JSGEN_CLOSED) {
        /* This happens when obj is the generator prototype. See bug 352885. */
        return js_ThrowStopIteration(cx);
    }

    if (!SendToGenerator(cx, JSGENOP_NEXT, thisObj, gen, UndefinedValue()))
        return false;

    args.rval().set(gen->fp->returnValue());
    return true;
}

JSBool
generator_next(JSContext *cx, unsigned argc, Value *vp)
{
    CallArgs args = CallArgsFromVp(argc, vp);
    return CallNonGenericMethod<IsGenerator, generator_next_impl>(cx, args);
}

JS_ALWAYS_INLINE bool
generator_throw_impl(JSContext *cx, CallArgs args)
{
    JS_ASSERT(IsGenerator(args.thisv()));

    RootedObject thisObj(cx, &args.thisv().toObject());

    JSGenerator *gen = (JSGenerator *) thisObj->getPrivate();
    if (!gen || gen->state == JSGEN_CLOSED) {
        /* This happens when obj is the generator prototype. See bug 352885. */
        cx->setPendingException(args.length() >= 1 ? args[0] : UndefinedValue());
        return false;
    }

    if (!SendToGenerator(cx, JSGENOP_THROW, thisObj, gen,
                         args.length() > 0 ? args[0] : UndefinedValue()))
    {
        return false;
    }

    args.rval().set(gen->fp->returnValue());
    return true;
}

JSBool
generator_throw(JSContext *cx, unsigned argc, Value *vp)
{
    CallArgs args = CallArgsFromVp(argc, vp);
    return CallNonGenericMethod<IsGenerator, generator_throw_impl>(cx, args);
}

JS_ALWAYS_INLINE bool
generator_close_impl(JSContext *cx, CallArgs args)
{
    JS_ASSERT(IsGenerator(args.thisv()));

    RootedObject thisObj(cx, &args.thisv().toObject());

    JSGenerator *gen = (JSGenerator *) thisObj->getPrivate();
    if (!gen || gen->state == JSGEN_CLOSED) {
        /* This happens when obj is the generator prototype. See bug 352885. */
        args.rval().setUndefined();
        return true;
    }

    if (gen->state == JSGEN_NEWBORN) {
        SetGeneratorClosed(cx, gen);
        args.rval().setUndefined();
        return true;
    }

    if (!SendToGenerator(cx, JSGENOP_CLOSE, thisObj, gen, UndefinedValue()))
        return false;

    args.rval().set(gen->fp->returnValue());
    return true;
}

JSBool
generator_close(JSContext *cx, unsigned argc, Value *vp)
{
    CallArgs args = CallArgsFromVp(argc, vp);
    return CallNonGenericMethod<IsGenerator, generator_close_impl>(cx, args);
}

#define JSPROP_ROPERM   (JSPROP_READONLY | JSPROP_PERMANENT)

static JSFunctionSpec generator_methods[] = {
    JS_FN("iterator",  iterator_iterator,  0, 0),
    JS_FN("next",      generator_next,     0,JSPROP_ROPERM),
    JS_FN("send",      generator_send,     1,JSPROP_ROPERM),
    JS_FN("throw",     generator_throw,    1,JSPROP_ROPERM),
    JS_FN("close",     generator_close,    0,JSPROP_ROPERM),
    JS_FS_END
};

#endif /* JS_HAS_GENERATORS */

/* static */ bool
GlobalObject::initIteratorClasses(JSContext *cx, Handle<GlobalObject *> global)
{
    RootedObject iteratorProto(cx);
    Value iteratorProtoVal = global->getPrototype(JSProto_Iterator);
    if (iteratorProtoVal.isObject()) {
        iteratorProto = &iteratorProtoVal.toObject();
    } else {
        iteratorProto = global->createBlankPrototype(cx, &PropertyIteratorObject::class_);
        if (!iteratorProto)
            return false;

        AutoIdVector blank(cx);
        NativeIterator *ni = NativeIterator::allocateIterator(cx, 0, blank);
        if (!ni)
            return false;
        ni->init(NULL, 0 /* flags */, 0, 0);

        iteratorProto->asPropertyIterator().setNativeIterator(ni);

        Rooted<JSFunction*> ctor(cx);
        ctor = global->createConstructor(cx, IteratorConstructor, cx->names().Iterator, 2);
        if (!ctor)
            return false;
        if (!LinkConstructorAndPrototype(cx, ctor, iteratorProto))
            return false;
        if (!DefinePropertiesAndBrand(cx, iteratorProto, NULL, iterator_methods))
            return false;
        if (!DefineConstructorAndPrototype(cx, global, JSProto_Iterator, ctor, iteratorProto))
            return false;
    }

    RootedObject proto(cx);
    if (global->getSlot(ELEMENT_ITERATOR_PROTO).isUndefined()) {
        Class *cls = &ElementIteratorClass;
        proto = global->createBlankPrototypeInheriting(cx, cls, *iteratorProto);
        if (!proto || !DefinePropertiesAndBrand(cx, proto, NULL, ElementIteratorObject::methods))
            return false;
        global->setReservedSlot(ELEMENT_ITERATOR_PROTO, ObjectValue(*proto));
    }

#if JS_HAS_GENERATORS
    if (global->getSlot(GENERATOR_PROTO).isUndefined()) {
        proto = global->createBlankPrototype(cx, &GeneratorClass);
        if (!proto || !DefinePropertiesAndBrand(cx, proto, NULL, generator_methods))
            return false;
        global->setReservedSlot(GENERATOR_PROTO, ObjectValue(*proto));
    }
#endif

    if (global->getPrototype(JSProto_StopIteration).isUndefined()) {
        proto = global->createBlankPrototype(cx, &StopIterationClass);
        if (!proto || !JSObject::freeze(cx, proto))
            return false;

        /* This should use a non-JSProtoKey'd slot, but this is easier for now. */
        if (!DefineConstructorAndPrototype(cx, global, JSProto_StopIteration, proto, proto))
            return false;

        MarkStandardClassInitializedNoProto(global, &StopIterationClass);
    }

    return true;
}

JSObject *
js_InitIteratorClasses(JSContext *cx, HandleObject obj)
{
    Rooted<GlobalObject*> global(cx, &obj->asGlobal());
    if (!GlobalObject::initIteratorClasses(cx, global))
        return NULL;
    return global->getIteratorPrototype();
}<|MERGE_RESOLUTION|>--- conflicted
+++ resolved
@@ -206,20 +206,6 @@
                 return false;
             if (!EnumerateNativeProperties(cx, pobj, flags, ht, props))
                 return false;
-<<<<<<< HEAD
-        } else if (pobj->isDenseArray()) {
-            if (!EnumerateDenseArrayProperties(cx, pobj, flags, ht, props))
-                return false;
-=======
-        } else if (ParallelArrayObject::is(pobj)) {
-            if (!ParallelArrayObject::enumerate(cx, pobj, flags, props))
-                return false;
-            /*
-             * ParallelArray objects enumerate the prototype on their own, so
-             * we are done here.
-             */
-            break;
->>>>>>> 5611d7b6
         } else {
             if (pobj->isProxy()) {
                 AutoIdVector proxyProps(cx);
