/* -*- Mode: c++; c-basic-offset: 4; tab-width: 40; indent-tabs-mode: nil -*- */
/* vim: set ts=40 sw=4 et tw=99: */
/* This Source Code Form is subject to the terms of the Mozilla Public
 * License, v. 2.0. If a copy of the MPL was not distributed with this
 * file, You can obtain one at http://mozilla.org/MPL/2.0/. */

#include "jsanalyze.h"
#include "jsautooplen.h"
#include "jscompartment.h"
#include "jscntxt.h"

#include "jsinferinlines.h"
#include "jsobjinlines.h"

namespace js {
namespace analyze {

/////////////////////////////////////////////////////////////////////
// Bytecode
/////////////////////////////////////////////////////////////////////

#ifdef DEBUG
void
PrintBytecode(JSContext *cx, JSScript *script, jsbytecode *pc)
{
    printf("#%u:", script->id());
    Sprinter sprinter(cx);
    if (!sprinter.init())
        return;
    js_Disassemble1(cx, script, pc, pc - script->code, true, &sprinter);
    fprintf(stdout, "%s", sprinter.string());
}
#endif

inline bool
IsJumpOpcode(JSOp op)
{
    uint32_t type = JOF_TYPE(js_CodeSpec[op].format);

    /*
     * LABEL opcodes have type JOF_JUMP but are no-ops, don't treat them as
     * jumps to avoid degrading precision.
     */
    return type == JOF_JUMP && op != JSOP_LABEL;
}

/////////////////////////////////////////////////////////////////////
// Bytecode Analysis
/////////////////////////////////////////////////////////////////////

inline bool
ScriptAnalysis::addJump(JSContext *cx, unsigned offset,
                        unsigned *currentOffset, unsigned *forwardJump, unsigned *forwardLoop,
                        unsigned stackDepth)
{
    JS_ASSERT(offset < script->length);

    Bytecode *&code = codeArray[offset];
    if (!code) {
        code = cx->typeLifoAlloc().new_<Bytecode>();
        if (!code) {
            setOOM(cx);
            return false;
        }
        code->stackDepth = stackDepth;
    }
    JS_ASSERT(code->stackDepth == stackDepth);

    code->jumpTarget = true;

    if (offset < *currentOffset) {
        /* Scripts containing loops are never inlined. */
        isInlineable = false;
        hasLoops_ = true;

        if (code->analyzed) {
            /*
             * Backedge in a do-while loop, the body has been analyzed. Rewalk
             * the body to set inLoop bits.
             */
            for (unsigned i = offset; i <= *currentOffset; i++) {
                Bytecode *code = maybeCode(i);
                if (code)
                    code->inLoop = true;
            }
        } else {
            /*
             * Backedge in a while/for loop, whose body has not been analyzed
             * due to a lack of fallthrough at the loop head. Roll back the
             * offset to analyze the body.
             */
            if (*forwardJump == 0)
                *forwardJump = *currentOffset;
            if (*forwardLoop == 0)
                *forwardLoop = *currentOffset;
            *currentOffset = offset;
        }
    } else if (offset > *forwardJump) {
        *forwardJump = offset;
    }

    return true;
}

void
ScriptAnalysis::analyzeBytecode(JSContext *cx)
{
    JS_ASSERT(cx->compartment->activeAnalysis);
    JS_ASSERT(!ranBytecode());
    LifoAlloc &tla = cx->typeLifoAlloc();

    unsigned length = script->length;
    unsigned nargs = script->function() ? script->function()->nargs : 0;

    numSlots = TotalSlots(script);

    codeArray = tla.newArray<Bytecode*>(length);
    escapedSlots = tla.newArray<bool>(numSlots);

    if (!codeArray || !escapedSlots) {
        setOOM(cx);
        return;
    }

    PodZero(codeArray, length);

    /*
     * Populate arg and local slots which can escape and be accessed in ways
     * other than through ARG* and LOCAL* opcodes (though arguments can still
     * be indirectly read but not written through 'arguments' properties).
     * All escaping locals are treated as having possible use-before-defs.
     * Conservatively use 'hasArgsBinding' instead of 'needsArgsObj'
     * (needsArgsObj requires SSA which requires escapedSlots).
     */

    PodZero(escapedSlots, numSlots);

    if (script->bindingsAccessedDynamically || script->compartment()->debugMode() ||
        script->argumentsHasVarBinding())
    {
        for (unsigned i = 0; i < nargs; i++)
            escapedSlots[ArgSlot(i)] = true;
    } else {
        for (uint32_t i = 0; i < script->numClosedArgs(); i++) {
            unsigned arg = script->getClosedArg(i);
            JS_ASSERT(arg < nargs);
            escapedSlots[ArgSlot(arg)] = true;
        }
    }

    if (script->bindingsAccessedDynamically || script->compartment()->debugMode()) {
        for (unsigned i = 0; i < script->nfixed; i++)
            escapedSlots[LocalSlot(script, i)] = true;
    } else {
        for (uint32_t i = 0; i < script->numClosedVars(); i++) {
            unsigned local = script->getClosedVar(i);
            JS_ASSERT(local < script->nfixed);
            escapedSlots[LocalSlot(script, local)] = true;
        }
    }

    /*
     * If the script is in debug mode, JS_SetFrameReturnValue can be called at
     * any safe point.
     */
    if (cx->compartment->debugMode())
        usesReturnValue_ = true;

    bool heavyweight = script->function() && script->function()->isHeavyweight();

    isJaegerCompileable = true;

    isInlineable = true;
    if (script->numClosedArgs() || script->numClosedVars() || heavyweight ||
        script->bindingsAccessedDynamically || script->argumentsHasVarBinding() ||
        cx->compartment->debugMode())
    {
        isInlineable = false;
    }

    modifiesArguments_ = false;
    if (script->numClosedArgs() || heavyweight)
        modifiesArguments_ = true;

    canTrackVars = true;

    /*
     * If we are in the middle of one or more jumps, the offset of the highest
     * target jumping over this bytecode.  Includes implicit jumps from
     * try/catch/finally blocks.
     */
    unsigned forwardJump = 0;

    /* If we are in the middle of a loop, the offset of the highest backedge. */
    unsigned forwardLoop = 0;

    /*
     * If we are in the middle of a try block, the offset of the highest
     * catch/finally/enditer.
     */
    unsigned forwardCatch = 0;

    /* Fill in stack depth and definitions at initial bytecode. */
    Bytecode *startcode = tla.new_<Bytecode>();
    if (!startcode) {
        setOOM(cx);
        return;
    }

    startcode->stackDepth = 0;
    codeArray[0] = startcode;

    /* Number of JOF_TYPESET opcodes we have encountered. */
    unsigned nTypeSets = 0;
    types::TypeSet *typeArray = script->types->typeArray();

    unsigned offset, nextOffset = 0;
    while (nextOffset < length) {
        offset = nextOffset;

        JS_ASSERT(forwardCatch <= forwardJump);

        /* Check if the current forward jump/try-block has finished. */
        if (forwardJump && forwardJump == offset)
            forwardJump = 0;
        if (forwardCatch && forwardCatch == offset)
            forwardCatch = 0;

        Bytecode *code = maybeCode(offset);
        jsbytecode *pc = script->code + offset;

        JSOp op = (JSOp)*pc;
        JS_ASSERT(op < JSOP_LIMIT);

        /* Immediate successor of this bytecode. */
        unsigned successorOffset = offset + GetBytecodeLength(pc);

        /*
         * Next bytecode to analyze.  This is either the successor, or is an
         * earlier bytecode if this bytecode has a loop backedge.
         */
        nextOffset = successorOffset;

        if (!code) {
            /* Haven't found a path by which this bytecode is reachable. */
            continue;
        }

        /*
         * Update info about bytecodes inside loops, which may have been
         * analyzed before the backedge was seen.
         */
        if (forwardLoop) {
            code->inLoop = true;
            if (forwardLoop <= offset)
                forwardLoop = 0;
        }

        if (code->analyzed) {
            /* No need to reanalyze, see Bytecode::mergeDefines. */
            continue;
        }

        code->analyzed = true;

        if (forwardCatch)
            code->inTryBlock = true;

        if (script->hasBreakpointsAt(pc)) {
            code->safePoint = true;
            isInlineable = canTrackVars = false;
        }

        unsigned stackDepth = code->stackDepth;

        if (!forwardJump)
            code->unconditional = true;

        /*
         * Treat decompose ops as no-ops which do not adjust the stack. We will
         * pick up the stack depths as we go through the decomposed version.
         */
        if (!(js_CodeSpec[op].format & JOF_DECOMPOSE)) {
            unsigned nuses = GetUseCount(script, offset);
            unsigned ndefs = GetDefCount(script, offset);

            JS_ASSERT(stackDepth >= nuses);
            stackDepth -= nuses;
            stackDepth += ndefs;
        }

        /*
         * Assign an observed type set to each reachable JOF_TYPESET opcode.
         * This may be less than the number of type sets in the script if some
         * are unreachable, and may be greater in case the number of type sets
         * overflows a uint16. In the latter case a single type set will be
         * used for the observed types of all ops after the overflow.
         */
        if ((js_CodeSpec[op].format & JOF_TYPESET) && cx->typeInferenceEnabled()) {
            if (nTypeSets < script->nTypeSets) {
                code->observedTypes = &typeArray[nTypeSets++];
            } else {
                JS_ASSERT(nTypeSets == UINT16_MAX);
                code->observedTypes = &typeArray[nTypeSets - 1];
            }
        }

        switch (op) {

          case JSOP_RETURN:
          case JSOP_STOP:
            numReturnSites_++;
            break;

          case JSOP_SETRVAL:
          case JSOP_POPV:
            usesReturnValue_ = true;
            isInlineable = false;
            break;

          case JSOP_QNAMEPART:
          case JSOP_QNAMECONST:
            isJaegerCompileable = false;
            /* FALL THROUGH */
          case JSOP_NAME:
          case JSOP_CALLNAME:
          case JSOP_BINDNAME:
          case JSOP_SETNAME:
          case JSOP_DELNAME:
<<<<<<< HEAD
            usesScopeChain_ = true;
            isInlineable = false;
            break;
			
          case JSOP_LAMBDA:
            usesScopeChain_ = true;
            isInlineable = false;
            break;	

=======
>>>>>>> 9b8fccab
          case JSOP_GETALIASEDVAR:
          case JSOP_CALLALIASEDVAR:
          case JSOP_SETALIASEDVAR:
            usesScopeChain_ = true;
            isInlineable = false;
            break;

          case JSOP_DEFFUN:
          case JSOP_DEFVAR:
          case JSOP_DEFCONST:
          case JSOP_SETCONST:
<<<<<<< HEAD
            extendsScope_ = true;
            usesScopeChain_ = true; // Requires access to VarObj via ScopeChain.
=======
>>>>>>> 9b8fccab
            isInlineable = canTrackVars = false;
            break;

          case JSOP_EVAL:
            isInlineable = canTrackVars = false;
            break;

          case JSOP_ENTERWITH:
            isJaegerCompileable = isInlineable = canTrackVars = false;
            break;

          case JSOP_ENTERLET0:
          case JSOP_ENTERLET1:
          case JSOP_ENTERBLOCK:
          case JSOP_LEAVEBLOCK:
            isInlineable = false;
            break;

          case JSOP_THIS:
            usesThisValue_ = true;
            break;

          case JSOP_CALL:
          case JSOP_NEW:
            /* Only consider potentially inlineable calls here. */
            hasFunctionCalls_ = true;
            break;

          case JSOP_TABLESWITCH: {
            isInlineable = false;
            unsigned defaultOffset = offset + GET_JUMP_OFFSET(pc);
            jsbytecode *pc2 = pc + JUMP_OFFSET_LEN;
            int32_t low = GET_JUMP_OFFSET(pc2);
            pc2 += JUMP_OFFSET_LEN;
            int32_t high = GET_JUMP_OFFSET(pc2);
            pc2 += JUMP_OFFSET_LEN;

            if (!addJump(cx, defaultOffset, &nextOffset, &forwardJump, &forwardLoop, stackDepth))
                return;
            getCode(defaultOffset).switchTarget = true;
            getCode(defaultOffset).safePoint = true;

            for (int32_t i = low; i <= high; i++) {
                unsigned targetOffset = offset + GET_JUMP_OFFSET(pc2);
                if (targetOffset != offset) {
                    if (!addJump(cx, targetOffset, &nextOffset, &forwardJump, &forwardLoop, stackDepth))
                        return;
                }
                getCode(targetOffset).switchTarget = true;
                getCode(targetOffset).safePoint = true;
                pc2 += JUMP_OFFSET_LEN;
            }
            break;
          }

          case JSOP_LOOKUPSWITCH: {
            isInlineable = false;
            unsigned defaultOffset = offset + GET_JUMP_OFFSET(pc);
            jsbytecode *pc2 = pc + JUMP_OFFSET_LEN;
            unsigned npairs = GET_UINT16(pc2);
            pc2 += UINT16_LEN;

            if (!addJump(cx, defaultOffset, &nextOffset, &forwardJump, &forwardLoop, stackDepth))
                return;
            getCode(defaultOffset).switchTarget = true;
            getCode(defaultOffset).safePoint = true;

            while (npairs) {
                pc2 += UINT32_INDEX_LEN;
                unsigned targetOffset = offset + GET_JUMP_OFFSET(pc2);
                if (!addJump(cx, targetOffset, &nextOffset, &forwardJump, &forwardLoop, stackDepth))
                    return;
                getCode(targetOffset).switchTarget = true;
                getCode(targetOffset).safePoint = true;
                pc2 += JUMP_OFFSET_LEN;
                npairs--;
            }
            break;
          }

          case JSOP_TRY: {
            /*
             * Everything between a try and corresponding catch or finally is conditional.
             * Note that there is no problem with code which is skipped by a thrown
             * exception but is not caught by a later handler in the same function:
             * no more code will execute, and it does not matter what is defined.
             */
            isInlineable = false;
            JSTryNote *tn = script->trynotes()->vector;
            JSTryNote *tnlimit = tn + script->trynotes()->length;
            for (; tn < tnlimit; tn++) {
                unsigned startOffset = script->mainOffset + tn->start;
                if (startOffset == offset + 1) {
                    unsigned catchOffset = startOffset + tn->length;

                    /* This will overestimate try block code, for multiple catch/finally. */
                    if (catchOffset > forwardCatch)
                        forwardCatch = catchOffset;

                    if (tn->kind != JSTRY_ITER) {
                        if (!addJump(cx, catchOffset, &nextOffset, &forwardJump, &forwardLoop, stackDepth))
                            return;
                        getCode(catchOffset).exceptionEntry = true;
                        getCode(catchOffset).safePoint = true;
                    }
                }
            }
            break;
          }

          case JSOP_GETLOCAL: {
            /*
             * Watch for uses of variables not known to be defined, and mark
             * them as having possible uses before definitions.  Ignore GETLOCAL
             * followed by a POP, these are generated for, e.g. 'var x;'
             */
            jsbytecode *next = pc + JSOP_GETLOCAL_LENGTH;
            if (JSOp(*next) != JSOP_POP || jumpTarget(next)) {
                uint32_t local = GET_SLOTNO(pc);
                if (local >= script->nfixed) {
                    localsAliasStack_ = true;
                    break;
                }
            }
            break;
          }

          case JSOP_CALLLOCAL:
          case JSOP_INCLOCAL:
          case JSOP_DECLOCAL:
          case JSOP_LOCALINC:
          case JSOP_LOCALDEC:
          case JSOP_SETLOCAL: {
            uint32_t local = GET_SLOTNO(pc);
            if (local >= script->nfixed) {
                localsAliasStack_ = true;
                break;
            }
            break;
          }

          case JSOP_SETARG:
          case JSOP_INCARG:
          case JSOP_DECARG:
          case JSOP_ARGINC:
          case JSOP_ARGDEC:
            modifiesArguments_ = true;
            isInlineable = false;
            break;

          /* Additional opcodes which can be compiled but which can't be inlined. */
          case JSOP_ARGUMENTS:
          case JSOP_THROW:
          case JSOP_EXCEPTION:
          case JSOP_DEBUGGER:
          case JSOP_FUNCALL:
          case JSOP_FUNAPPLY:
            isInlineable = false;
            break;

          /* Additional opcodes which can be both compiled both normally and inline. */
          case JSOP_NOP:
          case JSOP_UNDEFINED:
          case JSOP_GOTO:
          case JSOP_DEFAULT:
          case JSOP_IFEQ:
          case JSOP_IFNE:
          case JSOP_ITERNEXT:
          case JSOP_DUP:
          case JSOP_DUP2:
          case JSOP_SWAP:
          case JSOP_PICK:
          case JSOP_BITOR:
          case JSOP_BITXOR:
          case JSOP_BITAND:
          case JSOP_LT:
          case JSOP_LE:
          case JSOP_GT:
          case JSOP_GE:
          case JSOP_EQ:
          case JSOP_NE:
          case JSOP_LSH:
          case JSOP_RSH:
          case JSOP_URSH:
          case JSOP_ADD:
          case JSOP_SUB:
          case JSOP_MUL:
          case JSOP_DIV:
          case JSOP_MOD:
          case JSOP_NOT:
          case JSOP_BITNOT:
          case JSOP_NEG:
          case JSOP_POS:
          case JSOP_DELPROP:
          case JSOP_DELELEM:
          case JSOP_TYPEOF:
          case JSOP_TYPEOFEXPR:
          case JSOP_VOID:
          case JSOP_GETPROP:
          case JSOP_CALLPROP:
          case JSOP_LENGTH:
          case JSOP_GETELEM:
          case JSOP_CALLELEM:
          case JSOP_TOID:
          case JSOP_SETELEM:
          case JSOP_IMPLICITTHIS:
          case JSOP_DOUBLE:
          case JSOP_STRING:
          case JSOP_ZERO:
          case JSOP_ONE:
          case JSOP_NULL:
          case JSOP_FALSE:
          case JSOP_TRUE:
          case JSOP_OR:
          case JSOP_AND:
          case JSOP_CASE:
          case JSOP_STRICTEQ:
          case JSOP_STRICTNE:
          case JSOP_ITER:
          case JSOP_MOREITER:
          case JSOP_ENDITER:
          case JSOP_POP:
          case JSOP_GETARG:
          case JSOP_CALLARG:
          case JSOP_BINDGNAME:
          case JSOP_UINT16:
          case JSOP_NEWINIT:
          case JSOP_NEWARRAY:
          case JSOP_NEWOBJECT:
          case JSOP_ENDINIT:
          case JSOP_INITPROP:
          case JSOP_INITELEM:
          case JSOP_SETPROP:
          case JSOP_IN:
          case JSOP_INSTANCEOF:
          case JSOP_LINENO:
          case JSOP_ENUMELEM:
          case JSOP_CONDSWITCH:
          case JSOP_LABEL:
          case JSOP_RETRVAL:
          case JSOP_GETGNAME:
          case JSOP_CALLGNAME:
          case JSOP_SETGNAME:
          case JSOP_REGEXP:
          case JSOP_OBJECT:
          case JSOP_UINT24:
          case JSOP_GETXPROP:
          case JSOP_INT8:
          case JSOP_INT32:
          case JSOP_HOLE:
          case JSOP_LOOPHEAD:
          case JSOP_LOOPENTRY:
          case JSOP_ACTUALSFILLED:
          case JSOP_NOTEARG:
            break;

          default:
            if (!(js_CodeSpec[op].format & JOF_DECOMPOSE))
                isJaegerCompileable = isInlineable = false;
            break;
        }

        bool jump = IsJumpOpcode(op);

        /* Check basic jump opcodes, which may or may not have a fallthrough. */
        if (jump) {
            /* Some opcodes behave differently on their branching path. */
            unsigned newStackDepth = stackDepth;

            switch (op) {
              case JSOP_CASE:
                /* Case instructions do not push the lvalue back when branching. */
                newStackDepth--;
                break;

              default:;
            }

            unsigned targetOffset = offset + GET_JUMP_OFFSET(pc);
            if (!addJump(cx, targetOffset, &nextOffset, &forwardJump, &forwardLoop, newStackDepth))
                return;
        }

        /* Handle any fallthrough from this opcode. */
        if (!BytecodeNoFallThrough(op)) {
            JS_ASSERT(successorOffset < script->length);

            Bytecode *&nextcode = codeArray[successorOffset];

            if (!nextcode) {
                nextcode = tla.new_<Bytecode>();
                if (!nextcode) {
                    setOOM(cx);
                    return;
                }
                nextcode->stackDepth = stackDepth;
            }
            JS_ASSERT(nextcode->stackDepth == stackDepth);

            if (jump)
                nextcode->jumpFallthrough = true;

            /* Treat the fallthrough of a branch instruction as a jump target. */
            if (jump)
                nextcode->jumpTarget = true;
            else
                nextcode->fallthrough = true;
        }
    }

    JS_ASSERT(!failed());
    JS_ASSERT(forwardJump == 0 && forwardLoop == 0 && forwardCatch == 0);

    ranBytecode_ = true;

    /*
     * Always ensure that a script's arguments usage has been analyzed before
     * entering the script. This allows the functionPrologue to ensure that
     * arguments are always created eagerly which simplifies interp logic.
     */
    if (!script->analyzedArgsUsage())
        analyzeSSA(cx);
}

/////////////////////////////////////////////////////////////////////
// Lifetime Analysis
/////////////////////////////////////////////////////////////////////

void
ScriptAnalysis::analyzeLifetimes(JSContext *cx)
{
    JS_ASSERT(cx->compartment->activeAnalysis && !ranLifetimes() && !failed());

    if (!ranBytecode()) {
        analyzeBytecode(cx);
        if (failed())
            return;
    }

    LifoAlloc &tla = cx->typeLifoAlloc();

    lifetimes = tla.newArray<LifetimeVariable>(numSlots);
    if (!lifetimes) {
        setOOM(cx);
        return;
    }
    PodZero(lifetimes, numSlots);

    /*
     * Variables which are currently dead. On forward branches to locations
     * where these are live, they need to be marked as live.
     */
    LifetimeVariable **saved = (LifetimeVariable **)
        cx->calloc_(numSlots * sizeof(LifetimeVariable*));
    if (!saved) {
        setOOM(cx);
        return;
    }
    unsigned savedCount = 0;

    LoopAnalysis *loop = NULL;

    uint32_t offset = script->length - 1;
    while (offset < script->length) {
        Bytecode *code = maybeCode(offset);
        if (!code) {
            offset--;
            continue;
        }

        if (loop && code->safePoint)
            loop->hasSafePoints = true;

        jsbytecode *pc = script->code + offset;

        JSOp op = (JSOp) *pc;

        if (op == JSOP_LOOPHEAD && code->loop) {
            /*
             * This is the head of a loop, we need to go and make sure that any
             * variables live at the head are live at the backedge and points prior.
             * For each such variable, look for the last lifetime segment in the body
             * and extend it to the end of the loop.
             */
            JS_ASSERT(loop == code->loop);
            unsigned backedge = code->loop->backedge;
            for (unsigned i = 0; i < numSlots; i++) {
                if (lifetimes[i].lifetime)
                    extendVariable(cx, lifetimes[i], offset, backedge);
            }

            loop = loop->parent;
            JS_ASSERT_IF(loop, loop->head < offset);
        }

        /* Find the last jump target in the loop, other than the initial entry point. */
        if (loop && code->jumpTarget && offset != loop->entry && offset > loop->lastBlock)
            loop->lastBlock = offset;

        if (code->exceptionEntry) {
            DebugOnly<bool> found = false;
            JSTryNote *tn = script->trynotes()->vector;
            JSTryNote *tnlimit = tn + script->trynotes()->length;
            for (; tn < tnlimit; tn++) {
                unsigned startOffset = script->mainOffset + tn->start;
                if (startOffset + tn->length == offset) {
                    /*
                     * Extend all live variables at exception entry to the start of
                     * the try block.
                     */
                    for (unsigned i = 0; i < numSlots; i++) {
                        if (lifetimes[i].lifetime)
                            ensureVariable(lifetimes[i], startOffset - 1);
                    }

                    found = true;
                    break;
                }
            }
            JS_ASSERT(found);
        }

        switch (op) {
          case JSOP_GETARG:
          case JSOP_CALLARG:
          case JSOP_GETLOCAL:
          case JSOP_CALLLOCAL:
          case JSOP_THIS: {
            uint32_t slot = GetBytecodeSlot(script, pc);
            if (!slotEscapes(slot))
                addVariable(cx, lifetimes[slot], offset, saved, savedCount);
            break;
          }

          case JSOP_SETARG:
          case JSOP_SETLOCAL: {
            uint32_t slot = GetBytecodeSlot(script, pc);
            if (!slotEscapes(slot))
                killVariable(cx, lifetimes[slot], offset, saved, savedCount);
            break;
          }

          case JSOP_INCARG:
          case JSOP_DECARG:
          case JSOP_ARGINC:
          case JSOP_ARGDEC:
          case JSOP_INCLOCAL:
          case JSOP_DECLOCAL:
          case JSOP_LOCALINC:
          case JSOP_LOCALDEC: {
            uint32_t slot = GetBytecodeSlot(script, pc);
            if (!slotEscapes(slot)) {
                killVariable(cx, lifetimes[slot], offset, saved, savedCount);
                addVariable(cx, lifetimes[slot], offset, saved, savedCount);
            }
            break;
          }

          case JSOP_LOOKUPSWITCH:
          case JSOP_TABLESWITCH:
            /* Restore all saved variables. :FIXME: maybe do this precisely. */
            for (unsigned i = 0; i < savedCount; i++) {
                LifetimeVariable &var = *saved[i];
                var.lifetime = tla.new_<Lifetime>(offset, var.savedEnd, var.saved);
                if (!var.lifetime) {
                    cx->free_(saved);
                    setOOM(cx);
                    return;
                }
                var.saved = NULL;
                saved[i--] = saved[--savedCount];
            }
            savedCount = 0;
            break;

          case JSOP_TRY:
            for (unsigned i = 0; i < numSlots; i++) {
                LifetimeVariable &var = lifetimes[i];
                if (var.ensured) {
                    JS_ASSERT(var.lifetime);
                    if (var.lifetime->start == offset)
                        var.ensured = false;
                }
            }
            break;

          case JSOP_NEW:
          case JSOP_CALL:
          case JSOP_EVAL:
          case JSOP_FUNAPPLY:
          case JSOP_FUNCALL:
            if (loop)
                loop->hasCallsLoops = true;
            break;

          default:;
        }

        if (IsJumpOpcode(op)) {
            /*
             * Forward jumps need to pull in all variables which are live at
             * their target offset --- the variables live before the jump are
             * the union of those live at the fallthrough and at the target.
             */
            uint32_t targetOffset = FollowBranch(cx, script, offset);

            /*
             * Watch for 'continue' statements in the loop body, which are
             * jumps to the entry offset separate from the initial jump.
             */
            if (loop && loop->entry == targetOffset && loop->entry > loop->lastBlock)
                loop->lastBlock = loop->entry;

            if (targetOffset < offset) {
                /* This is a loop back edge, no lifetime to pull in yet. */

#ifdef DEBUG
                JSOp nop = JSOp(script->code[targetOffset]);
                JS_ASSERT(nop == JSOP_LOOPHEAD);
#endif

                /*
                 * If we already have a loop, it is an outer loop and we
                 * need to prune the last block in the loop --- we do not
                 * track 'continue' statements for outer loops.
                 */
                if (loop && loop->entry > loop->lastBlock)
                    loop->lastBlock = loop->entry;

                LoopAnalysis *nloop = tla.new_<LoopAnalysis>();
                if (!nloop) {
                    cx->free_(saved);
                    setOOM(cx);
                    return;
                }
                PodZero(nloop);

                if (loop)
                    loop->hasCallsLoops = true;

                nloop->parent = loop;
                loop = nloop;

                getCode(targetOffset).loop = loop;
                loop->head = targetOffset;
                loop->backedge = offset;
                loop->lastBlock = loop->head;

                /*
                 * Find the entry jump, which will be a GOTO for 'for' or
                 * 'while' loops or a fallthrough for 'do while' loops.
                 */
                uint32_t entry = targetOffset;
                if (entry) {
                    do {
                        entry--;
                    } while (!maybeCode(entry));

                    jsbytecode *entrypc = script->code + entry;

                    if (JSOp(*entrypc) == JSOP_GOTO || JSOp(*entrypc) == JSOP_FILTER)
                        loop->entry = entry + GET_JUMP_OFFSET(entrypc);
                    else
                        loop->entry = targetOffset;
                } else {
                    /* Do-while loop at the start of the script. */
                    loop->entry = targetOffset;
                }
                JS_ASSERT(script->code[loop->entry] == JSOP_LOOPHEAD ||
                          script->code[loop->entry] == JSOP_LOOPENTRY);
            } else {
                for (unsigned i = 0; i < savedCount; i++) {
                    LifetimeVariable &var = *saved[i];
                    JS_ASSERT(!var.lifetime && var.saved);
                    if (var.live(targetOffset)) {
                        /*
                         * Jumping to a place where this variable is live. Make a new
                         * lifetime segment for the variable.
                         */
                        var.lifetime = tla.new_<Lifetime>(offset, var.savedEnd, var.saved);
                        if (!var.lifetime) {
                            cx->free_(saved);
                            setOOM(cx);
                            return;
                        }
                        var.saved = NULL;
                        saved[i--] = saved[--savedCount];
                    } else if (loop && !var.savedEnd) {
                        /*
                         * This jump precedes the basic block which killed the variable,
                         * remember it and use it for the end of the next lifetime
                         * segment should the variable become live again. This is needed
                         * for loops, as if we wrap liveness around the loop the isLive
                         * test below may have given the wrong answer.
                         */
                        var.savedEnd = offset;
                    }
                }
            }
        }

        offset--;
    }

    cx->free_(saved);

    ranLifetimes_ = true;
}

#ifdef JS_METHODJIT_SPEW
void
LifetimeVariable::print() const
{
    Lifetime *segment = lifetime ? lifetime : saved;
    while (segment) {
        printf(" (%u,%u%s)", segment->start, segment->end, segment->loopTail ? ",tail" : "");
        segment = segment->next;
    }
    printf("\n");
}
#endif /* DEBUG */

inline void
ScriptAnalysis::addVariable(JSContext *cx, LifetimeVariable &var, unsigned offset,
                            LifetimeVariable **&saved, unsigned &savedCount)
{
    if (var.lifetime) {
        if (var.ensured)
            return;

        JS_ASSERT(offset < var.lifetime->start);
        var.lifetime->start = offset;
    } else {
        if (var.saved) {
            /* Remove from the list of saved entries. */
            for (unsigned i = 0; i < savedCount; i++) {
                if (saved[i] == &var) {
                    JS_ASSERT(savedCount);
                    saved[i--] = saved[--savedCount];
                    break;
                }
            }
        }
        var.lifetime = cx->typeLifoAlloc().new_<Lifetime>(offset, var.savedEnd, var.saved);
        if (!var.lifetime) {
            setOOM(cx);
            return;
        }
        var.saved = NULL;
    }
}

inline void
ScriptAnalysis::killVariable(JSContext *cx, LifetimeVariable &var, unsigned offset,
                             LifetimeVariable **&saved, unsigned &savedCount)
{
    if (!var.lifetime) {
        /* Make a point lifetime indicating the write. */
        Lifetime *lifetime = cx->typeLifoAlloc().new_<Lifetime>(offset, var.savedEnd, var.saved);
        if (!lifetime) {
            setOOM(cx);
            return;
        }
        if (!var.saved)
            saved[savedCount++] = &var;
        var.saved = lifetime;
        var.saved->write = true;
        var.savedEnd = 0;
        return;
    }

    JS_ASSERT_IF(!var.ensured, offset < var.lifetime->start);
    unsigned start = var.lifetime->start;

    /*
     * The variable is considered to be live at the bytecode which kills it
     * (just not at earlier bytecodes). This behavior is needed by downstream
     * register allocation (see FrameState::bestEvictReg).
     */
    var.lifetime->start = offset;
    var.lifetime->write = true;

    if (var.ensured) {
        /*
         * The variable is live even before the write, due to an enclosing try
         * block. We need to split the lifetime to indicate there was a write.
         * We set the new interval's savedEnd to 0, since it will always be
         * adjacent to the old interval, so it never needs to be extended.
         */
        var.lifetime = cx->typeLifoAlloc().new_<Lifetime>(start, 0, var.lifetime);
        if (!var.lifetime) {
            setOOM(cx);
            return;
        }
        var.lifetime->end = offset;
    } else {
        var.saved = var.lifetime;
        var.savedEnd = 0;
        var.lifetime = NULL;

        saved[savedCount++] = &var;
    }
}

inline void
ScriptAnalysis::extendVariable(JSContext *cx, LifetimeVariable &var,
                               unsigned start, unsigned end)
{
    JS_ASSERT(var.lifetime);
    if (var.ensured) {
        /*
         * If we are still ensured to be live, the try block must scope over
         * the loop, in which case the variable is already guaranteed to be
         * live for the entire loop.
         */
        JS_ASSERT(var.lifetime->start < start);
        return;
    }

    var.lifetime->start = start;

    /*
     * Consider this code:
     *
     *   while (...) { (#1)
     *       use x;    (#2)
     *       ...
     *       x = ...;  (#3)
     *       ...
     *   }             (#4)
     *
     * Just before analyzing the while statement, there would be a live range
     * from #1..#2 and a "point range" at #3. The job of extendVariable is to
     * create a new live range from #3..#4.
     *
     * However, more extensions may be required if the definition of x is
     * conditional. Consider the following.
     *
     *   while (...) {     (#1)
     *       use x;        (#2)
     *       ...
     *       if (...)      (#5)
     *           x = ...;  (#3)
     *       ...
     *   }                 (#4)
     *
     * Assume that x is not used after the loop. Then, before extendVariable is
     * run, the live ranges would be the same as before (#1..#2 and #3..#3). We
     * still need to create a range from #3..#4. But, since the assignment at #3
     * may never run, we also need to create a range from #2..#3. This is done
     * as follows.
     *
     * Each time we create a Lifetime, we store the start of the most recently
     * seen sequence of conditional code in the Lifetime's savedEnd field. So,
     * when creating the Lifetime at #2, we set the Lifetime's savedEnd to
     * #5. (The start of the most recent conditional is cached in each
     * variable's savedEnd field.) Consequently, extendVariable is able to
     * create a new interval from #2..#5 using the savedEnd field of the
     * existing #1..#2 interval.
     */

    Lifetime *segment = var.lifetime;
    while (segment && segment->start < end) {
        uint32_t savedEnd = segment->savedEnd;
        if (!segment->next || segment->next->start >= end) {
            /*
             * savedEnd is only set for variables killed in the middle of the
             * loop. Make a tail segment connecting the last use with the
             * back edge.
             */
            if (segment->end >= end) {
                /* Variable known to be live after the loop finishes. */
                break;
            }
            savedEnd = end;
        }
        JS_ASSERT(savedEnd <= end);
        if (savedEnd > segment->end) {
            Lifetime *tail = cx->typeLifoAlloc().new_<Lifetime>(savedEnd, 0, segment->next);
            if (!tail) {
                setOOM(cx);
                return;
            }
            tail->start = segment->end;
            tail->loopTail = true;

            /*
             * Clear the segment's saved end, but preserve in the tail if this
             * is the last segment in the loop and the variable is killed in an
             * outer loop before the backedge.
             */
            if (segment->savedEnd > end) {
                JS_ASSERT(savedEnd == end);
                tail->savedEnd = segment->savedEnd;
            }
            segment->savedEnd = 0;

            segment->next = tail;
            segment = tail->next;
        } else {
            JS_ASSERT(segment->savedEnd == 0);
            segment = segment->next;
        }
    }
}

inline void
ScriptAnalysis::ensureVariable(LifetimeVariable &var, unsigned until)
{
    JS_ASSERT(var.lifetime);

    /*
     * If we are already ensured, the current range we are trying to ensure
     * should already be included.
     */
    if (var.ensured) {
        JS_ASSERT(var.lifetime->start <= until);
        return;
    }

    JS_ASSERT(until < var.lifetime->start);
    var.lifetime->start = until;
    var.ensured = true;
}

void
ScriptAnalysis::clearAllocations()
{
    /*
     * Clear out storage used for register allocations in a compilation once
     * that compilation has finished. Register allocations are only used for
     * a single compilation.
     */
    for (unsigned i = 0; i < script->length; i++) {
        Bytecode *code = maybeCode(i);
        if (code)
            code->allocation = NULL;
    }
}

/////////////////////////////////////////////////////////////////////
// SSA Analysis
/////////////////////////////////////////////////////////////////////

void
ScriptAnalysis::analyzeSSA(JSContext *cx)
{
    JS_ASSERT(cx->compartment->activeAnalysis && !ranSSA() && !failed());

    if (!ranLifetimes()) {
        analyzeLifetimes(cx);
        if (failed())
            return;
    }

    LifoAlloc &tla = cx->typeLifoAlloc();
    unsigned maxDepth = script->nslots - script->nfixed;

    /*
     * Current value of each variable and stack value. Empty for missing or
     * untracked entries, i.e. escaping locals and arguments.
     */
    SSAValueInfo *values = (SSAValueInfo *)
        cx->calloc_((numSlots + maxDepth) * sizeof(SSAValueInfo));
    if (!values) {
        setOOM(cx);
        return;
    }
    struct FreeSSAValues {
        JSContext *cx;
        SSAValueInfo *values;
        FreeSSAValues(JSContext *cx, SSAValueInfo *values) : cx(cx), values(values) {}
        ~FreeSSAValues() { cx->free_(values); }
    } free(cx, values);

    SSAValueInfo *stack = values + numSlots;
    uint32_t stackDepth = 0;

    for (uint32_t slot = ArgSlot(0); slot < numSlots; slot++) {
        if (trackSlot(slot))
            values[slot].v.initInitial(slot);
    }

    /*
     * All target offsets for forward jumps we have seen (including ones whose
     * target we have advanced past). We lazily add pending entries at these
     * targets for the original value of variables modified before the branch
     * rejoins.
     */
    Vector<uint32_t> branchTargets(cx);

    /*
     * Subset of branchTargets which are exception handlers at future offsets.
     * Any new value of a variable modified before the target is reached is a
     * potential value at that target, along with the lazy original value.
     */
    Vector<uint32_t> exceptionTargets(cx);

    uint32_t offset = 0;
    while (offset < script->length) {
        jsbytecode *pc = script->code + offset;
        JSOp op = (JSOp)*pc;

        uint32_t successorOffset = offset + GetBytecodeLength(pc);

        Bytecode *code = maybeCode(pc);
        if (!code) {
            offset = successorOffset;
            continue;
        }

        if (code->exceptionEntry) {
            /* Remove from exception targets list, which reflects only future targets. */
            for (size_t i = 0; i < exceptionTargets.length(); i++) {
                if (exceptionTargets[i] == offset) {
                    exceptionTargets[i] = exceptionTargets.back();
                    exceptionTargets.popBack();
                    break;
                }
            }
        }

        if (code->stackDepth > stackDepth)
            PodZero(stack + stackDepth, code->stackDepth - stackDepth);
        stackDepth = code->stackDepth;

        if (op == JSOP_LOOPHEAD && code->loop) {
            /*
             * Make sure there is a pending value array for phi nodes at the
             * loop head. We won't be able to clear these until we reach the
             * loop's back edge.
             *
             * We need phi nodes for all variables which might be modified
             * during the loop. This ensures that in the loop body we have
             * already updated state to reflect possible changes that happen
             * before the back edge, and don't need to go back and fix things
             * up when we *do* get to the back edge. This could be made lazier.
             *
             * We don't make phi nodes for values on the stack at the head of
             * the loop. These may be popped during the loop (i.e. for ITER
             * loops), but in such cases the original value is pushed back.
             */
            Vector<SlotValue> *&pending = code->pendingValues;
            if (!pending) {
                pending = cx->new_< Vector<SlotValue> >(cx);
                if (!pending) {
                    setOOM(cx);
                    return;
                }
            }

            /*
             * Make phi nodes and update state for slots which are already in
             * pending from previous branches to the loop head, and which are
             * modified in the body of the loop.
             */
            for (unsigned i = 0; i < pending->length(); i++) {
                SlotValue &v = (*pending)[i];
                if (v.slot < numSlots && liveness(v.slot).firstWrite(code->loop) != UINT32_MAX) {
                    if (v.value.kind() != SSAValue::PHI || v.value.phiOffset() != offset) {
                        JS_ASSERT(v.value.phiOffset() < offset);
                        SSAValue ov = v.value;
                        if (!makePhi(cx, v.slot, offset, &ov))
                            return;
                        insertPhi(cx, ov, v.value);
                        v.value = ov;
                    }
                }
                if (code->fallthrough || code->jumpFallthrough)
                    mergeValue(cx, offset, values[v.slot].v, &v);
                mergeBranchTarget(cx, values[v.slot], v.slot, branchTargets, offset - 1);
                values[v.slot].v = v.value;
            }

            /*
             * Make phi nodes for all other slots which might be modified
             * during the loop. This ensures that in the loop body we have
             * already updated state to reflect possible changes that happen
             * before the back edge, and don't need to go back and fix things
             * up when we *do* get to the back edge. This could be made lazier.
             */
            for (uint32_t slot = ArgSlot(0); slot < numSlots + stackDepth; slot++) {
                if (slot >= numSlots || !trackSlot(slot))
                    continue;
                if (liveness(slot).firstWrite(code->loop) == UINT32_MAX)
                    continue;
                if (values[slot].v.kind() == SSAValue::PHI && values[slot].v.phiOffset() == offset) {
                    /* There is already a pending entry for this slot. */
                    continue;
                }
                SSAValue ov;
                if (!makePhi(cx, slot, offset, &ov))
                    return;
                if (code->fallthrough || code->jumpFallthrough)
                    insertPhi(cx, ov, values[slot].v);
                mergeBranchTarget(cx, values[slot], slot, branchTargets, offset - 1);
                values[slot].v = ov;
                if (!pending->append(SlotValue(slot, ov))) {
                    setOOM(cx);
                    return;
                }
            }
        } else if (code->pendingValues) {
            /*
             * New values at this point from a previous jump to this bytecode.
             * If there is fallthrough from the previous instruction, merge
             * with the current state and create phi nodes where necessary,
             * otherwise replace current values with the new values.
             *
             * Catch blocks are artifically treated as having fallthrough, so
             * that values written inside the block but not subsequently
             * overwritten are picked up.
             */
            bool exception = getCode(offset).exceptionEntry;
            Vector<SlotValue> *pending = code->pendingValues;
            for (unsigned i = 0; i < pending->length(); i++) {
                SlotValue &v = (*pending)[i];
                if (code->fallthrough || code->jumpFallthrough ||
                    (exception && values[v.slot].v.kind() != SSAValue::EMPTY)) {
                    mergeValue(cx, offset, values[v.slot].v, &v);
                }
                mergeBranchTarget(cx, values[v.slot], v.slot, branchTargets, offset);
                values[v.slot].v = v.value;
            }
            freezeNewValues(cx, offset);
        }

        if (js_CodeSpec[op].format & JOF_DECOMPOSE) {
            offset = successorOffset;
            continue;
        }

        unsigned nuses = GetUseCount(script, offset);
        unsigned ndefs = GetDefCount(script, offset);
        JS_ASSERT(stackDepth >= nuses);

        unsigned xuses = ExtendedUse(pc) ? nuses + 1 : nuses;

        if (xuses) {
            code->poppedValues = tla.newArray<SSAValue>(xuses);
            if (!code->poppedValues) {
                setOOM(cx);
                return;
            }
            for (unsigned i = 0; i < nuses; i++) {
                SSAValue &v = stack[stackDepth - 1 - i].v;
                code->poppedValues[i] = v;
                v.clear();
            }
            if (xuses > nuses) {
                /*
                 * For SETLOCAL, INCLOCAL, etc. opcodes, add an extra popped
                 * value holding the value of the local before the op.
                 */
                uint32_t slot = GetBytecodeSlot(script, pc);
                if (trackSlot(slot))
                    code->poppedValues[nuses] = values[slot].v;
                else
                    code->poppedValues[nuses].clear();
            }

            if (xuses) {
                SSAUseChain *useChains = tla.newArray<SSAUseChain>(xuses);
                if (!useChains) {
                    setOOM(cx);
                    return;
                }
                PodZero(useChains, xuses);
                for (unsigned i = 0; i < xuses; i++) {
                    const SSAValue &v = code->poppedValues[i];
                    if (trackUseChain(v)) {
                        SSAUseChain *&uses = useChain(v);
                        useChains[i].popped = true;
                        useChains[i].offset = offset;
                        useChains[i].u.which = i;
                        useChains[i].next = uses;
                        uses = &useChains[i];
                    }
                }
            }
        }

        stackDepth -= nuses;

        for (unsigned i = 0; i < ndefs; i++)
            stack[stackDepth + i].v.initPushed(offset, i);

        unsigned xdefs = ExtendedDef(pc) ? ndefs + 1 : ndefs;
        if (xdefs) {
            code->pushedUses = tla.newArray<SSAUseChain *>(xdefs);
            if (!code->pushedUses) {
                setOOM(cx);
                return;
            }
            PodZero(code->pushedUses, xdefs);
        }

        stackDepth += ndefs;

        if (BytecodeUpdatesSlot(op)) {
            uint32_t slot = GetBytecodeSlot(script, pc);
            if (trackSlot(slot)) {
                mergeBranchTarget(cx, values[slot], slot, branchTargets, offset);
                mergeExceptionTarget(cx, values[slot].v, slot, exceptionTargets);
                values[slot].v.initWritten(slot, offset);
            }
        }

        switch (op) {
          case JSOP_GETARG:
          case JSOP_GETLOCAL: {
            uint32_t slot = GetBytecodeSlot(script, pc);
            if (trackSlot(slot)) {
                /*
                 * Propagate the current value of the local to the pushed value,
                 * and remember it with an extended use on the opcode.
                 */
                stack[stackDepth - 1].v = code->poppedValues[0] = values[slot].v;
            }
            break;
          }

          /* Short circuit ops which push back one of their operands. */

          case JSOP_MOREITER:
            stack[stackDepth - 2].v = code->poppedValues[0];
            break;

          case JSOP_INITPROP:
            stack[stackDepth - 1].v = code->poppedValues[1];
            break;

          case JSOP_SPREAD:
          case JSOP_INITELEM_INC:
            stack[stackDepth - 2].v = code->poppedValues[2];
            break;

          case JSOP_INITELEM:
            stack[stackDepth - 1].v = code->poppedValues[2];
            break;

          case JSOP_DUP:
            stack[stackDepth - 1].v = stack[stackDepth - 2].v = code->poppedValues[0];
            break;

          case JSOP_DUP2:
            stack[stackDepth - 1].v = stack[stackDepth - 3].v = code->poppedValues[0];
            stack[stackDepth - 2].v = stack[stackDepth - 4].v = code->poppedValues[1];
            break;

          case JSOP_SWAP:
            /* Swap is like pick 1. */
          case JSOP_PICK: {
            unsigned pickedDepth = (op == JSOP_SWAP ? 1 : pc[1]);
            stack[stackDepth - 1].v = code->poppedValues[pickedDepth];
            for (unsigned i = 0; i < pickedDepth; i++)
                stack[stackDepth - 2 - i].v = code->poppedValues[i];
            break;
          }

          /*
           * Switch and try blocks preserve the stack between the original op
           * and all case statements or exception/finally handlers.
           */

          case JSOP_TABLESWITCH: {
            unsigned defaultOffset = offset + GET_JUMP_OFFSET(pc);
            jsbytecode *pc2 = pc + JUMP_OFFSET_LEN;
            int32_t low = GET_JUMP_OFFSET(pc2);
            pc2 += JUMP_OFFSET_LEN;
            int32_t high = GET_JUMP_OFFSET(pc2);
            pc2 += JUMP_OFFSET_LEN;

            for (int32_t i = low; i <= high; i++) {
                unsigned targetOffset = offset + GET_JUMP_OFFSET(pc2);
                if (targetOffset != offset)
                    checkBranchTarget(cx, targetOffset, branchTargets, values, stackDepth);
                pc2 += JUMP_OFFSET_LEN;
            }

            checkBranchTarget(cx, defaultOffset, branchTargets, values, stackDepth);
            break;
          }

          case JSOP_LOOKUPSWITCH: {
            unsigned defaultOffset = offset + GET_JUMP_OFFSET(pc);
            jsbytecode *pc2 = pc + JUMP_OFFSET_LEN;
            unsigned npairs = GET_UINT16(pc2);
            pc2 += UINT16_LEN;

            while (npairs) {
                pc2 += UINT32_INDEX_LEN;
                unsigned targetOffset = offset + GET_JUMP_OFFSET(pc2);
                checkBranchTarget(cx, targetOffset, branchTargets, values, stackDepth);
                pc2 += JUMP_OFFSET_LEN;
                npairs--;
            }

            checkBranchTarget(cx, defaultOffset, branchTargets, values, stackDepth);
            break;
          }

          case JSOP_TRY: {
            JSTryNote *tn = script->trynotes()->vector;
            JSTryNote *tnlimit = tn + script->trynotes()->length;
            for (; tn < tnlimit; tn++) {
                unsigned startOffset = script->mainOffset + tn->start;
                if (startOffset == offset + 1) {
                    unsigned catchOffset = startOffset + tn->length;

                    if (tn->kind != JSTRY_ITER) {
                        checkBranchTarget(cx, catchOffset, branchTargets, values, stackDepth);
                        checkExceptionTarget(cx, catchOffset, exceptionTargets);
                    }
                }
            }
            break;
          }

          case JSOP_THROW:
          case JSOP_RETURN:
          case JSOP_STOP:
          case JSOP_RETRVAL:
            mergeAllExceptionTargets(cx, values, exceptionTargets);
            break;

          default:;
        }

        if (IsJumpOpcode(op)) {
            unsigned targetOffset = FollowBranch(cx, script, offset);
            checkBranchTarget(cx, targetOffset, branchTargets, values, stackDepth);

            /*
             * If this is a back edge, we're done with the loop and can freeze
             * the phi values at the head now.
             */
            if (targetOffset < offset)
                freezeNewValues(cx, targetOffset);
        }

        offset = successorOffset;
    }

    ranSSA_ = true;

    /*
     * Now that we have full SSA information for the script, analyze whether
     * we can avoid creating the arguments object.
     */
    if (!script->analyzedArgsUsage())
        script->setNeedsArgsObj(needsArgsObj(cx));
}

/* Get a phi node's capacity for a given length. */
static inline unsigned
PhiNodeCapacity(unsigned length)
{
    if (length <= 4)
        return 4;

    unsigned log2;
    JS_FLOOR_LOG2(log2, length - 1);
    return 1 << (log2 + 1);
}

bool
ScriptAnalysis::makePhi(JSContext *cx, uint32_t slot, uint32_t offset, SSAValue *pv)
{
    SSAPhiNode *node = cx->typeLifoAlloc().new_<SSAPhiNode>();
    SSAValue *options = cx->typeLifoAlloc().newArray<SSAValue>(PhiNodeCapacity(0));
    if (!node || !options) {
        setOOM(cx);
        return false;
    }
    node->slot = slot;
    node->options = options;
    pv->initPhi(offset, node);
    return true;
}

void
ScriptAnalysis::insertPhi(JSContext *cx, SSAValue &phi, const SSAValue &v)
{
    JS_ASSERT(phi.kind() == SSAValue::PHI);
    SSAPhiNode *node = phi.phiNode();

    /*
     * Filter dupes inserted into small nodes to keep things clean and avoid
     * extra type constraints, but don't bother on large phi nodes to avoid
     * quadratic behavior.
     */
    if (node->length <= 8) {
        for (unsigned i = 0; i < node->length; i++) {
            if (v == node->options[i])
                return;
        }
    }

    if (trackUseChain(v)) {
        SSAUseChain *&uses = useChain(v);

        SSAUseChain *use = cx->typeLifoAlloc().new_<SSAUseChain>();
        if (!use) {
            setOOM(cx);
            return;
        }

        use->popped = false;
        use->offset = phi.phiOffset();
        use->u.phi = node;
        use->next = uses;
        uses = use;
    }

    if (node->length < PhiNodeCapacity(node->length)) {
        node->options[node->length++] = v;
        return;
    }

    SSAValue *newOptions =
        cx->typeLifoAlloc().newArray<SSAValue>(PhiNodeCapacity(node->length + 1));
    if (!newOptions) {
        setOOM(cx);
        return;
    }

    PodCopy(newOptions, node->options, node->length);
    node->options = newOptions;
    node->options[node->length++] = v;
}

inline void
ScriptAnalysis::mergeValue(JSContext *cx, uint32_t offset, const SSAValue &v, SlotValue *pv)
{
    /* Make sure that v is accounted for in the pending value or phi value at pv. */
    JS_ASSERT(v.kind() != SSAValue::EMPTY && pv->value.kind() != SSAValue::EMPTY);

    if (v == pv->value)
        return;

    if (pv->value.kind() != SSAValue::PHI || pv->value.phiOffset() < offset) {
        SSAValue ov = pv->value;
        if (makePhi(cx, pv->slot, offset, &pv->value)) {
            insertPhi(cx, pv->value, v);
            insertPhi(cx, pv->value, ov);
        }
        return;
    }

    JS_ASSERT(pv->value.phiOffset() == offset);
    insertPhi(cx, pv->value, v);
}

void
ScriptAnalysis::checkPendingValue(JSContext *cx, const SSAValue &v, uint32_t slot,
                                  Vector<SlotValue> *pending)
{
    JS_ASSERT(v.kind() != SSAValue::EMPTY);

    for (unsigned i = 0; i < pending->length(); i++) {
        if ((*pending)[i].slot == slot)
            return;
    }

    if (!pending->append(SlotValue(slot, v)))
        setOOM(cx);
}

void
ScriptAnalysis::checkBranchTarget(JSContext *cx, uint32_t targetOffset,
                                  Vector<uint32_t> &branchTargets,
                                  SSAValueInfo *values, uint32_t stackDepth)
{
    unsigned targetDepth = getCode(targetOffset).stackDepth;
    JS_ASSERT(targetDepth <= stackDepth);

    /*
     * If there is already an active branch to target, make sure its pending
     * values reflect any changes made since the first branch. Otherwise, add a
     * new pending branch and determine its pending values lazily.
     */
    Vector<SlotValue> *&pending = getCode(targetOffset).pendingValues;
    if (pending) {
        for (unsigned i = 0; i < pending->length(); i++) {
            SlotValue &v = (*pending)[i];
            mergeValue(cx, targetOffset, values[v.slot].v, &v);
        }
    } else {
        pending = cx->new_< Vector<SlotValue> >(cx);
        if (!pending || !branchTargets.append(targetOffset)) {
            setOOM(cx);
            return;
        }
    }

    /*
     * Make sure there is a pending entry for each value on the stack.
     * The number of stack entries at join points is usually zero, and
     * we don't want to look at the active branches while popping and
     * pushing values in each opcode.
     */
    for (unsigned i = 0; i < targetDepth; i++) {
        uint32_t slot = StackSlot(script, i);
        checkPendingValue(cx, values[slot].v, slot, pending);
    }
}

void
ScriptAnalysis::checkExceptionTarget(JSContext *cx, uint32_t catchOffset,
                                     Vector<uint32_t> &exceptionTargets)
{
    JS_ASSERT(getCode(catchOffset).exceptionEntry);

    /*
     * The catch offset will already be in the branch targets, just check
     * whether this is already a known exception target.
     */
    for (unsigned i = 0; i < exceptionTargets.length(); i++) {
        if (exceptionTargets[i] == catchOffset)
            return;
    }
    if (!exceptionTargets.append(catchOffset))
        setOOM(cx);
}

void
ScriptAnalysis::mergeBranchTarget(JSContext *cx, SSAValueInfo &value, uint32_t slot,
                                  const Vector<uint32_t> &branchTargets, uint32_t currentOffset)
{
    if (slot >= numSlots) {
        /*
         * There is no need to lazily check that there are pending values at
         * branch targets for slots on the stack, these are added to pending
         * eagerly.
         */
        return;
    }

    JS_ASSERT(trackSlot(slot));

    /*
     * Before changing the value of a variable, make sure the old value is
     * marked at the target of any branches jumping over the current opcode.
     * Only look at new branch targets which have appeared since the last time
     * the variable was written.
     */
    for (int i = branchTargets.length() - 1; i >= value.branchSize; i--) {
        if (branchTargets[i] <= currentOffset)
            continue;

        const Bytecode &code = getCode(branchTargets[i]);

        Vector<SlotValue> *pending = code.pendingValues;
        checkPendingValue(cx, value.v, slot, pending);
    }

    value.branchSize = branchTargets.length();
}

void
ScriptAnalysis::mergeExceptionTarget(JSContext *cx, const SSAValue &value, uint32_t slot,
                                     const Vector<uint32_t> &exceptionTargets)
{
    JS_ASSERT(trackSlot(slot));

    /*
     * Update the value at exception targets with the value of a variable
     * before it is overwritten. Unlike mergeBranchTarget, this is done whether
     * or not the overwritten value is the value of the variable at the
     * original branch. Values for a variable which are written after the
     * try block starts and overwritten before it is finished can still be
     * seen at exception handlers via exception paths.
     */
    for (unsigned i = 0; i < exceptionTargets.length(); i++) {
        unsigned offset = exceptionTargets[i];
        Vector<SlotValue> *pending = getCode(offset).pendingValues;

        bool duplicate = false;
        for (unsigned i = 0; i < pending->length(); i++) {
            if ((*pending)[i].slot == slot) {
                duplicate = true;
                SlotValue &v = (*pending)[i];
                mergeValue(cx, offset, value, &v);
                break;
            }
        }

        if (!duplicate && !pending->append(SlotValue(slot, value)))
            setOOM(cx);
    }
}

void
ScriptAnalysis::mergeAllExceptionTargets(JSContext *cx, SSAValueInfo *values,
                                         const Vector<uint32_t> &exceptionTargets)
{
    for (unsigned i = 0; i < exceptionTargets.length(); i++) {
        Vector<SlotValue> *pending = getCode(exceptionTargets[i]).pendingValues;
        for (unsigned i = 0; i < pending->length(); i++) {
            const SlotValue &v = (*pending)[i];
            if (trackSlot(v.slot))
                mergeExceptionTarget(cx, values[v.slot].v, v.slot, exceptionTargets);
        }
    }
}

void
ScriptAnalysis::freezeNewValues(JSContext *cx, uint32_t offset)
{
    Bytecode &code = getCode(offset);

    Vector<SlotValue> *pending = code.pendingValues;
    code.pendingValues = NULL;

    unsigned count = pending->length();
    if (count == 0) {
        cx->delete_(pending);
        return;
    }

    code.newValues = cx->typeLifoAlloc().newArray<SlotValue>(count + 1);
    if (!code.newValues) {
        setOOM(cx);
        return;
    }

    for (unsigned i = 0; i < count; i++)
        code.newValues[i] = (*pending)[i];
    code.newValues[count].slot = 0;
    code.newValues[count].value.clear();

    cx->delete_(pending);
}

bool
ScriptAnalysis::needsArgsObj(JSContext *cx, SeenVector &seen, const SSAValue &v)
{
    /*
     * trackUseChain is false for initial values of variables, which
     * cannot hold the script's arguments object.
     */
    if (!trackUseChain(v))
        return false;

    for (unsigned i = 0; i < seen.length(); i++) {
        if (v == seen[i])
            return false;
    }
    if (!seen.append(v)) {
        cx->compartment->types.setPendingNukeTypes(cx);
        return true;
    }

    SSAUseChain *use = useChain(v);
    while (use) {
        if (needsArgsObj(cx, seen, use))
            return true;
        use = use->next;
    }

    return false;
}

bool
ScriptAnalysis::needsArgsObj(JSContext *cx, SeenVector &seen, SSAUseChain *use)
{
    if (!use->popped)
        return needsArgsObj(cx, seen, SSAValue::PhiValue(use->offset, use->u.phi));

    jsbytecode *pc = script->code + use->offset;
    JSOp op = JSOp(*pc);

    if (op == JSOP_POP || op == JSOP_POPN)
        return false;

    /* SplatApplyArgs can read fp->canonicalActualArg(i) directly. */
    if (op == JSOP_FUNAPPLY && GET_ARGC(pc) == 2 && use->u.which == 0) {
#ifdef JS_METHODJIT
        JS_ASSERT(mjit::IsLowerableFunCallOrApply(pc));
#endif
        return false;
    }

    /* arguments[i] can read fp->canonicalActualArg(i) directly. */
    if (op == JSOP_GETELEM && use->u.which == 1)
        return false;

    /* arguments.length length can read fp->numActualArgs() directly. */
    if (op == JSOP_LENGTH)
        return false;

    /* Allow assignments to non-closed locals (but not arguments). */

    if (op == JSOP_SETLOCAL) {
        uint32_t slot = GetBytecodeSlot(script, pc);
        if (!trackSlot(slot))
            return true;
        return needsArgsObj(cx, seen, SSAValue::PushedValue(use->offset, 0)) ||
               needsArgsObj(cx, seen, SSAValue::WrittenVar(slot, use->offset));
    }

    if (op == JSOP_GETLOCAL)
        return needsArgsObj(cx, seen, SSAValue::PushedValue(use->offset, 0));

    return true;
}

bool
ScriptAnalysis::needsArgsObj(JSContext *cx)
{
    JS_ASSERT(script->argumentsHasVarBinding());

    /*
     * Since let variables and dynamic name access are not tracked, we cannot
     * soundly perform this analysis in their presence. Debuggers may want to
     * see 'arguments', so assume every arguments object escapes. Generators
     * can be suspended when the speculation fails, so disallow it also.
     */
    if (script->bindingsAccessedDynamically || script->numClosedArgs() > 0 ||
        localsAliasStack() || cx->compartment->debugMode() || script->isGenerator)
    {
        return true;
    }

    unsigned pcOff = script->argumentsBytecode() - script->code;

    SeenVector seen(cx);
    return needsArgsObj(cx, seen, SSAValue::PushedValue(pcOff, 0));
}

CrossSSAValue
CrossScriptSSA::foldValue(const CrossSSAValue &cv)
{
    const Frame &frame = getFrame(cv.frame);
    const SSAValue &v = cv.v;

    JSScript *parentScript = NULL;
    ScriptAnalysis *parentAnalysis = NULL;
    if (frame.parent != INVALID_FRAME) {
        parentScript = getFrame(frame.parent).script;
        parentAnalysis = parentScript->analysis();
    }

    if (v.kind() == SSAValue::VAR && v.varInitial() && parentScript) {
        uint32_t slot = v.varSlot();
        if (slot >= ArgSlot(0) && slot < LocalSlot(frame.script, 0)) {
            uint32_t argc = GET_ARGC(frame.parentpc);
            SSAValue argv = parentAnalysis->poppedValue(frame.parentpc, argc - 1 - (slot - ArgSlot(0)));
            return foldValue(CrossSSAValue(frame.parent, argv));
        }
    }

    if (v.kind() == SSAValue::PUSHED) {
        jsbytecode *pc = frame.script->code + v.pushedOffset();

        switch (JSOp(*pc)) {
          case JSOP_THIS:
            if (parentScript) {
                uint32_t argc = GET_ARGC(frame.parentpc);
                SSAValue thisv = parentAnalysis->poppedValue(frame.parentpc, argc);
                return foldValue(CrossSSAValue(frame.parent, thisv));
            }
            break;

          case JSOP_CALL: {
            /*
             * If there is a single inline callee with a single return site,
             * propagate back to that.
             */
            JSScript *callee = NULL;
            uint32_t calleeFrame = INVALID_FRAME;
            for (unsigned i = 0; i < numFrames(); i++) {
                if (iterFrame(i).parent == cv.frame && iterFrame(i).parentpc == pc) {
                    if (callee)
                        return cv;  /* Multiple callees */
                    callee = iterFrame(i).script;
                    calleeFrame = iterFrame(i).index;
                }
            }
            if (callee && callee->analysis()->numReturnSites() == 1) {
                ScriptAnalysis *analysis = callee->analysis();
                uint32_t offset = 0;
                while (offset < callee->length) {
                    jsbytecode *pc = callee->code + offset;
                    if (analysis->maybeCode(pc) && JSOp(*pc) == JSOP_RETURN)
                        return foldValue(CrossSSAValue(calleeFrame, analysis->poppedValue(pc, 0)));
                    offset += GetBytecodeLength(pc);
                }
            }
            break;
          }

          case JSOP_TOID: {
            /*
             * TOID acts as identity for integers, so to get better precision
             * we should propagate its popped values forward if it acted as
             * identity.
             */
            ScriptAnalysis *analysis = frame.script->analysis();
            SSAValue toidv = analysis->poppedValue(pc, 0);
            if (analysis->getValueTypes(toidv)->getKnownTypeTag(cx) == JSVAL_TYPE_INT32)
                return foldValue(CrossSSAValue(cv.frame, toidv));
            break;
          }

          default:;
        }
    }

    return cv;
}

#ifdef DEBUG

void
ScriptAnalysis::printSSA(JSContext *cx)
{
    AutoEnterAnalysis enter(cx);

    printf("\n");

    for (unsigned offset = 0; offset < script->length; offset++) {
        Bytecode *code = maybeCode(offset);
        if (!code)
            continue;

        jsbytecode *pc = script->code + offset;

        PrintBytecode(cx, script, pc);

        SlotValue *newv = code->newValues;
        if (newv) {
            while (newv->slot) {
                if (newv->value.kind() != SSAValue::PHI || newv->value.phiOffset() != offset) {
                    newv++;
                    continue;
                }
                printf("  phi ");
                newv->value.print();
                printf(" [");
                for (unsigned i = 0; i < newv->value.phiLength(); i++) {
                    if (i)
                        printf(",");
                    newv->value.phiValue(i).print();
                }
                printf("]\n");
                newv++;
            }
        }

        unsigned nuses = GetUseCount(script, offset);
        unsigned xuses = ExtendedUse(pc) ? nuses + 1 : nuses;

        for (unsigned i = 0; i < xuses; i++) {
            printf("  popped%d: ", i);
            code->poppedValues[i].print();
            printf("\n");
        }
    }

    printf("\n");
}

void
SSAValue::print() const
{
    switch (kind()) {

      case EMPTY:
        printf("empty");
        break;

      case PUSHED:
        printf("pushed:%05u#%u", pushedOffset(), pushedIndex());
        break;

      case VAR:
        if (varInitial())
            printf("initial:%u", varSlot());
        else
            printf("write:%05u", varOffset());
        break;

      case PHI:
        printf("phi:%05u#%u", phiOffset(), phiSlot());
        break;

      default:
        JS_NOT_REACHED("Bad kind");
    }
}

void
ScriptAnalysis::assertMatchingDebugMode()
{
    JS_ASSERT(!!script->compartment()->debugMode() == !!originalDebugMode_);
}

#endif  /* DEBUG */

} /* namespace analyze */
} /* namespace js */<|MERGE_RESOLUTION|>--- conflicted
+++ resolved
@@ -327,21 +327,10 @@
           case JSOP_BINDNAME:
           case JSOP_SETNAME:
           case JSOP_DELNAME:
-<<<<<<< HEAD
-            usesScopeChain_ = true;
-            isInlineable = false;
-            break;
-			
-          case JSOP_LAMBDA:
-            usesScopeChain_ = true;
-            isInlineable = false;
-            break;	
-
-=======
->>>>>>> 9b8fccab
           case JSOP_GETALIASEDVAR:
           case JSOP_CALLALIASEDVAR:
           case JSOP_SETALIASEDVAR:
+          case JSOP_LAMBDA:
             usesScopeChain_ = true;
             isInlineable = false;
             break;
@@ -350,11 +339,7 @@
           case JSOP_DEFVAR:
           case JSOP_DEFCONST:
           case JSOP_SETCONST:
-<<<<<<< HEAD
-            extendsScope_ = true;
             usesScopeChain_ = true; // Requires access to VarObj via ScopeChain.
-=======
->>>>>>> 9b8fccab
             isInlineable = canTrackVars = false;
             break;
 
