--- conflicted
+++ resolved
@@ -419,13 +419,6 @@
     template <AllowGC allowGC>
     static void *refillFreeList(JSContext *cx, AllocKind thingKind);
 
-<<<<<<< HEAD
-    /* Moves all arenas from |fromArenaLists| into |this|.  In
-     * parallel blocks, we temporarily create one ArenaLists per
-     * parallel thread.  When the parallel block ends, we move
-     * whatever allocations may have been performed back into the
-     * compartment's main arena list using this function. */
-=======
     /*
      * Moves all arenas from |fromArenaLists| into |this|.  In
      * parallel blocks, we temporarily create one ArenaLists per
@@ -433,7 +426,6 @@
      * whatever allocations may have been performed back into the
      * compartment's main arena list using this function.
      */
->>>>>>> d4a81cab
     void adoptArenas(JSRuntime *runtime, ArenaLists *fromArenaLists);
 
     /* True if the ArenaHeader in question is found in this ArenaLists */
@@ -459,19 +451,12 @@
     bool foregroundFinalize(FreeOp *fop, AllocKind thingKind, SliceBudget &sliceBudget);
     static void backgroundFinalize(FreeOp *fop, ArenaHeader *listHead, bool onBackgroundThread);
 
-<<<<<<< HEAD
-    // Invoked from IonMonkey-compiled parallel worker threads to
-    // perform an allocation.  In this case, |this| will be
-    // thread-local, but the compartment |comp| is shared between all
-    // threads.
-=======
     /*
      * Invoked from IonMonkey-compiled parallel worker threads to
      * perform an allocation.  In this case, |this| will be
      * thread-local, but the compartment |comp| is shared between all
      * threads.
      */
->>>>>>> d4a81cab
     void *parallelAllocate(JSCompartment *comp, AllocKind thingKind, size_t thingSize);
 
   private:
