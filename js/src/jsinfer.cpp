--- conflicted
+++ resolved
@@ -1420,40 +1420,11 @@
      * and the clone.
      */
     if (callee->nonLazyScript()->shouldCloneAtCallsite) {
-<<<<<<< HEAD
         callee = CloneCallee(cx, callee, script, pc);
         if (!callee)
-=======
-        RootedFunction clone(cx, CloneCallee(cx, callee, script, pc));
-        if (!clone)
             return;
-        if (!newCallee(cx, clone, script))
->>>>>>> 487afeca
-            return;
-        if (!newCallee(cx, callee, script))
-            return;
-
-<<<<<<< HEAD
-=======
-        /*
-         * When cloning a callee, we must flow the more specific argument
-         * types of the clone to that of the original, lest we install type
-         * barriers when propagating the original where none is required.
-         */
-        for (unsigned i = 0; i < callsite->argumentCount && i < callee->nargs; i++) {
-            StackTypeSet *cloneTypes = TypeScript::ArgTypes(clone->nonLazyScript(), i);
-            StackTypeSet *originalTypes = TypeScript::ArgTypes(callee->nonLazyScript(), i);
-            cloneTypes->addSubset(cx, originalTypes);
-        }
-    } else {
-        newCallee(cx, callee, script);
-    }
-}
-
-bool
-TypeConstraintCall::newCallee(JSContext *cx, HandleFunction callee, HandleScript script)
-{
->>>>>>> 487afeca
+    }
+
     RootedScript calleeScript(cx, callee->nonLazyScript());
     if (!calleeScript->ensureHasTypes(cx))
         return;
@@ -1539,15 +1510,8 @@
      * and the clone.
      */
     if (callee->nonLazyScript()->shouldCloneAtCallsite) {
-<<<<<<< HEAD
         callee = CloneCallee(cx, callee, script, callpc);
         if (!callee)
-=======
-        RootedFunction clone(cx, CloneCallee(cx, callee, script, callpc));
-        if (!clone)
-            return;
-        if (!newCallee(cx, clone))
->>>>>>> 487afeca
             return;
     }
 
