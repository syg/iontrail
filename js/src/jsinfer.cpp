--- conflicted
+++ resolved
@@ -6552,17 +6552,5 @@
         return;
     }
 
-<<<<<<< HEAD
-    sizes->objects += mallocSizeOf(construct);
-
-    /*
-     * This counts memory that is in the temp pool but gets attributed
-     * elsewhere.  See JSCompartment::sizeOfTypeInferenceData for more details.
-     */
-    size_t bytes = computedSizeOfExcludingThis();
-    sizes->objects += bytes;
-    sizes->temporary -= bytes;
-=======
-    sizes->typeObjects += mallocSizeOf(newScript);
->>>>>>> 3e26d4b7
+    sizes->typeObjects += mallocSizeOf(construct);
 }