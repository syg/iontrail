--- conflicted
+++ resolved
@@ -1275,7 +1275,123 @@
     return callee;
 }
 
-<<<<<<< HEAD
+void
+TypeConstraintCall::newType(JSContext *cx, TypeSet *source, Type type)
+{
+    AssertCanGC();
+    RootedScript script(cx, callsite->script);
+    jsbytecode *pc = callsite->pc;
+
+    JS_ASSERT_IF(script->hasAnalysis(),
+                 callsite->returnTypes == script->analysis()->bytecodeTypes(pc));
+
+    if (type.isUnknown() || type.isAnyObject()) {
+        /* Monitor calls on unknown functions. */
+        cx->compartment->types.monitorBytecode(cx, script, pc - script->code);
+        return;
+    }
+
+    RootedFunction callee(cx);
+
+    if (type.isSingleObject()) {
+        RootedObject obj(cx, type.singleObject());
+
+        if (!obj->isFunction()) {
+            /* Calls on non-functions are dynamically monitored. */
+            return;
+        }
+
+        if (obj->toFunction()->isNative()) {
+            /*
+             * The return value and all side effects within native calls should
+             * be dynamically monitored, except when the compiler is generating
+             * specialized inline code or stub calls for a specific natives and
+             * knows about the behavior of that native.
+             */
+            cx->compartment->types.monitorBytecode(cx, script, pc - script->code, true);
+
+            /*
+             * Add type constraints capturing the possible behavior of
+             * specialized natives which operate on properties. :XXX: use
+             * better factoring for both this and the compiler code itself
+             * which specializes particular natives.
+             */
+
+            Native native = obj->toFunction()->native();
+
+            if (native == js::array_push) {
+                for (size_t i = 0; i < callsite->argumentCount; i++) {
+                    callsite->thisTypes->addSetProperty(cx, script, pc,
+                                                        callsite->argumentTypes[i], JSID_VOID);
+                }
+            }
+
+            if (native == js::array_pop || native == js::array_shift)
+                callsite->thisTypes->addGetProperty(cx, script, pc, callsite->returnTypes, JSID_VOID);
+
+            if (native == js_Array) {
+                TypeObject *res = TypeScript::InitObject(cx, script, pc, JSProto_Array);
+                if (!res)
+                    return;
+
+                callsite->returnTypes->addType(cx, Type::ObjectType(res));
+
+                if (callsite->argumentCount >= 2) {
+                    for (unsigned i = 0; i < callsite->argumentCount; i++) {
+                        PropertyAccess<PROPERTY_WRITE>(cx, script, pc, res,
+                                                       callsite->argumentTypes[i], JSID_VOID);
+                    }
+                }
+            }
+
+            if (native == js_String && callsite->isNew) {
+                // Note that "new String()" returns a String object and "String()"
+                // returns a primitive string.
+                TypeObject *res = TypeScript::StandardType(cx, script, JSProto_String);
+                if (!res)
+                    return;
+
+                callsite->returnTypes->addType(cx, Type::ObjectType(res));
+            }
+
+            if (native == js::intrinsic_UnsafeSetElement &&
+                callsite->argumentCount >= 3)
+            {
+                callsite->argumentTypes[0]->addSetProperty(cx, script, pc,
+                                                           callsite->argumentTypes[2], JSID_VOID);
+            }
+
+            return;
+        }
+
+        callee = obj->toFunction();
+    } else if (type.isTypeObject()) {
+        callee = type.typeObject()->interpretedFunction;
+        if (!callee)
+            return;
+    } else {
+        /* Calls on non-objects are dynamically monitored. */
+        return;
+    }
+
+    if (callee->isInterpretedLazy() && !JSFunction::getOrCreateScript(cx, callee))
+        return;
+
+    /*
+     * As callsite cloning is a hint, we must propagate to both the original
+     * and the clone.
+     */
+    if (callee->isCloneAtCallsite()) {
+        RootedFunction clone(cx, CloneCallee(cx, callee, script, pc));
+        if (!clone)
+            return;
+        if (!newCallee(cx, clone, script))
+            return;
+    }
+
+    newCallee(cx, callee, script);
+}
+
 bool
 TypeConstraintCall::newCallee(JSContext *cx, HandleFunction callee, HandleScript script)
 {
@@ -1325,198 +1441,6 @@
     return true;
 }
 
-=======
->>>>>>> 5611d7b6
-void
-TypeConstraintCall::newType(JSContext *cx, TypeSet *source, Type type)
-{
-    AssertCanGC();
-    RootedScript script(cx, callsite->script);
-    jsbytecode *pc = callsite->pc;
-
-    JS_ASSERT_IF(script->hasAnalysis(),
-                 callsite->returnTypes == script->analysis()->bytecodeTypes(pc));
-
-    if (type.isUnknown() || type.isAnyObject()) {
-        /* Monitor calls on unknown functions. */
-        cx->compartment->types.monitorBytecode(cx, script, pc - script->code);
-        return;
-    }
-
-    RootedFunction callee(cx);
-
-    if (type.isSingleObject()) {
-        RootedObject obj(cx, type.singleObject());
-
-        if (!obj->isFunction()) {
-            /* Calls on non-functions are dynamically monitored. */
-            return;
-        }
-
-        if (obj->toFunction()->isNative()) {
-            /*
-             * The return value and all side effects within native calls should
-             * be dynamically monitored, except when the compiler is generating
-             * specialized inline code or stub calls for a specific natives and
-             * knows about the behavior of that native.
-             */
-            cx->compartment->types.monitorBytecode(cx, script, pc - script->code, true);
-
-            /*
-             * Add type constraints capturing the possible behavior of
-             * specialized natives which operate on properties. :XXX: use
-             * better factoring for both this and the compiler code itself
-             * which specializes particular natives.
-             */
-
-            Native native = obj->toFunction()->native();
-
-            if (native == js::array_push) {
-                for (size_t i = 0; i < callsite->argumentCount; i++) {
-                    callsite->thisTypes->addSetProperty(cx, script, pc,
-                                                        callsite->argumentTypes[i], JSID_VOID);
-                }
-            }
-
-            if (native == js::array_pop || native == js::array_shift)
-                callsite->thisTypes->addGetProperty(cx, script, pc, callsite->returnTypes, JSID_VOID);
-
-            if (native == js_Array) {
-                TypeObject *res = TypeScript::InitObject(cx, script, pc, JSProto_Array);
-                if (!res)
-                    return;
-
-                callsite->returnTypes->addType(cx, Type::ObjectType(res));
-
-                if (callsite->argumentCount >= 2) {
-                    for (unsigned i = 0; i < callsite->argumentCount; i++) {
-                        PropertyAccess<PROPERTY_WRITE>(cx, script, pc, res,
-                                                       callsite->argumentTypes[i], JSID_VOID);
-                    }
-                }
-            }
-
-            if (native == js_String && callsite->isNew) {
-                // Note that "new String()" returns a String object and "String()"
-                // returns a primitive string.
-                TypeObject *res = TypeScript::StandardType(cx, script, JSProto_String);
-                if (!res)
-                    return;
-
-                callsite->returnTypes->addType(cx, Type::ObjectType(res));
-            }
-
-            if (native == js::intrinsic_UnsafeSetElement &&
-                callsite->argumentCount >= 3)
-            {
-                callsite->argumentTypes[0]->addSetProperty(cx, script, pc,
-                                                           callsite->argumentTypes[2], JSID_VOID);
-            }
-
-            return;
-        }
-
-        callee = obj->toFunction();
-    } else if (type.isTypeObject()) {
-        callee = type.typeObject()->interpretedFunction;
-        if (!callee)
-            return;
-    } else {
-        /* Calls on non-objects are dynamically monitored. */
-        return;
-    }
-
-<<<<<<< HEAD
-    if (callee->isInterpretedLazy() && !callee->initializeLazyScript(cx))
-        return;
-
-    /*
-     * As callsite cloning is a hint, we must propagate to both the original
-     * and the clone.
-     */
-    if (callee->isCloneAtCallsite()) {
-        RootedFunction clone(cx, CloneCallee(cx, callee, script, pc));
-        if (!clone)
-            return;
-        if (!newCallee(cx, clone, script))
-            return;
-=======
-    if (callee->isInterpretedLazy() && !JSFunction::getOrCreateScript(cx, callee))
-        return;
-
-    /*
-     * As callsite cloning is a hint, we must propagate to both the original
-     * and the clone.
-     */
-    if (callee->isCloneAtCallsite()) {
-        RootedFunction clone(cx, CloneCallee(cx, callee, script, pc));
-        if (!clone)
-            return;
-        if (!newCallee(cx, clone, script))
-            return;
-    }
-
-    newCallee(cx, callee, script);
-}
-
-bool
-TypeConstraintCall::newCallee(JSContext *cx, HandleFunction callee, HandleScript script)
-{
-    RootedScript calleeScript(cx, callee->nonLazyScript());
-    if (!calleeScript->ensureHasTypes(cx))
-        return false;
-
-    unsigned nargs = callee->nargs;
-
-    /* Add bindings for the arguments of the call. */
-    for (unsigned i = 0; i < callsite->argumentCount && i < nargs; i++) {
-        StackTypeSet *argTypes = callsite->argumentTypes[i];
-        StackTypeSet *types = TypeScript::ArgTypes(calleeScript, i);
-        argTypes->addSubsetBarrier(cx, script, callsite->pc, types);
->>>>>>> 5611d7b6
-    }
-
-    newCallee(cx, callee, script);
-}
-
-bool
-TypeConstraintPropagateThis::newCallee(JSContext *cx, HandleFunction callee)
-{
-    if (!callee->nonLazyScript()->ensureHasTypes(cx))
-        return false;
-
-<<<<<<< HEAD
-    TypeSet *thisTypes = TypeScript::ThisTypes(callee->nonLazyScript());
-    if (this->types)
-        this->types->addSubset(cx, thisTypes);
-    else
-        thisTypes->addType(cx, this->type);
-=======
-    if (callsite->isNew) {
-        /*
-         * If the script does not return a value then the pushed value is the
-         * new object (typical case). Note that we don't model construction of
-         * the new value, which is done dynamically; we don't keep track of the
-         * possible 'new' types for a given prototype type object.
-         */
-        thisTypes->addSubset(cx, returnTypes);
-        returnTypes->addFilterPrimitives(cx, callsite->returnTypes);
-    } else {
-        /*
-         * Add a binding for the return value of the call. We don't add a
-         * binding for the receiver object, as this is done with PropagateThis
-         * constraints added by the original JSOP_CALL* op. The type sets we
-         * manipulate here have lost any correlations between particular types
-         * in the 'this' and 'callee' sets, which we want to maintain for
-         * polymorphic JSOP_CALLPROP invocations.
-         */
-        returnTypes->addSubset(cx, callsite->returnTypes);
-    }
->>>>>>> 5611d7b6
-
-    return true;
-}
-
 void
 TypeConstraintPropagateThis::newType(JSContext *cx, TypeSet *source, Type type)
 {
@@ -1552,13 +1476,6 @@
         return;
     }
 
-<<<<<<< HEAD
-    if (callee->isInterpretedLazy() && !callee->initializeLazyScript(cx))
-        return;
-
-    if (callee->isCloneAtCallsite()) {
-        RootedScript script(cx, script_);
-=======
     if (callee->isInterpretedLazy() && !JSFunction::getOrCreateScript(cx, callee))
         return;
 
@@ -1567,7 +1484,6 @@
      * and the clone.
      */
     if (callee->isCloneAtCallsite()) {
->>>>>>> 5611d7b6
         RootedFunction clone(cx, CloneCallee(cx, callee, script, callpc));
         if (!clone)
             return;
@@ -1576,8 +1492,6 @@
     }
 
     newCallee(cx, callee);
-<<<<<<< HEAD
-=======
 }
 
 bool
@@ -1593,7 +1507,6 @@
         thisTypes->addType(cx, this->type);
 
     return true;
->>>>>>> 5611d7b6
 }
 
 void
