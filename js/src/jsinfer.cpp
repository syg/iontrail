/* -*- Mode: C++; c-basic-offset: 4; tab-width: 4; indent-tabs-mode: nil -*- */
/* vim: set ts=4 sw=4 et tw=99: */
/* This Source Code Form is subject to the terms of the Mozilla Public
 * License, v. 2.0. If a copy of the MPL was not distributed with this
 * file, You can obtain one at http://mozilla.org/MPL/2.0/. */

#include "mozilla/DebugOnly.h"

#include "jsapi.h"
#include "jsautooplen.h"
#include "jsbool.h"
#include "jsdate.h"
#include "jsexn.h"
#include "jsfriendapi.h"
#include "jsgc.h"
#include "jsinfer.h"
#include "jsmath.h"
#include "jsnum.h"
#include "jsobj.h"
#include "jsscript.h"
#include "jscntxt.h"
#include "jsscope.h"
#include "jsstr.h"
#include "jsiter.h"
#include "jsworkers.h"

#ifdef JS_ION
#include "ion/Ion.h"
#include "ion/IonCompartment.h"
#endif
#include "frontend/TokenStream.h"
#include "gc/Marking.h"
#include "js/MemoryMetrics.h"
#include "methodjit/MethodJIT.h"
#include "methodjit/Retcon.h"
#ifdef JS_METHODJIT
# include "assembler/assembler/MacroAssembler.h"
#endif

#include "jsatominlines.h"
#include "jsgcinlines.h"
#include "jsinferinlines.h"
#include "jsobjinlines.h"
#include "jsscriptinlines.h"
#include "vm/Stack-inl.h"

#ifdef JS_HAS_XML_SUPPORT
#include "jsxml.h"
#endif

#ifdef __SUNPRO_CC
#include <alloca.h>
#endif

using namespace js;
using namespace js::types;
using namespace js::analyze;

using mozilla::DebugOnly;

static inline jsid
id_prototype(JSContext *cx) {
    return NameToId(cx->names().classPrototype);
}

static inline jsid
id_length(JSContext *cx) {
    return NameToId(cx->names().length);
}

static inline jsid
id___proto__(JSContext *cx) {
    return NameToId(cx->names().proto);
}

static inline jsid
id_constructor(JSContext *cx) {
    return NameToId(cx->names().constructor);
}

static inline jsid
id_caller(JSContext *cx) {
    return NameToId(cx->names().caller);
}

#ifdef DEBUG
const char *
types::TypeIdStringImpl(jsid id)
{
    if (JSID_IS_VOID(id))
        return "(index)";
    if (JSID_IS_EMPTY(id))
        return "(new)";
    static char bufs[4][100];
    static unsigned which = 0;
    which = (which + 1) & 3;
    PutEscapedString(bufs[which], 100, JSID_TO_FLAT_STRING(id), 0);
    return bufs[which];
}
#endif

/////////////////////////////////////////////////////////////////////
// Logging
/////////////////////////////////////////////////////////////////////

static bool InferSpewActive(SpewChannel channel)
{
    static bool active[SPEW_COUNT];
    static bool checked = false;
    if (!checked) {
        checked = true;
        PodArrayZero(active);
        const char *env = getenv("INFERFLAGS");
        if (!env)
            return false;
        if (strstr(env, "ops"))
            active[ISpewOps] = true;
        if (strstr(env, "result"))
            active[ISpewResult] = true;
        if (strstr(env, "full")) {
            for (unsigned i = 0; i < SPEW_COUNT; i++)
                active[i] = true;
        }
    }
    return active[channel];
}

#ifdef DEBUG

static bool InferSpewColorable()
{
    /* Only spew colors on xterm-color to not screw up emacs. */
    static bool colorable = false;
    static bool checked = false;
    if (!checked) {
        checked = true;
        const char *env = getenv("TERM");
        if (!env)
            return false;
        if (strcmp(env, "xterm-color") == 0 || strcmp(env, "xterm-256color") == 0)
            colorable = true;
    }
    return colorable;
}

const char *
types::InferSpewColorReset()
{
    if (!InferSpewColorable())
        return "";
    return "\x1b[0m";
}

const char *
types::InferSpewColor(TypeConstraint *constraint)
{
    /* Type constraints are printed out using foreground colors. */
    static const char *colors[] = { "\x1b[31m", "\x1b[32m", "\x1b[33m",
                                    "\x1b[34m", "\x1b[35m", "\x1b[36m",
                                    "\x1b[37m" };
    if (!InferSpewColorable())
        return "";
    return colors[DefaultHasher<TypeConstraint *>::hash(constraint) % 7];
}

const char *
types::InferSpewColor(TypeSet *types)
{
    /* Type sets are printed out using bold colors. */
    static const char *colors[] = { "\x1b[1;31m", "\x1b[1;32m", "\x1b[1;33m",
                                    "\x1b[1;34m", "\x1b[1;35m", "\x1b[1;36m",
                                    "\x1b[1;37m" };
    if (!InferSpewColorable())
        return "";
    return colors[DefaultHasher<TypeSet *>::hash(types) % 7];
}

const char *
types::TypeString(Type type)
{
    if (type.isPrimitive()) {
        switch (type.primitive()) {
          case JSVAL_TYPE_UNDEFINED:
            return "void";
          case JSVAL_TYPE_NULL:
            return "null";
          case JSVAL_TYPE_BOOLEAN:
            return "bool";
          case JSVAL_TYPE_INT32:
            return "int";
          case JSVAL_TYPE_DOUBLE:
            return "float";
          case JSVAL_TYPE_STRING:
            return "string";
          case JSVAL_TYPE_MAGIC:
            return "lazyargs";
          default:
            JS_NOT_REACHED("Bad type");
            return "";
        }
    }
    if (type.isUnknown())
        return "unknown";
    if (type.isAnyObject())
        return " object";

    static char bufs[4][40];
    static unsigned which = 0;
    which = (which + 1) & 3;

    if (type.isSingleObject())
        JS_snprintf(bufs[which], 40, "<0x%p>", (void *) type.singleObject());
    else
        JS_snprintf(bufs[which], 40, "[0x%p]", (void *) type.typeObject());

    return bufs[which];
}

const char *
types::TypeObjectString(TypeObject *type)
{
    return TypeString(Type::ObjectType(type));
}

unsigned JSScript::id() {
    if (!id_) {
        id_ = ++compartment()->types.scriptCount;
        InferSpew(ISpewOps, "script #%u: %p %s:%d",
                  id_, this, filename ? filename : "<null>", lineno);
    }
    return id_;
}

void
types::InferSpew(SpewChannel channel, const char *fmt, ...)
{
    if (!InferSpewActive(channel))
        return;

    va_list ap;
    va_start(ap, fmt);
    fprintf(stdout, "[infer] ");
    vfprintf(stdout, fmt, ap);
    fprintf(stdout, "\n");
    va_end(ap);
}

bool
types::TypeHasProperty(JSContext *cx, TypeObject *obj, jsid id, const Value &value)
{
    /*
     * Check the correctness of the type information in the object's property
     * against an actual value.
     */
    if (cx->typeInferenceEnabled() && !obj->unknownProperties() && !value.isUndefined()) {
        id = MakeTypeId(cx, id);

        /* Watch for properties which inference does not monitor. */
        if (id == id___proto__(cx) || id == id_constructor(cx) || id == id_caller(cx))
            return true;

        /*
         * If we called in here while resolving a type constraint, we may be in the
         * middle of resolving a standard class and the type sets will not be updated
         * until the outer TypeSet::add finishes.
         */
        if (cx->compartment->types.pendingCount)
            return true;

        Type type = GetValueType(cx, value);

        AutoEnterTypeInference enter(cx);

        /*
         * We don't track types for properties inherited from prototypes which
         * haven't yet been accessed during analysis of the inheriting object.
         * Don't do the property instantiation now.
         */
        TypeSet *types = obj->maybeGetProperty(cx, id);
        if (!types)
            return true;

        /*
         * If the types inherited from prototypes are not being propagated into
         * this set (because we haven't analyzed code which accesses the
         * property), skip.
         */
        if (!types->hasPropagatedProperty())
            return true;

        if (!types->hasType(type)) {
            TypeFailure(cx, "Missing type in object %s %s: %s",
                        TypeObjectString(obj), TypeIdString(id), TypeString(type));
        }
    }
    return true;
}

#endif

void
types::TypeFailure(JSContext *cx, const char *fmt, ...)
{
    char msgbuf[1024]; /* Larger error messages will be truncated */
    char errbuf[1024];

    va_list ap;
    va_start(ap, fmt);
    JS_vsnprintf(errbuf, sizeof(errbuf), fmt, ap);
    va_end(ap);

    JS_snprintf(msgbuf, sizeof(msgbuf), "[infer failure] %s", errbuf);

    /* Dump type state, even if INFERFLAGS is unset. */
    cx->compartment->types.print(cx, true);

    MOZ_ReportAssertionFailure(msgbuf, __FILE__, __LINE__);
    MOZ_CRASH();
}

/////////////////////////////////////////////////////////////////////
// TypeSet
/////////////////////////////////////////////////////////////////////

inline void
TypeSet::addTypesToConstraint(JSContext *cx, TypeConstraint *constraint)
{
    /*
     * Build all types in the set into a vector before triggering the
     * constraint, as doing so may modify this type set.
     */
    Vector<Type> types(cx);

    /* If any type is possible, there's no need to worry about specifics. */
    if (flags & TYPE_FLAG_UNKNOWN) {
        if (!types.append(Type::UnknownType()))
            cx->compartment->types.setPendingNukeTypes(cx);
    } else {
        /* Enqueue type set members stored as bits. */
        for (TypeFlags flag = 1; flag < TYPE_FLAG_ANYOBJECT; flag <<= 1) {
            if (flags & flag) {
                Type type = Type::PrimitiveType(TypeFlagPrimitive(flag));
                if (!types.append(type))
                    cx->compartment->types.setPendingNukeTypes(cx);
            }
        }

        /* If any object is possible, skip specifics. */
        if (flags & TYPE_FLAG_ANYOBJECT) {
            if (!types.append(Type::AnyObjectType()))
                cx->compartment->types.setPendingNukeTypes(cx);
        } else {
            /* Enqueue specific object types. */
            unsigned count = getObjectCount();
            for (unsigned i = 0; i < count; i++) {
                TypeObjectKey *object = getObject(i);
                if (object) {
                    if (!types.append(Type::ObjectType(object)))
                        cx->compartment->types.setPendingNukeTypes(cx);
                }
            }
        }
    }

    for (unsigned i = 0; i < types.length(); i++)
        constraint->newType(cx, this, types[i]);
}

inline void
TypeSet::add(JSContext *cx, TypeConstraint *constraint, bool callExisting)
{
    if (!constraint) {
        /* OOM failure while constructing the constraint. */
        cx->compartment->types.setPendingNukeTypes(cx);
        return;
    }

    JS_ASSERT(cx->compartment->activeInference);

    InferSpew(ISpewOps, "addConstraint: %sT%p%s %sC%p%s %s",
              InferSpewColor(this), this, InferSpewColorReset(),
              InferSpewColor(constraint), constraint, InferSpewColorReset(),
              constraint->kind());

    JS_ASSERT(constraint->next == NULL);
    constraint->next = constraintList;
    constraintList = constraint;

    if (callExisting)
        addTypesToConstraint(cx, constraint);
}

void
TypeSet::print()
{
    if (flags & TYPE_FLAG_OWN_PROPERTY)
        printf(" [own]");
    if (flags & TYPE_FLAG_CONFIGURED_PROPERTY)
        printf(" [configured]");

    if (definiteProperty())
        printf(" [definite:%d]", definiteSlot());

    if (baseFlags() == 0 && !baseObjectCount()) {
        printf(" missing");
        return;
    }

    if (flags & TYPE_FLAG_UNKNOWN)
        printf(" unknown");
    if (flags & TYPE_FLAG_ANYOBJECT)
        printf(" object");

    if (flags & TYPE_FLAG_UNDEFINED)
        printf(" void");
    if (flags & TYPE_FLAG_NULL)
        printf(" null");
    if (flags & TYPE_FLAG_BOOLEAN)
        printf(" bool");
    if (flags & TYPE_FLAG_INT32)
        printf(" int");
    if (flags & TYPE_FLAG_DOUBLE)
        printf(" float");
    if (flags & TYPE_FLAG_STRING)
        printf(" string");
    if (flags & TYPE_FLAG_LAZYARGS)
        printf(" lazyargs");

    uint32_t objectCount = baseObjectCount();
    if (objectCount) {
        printf(" object[%u]", objectCount);

        unsigned count = getObjectCount();
        for (unsigned i = 0; i < count; i++) {
            TypeObjectKey *object = getObject(i);
            if (object)
                printf(" %s", TypeString(Type::ObjectType(object)));
        }
    }
}

StackTypeSet *
StackTypeSet::make(JSContext *cx, const char *name)
{
    JS_ASSERT(cx->compartment->activeInference);

    StackTypeSet *res = cx->analysisLifoAlloc().new_<StackTypeSet>();
    if (!res) {
        cx->compartment->types.setPendingNukeTypes(cx);
        return NULL;
    }

    InferSpew(ISpewOps, "typeSet: %sT%p%s intermediate %s",
              InferSpewColor(res), res, InferSpewColorReset(),
              name);
    res->setPurged();

    return res;
}

const StackTypeSet *
TypeSet::clone(LifoAlloc *alloc) const
{
    unsigned objectCount = baseObjectCount();
    unsigned capacity = (objectCount >= 2) ? HashSetCapacity(objectCount) : 0;

    StackTypeSet *res = alloc->new_<StackTypeSet>();
    if (!res)
        return NULL;

    TypeObjectKey **newSet;
    if (capacity) {
        newSet = alloc->newArray<TypeObjectKey*>(capacity);
        if (!newSet)
            return NULL;
        PodCopy(newSet, objectSet, capacity);
    }

    res->flags = this->flags;
    res->objectSet = capacity ? newSet : this->objectSet;

    return res;
}

/////////////////////////////////////////////////////////////////////
// TypeSet constraints
/////////////////////////////////////////////////////////////////////

/* Standard subset constraint, propagate all types from one set to another. */
class TypeConstraintSubset : public TypeConstraint
{
  public:
    TypeSet *target;

    TypeConstraintSubset(TypeSet *target)
        : target(target)
    {
        JS_ASSERT(target);
    }

    const char *kind() { return "subset"; }

    void newType(JSContext *cx, TypeSet *source, Type type)
    {
        /* Basic subset constraint, move all types to the target. */
        target->addType(cx, type);
    }
};

void
StackTypeSet::addSubset(JSContext *cx, TypeSet *target)
{
    add(cx, cx->analysisLifoAlloc().new_<TypeConstraintSubset>(target));
}

void
HeapTypeSet::addSubset(JSContext *cx, TypeSet *target)
{
    JS_ASSERT(!target->purged());
    add(cx, cx->typeLifoAlloc().new_<TypeConstraintSubset>(target));
}

enum PropertyAccessKind {
    PROPERTY_WRITE,
    PROPERTY_READ,
    PROPERTY_READ_EXISTING
};

/* Constraints for reads/writes on object properties. */
template <PropertyAccessKind access>
class TypeConstraintProp : public TypeConstraint
{
    RawScript script_;

  public:
    jsbytecode *pc;

    /*
     * If assign is true, the target is used to update a property of the object.
     * If assign is false, the target is assigned the value of the property.
     */
    StackTypeSet *target;

    /* Property being accessed. */
    jsid id;

    TypeConstraintProp(UnrootedScript script, jsbytecode *pc, StackTypeSet *target, jsid id)
        : script_(script), pc(pc), target(target), id(id)
    {
        JS_ASSERT(script && pc && target);
    }

    const char *kind() { return "prop"; }

    void newType(JSContext *cx, TypeSet *source, Type type);
};

typedef TypeConstraintProp<PROPERTY_WRITE> TypeConstraintSetProperty;
typedef TypeConstraintProp<PROPERTY_READ>  TypeConstraintGetProperty;
typedef TypeConstraintProp<PROPERTY_READ_EXISTING> TypeConstraintGetPropertyExisting;

void
StackTypeSet::addGetProperty(JSContext *cx, HandleScript script, jsbytecode *pc,
                             StackTypeSet *target, jsid id)
{
    /*
     * GetProperty constraints are normally used with property read input type
     * sets, except for array_pop/array_shift special casing.
     */
    JS_ASSERT(js_CodeSpec[*pc].format & JOF_INVOKE);

    add(cx, cx->analysisLifoAlloc().new_<TypeConstraintGetProperty>(script, pc, target, id));
}

void
StackTypeSet::addSetProperty(JSContext *cx, HandleScript script, jsbytecode *pc,
                             StackTypeSet *target, jsid id)
{
    add(cx, cx->analysisLifoAlloc().new_<TypeConstraintSetProperty>(script, pc, target, id));
}

void
HeapTypeSet::addGetProperty(JSContext *cx, HandleScript script, jsbytecode *pc,
                            StackTypeSet *target, jsid id)
{
    JS_ASSERT(!target->purged());
    add(cx, cx->typeLifoAlloc().new_<TypeConstraintGetProperty>(script, pc, target, id));
}

/*
 * Constraints for updating the 'this' types of callees on CALLPROP/CALLELEM.
 * These are derived from the types on the properties themselves, rather than
 * those pushed in the 'this' slot at the call site, which allows us to retain
 * correlations between the type of the 'this' object and the associated
 * callee scripts at polymorphic call sites.
 */
template <PropertyAccessKind access>
class TypeConstraintCallProp : public TypeConstraint
{
    RawScript script_;

  public:
    jsbytecode *callpc;

    /* Property being accessed. */
    jsid id;

    TypeConstraintCallProp(UnrootedScript script, jsbytecode *callpc, jsid id)
        : script_(script), callpc(callpc), id(id)
    {
        JS_ASSERT(script && callpc);
    }

    const char *kind() { return "callprop"; }

    void newType(JSContext *cx, TypeSet *source, Type type);
};

typedef TypeConstraintCallProp<PROPERTY_READ> TypeConstraintCallProperty;
typedef TypeConstraintCallProp<PROPERTY_READ_EXISTING> TypeConstraintCallPropertyExisting;

void
HeapTypeSet::addCallProperty(JSContext *cx, HandleScript script, jsbytecode *pc, jsid id)
{
    /*
     * For calls which will go through JSOP_NEW, don't add any constraints to
     * modify the 'this' types of callees. The initial 'this' value will be
     * outright ignored.
     */
    jsbytecode *callpc = script->analysis()->getCallPC(pc);
    if (JSOp(*callpc) == JSOP_NEW)
        return;

    add(cx, cx->typeLifoAlloc().new_<TypeConstraintCallProperty>(script, callpc, id));
}

/*
 * Constraints for generating 'set' property constraints on a SETELEM only if
 * the element type may be a number. For SETELEM we only account for integer
 * indexes, and if the element cannot be an integer (e.g. it must be a string)
 * then we lose precision by treating it like one.
 */
class TypeConstraintSetElement : public TypeConstraint
{
    RawScript script_;

  public:
    jsbytecode *pc;

    StackTypeSet *objectTypes;
    StackTypeSet *valueTypes;

    TypeConstraintSetElement(UnrootedScript script, jsbytecode *pc,
                             StackTypeSet *objectTypes, StackTypeSet *valueTypes)
        : script_(script), pc(pc),
          objectTypes(objectTypes), valueTypes(valueTypes)
    {
        JS_ASSERT(script && pc);
    }

    const char *kind() { return "setelement"; }

    void newType(JSContext *cx, TypeSet *source, Type type);
};

void
StackTypeSet::addSetElement(JSContext *cx, HandleScript script, jsbytecode *pc,
                            StackTypeSet *objectTypes, StackTypeSet *valueTypes)
{
    add(cx, cx->analysisLifoAlloc().new_<TypeConstraintSetElement>(script, pc, objectTypes,
                                                                   valueTypes));
}

/*
 * Constraints for watching call edges as they are discovered and invoking native
 * function handlers, adding constraints for arguments, receiver objects and the
 * return value, and updating script foundOffsets.
 */
class TypeConstraintCall : public TypeConstraint
{
  public:
    /* Call site being tracked. */
    TypeCallsite *callsite;

    TypeConstraintCall(TypeCallsite *callsite)
        : callsite(callsite)
    {}

    const char *kind() { return "call"; }

    void newType(JSContext *cx, TypeSet *source, Type type);
};

void
StackTypeSet::addCall(JSContext *cx, TypeCallsite *site)
{
    add(cx, cx->analysisLifoAlloc().new_<TypeConstraintCall>(site));
}

/* Constraints for arithmetic operations. */
class TypeConstraintArith : public TypeConstraint
{
    RawScript script_;

  public:
    jsbytecode *pc;

    /* Type set receiving the result of the arithmetic. */
    TypeSet *target;

    /* For addition operations, the other operand. */
    TypeSet *other;

    TypeConstraintArith(UnrootedScript script, jsbytecode *pc, TypeSet *target, TypeSet *other)
        : script_(script), pc(pc), target(target), other(other)
    {
        JS_ASSERT(target);
    }

    const char *kind() { return "arith"; }

    void newType(JSContext *cx, TypeSet *source, Type type);
};

void
StackTypeSet::addArith(JSContext *cx, HandleScript script, jsbytecode *pc, TypeSet *target,
                       TypeSet *other)
{
    add(cx, cx->analysisLifoAlloc().new_<TypeConstraintArith>(script, pc, target, other));
}

/* Subset constraint which transforms primitive values into appropriate objects. */
class TypeConstraintTransformThis : public TypeConstraint
{
    RawScript script_;

  public:
    TypeSet *target;

    TypeConstraintTransformThis(UnrootedScript script, TypeSet *target)
        : script_(script), target(target)
    {}

    const char *kind() { return "transformthis"; }

    void newType(JSContext *cx, TypeSet *source, Type type);
};

void
StackTypeSet::addTransformThis(JSContext *cx, HandleScript script, TypeSet *target)
{
    add(cx, cx->analysisLifoAlloc().new_<TypeConstraintTransformThis>(script, target));
}

/*
 * Constraint which adds a particular type to the 'this' types of all
 * discovered scripted functions.
 */
class TypeConstraintPropagateThis : public TypeConstraint
{
    RawScript script_;

  public:
    jsbytecode *callpc;
    Type type;
    StackTypeSet *types;

    TypeConstraintPropagateThis(UnrootedScript script, jsbytecode *callpc, Type type, StackTypeSet *types)
        : script_(script), callpc(callpc), type(type), types(types)
    {}

    const char *kind() { return "propagatethis"; }

    void newType(JSContext *cx, TypeSet *source, Type type);
};

void
StackTypeSet::addPropagateThis(JSContext *cx, HandleScript script, jsbytecode *pc,
                               Type type, StackTypeSet *types)
{
    add(cx, cx->analysisLifoAlloc().new_<TypeConstraintPropagateThis>(script, pc, type, types));
}

/* Subset constraint which filters out primitive types. */
class TypeConstraintFilterPrimitive : public TypeConstraint
{
  public:
    TypeSet *target;

    TypeConstraintFilterPrimitive(TypeSet *target)
        : target(target)
    {}

    const char *kind() { return "filter"; }

    void newType(JSContext *cx, TypeSet *source, Type type)
    {
        if (type.isPrimitive())
            return;

        target->addType(cx, type);
    }
};

void
HeapTypeSet::addFilterPrimitives(JSContext *cx, TypeSet *target)
{
    add(cx, cx->typeLifoAlloc().new_<TypeConstraintFilterPrimitive>(target));
}

/* If id is a normal slotful 'own' property of an object, get its shape. */
static inline UnrootedShape
GetSingletonShape(JSContext *cx, RawObject obj, RawId id)
{
    AssertCanGC();
    if (!obj->isNative())
        return UnrootedShape(NULL);
    UnrootedShape shape = DropUnrooted(obj)->nativeLookup(cx, DropUnrooted(id));
    if (shape && shape->hasDefaultGetter() && shape->hasSlot())
        return shape;
    return UnrootedShape(NULL);
}

void
ScriptAnalysis::pruneTypeBarriers(JSContext *cx, uint32_t offset)
{
    AssertCanGC();
    TypeBarrier **pbarrier = &getCode(offset).typeBarriers;
    while (*pbarrier) {
        TypeBarrier *barrier = *pbarrier;
        if (barrier->target->hasType(barrier->type)) {
            /* Barrier is now obsolete, it can be removed. */
            *pbarrier = barrier->next;
            continue;
        }
        if (barrier->singleton) {
            JS_ASSERT(barrier->type.isPrimitive(JSVAL_TYPE_UNDEFINED));
            UnrootedShape shape = GetSingletonShape(cx, barrier->singleton, barrier->singletonId);
            if (shape && !barrier->singleton->nativeGetSlot(shape->slot()).isUndefined()) {
                /*
                 * When we analyzed the script the singleton had an 'own'
                 * property which was undefined (probably a 'var' variable
                 * added to a global object), but now it is defined. The only
                 * way it can become undefined again is if an explicit assign
                 * or deletion on the property occurs, which will update the
                 * type set for the property directly and trigger construction
                 * of a normal type barrier.
                 */
                *pbarrier = barrier->next;
                continue;
            }
        }
        pbarrier = &barrier->next;
    }
}

/*
 * Cheesy limit on the number of objects we will tolerate in an observed type
 * set before refusing to add new type barriers for objects.
 * :FIXME: this heuristic sucks, and doesn't handle calls.
 */
static const uint32_t BARRIER_OBJECT_LIMIT = 10;

void ScriptAnalysis::breakTypeBarriers(JSContext *cx, uint32_t offset, bool all)
{
    pruneTypeBarriers(cx, offset);

    bool resetResolving = !cx->compartment->types.resolving;
    if (resetResolving)
        cx->compartment->types.resolving = true;

    TypeBarrier **pbarrier = &getCode(offset).typeBarriers;
    while (*pbarrier) {
        TypeBarrier *barrier = *pbarrier;
        if (barrier->target->hasType(barrier->type) ) {
            /*
             * Barrier is now obsolete, it can be removed. This is not
             * redundant with the pruneTypeBarriers() call above, as breaking
             * previous type barriers may have modified the target type set.
             */
            *pbarrier = barrier->next;
        } else if (all) {
            /* Force removal of the barrier. */
            barrier->target->addType(cx, barrier->type);
            *pbarrier = barrier->next;
        } else if (!barrier->type.isUnknown() &&
                   !barrier->type.isAnyObject() &&
                   barrier->type.isObject() &&
                   barrier->target->getObjectCount() >= BARRIER_OBJECT_LIMIT) {
            /* Maximum number of objects in the set exceeded. */
            barrier->target->addType(cx, barrier->type);
            *pbarrier = barrier->next;
        } else {
            pbarrier = &barrier->next;
        }
    }

    if (resetResolving) {
        cx->compartment->types.resolving = false;
        cx->compartment->types.resolvePending(cx);
    }
}

void ScriptAnalysis::breakTypeBarriersSSA(JSContext *cx, const SSAValue &v)
{
    if (v.kind() != SSAValue::PUSHED)
        return;

    uint32_t offset = v.pushedOffset();
    if (JSOp(script_->code[offset]) == JSOP_GETPROP)
        breakTypeBarriersSSA(cx, poppedValue(offset, 0));

    breakTypeBarriers(cx, offset, true);
}

/*
 * Subset constraint for property reads and argument passing which can add type
 * barriers on the read instead of passing types along.
 */
class TypeConstraintSubsetBarrier : public TypeConstraint
{
  public:
    RawScript script;
    jsbytecode *pc;
    TypeSet *target;

    TypeConstraintSubsetBarrier(UnrootedScript script, jsbytecode *pc, TypeSet *target)
        : script(script), pc(pc), target(target)
    {}

    const char *kind() { return "subsetBarrier"; }

    void newType(JSContext *cx, TypeSet *source, Type type)
    {
        if (!target->hasType(type)) {
            RootedScript scriptRoot(cx, script);
            if (!JSScript::ensureRanAnalysis(cx, scriptRoot))
                return;
            script->analysis()->addTypeBarrier(cx, pc, target, type);
        }
    }
};

void
StackTypeSet::addSubsetBarrier(JSContext *cx, HandleScript script, jsbytecode *pc, TypeSet *target)
{
    add(cx, cx->analysisLifoAlloc().new_<TypeConstraintSubsetBarrier>(script, pc, target));
}

void
HeapTypeSet::addSubsetBarrier(JSContext *cx, HandleScript script, jsbytecode *pc, TypeSet *target)
{
    JS_ASSERT(!target->purged());
    add(cx, cx->typeLifoAlloc().new_<TypeConstraintSubsetBarrier>(script, pc, target));
}

/////////////////////////////////////////////////////////////////////
// TypeConstraint
/////////////////////////////////////////////////////////////////////

/* Get the object to use for a property access on type. */
static inline TypeObject *
GetPropertyObject(JSContext *cx, HandleScript script, Type type)
{
    if (type.isTypeObject())
        return type.typeObject();

    /* Force instantiation of lazy types for singleton objects. */
    if (type.isSingleObject())
        return type.singleObject()->getType(cx);

    /*
     * Handle properties attached to primitive types, treating this access as a
     * read on the primitive's new object.
     */
    TypeObject *object = NULL;
    switch (type.primitive()) {

      case JSVAL_TYPE_INT32:
      case JSVAL_TYPE_DOUBLE:
        object = TypeScript::StandardType(cx, script, JSProto_Number);
        break;

      case JSVAL_TYPE_BOOLEAN:
        object = TypeScript::StandardType(cx, script, JSProto_Boolean);
        break;

      case JSVAL_TYPE_STRING:
        object = TypeScript::StandardType(cx, script, JSProto_String);
        break;

      default:
        /* undefined, null and lazy arguments do not have properties. */
        return NULL;
    }

    if (!object)
        cx->compartment->types.setPendingNukeTypes(cx);
    return object;
}

static inline bool
UsePropertyTypeBarrier(jsbytecode *pc)
{
    /*
     * At call opcodes, type barriers can only be added for the call bindings,
     * which TypeConstraintCall will add barrier constraints for directly.
     */
    uint32_t format = js_CodeSpec[*pc].format;
    return (format & JOF_TYPESET) && !(format & JOF_INVOKE);
}

static inline void
MarkPropertyAccessUnknown(JSContext *cx, HandleScript script, jsbytecode *pc, TypeSet *target)
{
    if (UsePropertyTypeBarrier(pc))
        script->analysis()->addTypeBarrier(cx, pc, target, Type::UnknownType());
    else
        target->addType(cx, Type::UnknownType());
}

/*
 * Get a value for reading id from obj or its prototypes according to the
 * current VM state, returning the unknown type on failure or an undefined
 * property.
 */
static inline Type
GetSingletonPropertyType(JSContext *cx, RawObject rawObjArg, jsid id)
{
    RootedObject obj(cx, rawObjArg);    // Root this locally because it's assigned to.

    JS_ASSERT(id == MakeTypeId(cx, id));

    if (JSID_IS_VOID(id))
        return Type::UnknownType();

    if (obj->isTypedArray()) {
        if (id == id_length(cx))
            return Type::Int32Type();
        obj = obj->getProto();
    }

    while (obj) {
        if (!obj->isNative())
            return Type::UnknownType();

        Value v;
        if (HasDataProperty(cx, obj, id, &v)) {
            if (v.isUndefined())
                return Type::UnknownType();
            return GetValueType(cx, v);
        }

        obj = obj->getProto();
    }

    return Type::UnknownType();
}

/*
 * Handle a property access on a specific object. All property accesses go through
 * here, whether via x.f, x[f], or global name accesses.
 */
template <PropertyAccessKind access>
static inline void
PropertyAccess(JSContext *cx, HandleScript script, jsbytecode *pc, TypeObject *object,
               StackTypeSet *target, jsid id)
{
    /* Reads from objects with unknown properties are unknown, writes to such objects are ignored. */
    if (object->unknownProperties()) {
        if (access != PROPERTY_WRITE)
            MarkPropertyAccessUnknown(cx, script, pc, target);
        return;
    }

    /*
     * Short circuit indexed accesses on objects which are definitely typed
     * arrays. Inference only covers the behavior of indexed accesses when
     * getting integer properties, and the types for these are known ahead of
     * time for typed arrays. Propagate the possible element types of the array
     * to sites reading from it.
     */
    if (object->singleton && object->singleton->isTypedArray() && JSID_IS_VOID(id)) {
        if (access != PROPERTY_WRITE) {
            int arrayKind = object->proto->getClass() - TypedArray::protoClasses;
            JS_ASSERT(arrayKind >= 0 && arrayKind < TypedArray::TYPE_MAX);

            bool maybeDouble = (arrayKind == TypedArray::TYPE_FLOAT32 ||
                                arrayKind == TypedArray::TYPE_FLOAT64);
            target->addType(cx, maybeDouble ? Type::DoubleType() : Type::Int32Type());
        }
        return;
    }

    /*
     * Get the possible types of the property. For assignments, we do not
     * automatically update the 'own' bit on accessed properties, except for
     * indexed elements. This exception allows for JIT fast paths to avoid
     * testing the array's type when assigning to dense array elements.
     */
    bool markOwn = access == PROPERTY_WRITE && JSID_IS_VOID(id);
    HeapTypeSet *types = object->getProperty(cx, id, markOwn);
    if (!types)
        return;

    /*
     * Try to resolve reads from the VM state ahead of time, e.g. for reads
     * of defined global variables or from the prototype of the object. This
     * reduces the need to monitor cold code as it first executes.
     *
     * This is speculating that the type of a defined property in a singleton
     * object or prototype will not change between analysis and execution.
     */
    if (access != PROPERTY_WRITE) {
        RootedObject singleton(cx, object->singleton);

        /*
         * Don't eagerly resolve reads from the prototype if the instance type
         * is known to shadow the prototype's property.
         */
        if (!singleton && !types->ownProperty(false))
            singleton = object->proto;

        if (singleton) {
            Type type = GetSingletonPropertyType(cx, singleton, id);
            if (!type.isUnknown())
                target->addType(cx, type);
        }
    }

    /* Capture the effects of a standard property access. */
    if (access == PROPERTY_WRITE) {
        target->addSubset(cx, types);
    } else {
        JS_ASSERT_IF(script->hasAnalysis(),
                     target == script->analysis()->bytecodeTypes(pc));
        if (!types->hasPropagatedProperty())
            object->getFromPrototypes(cx, id, types);
        if (UsePropertyTypeBarrier(pc)) {
            if (access == PROPERTY_READ) {
                types->addSubsetBarrier(cx, script, pc, target);
            } else {
                TypeConstraintSubsetBarrier constraint(script, pc, target);
                types->addTypesToConstraint(cx, &constraint);
            }
            if (object->singleton && !JSID_IS_VOID(id)) {
                /*
                 * Add a singleton type barrier on the object if it has an
                 * 'own' property which is currently undefined. We'll be able
                 * to remove the barrier after the property becomes defined,
                 * even if no undefined value is ever observed at pc.
                 */
                RootedObject singleton(cx, object->singleton);
                RootedShape shape(cx, GetSingletonShape(cx, singleton, id));
                if (shape && singleton->nativeGetSlot(shape->slot()).isUndefined())
                    script->analysis()->addSingletonTypeBarrier(cx, pc, target, singleton, id);
            }
        } else {
            JS_ASSERT(access == PROPERTY_READ);
            types->addSubset(cx, target);
        }
    }
}

/* Whether the JSObject/TypeObject referent of an access on type cannot be determined. */
static inline bool
UnknownPropertyAccess(HandleScript script, Type type)
{
    return type.isUnknown()
        || type.isAnyObject()
        || (!type.isObject() && !script->compileAndGo);
}

template <PropertyAccessKind access>
void
TypeConstraintProp<access>::newType(JSContext *cx, TypeSet *source, Type type)
{
    RootedScript script(cx, script_);

    if (UnknownPropertyAccess(script, type)) {
        /*
         * Access on an unknown object. Reads produce an unknown result, writes
         * need to be monitored.
         */
        if (access == PROPERTY_WRITE)
            cx->compartment->types.monitorBytecode(cx, script, pc - script->code);
        else
            MarkPropertyAccessUnknown(cx, script, pc, target);
        return;
    }

    if (type.isPrimitive(JSVAL_TYPE_MAGIC)) {
        /* Ignore cases which will be accounted for by the followEscapingArguments analysis. */
        if (access == PROPERTY_WRITE || (id != JSID_VOID && id != id_length(cx)))
            return;

        if (id == JSID_VOID)
            MarkPropertyAccessUnknown(cx, script, pc, target);
        else
            target->addType(cx, Type::Int32Type());
        return;
    }

    TypeObject *object = GetPropertyObject(cx, script, type);
    if (object)
        PropertyAccess<access>(cx, script, pc, object, target, id);
}

template <PropertyAccessKind access>
void
TypeConstraintCallProp<access>::newType(JSContext *cx, TypeSet *source, Type type)
{
    RootedScript script(cx, script_);

    /*
     * For CALLPROP, we need to update not just the pushed types but also the
     * 'this' types of possible callees. If we can't figure out that set of
     * callees, monitor the call to make sure discovered callees get their
     * 'this' types updated.
     */

    if (UnknownPropertyAccess(script, type)) {
        cx->compartment->types.monitorBytecode(cx, script, callpc - script->code);
        return;
    }

    TypeObject *object = GetPropertyObject(cx, script, type);
    if (object) {
        if (object->unknownProperties()) {
            cx->compartment->types.monitorBytecode(cx, script, callpc - script->code);
        } else {
            TypeSet *types = object->getProperty(cx, id, false);
            if (!types)
                return;
            if (!types->hasPropagatedProperty())
                object->getFromPrototypes(cx, id, types);
            if (access == PROPERTY_READ) {
                types->add(cx, cx->typeLifoAlloc().new_<TypeConstraintPropagateThis>(
                                script_, callpc, type, (StackTypeSet *) NULL));
            } else {
                TypeConstraintPropagateThis constraint(script, callpc, type, NULL);
                types->addTypesToConstraint(cx, &constraint);
            }
        }
    }
}

void
TypeConstraintSetElement::newType(JSContext *cx, TypeSet *source, Type type)
{
    RootedScript script(cx, script_);
    if (type.isUnknown() ||
        type.isPrimitive(JSVAL_TYPE_INT32) ||
        type.isPrimitive(JSVAL_TYPE_DOUBLE)) {
        objectTypes->addSetProperty(cx, script, pc, valueTypes, JSID_VOID);
    }
}

static inline JSFunction *
CloneCallee(JSContext *cx, JSFunction *fun_, HandleScript script, jsbytecode *pc)
{
    /*
     * To avoid computing the callee PC at the callsite when we clone to
     * propagate the cloned function type to this point, we do not monitor in
     * the interpreter and simply clone again when doing analysis.
     */
    RootedFunction fun(cx, fun_);
    JSFunction *callee = CloneFunctionAtCallsite(cx, fun, script, pc);
    if (!callee)
        return NULL;

    InferSpew(ISpewOps, "callsiteCloneType: #%u:%05u: %s",
              script->id(), pc - script->code, TypeString(Type::ObjectType(callee)));

    return callee;
}

void
TypeConstraintCall::newType(JSContext *cx, TypeSet *source, Type type)
{
    AssertCanGC();
    RootedScript script(cx, callsite->script);
    jsbytecode *pc = callsite->pc;

    JS_ASSERT_IF(script->hasAnalysis(),
                 callsite->returnTypes == script->analysis()->bytecodeTypes(pc));

    if (type.isUnknown() || type.isAnyObject()) {
        /* Monitor calls on unknown functions. */
        cx->compartment->types.monitorBytecode(cx, script, pc - script->code);
        return;
    }

    RootedFunction callee(cx);

    if (type.isSingleObject()) {
        RootedObject obj(cx, type.singleObject());

        if (!obj->isFunction()) {
            /* Calls on non-functions are dynamically monitored. */
            return;
        }

        if (obj->toFunction()->isNative()) {
            /*
             * The return value and all side effects within native calls should
             * be dynamically monitored, except when the compiler is generating
             * specialized inline code or stub calls for a specific natives and
             * knows about the behavior of that native.
             */
            cx->compartment->types.monitorBytecode(cx, script, pc - script->code, true);

            /*
             * Add type constraints capturing the possible behavior of
             * specialized natives which operate on properties. :XXX: use
             * better factoring for both this and the compiler code itself
             * which specializes particular natives.
             */

            Native native = obj->toFunction()->native();

            if (native == js::array_push) {
                for (size_t i = 0; i < callsite->argumentCount; i++) {
                    callsite->thisTypes->addSetProperty(cx, script, pc,
                                                        callsite->argumentTypes[i], JSID_VOID);
                }
            }

            if (native == js::array_pop || native == js::array_shift)
                callsite->thisTypes->addGetProperty(cx, script, pc, callsite->returnTypes, JSID_VOID);

            if (native == js_Array) {
                TypeObject *res = TypeScript::InitObject(cx, script, pc, JSProto_Array);
                if (!res)
                    return;

                callsite->returnTypes->addType(cx, Type::ObjectType(res));

                if (callsite->argumentCount >= 2) {
                    for (unsigned i = 0; i < callsite->argumentCount; i++) {
                        PropertyAccess<PROPERTY_WRITE>(cx, script, pc, res,
                                                       callsite->argumentTypes[i], JSID_VOID);
                    }
                }
            }

            if (native == js_String && callsite->isNew) {
                // Note that "new String()" returns a String object and "String()"
                // returns a primitive string.
                TypeObject *res = TypeScript::StandardType(cx, script, JSProto_String);
                if (!res)
                    return;

                callsite->returnTypes->addType(cx, Type::ObjectType(res));
            }

            if (native == js::intrinsic_UnsafeSetElement &&
                callsite->argumentCount >= 3)
            {
                callsite->argumentTypes[0]->addSetProperty(cx, script, pc,
                                                           callsite->argumentTypes[2], JSID_VOID);
            }

            return;
        }

        callee = obj->toFunction();
    } else if (type.isTypeObject()) {
        callee = type.typeObject()->interpretedFunction;
        if (!callee)
            return;
    } else {
        /* Calls on non-objects are dynamically monitored. */
        return;
    }

<<<<<<< HEAD
    if (callee->isInterpretedLazy() && !callee->initializeLazyScript(cx))
        return;

    if (callee->isCloneAtCallsite()) {
        callee = CloneCallee(cx, callee, script, pc);
        if (!callee)
            return;
    }

    RootedScript calleeScript(cx, callee->nonLazyScript());
=======
    RootedScript calleeScript(cx, JSFunction::getOrCreateScript(cx, callee));
>>>>>>> 446116ee
    if (!calleeScript)
        return;
    if (!calleeScript->ensureHasTypes(cx))
        return;

    unsigned nargs = callee->nargs;

    /* Add bindings for the arguments of the call. */
    for (unsigned i = 0; i < callsite->argumentCount && i < nargs; i++) {
        StackTypeSet *argTypes = callsite->argumentTypes[i];
        StackTypeSet *types = TypeScript::ArgTypes(calleeScript, i);
        argTypes->addSubsetBarrier(cx, script, pc, types);
    }

    /* Add void type for any formals in the callee not supplied at the call site. */
    for (unsigned i = callsite->argumentCount; i < nargs; i++) {
        TypeSet *types = TypeScript::ArgTypes(calleeScript, i);
        types->addType(cx, Type::UndefinedType());
    }

    StackTypeSet *thisTypes = TypeScript::ThisTypes(calleeScript);
    HeapTypeSet *returnTypes = TypeScript::ReturnTypes(calleeScript);

    if (callsite->isNew) {
        /*
         * If the script does not return a value then the pushed value is the
         * new object (typical case). Note that we don't model construction of
         * the new value, which is done dynamically; we don't keep track of the
         * possible 'new' types for a given prototype type object.
         */
        thisTypes->addSubset(cx, returnTypes);
        returnTypes->addFilterPrimitives(cx, callsite->returnTypes);
    } else {
        /*
         * Add a binding for the return value of the call. We don't add a
         * binding for the receiver object, as this is done with PropagateThis
         * constraints added by the original JSOP_CALL* op. The type sets we
         * manipulate here have lost any correlations between particular types
         * in the 'this' and 'callee' sets, which we want to maintain for
         * polymorphic JSOP_CALLPROP invocations.
         */
        returnTypes->addSubset(cx, callsite->returnTypes);
    }
}

void
TypeConstraintPropagateThis::newType(JSContext *cx, TypeSet *source, Type type)
{
    AssertCanGC();

    if (type.isUnknown() || type.isAnyObject()) {
        /*
         * The callee is unknown, make sure the call is monitored so we pick up
         * possible this/callee correlations. This only comes into play for
         * CALLPROP, for other calls we are past the type barrier and a
         * TypeConstraintCall will also monitor the call.
         */
        RootedScript script(cx, script_);
        cx->compartment->types.monitorBytecode(cx, script, callpc - script->code);
        return;
    }

    /* Ignore calls to natives, these will be handled by TypeConstraintCall. */
    RootedFunction callee(cx);

    if (type.isSingleObject()) {
        RootedObject object(cx, type.singleObject());
        if (!object->isFunction() || !object->toFunction()->isInterpreted())
            return;

        callee = object->toFunction();
    } else if (type.isTypeObject()) {
        TypeObject *object = type.typeObject();
        if (!object->interpretedFunction)
            return;
        callee = object->interpretedFunction;
    } else {
        /* Ignore calls to primitives, these will go through a stub. */
        return;
    }

<<<<<<< HEAD
    if (callee->isInterpretedLazy() && !callee->initializeLazyScript(cx))
        return;

    if (callee->isCloneAtCallsite()) {
        RootedScript script(cx, script_);
        callee = CloneCallee(cx, callee, script, callpc);
        if (!callee)
            return;
    }

    if (!callee->nonLazyScript()->ensureHasTypes(cx))
=======
    if (!(JSFunction::getOrCreateScript(cx, callee) && callee->nonLazyScript()->ensureHasTypes(cx)))
>>>>>>> 446116ee
        return;

    TypeSet *thisTypes = TypeScript::ThisTypes(callee->nonLazyScript());
    if (this->types)
        this->types->addSubset(cx, thisTypes);
    else
        thisTypes->addType(cx, this->type);
}

void
TypeConstraintArith::newType(JSContext *cx, TypeSet *source, Type type)
{
    /*
     * We only model a subset of the arithmetic behavior that is actually
     * possible. The following need to be watched for at runtime:
     *
     * 1. Operations producing a double where no operand was a double.
     * 2. Operations producing a string where no operand was a string (addition only).
     * 3. Operations producing a value other than int/double/string.
     */
    RootedScript script(cx, script_);
    if (other) {
        /*
         * Addition operation, consider these cases:
         *   {int,bool} x {int,bool} -> int
         *   double x {int,bool,double} -> double
         *   string x any -> string
         */
        if (type.isUnknown() || other->unknown()) {
            target->addType(cx, Type::UnknownType());
        } else if (type.isPrimitive(JSVAL_TYPE_DOUBLE)) {
            if (other->hasAnyFlag(TYPE_FLAG_UNDEFINED | TYPE_FLAG_NULL |
                                  TYPE_FLAG_INT32 | TYPE_FLAG_DOUBLE | TYPE_FLAG_BOOLEAN |
                                  TYPE_FLAG_ANYOBJECT)) {
                target->addType(cx, Type::DoubleType());
            } else if (other->getObjectCount() != 0) {
                TypeDynamicResult(cx, script, pc, Type::DoubleType());
            }
        } else if (type.isPrimitive(JSVAL_TYPE_STRING)) {
            target->addType(cx, Type::StringType());
        } else if (other->hasAnyFlag(TYPE_FLAG_DOUBLE)) {
            target->addType(cx, Type::DoubleType());
        } else if (other->hasAnyFlag(TYPE_FLAG_UNDEFINED | TYPE_FLAG_NULL |
                                     TYPE_FLAG_INT32 | TYPE_FLAG_BOOLEAN |
                                     TYPE_FLAG_ANYOBJECT)) {
            target->addType(cx, Type::Int32Type());
        } else if (other->getObjectCount() != 0) {
            TypeDynamicResult(cx, script, pc, Type::Int32Type());
        }
    } else {
        if (type.isUnknown())
            target->addType(cx, Type::UnknownType());
        else if (type.isPrimitive(JSVAL_TYPE_DOUBLE))
            target->addType(cx, Type::DoubleType());
        else if (!type.isAnyObject() && type.isObject())
            TypeDynamicResult(cx, script, pc, Type::Int32Type());
        else
            target->addType(cx, Type::Int32Type());
    }
}

void
TypeConstraintTransformThis::newType(JSContext *cx, TypeSet *source, Type type)
{
    if (type.isUnknown() || type.isAnyObject() || type.isObject() || script_->strict) {
        target->addType(cx, type);
        return;
    }

    RootedScript script(cx, script_);

    /*
     * Builtin scripts do not adhere to normal assumptions about transforming
     * 'this'.
     */
    if (script->function() && script->function()->isSelfHostedBuiltin()) {
        target->addType(cx, type);
        return;
    }

    /*
     * Note: if |this| is null or undefined, the pushed value is the outer window. We
     * can't use script->getGlobalType() here because it refers to the inner window.
     */
    if (!script->compileAndGo ||
        type.isPrimitive(JSVAL_TYPE_NULL) ||
        type.isPrimitive(JSVAL_TYPE_UNDEFINED)) {
        target->addType(cx, Type::UnknownType());
        return;
    }

    TypeObject *object = NULL;
    switch (type.primitive()) {
      case JSVAL_TYPE_INT32:
      case JSVAL_TYPE_DOUBLE:
        object = TypeScript::StandardType(cx, script, JSProto_Number);
        break;
      case JSVAL_TYPE_BOOLEAN:
        object = TypeScript::StandardType(cx, script, JSProto_Boolean);
        break;
      case JSVAL_TYPE_STRING:
        object = TypeScript::StandardType(cx, script, JSProto_String);
        break;
      default:
        return;
    }

    if (!object) {
        cx->compartment->types.setPendingNukeTypes(cx);
        return;
    }

    target->addType(cx, Type::ObjectType(object));
}

/////////////////////////////////////////////////////////////////////
// Freeze constraints
/////////////////////////////////////////////////////////////////////

/* Constraint which triggers recompilation of a script if any type is added to a type set. */
class TypeConstraintFreeze : public TypeConstraint
{
  public:
    RecompileInfo info;

    /* Whether a new type has already been added, triggering recompilation. */
    bool typeAdded;

    TypeConstraintFreeze(RecompileInfo info)
        : info(info), typeAdded(false)
    {}

    const char *kind() { return "freeze"; }

    void newType(JSContext *cx, TypeSet *source, Type type)
    {
        if (typeAdded)
            return;

        typeAdded = true;
        cx->compartment->types.addPendingRecompile(cx, info);
    }
};

void
HeapTypeSet::addFreeze(JSContext *cx)
{
    add(cx, cx->typeLifoAlloc().new_<TypeConstraintFreeze>(
                cx->compartment->types.compiledInfo), false);
}

static inline JSValueType
GetValueTypeFromTypeFlags(TypeFlags flags)
{
    switch (flags) {
      case TYPE_FLAG_UNDEFINED:
        return JSVAL_TYPE_UNDEFINED;
      case TYPE_FLAG_NULL:
        return JSVAL_TYPE_NULL;
      case TYPE_FLAG_BOOLEAN:
        return JSVAL_TYPE_BOOLEAN;
      case TYPE_FLAG_INT32:
        return JSVAL_TYPE_INT32;
      case (TYPE_FLAG_INT32 | TYPE_FLAG_DOUBLE):
        return JSVAL_TYPE_DOUBLE;
      case TYPE_FLAG_STRING:
        return JSVAL_TYPE_STRING;
      case TYPE_FLAG_LAZYARGS:
        return JSVAL_TYPE_MAGIC;
      case TYPE_FLAG_ANYOBJECT:
        return JSVAL_TYPE_OBJECT;
      default:
        return JSVAL_TYPE_UNKNOWN;
    }
}

JSValueType
StackTypeSet::getKnownTypeTag()
{
    TypeFlags flags = baseFlags();
    JSValueType type;

    if (baseObjectCount())
        type = flags ? JSVAL_TYPE_UNKNOWN : JSVAL_TYPE_OBJECT;
    else
        type = GetValueTypeFromTypeFlags(flags);

    /*
     * If the type set is totally empty then it will be treated as unknown,
     * but we still need to record the dependency as adding a new type can give
     * it a definite type tag. This is not needed if there are enough types
     * that the exact tag is unknown, as it will stay unknown as more types are
     * added to the set.
     */
    DebugOnly<bool> empty = flags == 0 && baseObjectCount() == 0;
    JS_ASSERT_IF(empty, type == JSVAL_TYPE_UNKNOWN);

    return type;
}

JSValueType
HeapTypeSet::getKnownTypeTag(JSContext *cx)
{
    TypeFlags flags = baseFlags();
    JSValueType type;

    if (baseObjectCount())
        type = flags ? JSVAL_TYPE_UNKNOWN : JSVAL_TYPE_OBJECT;
    else
        type = GetValueTypeFromTypeFlags(flags);

    if (type != JSVAL_TYPE_UNKNOWN)
        addFreeze(cx);

    /*
     * If the type set is totally empty then it will be treated as unknown,
     * but we still need to record the dependency as adding a new type can give
     * it a definite type tag. This is not needed if there are enough types
     * that the exact tag is unknown, as it will stay unknown as more types are
     * added to the set.
     */
    DebugOnly<bool> empty = flags == 0 && baseObjectCount() == 0;
    JS_ASSERT_IF(empty, type == JSVAL_TYPE_UNKNOWN);

    return type;
}

/* Constraint which triggers recompilation if an object acquires particular flags. */
class TypeConstraintFreezeObjectFlags : public TypeConstraint
{
  public:
    RecompileInfo info;

    /* Flags we are watching for on this object. */
    TypeObjectFlags flags;

    /* Whether the object has already been marked as having one of the flags. */
    bool marked;

    TypeConstraintFreezeObjectFlags(RecompileInfo info, TypeObjectFlags flags)
        : info(info), flags(flags),
          marked(false)
    {}

    const char *kind() { return "freezeObjectFlags"; }

    void newType(JSContext *cx, TypeSet *source, Type type) {}

    void newObjectState(JSContext *cx, TypeObject *object, bool force)
    {
        AutoAssertNoGC nogc;
        if (!marked && (object->hasAnyFlags(flags) || (!flags && force))) {
            marked = true;
            cx->compartment->types.addPendingRecompile(cx, info);
        }
    }
};

bool
StackTypeSet::hasObjectFlags(JSContext *cx, TypeObjectFlags flags)
{
    if (unknownObject())
        return true;

    /*
     * Treat type sets containing no objects as having all object flags,
     * to spare callers from having to check this.
     */
    if (baseObjectCount() == 0)
        return true;

    unsigned count = getObjectCount();
    for (unsigned i = 0; i < count; i++) {
        TypeObject *object = getTypeObject(i);
        if (!object) {
            RootedObject obj(cx, getSingleObject(i));
            if (!obj)
                continue;
            object = obj->getType(cx);
        }
        if (object->hasAnyFlags(flags))
            return true;

        /*
         * Add a constraint on the the object to pick up changes in the
         * object's properties.
         */
        TypeSet *types = object->getProperty(cx, JSID_EMPTY, false);
        if (!types)
            return true;
        types->add(cx, cx->typeLifoAlloc().new_<TypeConstraintFreezeObjectFlags>(
                          cx->compartment->types.compiledInfo, flags), false);
    }

    return false;
}

bool
HeapTypeSet::HasObjectFlags(JSContext *cx, TypeObject *object, TypeObjectFlags flags)
{
    if (object->hasAnyFlags(flags))
        return true;

    HeapTypeSet *types = object->getProperty(cx, JSID_EMPTY, false);
    if (!types)
        return true;
    types->add(cx, cx->typeLifoAlloc().new_<TypeConstraintFreezeObjectFlags>(
                      cx->compartment->types.compiledInfo, flags), false);
    return false;
}

static inline void
ObjectStateChange(JSContext *cx, TypeObject *object, bool markingUnknown, bool force)
{
    AutoAssertNoGC nogc;

    if (object->unknownProperties())
        return;

    /* All constraints listening to state changes are on the empty id. */
    TypeSet *types = object->maybeGetProperty(cx, JSID_EMPTY);

    /* Mark as unknown after getting the types, to avoid assertion. */
    if (markingUnknown)
        object->flags |= OBJECT_FLAG_DYNAMIC_MASK | OBJECT_FLAG_UNKNOWN_PROPERTIES;

    if (types) {
        TypeConstraint *constraint = types->constraintList;
        while (constraint) {
            constraint->newObjectState(cx, object, force);
            constraint = constraint->next;
        }
    }
}

void
HeapTypeSet::WatchObjectStateChange(JSContext *cx, TypeObject *obj)
{
    JS_ASSERT(!obj->unknownProperties());
    HeapTypeSet *types = obj->getProperty(cx, JSID_EMPTY, false);
    if (!types)
        return;

    /*
     * Use a constraint which triggers recompilation when markStateChange is
     * called, which will set 'force' to true.
     */
    types->add(cx, cx->typeLifoAlloc().new_<TypeConstraintFreezeObjectFlags>(
                     cx->compartment->types.compiledInfo,
                     0));
}

class TypeConstraintFreezeOwnProperty : public TypeConstraint
{
  public:
    RecompileInfo info;

    bool updated;
    bool configurable;

    TypeConstraintFreezeOwnProperty(RecompileInfo info, bool configurable)
        : info(info), updated(false), configurable(configurable)
    {}

    const char *kind() { return "freezeOwnProperty"; }

    void newType(JSContext *cx, TypeSet *source, Type type) {}

    void newPropertyState(JSContext *cx, TypeSet *source)
    {
        if (updated)
            return;
        if (source->ownProperty(configurable)) {
            updated = true;
            cx->compartment->types.addPendingRecompile(cx, info);
        }
    }
};

static void
CheckNewScriptProperties(JSContext *cx, HandleTypeObject type, JSFunction *fun);

bool
HeapTypeSet::isOwnProperty(JSContext *cx, TypeObject *object, bool configurable)
{
    /*
     * Everywhere compiled code depends on definite properties associated with
     * a type object's newScript, we need to make sure there are constraints
     * in place which will mark those properties as configured should the
     * definite properties be invalidated.
     */
    if (object->flags & OBJECT_FLAG_NEW_SCRIPT_REGENERATE) {
        if (object->newScript) {
            Rooted<TypeObject*> typeObj(cx, object);
            CheckNewScriptProperties(cx, typeObj, object->newScript->fun);
        } else {
            JS_ASSERT(object->flags & OBJECT_FLAG_NEW_SCRIPT_CLEARED);
            object->flags &= ~OBJECT_FLAG_NEW_SCRIPT_REGENERATE;
        }
    }

    if (ownProperty(configurable))
        return true;

    add(cx, cx->typeLifoAlloc().new_<TypeConstraintFreezeOwnProperty>(
                                                      cx->compartment->types.compiledInfo,
                                                      configurable), false);
    return false;
}

bool
HeapTypeSet::knownNonEmpty(JSContext *cx)
{
    if (baseFlags() != 0 || baseObjectCount() != 0)
        return true;

    addFreeze(cx);

    return false;
}

bool
StackTypeSet::knownNonStringPrimitive()
{
    TypeFlags flags = baseFlags();

    if (baseObjectCount() > 0)
        return false;

    if (flags >= TYPE_FLAG_STRING)
        return false;

    if (baseFlags() == 0)
        return false;
    return true;
}

bool
StackTypeSet::filtersType(const StackTypeSet *other, Type filteredType) const
{
    if (other->unknown())
        return unknown();

    for (TypeFlags flag = 1; flag < TYPE_FLAG_ANYOBJECT; flag <<= 1) {
        Type type = Type::PrimitiveType(TypeFlagPrimitive(flag));
        if (type != filteredType && other->hasType(type) && !hasType(type))
            return false;
    }

    if (other->unknownObject())
        return unknownObject();

    for (size_t i = 0; i < other->getObjectCount(); i++) {
        TypeObjectKey *key = other->getObject(i);
        if (key) {
            Type type = Type::ObjectType(key);
            if (type != filteredType && !hasType(type))
                return false;
        }
    }

    return true;
}

bool
HeapTypeSet::knownSubset(JSContext *cx, TypeSet *other)
{
    JS_ASSERT(!other->constraintsPurged());

    if ((baseFlags() & other->baseFlags()) != baseFlags())
        return false;

    if (unknownObject()) {
        JS_ASSERT(other->unknownObject());
    } else {
        for (unsigned i = 0; i < getObjectCount(); i++) {
            TypeObjectKey *obj = getObject(i);
            if (!obj)
                continue;
            if (!other->hasType(Type::ObjectType(obj)))
                return false;
        }
    }

    addFreeze(cx);

    return true;
}

int
StackTypeSet::getTypedArrayType()
{
    AutoAssertNoGC nogc;

    int arrayType = TypedArray::TYPE_MAX;
    unsigned count = getObjectCount();

    for (unsigned i = 0; i < count; i++) {
        TaggedProto proto;
        if (RawObject object = getSingleObject(i)) {
            proto = object->getTaggedProto();
        } else if (TypeObject *object = getTypeObject(i)) {
            JS_ASSERT(!object->hasAnyFlags(OBJECT_FLAG_NON_TYPED_ARRAY));
            proto = TaggedProto(object->proto);
        }
        if (!proto.isObject())
            continue;

        int objArrayType = proto.toObject()->getClass() - TypedArray::protoClasses;
        JS_ASSERT(objArrayType >= 0 && objArrayType < TypedArray::TYPE_MAX);

        /*
         * Set arrayType to the type of the first array. Return if there is an array
         * of another type.
         */
        if (arrayType == TypedArray::TYPE_MAX)
            arrayType = objArrayType;
        else if (arrayType != objArrayType)
            return TypedArray::TYPE_MAX;
    }

    /*
     * Assume the caller checked that OBJECT_FLAG_NON_TYPED_ARRAY is not set.
     * This means the set contains at least one object because sets with no
     * objects have all object flags.
     */
    JS_ASSERT(arrayType != TypedArray::TYPE_MAX);

    return arrayType;
}

JSObject *
StackTypeSet::getSingleton()
{
    if (baseFlags() != 0 || baseObjectCount() != 1)
        return NULL;

    return getSingleObject(0);
}

JSObject *
HeapTypeSet::getSingleton(JSContext *cx)
{
    if (baseFlags() != 0 || baseObjectCount() != 1)
        return NULL;

    RootedObject obj(cx, getSingleObject(0));

    if (obj)
        addFreeze(cx);

    return obj;
}

bool
HeapTypeSet::needsBarrier(JSContext *cx)
{
    bool result = unknownObject()
               || getObjectCount() > 0
               || hasAnyFlag(TYPE_FLAG_STRING);
    if (!result)
        addFreeze(cx);
    return result;
}

bool
StackTypeSet::propertyNeedsBarrier(JSContext *cx, jsid id)
{
    id = MakeTypeId(cx, id);

    if (unknownObject())
        return true;

    for (unsigned i = 0; i < getObjectCount(); i++) {
        if (getSingleObject(i))
            return true;

        if (types::TypeObject *otype = getTypeObject(i)) {
            if (otype->unknownProperties())
                return true;

            if (types::HeapTypeSet *propTypes = otype->maybeGetProperty(cx, id)) {
                if (propTypes->needsBarrier(cx))
                    return true;
            }
        }
    }

    return false;
}

enum RecompileKind {
    RECOMPILE_CHECK_MONITORED,
    RECOMPILE_CHECK_BARRIERS,
    RECOMPILE_NONE
};

/*
 * Whether all jitcode for a given pc was compiled with monitoring or barriers.
 * If we reanalyze the script after generating jitcode, new monitoring and
 * barriers will be added which may be duplicating information available when
 * the script was originally compiled, and which should not invalidate that
 * compilation.
 */
static inline bool
JITCodeHasCheck(HandleScript script, jsbytecode *pc, RecompileKind kind)
{
    if (kind == RECOMPILE_NONE)
        return false;

#ifdef JS_METHODJIT
    for (int constructing = 0; constructing <= 1; constructing++) {
        for (int barriers = 0; barriers <= 1; barriers++) {
            mjit::JITScript *jit = script->getJIT((bool) constructing, (bool) barriers);
            if (!jit)
                continue;
            mjit::JITChunk *chunk = jit->chunk(pc);
            if (!chunk)
                continue;
            bool found = false;
            uint32_t count = (kind == RECOMPILE_CHECK_MONITORED)
                             ? chunk->nMonitoredBytecodes
                             : chunk->nTypeBarrierBytecodes;
            uint32_t *bytecodes = (kind == RECOMPILE_CHECK_MONITORED)
                                  ? chunk->monitoredBytecodes()
                                  : chunk->typeBarrierBytecodes();
            for (size_t i = 0; i < count; i++) {
                if (bytecodes[i] == uint32_t(pc - script->code))
                    found = true;
            }
            if (!found)
                return false;
        }
    }
#endif

    if (script->hasAnyIonScript() || script->isIonCompilingOffThread())
        return false;

    return true;
}

/*
 * Force recompilation of any jitcode for script at pc, or of any other script
 * which this script was inlined into.
 */
static inline void
AddPendingRecompile(JSContext *cx, HandleScript script, jsbytecode *pc,
                    RecompileKind kind = RECOMPILE_NONE)
{
    /*
     * Trigger recompilation of the script itself, if code was not previously
     * compiled with the specified information.
     */
    if (!JITCodeHasCheck(script, pc, kind))
        cx->compartment->types.addPendingRecompile(cx, script, pc);

    /*
     * Remind Ion not to save the compile code if generating type
     * inference information mid-compilation causes an invalidation of the
     * script being compiled.
     */
    RecompileInfo& info = cx->compartment->types.compiledInfo;
    if (info.outputIndex != RecompileInfo::NoCompilerRunning) {
        CompilerOutput *co = info.compilerOutput(cx);
        switch (co->kind()) {
          case CompilerOutput::MethodJIT:
            break;
          case CompilerOutput::Ion:
          case CompilerOutput::ParallelIon:
            if (co->script == script)
                co->invalidate();
            break;
        }
    }

    /*
     * When one script is inlined into another the caller listens to state
     * changes on the callee's script, so trigger these to force recompilation
     * of any such callers.
     */
    if (script->function() && !script->function()->hasLazyType())
        ObjectStateChange(cx, script->function()->type(), false, true);
}

/*
 * As for TypeConstraintFreeze, but describes an implicit freeze constraint
 * added for stack types within a script. Applies to all compilations of the
 * script, not just a single one.
 */
class TypeConstraintFreezeStack : public TypeConstraint
{
    RawScript script_;

  public:
    TypeConstraintFreezeStack(UnrootedScript script)
        : script_(script)
    {}

    const char *kind() { return "freezeStack"; }

    void newType(JSContext *cx, TypeSet *source, Type type)
    {
        /*
         * Unlike TypeConstraintFreeze, triggering this constraint once does
         * not disable it on future changes to the type set.
         */
        RootedScript script(cx, script_);
        AddPendingRecompile(cx, script, NULL);
    }
};

/////////////////////////////////////////////////////////////////////
// TypeCompartment
/////////////////////////////////////////////////////////////////////

static inline bool
TypeInferenceSupported()
{
#ifdef JS_METHODJIT
    // JM+TI will generate FPU instructions with TI enabled. As a workaround,
    // we disable TI to prevent this on platforms which do not have FPU
    // support.
    JSC::MacroAssembler masm;
    if (!masm.supportsFloatingPoint())
        return false;
#endif

#if WTF_ARM_ARCH_VERSION == 6
    // If building for ARMv6 targets, we can't be guaranteed an FPU,
    // so we hardcode TI off for consistency (see bug 793740).
    return false;
#endif

    return true;
}

void
TypeCompartment::init(JSContext *cx)
{
    PodZero(this);

    compiledInfo.outputIndex = RecompileInfo::NoCompilerRunning;

    if (!cx ||
        !cx->hasRunOption(JSOPTION_TYPE_INFERENCE) ||
        !TypeInferenceSupported())
    {
        return;
    }

    inferenceEnabled = true;
}

TypeObject *
TypeCompartment::newTypeObject(JSContext *cx, JSProtoKey key, Handle<TaggedProto> proto,
                               bool unknown, bool isDOM)
{
    JS_ASSERT_IF(proto.isObject(), cx->compartment == proto.toObject()->compartment());

    TypeObject *object = gc::NewGCThing<TypeObject>(cx, gc::FINALIZE_TYPE_OBJECT, sizeof(TypeObject));
    if (!object)
        return NULL;
    new(object) TypeObject(proto, key == JSProto_Function, unknown);

    if (!cx->typeInferenceEnabled()) {
        object->flags |= OBJECT_FLAG_UNKNOWN_MASK;
    } else {
        if (isDOM) {
            object->setFlags(cx, OBJECT_FLAG_NON_DENSE_ARRAY
                               | OBJECT_FLAG_NON_TYPED_ARRAY
                               | OBJECT_FLAG_NON_PACKED_ARRAY);
        } else {
            object->setFlagsFromKey(cx, key);
        }
    }

    return object;
}

static inline jsbytecode *
PreviousOpcode(HandleScript script, jsbytecode *pc)
{
    ScriptAnalysis *analysis = script->analysis();
    JS_ASSERT(analysis->maybeCode(pc));

    if (pc == script->code)
        return NULL;

    for (pc--;; pc--) {
        if (analysis->maybeCode(pc))
            break;
    }

    return pc;
}

/*
 * If pc is an array initializer within an outer multidimensional array
 * initializer, find the opcode of the previous newarray. NULL otherwise.
 */
static inline jsbytecode *
FindPreviousInnerInitializer(HandleScript script, jsbytecode *initpc)
{
    if (!script->hasAnalysis())
        return NULL;

    /*
     * Pattern match the following bytecode, which will appear between
     * adjacent initializer elements:
     *
     * endinit (for previous initializer)
     * initelem_array (for previous initializer)
     * newarray
     */

    if (*initpc != JSOP_NEWARRAY)
        return NULL;

    jsbytecode *last = PreviousOpcode(script, initpc);
    if (!last || *last != JSOP_INITELEM_ARRAY)
        return NULL;

    last = PreviousOpcode(script, last);
    if (!last || *last != JSOP_ENDINIT)
        return NULL;

    /*
     * Find the start of the previous initializer. Keep track of initializer
     * depth to skip over inner initializers within the previous one (e.g. for
     * arrays with three or more dimensions).
     */
    size_t initDepth = 0;
    jsbytecode *previnit;
    for (previnit = last; previnit; previnit = PreviousOpcode(script, previnit)) {
        if (*previnit == JSOP_ENDINIT)
            initDepth++;
        if (*previnit == JSOP_NEWINIT ||
            *previnit == JSOP_NEWARRAY ||
            *previnit == JSOP_NEWOBJECT)
        {
            if (--initDepth == 0)
                break;
        }
    }

    if (!previnit || *previnit != JSOP_NEWARRAY)
        return NULL;

    return previnit;
}

TypeObject *
TypeCompartment::addAllocationSiteTypeObject(JSContext *cx, AllocationSiteKey key)
{
    AutoEnterTypeInference enter(cx);

    if (!allocationSiteTable) {
        allocationSiteTable = cx->new_<AllocationSiteTable>();
        if (!allocationSiteTable || !allocationSiteTable->init()) {
            cx->compartment->types.setPendingNukeTypes(cx);
            return NULL;
        }
    }

    AllocationSiteTable::AddPtr p = allocationSiteTable->lookupForAdd(key);
    JS_ASSERT(!p);

    TypeObject *res = NULL;

    /*
     * If this is an array initializer nested in another array initializer,
     * try to reuse the type objects from earlier elements to avoid
     * distinguishing elements of the outer array unnecessarily.
     */
    jsbytecode *pc = key.script->code + key.offset;
    RootedScript keyScript(cx, key.script);
    jsbytecode *prev = FindPreviousInnerInitializer(keyScript, pc);
    if (prev) {
        AllocationSiteKey nkey;
        nkey.script = key.script;
        nkey.offset = prev - key.script->code;
        nkey.kind = JSProto_Array;

        AllocationSiteTable::Ptr p = cx->compartment->types.allocationSiteTable->lookup(nkey);
        if (p)
            res = p->value;
    }

    if (!res) {
        RootedObject proto(cx);
        if (!js_GetClassPrototype(cx, key.kind, &proto, NULL))
            return NULL;

        RootedScript keyScript(cx, key.script);
        Rooted<TaggedProto> tagged(cx, TaggedProto(proto));
        res = newTypeObject(cx, key.kind, tagged);
        if (!res) {
            cx->compartment->types.setPendingNukeTypes(cx);
            return NULL;
        }
        key.script = keyScript;
    }

    if (JSOp(*pc) == JSOP_NEWOBJECT) {
        /*
         * This object is always constructed the same way and will not be
         * observed by other code before all properties have been added. Mark
         * all the properties as definite properties of the object.
         */
        RootedObject baseobj(cx, key.script->getObject(GET_UINT32_INDEX(pc)));

        if (!res->addDefiniteProperties(cx, baseobj))
            return NULL;
    }

    if (!allocationSiteTable->add(p, key, res)) {
        cx->compartment->types.setPendingNukeTypes(cx);
        return NULL;
    }

    return res;
}

static inline jsid
GetAtomId(JSContext *cx, HandleScript script, const jsbytecode *pc, unsigned offset)
{
    PropertyName *name = script->getName(GET_UINT32_INDEX(pc + offset));
    return MakeTypeId(cx, NameToId(name));
}

bool
types::UseNewType(JSContext *cx, HandleScript script, jsbytecode *pc)
{
    JS_ASSERT(cx->typeInferenceEnabled());

    /*
     * Make a heuristic guess at a use of JSOP_NEW that the constructed object
     * should have a fresh type object. We do this when the NEW is immediately
     * followed by a simple assignment to an object's .prototype field.
     * This is designed to catch common patterns for subclassing in JS:
     *
     * function Super() { ... }
     * function Sub1() { ... }
     * function Sub2() { ... }
     *
     * Sub1.prototype = new Super();
     * Sub2.prototype = new Super();
     *
     * Using distinct type objects for the particular prototypes of Sub1 and
     * Sub2 lets us continue to distinguish the two subclasses and any extra
     * properties added to those prototype objects.
     */
    if (JSOp(*pc) != JSOP_NEW)
        return false;
    pc += JSOP_NEW_LENGTH;
    if (JSOp(*pc) == JSOP_SETPROP) {
        jsid id = GetAtomId(cx, script, pc, 0);
        if (id == id_prototype(cx))
            return true;
    }

    return false;
}

bool
types::UseNewTypeForInitializer(JSContext *cx, HandleScript script, jsbytecode *pc, JSProtoKey key)
{
    /*
     * Objects created outside loops in global and eval scripts should have
     * singleton types. For now this is only done for plain objects and typed
     * arrays, but not normal arrays.
     */

    if (!cx->typeInferenceEnabled() || script->function())
        return false;

    if (key != JSProto_Object && !(key >= JSProto_Int8Array && key <= JSProto_Uint8ClampedArray))
        return false;

    AutoEnterTypeInference enter(cx);

    if (!JSScript::ensureRanAnalysis(cx, script))
        return false;

    return !script->analysis()->getCode(pc).inLoop;
}

bool
types::ArrayPrototypeHasIndexedProperty(JSContext *cx, HandleScript script)
{
    if (!cx->typeInferenceEnabled() || !script->compileAndGo)
        return true;

    RootedObject proto(cx, script->global().getOrCreateArrayPrototype(cx));
    if (!proto)
        return true;

    do {
        TypeObject *type = proto->getType(cx);
        if (type->unknownProperties())
            return true;
        HeapTypeSet *indexTypes = type->getProperty(cx, JSID_VOID, false);
        if (!indexTypes || indexTypes->isOwnProperty(cx, type, true) || indexTypes->knownNonEmpty(cx))
            return true;
        proto = proto->getProto();
    } while (proto);

    return false;
}

bool
TypeCompartment::growPendingArray(JSContext *cx)
{
    unsigned newCapacity = js::Max(unsigned(100), pendingCapacity * 2);
    PendingWork *newArray = js_pod_calloc<PendingWork>(newCapacity);
    if (!newArray) {
        cx->compartment->types.setPendingNukeTypes(cx);
        return false;
    }

    PodCopy(newArray, pendingArray, pendingCount);
    js_free(pendingArray);

    pendingArray = newArray;
    pendingCapacity = newCapacity;

    return true;
}

void
TypeCompartment::processPendingRecompiles(FreeOp *fop)
{
    /* Steal the list of scripts to recompile, else we will try to recursively recompile them. */
    Vector<RecompileInfo> *pending = pendingRecompiles;
    pendingRecompiles = NULL;

    JS_ASSERT(!pending->empty());

#ifdef JS_METHODJIT

    mjit::ExpandInlineFrames(compartment());

    for (unsigned i = 0; i < pending->length(); i++) {
        CompilerOutput &co = *(*pending)[i].compilerOutput(*this);
        switch (co.kind()) {
          case CompilerOutput::MethodJIT:
            JS_ASSERT(co.isValid());
            mjit::Recompiler::clearStackReferences(fop, co.script);
            co.mjit()->destroyChunk(fop, co.chunkIndex);
            JS_ASSERT(co.script == NULL);
            break;
          case CompilerOutput::Ion:
          case CompilerOutput::ParallelIon:
            break;
        }
    }

# ifdef JS_ION
    ion::Invalidate(*this, fop, *pending);
# endif
#endif /* JS_METHODJIT */

    fop->delete_(pending);
}

void
TypeCompartment::setPendingNukeTypes(JSContext *cx)
{
    if (!pendingNukeTypes) {
        if (cx->compartment)
            js_ReportOutOfMemory(cx);
        pendingNukeTypes = true;
    }
}

void
TypeCompartment::setPendingNukeTypesNoReport()
{
    JS_ASSERT(compartment()->activeInference);
    if (!pendingNukeTypes)
        pendingNukeTypes = true;
}

void
TypeCompartment::nukeTypes(FreeOp *fop)
{
    /*
     * This is the usual response if we encounter an OOM while adding a type
     * or resolving type constraints. Reset the compartment to not use type
     * inference, and recompile all scripts.
     *
     * Because of the nature of constraint-based analysis (add constraints, and
     * iterate them until reaching a fixpoint), we can't undo an add of a type set,
     * and merely aborting the operation which triggered the add will not be
     * sufficient for correct behavior as we will be leaving the types in an
     * inconsistent state.
     */
    JS_ASSERT(pendingNukeTypes);
    if (pendingRecompiles) {
        fop->free_(pendingRecompiles);
        pendingRecompiles = NULL;
    }

    inferenceEnabled = false;

    /* Update the cached inferenceEnabled bit in all contexts. */
    for (ContextIter acx(fop->runtime()); !acx.done(); acx.next())
        acx->setCompartment(acx->compartment);

#ifdef JS_METHODJIT
    JSCompartment *compartment = this->compartment();
    mjit::ExpandInlineFrames(compartment);
    mjit::ClearAllFrames(compartment);
# ifdef JS_ION
    ion::InvalidateAll(fop, compartment);
# endif

    /* Throw away all JIT code in the compartment, but leave everything else alone. */

    for (gc::CellIter i(compartment, gc::FINALIZE_SCRIPT); !i.done(); i.next()) {
        RawScript script = i.get<JSScript>();
        mjit::ReleaseScriptCode(fop, script);
# ifdef JS_ION
        ion::FinishInvalidation(fop, script);
# endif
    }
#endif /* JS_METHODJIT */

    pendingNukeTypes = false;
}

void
TypeCompartment::addPendingRecompile(JSContext *cx, const RecompileInfo &info)
{
    AutoAssertNoGC nogc;
    CompilerOutput *co = info.compilerOutput(cx);

    if (co->pendingRecompilation)
        return;

    if (co->isValid())
        CancelOffThreadIonCompile(cx->compartment, co->script);

    if (!co->isValid()) {
        JS_ASSERT(co->script == NULL);
        return;
    }

#ifdef JS_METHODJIT
    mjit::JITScript *jit = co->script->getJIT(co->constructing, co->barriers);
    bool hasJITCode = jit && jit->chunkDescriptor(co->chunkIndex).chunk;

# if defined(JS_ION)
    hasJITCode |= !!co->script->hasAnyIonScript();
# endif

    if (!hasJITCode) {
        /* Scripts which haven't been compiled yet don't need to be recompiled. */
        return;
    }
#endif

    if (!pendingRecompiles) {
        pendingRecompiles = cx->new_< Vector<RecompileInfo> >(cx);
        if (!pendingRecompiles) {
            cx->compartment->types.setPendingNukeTypes(cx);
            return;
        }
    }

#if DEBUG
    for (size_t i = 0; i < pendingRecompiles->length(); i++) {
        RecompileInfo pr = (*pendingRecompiles)[i];
        JS_ASSERT(info.outputIndex != pr.outputIndex);
    }
#endif

    if (!pendingRecompiles->append(info)) {
        cx->compartment->types.setPendingNukeTypes(cx);
        return;
    }

    co->setPendingRecompilation();
}

void
TypeCompartment::addPendingRecompile(JSContext *cx, HandleScript script, jsbytecode *pc)
{
    AutoAssertNoGC nogc;
    JS_ASSERT(script);
    if (!constrainedOutputs)
        return;

#ifdef JS_METHODJIT
    for (int constructing = 0; constructing <= 1; constructing++) {
        for (int barriers = 0; barriers <= 1; barriers++) {
            mjit::JITScript *jit = script->getJIT((bool) constructing, (bool) barriers);
            if (!jit)
                continue;

            if (pc) {
                unsigned int chunkIndex = jit->chunkIndex(pc);
                mjit::JITChunk *chunk = jit->chunkDescriptor(chunkIndex).chunk;
                if (chunk)
                    addPendingRecompile(cx, chunk->recompileInfo);
            } else {
                for (size_t chunkIndex = 0; chunkIndex < jit->nchunks; chunkIndex++) {
                    mjit::JITChunk *chunk = jit->chunkDescriptor(chunkIndex).chunk;
                    if (chunk)
                        addPendingRecompile(cx, chunk->recompileInfo);
                }
            }
        }
    }

# ifdef JS_ION
    CancelOffThreadIonCompile(cx->compartment, script);

    if (script->hasIonScript())
        addPendingRecompile(cx, script->ionScript()->recompileInfo());

    if (script->hasParallelIonScript())
        addPendingRecompile(cx, script->parallelIonScript()->recompileInfo());
# endif
#endif
}

void
TypeCompartment::monitorBytecode(JSContext *cx, HandleScript script, uint32_t offset,
                                 bool returnOnly)
{
    AssertCanGC();

    if (!JSScript::ensureRanInference(cx, script))
        return;

    ScriptAnalysis *analysis = script->analysis();
    jsbytecode *pc = script->code + offset;

    JS_ASSERT_IF(returnOnly, js_CodeSpec[*pc].format & JOF_INVOKE);

    Bytecode &code = analysis->getCode(pc);

    if (returnOnly ? code.monitoredTypesReturn : code.monitoredTypes)
        return;

    InferSpew(ISpewOps, "addMonitorNeeded:%s #%u:%05u",
              returnOnly ? " returnOnly" : "", script->id(), offset);

    /* Dynamically monitor this call to keep track of its result types. */
    if (js_CodeSpec[*pc].format & JOF_INVOKE)
        code.monitoredTypesReturn = true;

    if (returnOnly)
        return;

    code.monitoredTypes = true;

    AddPendingRecompile(cx, script, pc, RECOMPILE_CHECK_MONITORED);
}

void
TypeCompartment::markSetsUnknown(JSContext *cx, TypeObject *target)
{
    JS_ASSERT(this == &cx->compartment->types);
    JS_ASSERT(!(target->flags & OBJECT_FLAG_SETS_MARKED_UNKNOWN));
    JS_ASSERT(!target->singleton);
    JS_ASSERT(target->unknownProperties());
    target->flags |= OBJECT_FLAG_SETS_MARKED_UNKNOWN;

    AutoEnterTypeInference enter(cx);

    /*
     * Mark both persistent and transient type sets which contain obj as having
     * a generic object type. It is not sufficient to mark just the persistent
     * sets, as analysis of individual opcodes can pull type objects from
     * static information (like initializer objects at various offsets).
     *
     * We make a list of properties to update and fix them afterwards, as adding
     * types can't be done while iterating over cells as it can potentially make
     * new type objects as well or trigger GC.
     */
    Vector<TypeSet *> pending(cx);
    for (gc::CellIter i(cx->compartment, gc::FINALIZE_TYPE_OBJECT); !i.done(); i.next()) {
        TypeObject *object = i.get<TypeObject>();

        unsigned count = object->getPropertyCount();
        for (unsigned i = 0; i < count; i++) {
            Property *prop = object->getProperty(i);
            if (prop && prop->types.hasType(Type::ObjectType(target))) {
                if (!pending.append(&prop->types))
                    cx->compartment->types.setPendingNukeTypes(cx);
            }
        }
    }

    for (unsigned i = 0; i < pending.length(); i++)
        pending[i]->addType(cx, Type::AnyObjectType());

    for (gc::CellIter i(cx->compartment, gc::FINALIZE_SCRIPT); !i.done(); i.next()) {
        RootedScript script(cx, i.get<JSScript>());
        if (script->types) {
            unsigned count = TypeScript::NumTypeSets(script);
            TypeSet *typeArray = script->types->typeArray();
            for (unsigned i = 0; i < count; i++) {
                if (typeArray[i].hasType(Type::ObjectType(target)))
                    typeArray[i].addType(cx, Type::AnyObjectType());
            }
        }
        if (script->hasAnalysis() && script->analysis()->ranInference()) {
            for (unsigned i = 0; i < script->length; i++) {
                if (!script->analysis()->maybeCode(i))
                    continue;
                jsbytecode *pc = script->code + i;
                if (js_CodeSpec[*pc].format & JOF_DECOMPOSE)
                    continue;
                unsigned defCount = GetDefCount(script, i);
                if (ExtendedDef(pc))
                    defCount++;
                for (unsigned j = 0; j < defCount; j++) {
                    TypeSet *types = script->analysis()->pushedTypes(pc, j);
                    if (types->hasType(Type::ObjectType(target)))
                        types->addType(cx, Type::AnyObjectType());
                }
            }
        }
    }
}

void
ScriptAnalysis::addTypeBarrier(JSContext *cx, const jsbytecode *pc, TypeSet *target, Type type)
{
    Bytecode &code = getCode(pc);

    if (!type.isUnknown() && !type.isAnyObject() &&
        type.isObject() && target->getObjectCount() >= BARRIER_OBJECT_LIMIT) {
        /* Ignore this barrier, just add the type to the target. */
        target->addType(cx, type);
        return;
    }

    if (!code.typeBarriers) {
        /*
         * Adding type barriers at a bytecode which did not have them before
         * will trigger recompilation. If there were already type barriers,
         * however, do not trigger recompilation (the script will be recompiled
         * if any of the barriers is ever violated).
         */
        RootedScript script(cx, script_);
        AddPendingRecompile(cx, script, const_cast<jsbytecode*>(pc), RECOMPILE_CHECK_BARRIERS);
    }

    /* Ignore duplicate barriers. */
    size_t barrierCount = 0;
    TypeBarrier *barrier = code.typeBarriers;
    while (barrier) {
        if (barrier->target == target && !barrier->singleton) {
            if (barrier->type == type)
                return;
            if (barrier->type.isAnyObject() && !type.isUnknown() &&
                /* type.isAnyObject() must be false, since type != barrier->type */
                type.isObject())
            {
                return;
            }
        }
        barrier = barrier->next;
        barrierCount++;
    }

    /*
     * Use a generic object barrier if the number of barriers on an opcode gets
     * excessive: it is unlikely that we will be able to completely discharge
     * the barrier anyways without the target being marked as a generic object.
     */
    if (barrierCount >= BARRIER_OBJECT_LIMIT &&
        !type.isUnknown() && !type.isAnyObject() && type.isObject())
    {
        type = Type::AnyObjectType();
    }

    InferSpew(ISpewOps, "typeBarrier: #%u:%05u: %sT%p%s %s",
              script_->id(), pc - script_->code,
              InferSpewColor(target), target, InferSpewColorReset(),
              TypeString(type));

    barrier = cx->analysisLifoAlloc().new_<TypeBarrier>(target, type, (JSObject *) NULL, JSID_VOID);

    if (!barrier) {
        cx->compartment->types.setPendingNukeTypes(cx);
        return;
    }

    barrier->next = code.typeBarriers;
    code.typeBarriers = barrier;
}

void
ScriptAnalysis::addSingletonTypeBarrier(JSContext *cx, const jsbytecode *pc, TypeSet *target,
                                        HandleObject singleton, jsid singletonId)
{
    JS_ASSERT(singletonId == MakeTypeId(cx, singletonId) && !JSID_IS_VOID(singletonId));

    Bytecode &code = getCode(pc);

    if (!code.typeBarriers) {
        /* Trigger recompilation as for normal type barriers. */
        RootedScript script(cx, script_);
        AddPendingRecompile(cx, script, const_cast<jsbytecode*>(pc), RECOMPILE_CHECK_BARRIERS);
    }

    InferSpew(ISpewOps, "singletonTypeBarrier: #%u:%05u: %sT%p%s %p %s",
              script_->id(), pc - script_->code,
              InferSpewColor(target), target, InferSpewColorReset(),
              (void *) singleton.get(), TypeIdString(singletonId));

    TypeBarrier *barrier = cx->analysisLifoAlloc().new_<TypeBarrier>(target, Type::UndefinedType(),
                              singleton, singletonId);

    if (!barrier) {
        cx->compartment->types.setPendingNukeTypes(cx);
        return;
    }

    barrier->next = code.typeBarriers;
    code.typeBarriers = barrier;
}

void
TypeCompartment::print(JSContext *cx, bool force)
{
    gc::AutoSuppressGC suppressGC(cx);

    JSCompartment *compartment = this->compartment();
    AutoEnterAnalysis enter(compartment);

    if (!force && !InferSpewActive(ISpewResult))
        return;

    for (gc::CellIter i(compartment, gc::FINALIZE_SCRIPT); !i.done(); i.next()) {
        RootedScript script(cx, i.get<JSScript>());
        if (script->hasAnalysis() && script->analysis()->ranInference())
            script->analysis()->printTypes(cx);
    }

#ifdef DEBUG
    for (gc::CellIter i(compartment, gc::FINALIZE_TYPE_OBJECT); !i.done(); i.next()) {
        TypeObject *object = i.get<TypeObject>();
        object->print();
    }
#endif

    printf("Counts: ");
    for (unsigned count = 0; count < TYPE_COUNT_LIMIT; count++) {
        if (count)
            printf("/");
        printf("%u", typeCounts[count]);
    }
    printf(" (%u over)\n", typeCountOver);

    printf("Recompilations: %u\n", recompilations);
}

/////////////////////////////////////////////////////////////////////
// TypeCompartment tables
/////////////////////////////////////////////////////////////////////

/*
 * The arrayTypeTable and objectTypeTable are per-compartment tables for making
 * common type objects to model the contents of large script singletons and
 * JSON objects. These are vanilla Arrays and native Objects, so we distinguish
 * the types of different ones by looking at the types of their properties.
 *
 * All singleton/JSON arrays which have the same prototype, are homogenous and
 * of the same element type will share a type object. All singleton/JSON
 * objects which have the same shape and property types will also share a type
 * object. We don't try to collate arrays or objects that have type mismatches.
 */

static inline bool
NumberTypes(Type a, Type b)
{
    return (a.isPrimitive(JSVAL_TYPE_INT32) || a.isPrimitive(JSVAL_TYPE_DOUBLE))
        && (b.isPrimitive(JSVAL_TYPE_INT32) || b.isPrimitive(JSVAL_TYPE_DOUBLE));
}

/*
 * As for GetValueType, but requires object types to be non-singletons with
 * their default prototype. These are the only values that should appear in
 * arrays and objects whose type can be fixed.
 */
static inline Type
GetValueTypeForTable(JSContext *cx, const Value &v)
{
    Type type = GetValueType(cx, v);
    JS_ASSERT(!type.isSingleObject());
    return type;
}

struct types::ArrayTableKey
{
    Type type;
    JSObject *proto;

    ArrayTableKey()
        : type(Type::UndefinedType()), proto(NULL)
    {}

    typedef ArrayTableKey Lookup;

    static inline uint32_t hash(const ArrayTableKey &v) {
        return (uint32_t) (v.type.raw() ^ ((uint32_t)(size_t)v.proto >> 2));
    }

    static inline bool match(const ArrayTableKey &v1, const ArrayTableKey &v2) {
        return v1.type == v2.type && v1.proto == v2.proto;
    }
};

void
TypeCompartment::fixArrayType(JSContext *cx, HandleObject obj)
{
    AutoEnterTypeInference enter(cx);

    if (!arrayTypeTable) {
        arrayTypeTable = cx->new_<ArrayTypeTable>();
        if (!arrayTypeTable || !arrayTypeTable->init()) {
            arrayTypeTable = NULL;
            cx->compartment->types.setPendingNukeTypes(cx);
            return;
        }
    }

    /*
     * If the array is of homogenous type, pick a type object which will be
     * shared with all other singleton/JSON arrays of the same type.
     * If the array is heterogenous, keep the existing type object, which has
     * unknown properties.
     */
    JS_ASSERT(obj->isDenseArray());

    unsigned len = obj->getDenseArrayInitializedLength();
    if (len == 0)
        return;

    Type type = GetValueTypeForTable(cx, obj->getDenseArrayElement(0));

    for (unsigned i = 1; i < len; i++) {
        Type ntype = GetValueTypeForTable(cx, obj->getDenseArrayElement(i));
        if (ntype != type) {
            if (NumberTypes(type, ntype))
                type = Type::DoubleType();
            else
                return;
        }
    }

    ArrayTableKey key;
    key.type = type;
    key.proto = obj->getProto();
    ArrayTypeTable::AddPtr p = arrayTypeTable->lookupForAdd(key);

    if (p) {
        obj->setType(p->value);
    } else {
        Rooted<Type> origType(cx, type);
        /* Make a new type to use for future arrays with the same elements. */
        RootedObject objProto(cx, obj->getProto());
        Rooted<TypeObject*> objType(cx, newTypeObject(cx, JSProto_Array, objProto));
        if (!objType) {
            cx->compartment->types.setPendingNukeTypes(cx);
            return;
        }
        obj->setType(objType);

        if (!objType->unknownProperties())
            objType->addPropertyType(cx, JSID_VOID, type);

        // The key's fields may have been moved by moving GC and therefore the
        // AddPtr is now invalid. ArrayTypeTable's equality and hashcodes
        // operators use only the two fields (type and proto) directly, so we
        // can just conditionally update them here.
        if (type != origType || key.proto != obj->getProto()) {
            key.type = origType;
            key.proto = obj->getProto();
            p = arrayTypeTable->lookupForAdd(key);
        }

        if (!arrayTypeTable->relookupOrAdd(p, key, objType)) {
            cx->compartment->types.setPendingNukeTypes(cx);
            return;
        }
    }
}

/*
 * N.B. We could also use the initial shape of the object (before its type is
 * fixed) as the key in the object table, but since all references in the table
 * are weak the hash entries would usually be collected on GC even if objects
 * with the new type/shape are still live.
 */
struct types::ObjectTableKey
{
    jsid *ids;
    uint32_t nslots;
    uint32_t nfixed;
    TaggedProto proto;

    typedef JSObject * Lookup;

    static inline uint32_t hash(JSObject *obj) {
        return (uint32_t) (JSID_BITS(obj->lastProperty()->propid().get()) ^
                         obj->slotSpan() ^ obj->numFixedSlots() ^
                         ((uint32_t)obj->getTaggedProto().toWord() >> 2));
    }

    static inline bool match(const ObjectTableKey &v, RawObject obj) {
        if (obj->slotSpan() != v.nslots ||
            obj->numFixedSlots() != v.nfixed ||
            obj->getTaggedProto() != v.proto) {
            return false;
        }
        UnrootedShape shape = obj->lastProperty();
        obj = NULL;
        while (!shape->isEmptyShape()) {
            if (shape->propid() != v.ids[shape->slot()])
                return false;
            shape = shape->previous();
        }
        return true;
    }
};

struct types::ObjectTableEntry
{
    ReadBarriered<TypeObject> object;
    Type *types;
};

void
TypeCompartment::fixObjectType(JSContext *cx, HandleObject obj)
{
    AutoEnterTypeInference enter(cx);

    if (!objectTypeTable) {
        objectTypeTable = cx->new_<ObjectTypeTable>();
        if (!objectTypeTable || !objectTypeTable->init()) {
            objectTypeTable = NULL;
            cx->compartment->types.setPendingNukeTypes(cx);
            return;
        }
    }

    /*
     * Use the same type object for all singleton/JSON arrays with the same
     * base shape, i.e. the same fields written in the same order. If there
     * is a type mismatch with previous objects of the same shape, use the
     * generic unknown type.
     */
    JS_ASSERT(obj->isObject());

    if (obj->slotSpan() == 0 || obj->inDictionaryMode())
        return;

    ObjectTypeTable::AddPtr p = objectTypeTable->lookupForAdd(obj.get());
    RootedShape baseShape(cx, obj->lastProperty());

    if (p) {
        /* The lookup ensures the shape matches, now check that the types match. */
        Type *types = p->value.types;
        for (unsigned i = 0; i < obj->slotSpan(); i++) {
            Type ntype = GetValueTypeForTable(cx, obj->getSlot(i));
            if (ntype != types[i]) {
                if (NumberTypes(ntype, types[i])) {
                    if (types[i].isPrimitive(JSVAL_TYPE_INT32)) {
                        types[i] = Type::DoubleType();
                        RootedShape shape(cx, baseShape);
                        while (!shape->isEmptyShape()) {
                            if (shape->slot() == i) {
                                Type type = Type::DoubleType();
                                if (!p->value.object->unknownProperties()) {
                                    jsid id = MakeTypeId(cx, shape->propid());
                                    p->value.object->addPropertyType(cx, id, type);
                                }
                                break;
                            }
                            shape = shape->previous();
                        }
                    }
                } else {
                    return;
                }
            }
        }

        obj->setType(p->value.object);
    } else {
        /* Make a new type to use for the object and similar future ones. */
        Rooted<TaggedProto> objProto(cx, obj->getTaggedProto());
        TypeObject *objType = newTypeObject(cx, JSProto_Object, objProto);
        if (!objType || !objType->addDefiniteProperties(cx, obj)) {
            cx->compartment->types.setPendingNukeTypes(cx);
            return;
        }

        jsid *ids = cx->pod_calloc<jsid>(obj->slotSpan());
        if (!ids) {
            cx->compartment->types.setPendingNukeTypes(cx);
            return;
        }

        Type *types = cx->pod_calloc<Type>(obj->slotSpan());
        if (!types) {
            cx->compartment->types.setPendingNukeTypes(cx);
            return;
        }

        RootedShape shape(cx, baseShape);
        while (!shape->isEmptyShape()) {
            ids[shape->slot()] = shape->propid();
            types[shape->slot()] = GetValueTypeForTable(cx, obj->getSlot(shape->slot()));
            if (!objType->unknownProperties()) {
                jsid id = MakeTypeId(cx, shape->propid());
                objType->addPropertyType(cx, id, types[shape->slot()]);
            }
            shape = shape->previous();
        }

        ObjectTableKey key;
        key.ids = ids;
        key.nslots = obj->slotSpan();
        key.nfixed = obj->numFixedSlots();
        key.proto = obj->getTaggedProto();
        JS_ASSERT(ObjectTableKey::match(key, obj.get()));

        ObjectTableEntry entry;
        entry.object = objType;
        entry.types = types;

        p = objectTypeTable->lookupForAdd(obj.get());
        if (!objectTypeTable->add(p, key, entry)) {
            cx->compartment->types.setPendingNukeTypes(cx);
            return;
        }

        obj->setType(objType);
    }
}

/////////////////////////////////////////////////////////////////////
// TypeObject
/////////////////////////////////////////////////////////////////////

void
TypeObject::getFromPrototypes(JSContext *cx, jsid id, TypeSet *types, bool force)
{
    if (!force && types->hasPropagatedProperty())
        return;

    types->setPropagatedProperty();

    if (!proto)
        return;

    if (proto == Proxy::LazyProto) {
        JS_ASSERT(unknownProperties());
        return;
    }

    if (proto->getType(cx)->unknownProperties()) {
        types->addType(cx, Type::UnknownType());
        return;
    }

    HeapTypeSet *protoTypes = proto->getType(cx)->getProperty(cx, id, false);
    if (!protoTypes)
        return;

    protoTypes->addSubset(cx, types);

    proto->getType(cx)->getFromPrototypes(cx, id, protoTypes);
}

static inline void
UpdatePropertyType(JSContext *cx, TypeSet *types, RawObject obj, UnrootedShape shape, bool force)
{
    types->setOwnProperty(cx, false);
    if (!shape->writable())
        types->setOwnProperty(cx, true);

    if (shape->hasGetterValue() || shape->hasSetterValue()) {
        types->setOwnProperty(cx, true);
        types->addType(cx, Type::UnknownType());
    } else if (shape->hasDefaultGetter() && shape->hasSlot()) {
        const Value &value = obj->nativeGetSlot(shape->slot());

        /*
         * Don't add initial undefined types for singleton properties that are
         * not collated into the JSID_VOID property (see propertySet comment).
         */
        if (force || !value.isUndefined()) {
            Type type = GetValueType(cx, value);
            types->addType(cx, type);
        }
    }
}

bool
TypeObject::addProperty(JSContext *cx, jsid id, Property **pprop)
{
    JS_ASSERT(!*pprop);
    Property *base = cx->typeLifoAlloc().new_<Property>(id);
    if (!base) {
        cx->compartment->types.setPendingNukeTypes(cx);
        return false;
    }

    if (singleton) {
        /*
         * Fill the property in with any type the object already has in an
         * own property. We are only interested in plain native properties
         * which don't go through a barrier when read by the VM or jitcode.
         * We don't need to handle arrays or other JIT'ed non-natives as
         * these are not (yet) singletons.
         */

        RootedObject rSingleton(cx, singleton);
        if (JSID_IS_VOID(id)) {
            /* Go through all shapes on the object to get integer-valued properties. */
            UnrootedShape shape = singleton->lastProperty();
            while (!shape->isEmptyShape()) {
                if (JSID_IS_VOID(MakeTypeId(cx, shape->propid())))
                    UpdatePropertyType(cx, &base->types, rSingleton, shape, true);
                shape = shape->previous();
            }
        } else if (!JSID_IS_EMPTY(id) && singleton->isNative()) {
            UnrootedShape shape = singleton->nativeLookup(cx, id);
            if (shape)
                UpdatePropertyType(cx, &base->types, rSingleton, shape, false);
        }

        if (singleton->watched()) {
            /*
             * Mark the property as configured, to inhibit optimizations on it
             * and avoid bypassing the watchpoint handler.
             */
            base->types.setOwnProperty(cx, true);
        }
    }

    *pprop = base;

    InferSpew(ISpewOps, "typeSet: %sT%p%s property %s %s",
              InferSpewColor(&base->types), &base->types, InferSpewColorReset(),
              TypeObjectString(this), TypeIdString(id));

    return true;
}

bool
TypeObject::addDefiniteProperties(JSContext *cx, HandleObject obj)
{
    if (unknownProperties())
        return true;

    /* Mark all properties of obj as definite properties of this type. */
    AutoEnterTypeInference enter(cx);

    RootedShape shape(cx, obj->lastProperty());
    while (!shape->isEmptyShape()) {
        jsid id = MakeTypeId(cx, shape->propid());
        if (!JSID_IS_VOID(id) && obj->isFixedSlot(shape->slot()) &&
            shape->slot() <= (TYPE_FLAG_DEFINITE_MASK >> TYPE_FLAG_DEFINITE_SHIFT)) {
            TypeSet *types = getProperty(cx, id, true);
            if (!types)
                return false;
            types->setDefinite(shape->slot());
        }
        shape = shape->previous();
    }

    return true;
}

bool
TypeObject::matchDefiniteProperties(HandleObject obj)
{
    unsigned count = getPropertyCount();
    for (unsigned i = 0; i < count; i++) {
        Property *prop = getProperty(i);
        if (!prop)
            continue;
        if (prop->types.definiteProperty()) {
            unsigned slot = prop->types.definiteSlot();

            bool found = false;
            UnrootedShape shape = obj->lastProperty();
            while (!shape->isEmptyShape()) {
                if (shape->slot() == slot && shape->propid() == prop->id) {
                    found = true;
                    break;
                }
                shape = shape->previous();
            }
            if (!found)
                return false;
        }
    }

    return true;
}

inline void
InlineAddTypeProperty(JSContext *cx, TypeObject *obj, jsid id, Type type)
{
    AssertCanGC();
    JS_ASSERT(id == MakeTypeId(cx, id));

    AutoEnterTypeInference enter(cx);

    TypeSet *types = obj->getProperty(cx, id, true);
    if (!types || types->hasType(type))
        return;

    InferSpew(ISpewOps, "externalType: property %s %s: %s",
              TypeObjectString(obj), TypeIdString(id), TypeString(type));
    types->addType(cx, type);
}

void
TypeObject::addPropertyType(JSContext *cx, jsid id, Type type)
{
    InlineAddTypeProperty(cx, this, id, type);
}

void
TypeObject::addPropertyType(JSContext *cx, jsid id, const Value &value)
{
    InlineAddTypeProperty(cx, this, id, GetValueType(cx, value));
}

void
TypeObject::addPropertyType(JSContext *cx, const char *name, Type type)
{
    AssertCanGC();
    jsid id = JSID_VOID;
    if (name) {
        JSAtom *atom = Atomize(cx, name, strlen(name));
        if (!atom) {
            AutoEnterTypeInference enter(cx);
            cx->compartment->types.setPendingNukeTypes(cx);
            return;
        }
        id = AtomToId(atom);
    }
    InlineAddTypeProperty(cx, this, id, type);
}

void
TypeObject::addPropertyType(JSContext *cx, const char *name, const Value &value)
{
    addPropertyType(cx, name, GetValueType(cx, value));
}

void
TypeObject::markPropertyConfigured(JSContext *cx, jsid id)
{
    AutoEnterTypeInference enter(cx);

    id = MakeTypeId(cx, id);

    TypeSet *types = getProperty(cx, id, true);
    if (types)
        types->setOwnProperty(cx, true);
}

void
TypeObject::markStateChange(JSContext *cx)
{
    AutoAssertNoGC nogc;

    if (unknownProperties())
        return;

    AutoEnterTypeInference enter(cx);
    TypeSet *types = maybeGetProperty(cx, JSID_EMPTY);
    if (types) {
        TypeConstraint *constraint = types->constraintList;
        while (constraint) {
            constraint->newObjectState(cx, this, true);
            constraint = constraint->next;
        }
    }
}

void
TypeObject::setFlags(JSContext *cx, TypeObjectFlags flags)
{
    if ((this->flags & flags) == flags)
        return;

    AutoEnterTypeInference enter(cx);

    if (singleton) {
        /* Make sure flags are consistent with persistent object state. */
        JS_ASSERT_IF(flags & OBJECT_FLAG_UNINLINEABLE,
                     interpretedFunction->nonLazyScript()->uninlineable);
        JS_ASSERT_IF(flags & OBJECT_FLAG_ITERATED,
                     singleton->lastProperty()->hasObjectFlag(BaseShape::ITERATED_SINGLETON));
    }

    this->flags |= flags;

    InferSpew(ISpewOps, "%s: setFlags 0x%x", TypeObjectString(this), flags);

    ObjectStateChange(cx, this, false, false);
}

void
TypeObject::markUnknown(JSContext *cx)
{
    AutoEnterTypeInference enter(cx);

    JS_ASSERT(cx->compartment->activeInference);
    JS_ASSERT(!unknownProperties());

    if (!(flags & OBJECT_FLAG_NEW_SCRIPT_CLEARED))
        clearNewScript(cx);

    InferSpew(ISpewOps, "UnknownProperties: %s", TypeObjectString(this));

    ObjectStateChange(cx, this, true, true);

    /*
     * Existing constraints may have already been added to this object, which we need
     * to do the right thing for. We can't ensure that we will mark all unknown
     * objects before they have been accessed, as the __proto__ of a known object
     * could be dynamically set to an unknown object, and we can decide to ignore
     * properties of an object during analysis (i.e. hashmaps). Adding unknown for
     * any properties accessed already accounts for possible values read from them.
     */

    unsigned count = getPropertyCount();
    for (unsigned i = 0; i < count; i++) {
        Property *prop = getProperty(i);
        if (prop) {
            prop->types.addType(cx, Type::UnknownType());
            prop->types.setOwnProperty(cx, true);
        }
    }
}

void
TypeObject::clearNewScript(JSContext *cx)
{
    JS_ASSERT(!(flags & OBJECT_FLAG_NEW_SCRIPT_CLEARED));
    flags |= OBJECT_FLAG_NEW_SCRIPT_CLEARED;

    /*
     * It is possible for the object to not have a new script yet but to have
     * one added in the future. When analyzing properties of new scripts we mix
     * in adding constraints to trigger clearNewScript with changes to the
     * type sets themselves (from breakTypeBarriers). It is possible that we
     * could trigger one of these constraints before AnalyzeNewScriptProperties
     * has finished, in which case we want to make sure that call fails.
     */
    if (!newScript)
        return;

    AutoEnterTypeInference enter(cx);

    /*
     * Any definite properties we added due to analysis of the new script when
     * the type object was created are now invalid: objects with the same type
     * can be created by using 'new' on a different script or through some
     * other mechanism (e.g. Object.create). Rather than clear out the definite
     * bits on the object's properties, just mark such properties as having
     * been deleted/reconfigured, which will have the same effect on JITs
     * wanting to use the definite bits to optimize property accesses.
     */
    for (unsigned i = 0; i < getPropertyCount(); i++) {
        Property *prop = getProperty(i);
        if (!prop)
            continue;
        if (prop->types.definiteProperty())
            prop->types.setOwnProperty(cx, true);
    }

    /*
     * If we cleared the new script while in the middle of initializing an
     * object, it will still have the new script's shape and reflect the no
     * longer correct state of the object once its initialization is completed.
     * We can't really detect the possibility of this statically, but the new
     * script keeps track of where each property is initialized so we can walk
     * the stack and fix up any such objects.
     */
    Vector<uint32_t, 32> pcOffsets(cx);
    for (ScriptFrameIter iter(cx); !iter.done(); ++iter) {
        pcOffsets.append(uint32_t(iter.pc() - iter.script()->code));
        if (iter.isConstructing() &&
            iter.callee() == newScript->fun &&
            iter.thisv().isObject() &&
            !iter.thisv().toObject().hasLazyType() &&
            iter.thisv().toObject().type() == this)
        {
            RootedObject obj(cx, &iter.thisv().toObject());

            /* Whether all identified 'new' properties have been initialized. */
            bool finished = false;

            /* If not finished, number of properties that have been added. */
            uint32_t numProperties = 0;

            /*
             * If non-zero, we are scanning initializers in a call which has
             * already finished.
             */
            size_t depth = 0;
            size_t callDepth = pcOffsets.length() - 1;
            uint32_t offset = pcOffsets[callDepth];

            for (TypeNewScript::Initializer *init = newScript->initializerList;; init++) {
                if (init->kind == TypeNewScript::Initializer::SETPROP) {
                    if (!depth && init->offset > offset) {
                        /* Advanced past all properties which have been initialized. */
                        break;
                    }
                    numProperties++;
                } else if (init->kind == TypeNewScript::Initializer::FRAME_PUSH) {
                    if (depth) {
                        depth++;
                    } else if (init->offset > offset) {
                        /* Advanced past all properties which have been initialized. */
                        break;
                    } else if (init->offset == offset) {
                        if (!callDepth)
                            break;
                        offset = pcOffsets[--callDepth];
                    } else {
                        /* This call has already finished. */
                        depth = 1;
                    }
                } else if (init->kind == TypeNewScript::Initializer::FRAME_POP) {
                    if (depth) {
                        depth--;
                    } else {
                        /* This call has not finished yet. */
                        break;
                    }
                } else {
                    JS_ASSERT(init->kind == TypeNewScript::Initializer::DONE);
                    finished = true;
                    break;
                }
            }

            if (!finished)
                obj->rollbackProperties(cx, numProperties);
        }
    }

    /* We NULL out newScript *before* freeing it so the write barrier works. */
    TypeNewScript *savedNewScript = newScript;
    newScript = NULL;
    js_free(savedNewScript);

    markStateChange(cx);
}

void
TypeObject::print()
{
    TaggedProto tagged(proto);
    printf("%s : %s",
           TypeObjectString(this),
           tagged.isObject() ? TypeString(Type::ObjectType(proto))
                            : (tagged.isLazy() ? "(lazy)" : "(null)"));

    if (unknownProperties()) {
        printf(" unknown");
    } else {
        if (!hasAnyFlags(OBJECT_FLAG_NON_PACKED_ARRAY))
            printf(" packed");
        if (!hasAnyFlags(OBJECT_FLAG_NON_DENSE_ARRAY))
            printf(" dense");
        if (!hasAnyFlags(OBJECT_FLAG_NON_TYPED_ARRAY))
            printf(" typed");
        if (hasAnyFlags(OBJECT_FLAG_UNINLINEABLE))
            printf(" uninlineable");
        if (hasAnyFlags(OBJECT_FLAG_SPECIAL_EQUALITY))
            printf(" specialEquality");
        if (hasAnyFlags(OBJECT_FLAG_EMULATES_UNDEFINED))
            printf(" emulatesUndefined");
        if (hasAnyFlags(OBJECT_FLAG_ITERATED))
            printf(" iterated");
        if (interpretedFunction)
            printf(" ifun");
    }

    unsigned count = getPropertyCount();

    if (count == 0) {
        printf(" {}\n");
        return;
    }

    printf(" {");

    for (unsigned i = 0; i < count; i++) {
        Property *prop = getProperty(i);
        if (prop) {
            printf("\n    %s:", TypeIdString(prop->id));
            prop->types.print();
        }
    }

    printf("\n}\n");
}

/////////////////////////////////////////////////////////////////////
// Type Analysis
/////////////////////////////////////////////////////////////////////

static inline TypeObject *
GetInitializerType(JSContext *cx, HandleScript script, jsbytecode *pc)
{
    if (!script->compileAndGo)
        return NULL;

    JSOp op = JSOp(*pc);
    JS_ASSERT(op == JSOP_NEWARRAY || op == JSOP_NEWOBJECT || op == JSOP_NEWINIT);

    bool isArray = (op == JSOP_NEWARRAY || (op == JSOP_NEWINIT && GET_UINT8(pc) == JSProto_Array));
    JSProtoKey key = isArray ? JSProto_Array : JSProto_Object;

    if (UseNewTypeForInitializer(cx, script, pc, key))
        return NULL;

    return TypeScript::InitObject(cx, script, pc, key);
}

/* Analyze type information for a single bytecode. */
bool
ScriptAnalysis::analyzeTypesBytecode(JSContext *cx, unsigned offset, TypeInferenceState &state)
{
    RootedScript script(cx, script_);

    jsbytecode *pc = script_->code + offset;
    JSOp op = (JSOp)*pc;

    Bytecode &code = getCode(offset);
    JS_ASSERT(!code.pushedTypes);

    InferSpew(ISpewOps, "analyze: #%u:%05u", script_->id(), offset);

    unsigned defCount = GetDefCount(script_, offset);
    if (ExtendedDef(pc))
        defCount++;

    StackTypeSet *pushed = cx->analysisLifoAlloc().newArrayUninitialized<StackTypeSet>(defCount);
    if (!pushed)
        return false;
    PodZero(pushed, defCount);
    code.pushedTypes = pushed;

    /*
     * Add phi nodes introduced at this point to the list of all phi nodes in
     * the script. Types for these are not generated until after the script has
     * been processed, as types can flow backwards into phi nodes and the
     * source sets may not exist if we try to process these eagerly.
     */
    if (code.newValues) {
        SlotValue *newv = code.newValues;
        while (newv->slot) {
            if (newv->value.kind() != SSAValue::PHI || newv->value.phiOffset() != offset) {
                newv++;
                continue;
            }

            /*
             * The phi nodes at join points should all be unique, and every phi
             * node created should be in the phiValues list on some bytecode.
             */
            if (!state.phiNodes.append(newv->value.phiNode()))
                return false;
            TypeSet &types = newv->value.phiNode()->types;
            InferSpew(ISpewOps, "typeSet: %sT%p%s phi #%u:%05u:%u",
                      InferSpewColor(&types), &types, InferSpewColorReset(),
                      script_->id(), offset, newv->slot);
            types.setPurged();

            newv++;
        }
    }

    /*
     * Treat decomposed ops as no-ops, we will analyze the decomposed version
     * instead. (We do, however, need to look at introduced phi nodes).
     */
    if (js_CodeSpec[*pc].format & JOF_DECOMPOSE)
        return true;

    for (unsigned i = 0; i < defCount; i++) {
        InferSpew(ISpewOps, "typeSet: %sT%p%s pushed%u #%u:%05u",
                  InferSpewColor(&pushed[i]), &pushed[i], InferSpewColorReset(),
                  i, script_->id(), offset);
        pushed[i].setPurged();
    }

    /* Add type constraints for the various opcodes. */
    switch (op) {

        /* Nop bytecodes. */
      case JSOP_POP:
      case JSOP_NOP:
      case JSOP_NOTEARG:
      case JSOP_LOOPHEAD:
      case JSOP_LOOPENTRY:
      case JSOP_GOTO:
      case JSOP_IFEQ:
      case JSOP_IFNE:
      case JSOP_LINENO:
      case JSOP_DEFCONST:
      case JSOP_LEAVEWITH:
      case JSOP_LEAVEBLOCK:
      case JSOP_RETRVAL:
      case JSOP_ENDITER:
      case JSOP_THROWING:
      case JSOP_GOSUB:
      case JSOP_RETSUB:
      case JSOP_CONDSWITCH:
      case JSOP_DEFAULT:
      case JSOP_POPN:
      case JSOP_STARTXML:
      case JSOP_STARTXMLEXPR:
      case JSOP_DEFXMLNS:
      case JSOP_POPV:
      case JSOP_DEBUGGER:
      case JSOP_SETCALL:
      case JSOP_TABLESWITCH:
      case JSOP_TRY:
      case JSOP_LABEL:
        break;

        /* Bytecodes pushing values of known type. */
      case JSOP_VOID:
      case JSOP_UNDEFINED:
        pushed[0].addType(cx, Type::UndefinedType());
        break;
      case JSOP_ZERO:
      case JSOP_ONE:
      case JSOP_INT8:
      case JSOP_INT32:
      case JSOP_UINT16:
      case JSOP_UINT24:
      case JSOP_BITAND:
      case JSOP_BITOR:
      case JSOP_BITXOR:
      case JSOP_BITNOT:
      case JSOP_RSH:
      case JSOP_LSH:
      case JSOP_URSH:
        pushed[0].addType(cx, Type::Int32Type());
        break;
      case JSOP_FALSE:
      case JSOP_TRUE:
      case JSOP_EQ:
      case JSOP_NE:
      case JSOP_LT:
      case JSOP_LE:
      case JSOP_GT:
      case JSOP_GE:
      case JSOP_NOT:
      case JSOP_STRICTEQ:
      case JSOP_STRICTNE:
      case JSOP_IN:
      case JSOP_INSTANCEOF:
      case JSOP_DELDESC:
        pushed[0].addType(cx, Type::BooleanType());
        break;
      case JSOP_DOUBLE:
        pushed[0].addType(cx, Type::DoubleType());
        break;
      case JSOP_STRING:
      case JSOP_TYPEOF:
      case JSOP_TYPEOFEXPR:
      case JSOP_QNAMEPART:
      case JSOP_XMLTAGEXPR:
      case JSOP_TOATTRVAL:
      case JSOP_ADDATTRNAME:
      case JSOP_ADDATTRVAL:
      case JSOP_XMLELTEXPR:
        pushed[0].addType(cx, Type::StringType());
        break;
      case JSOP_NULL:
        pushed[0].addType(cx, Type::NullType());
        break;

      case JSOP_REGEXP:
        if (script_->compileAndGo) {
            TypeObject *object = TypeScript::StandardType(cx, script, JSProto_RegExp);
            if (!object)
                return false;
            pushed[0].addType(cx, Type::ObjectType(object));
        } else {
            pushed[0].addType(cx, Type::UnknownType());
        }
        break;

      case JSOP_OBJECT:
        pushed[0].addType(cx, Type::ObjectType(script_->getObject(GET_UINT32_INDEX(pc))));
        break;

      case JSOP_STOP:
        /* If a stop is reachable then the return type may be void. */
          if (script_->function())
            TypeScript::ReturnTypes(script_)->addType(cx, Type::UndefinedType());
        break;

      case JSOP_OR:
      case JSOP_AND:
        /* OR/AND push whichever operand determined the result. */
        poppedTypes(pc, 0)->addSubset(cx, &pushed[0]);
        break;

      case JSOP_DUP:
        poppedTypes(pc, 0)->addSubset(cx, &pushed[0]);
        poppedTypes(pc, 0)->addSubset(cx, &pushed[1]);
        break;

      case JSOP_DUP2:
        poppedTypes(pc, 1)->addSubset(cx, &pushed[0]);
        poppedTypes(pc, 0)->addSubset(cx, &pushed[1]);
        poppedTypes(pc, 1)->addSubset(cx, &pushed[2]);
        poppedTypes(pc, 0)->addSubset(cx, &pushed[3]);
        break;

      case JSOP_SWAP:
      case JSOP_PICK: {
        unsigned pickedDepth = (op == JSOP_SWAP ? 1 : GET_UINT8(pc));
        /* The last popped value is the last pushed. */
        poppedTypes(pc, pickedDepth)->addSubset(cx, &pushed[pickedDepth]);
        for (unsigned i = 0; i < pickedDepth; i++)
            poppedTypes(pc, i)->addSubset(cx, &pushed[pickedDepth - 1 - i]);
        break;
      }

      case JSOP_GETGNAME:
      case JSOP_CALLGNAME: {
        jsid id = GetAtomId(cx, script, pc, 0);

        StackTypeSet *seen = bytecodeTypes(pc);
        seen->addSubset(cx, &pushed[0]);

        /*
         * Normally we rely on lazy standard class initialization to fill in
         * the types of global properties the script can access. In a few cases
         * the method JIT will bypass this, and we need to add the types
         * directly.
         */
        if (id == NameToId(cx->names().undefined))
            seen->addType(cx, Type::UndefinedType());
        if (id == NameToId(cx->names().NaN))
            seen->addType(cx, Type::DoubleType());
        if (id == NameToId(cx->names().Infinity))
            seen->addType(cx, Type::DoubleType());

        TypeObject *global = script_->global().getType(cx);

        /* Handle as a property access. */
        if (state.hasPropertyReadTypes)
            PropertyAccess<PROPERTY_READ_EXISTING>(cx, script, pc, global, seen, id);
        else
            PropertyAccess<PROPERTY_READ>(cx, script, pc, global, seen, id);
        break;
      }

      case JSOP_NAME:
      case JSOP_GETINTRINSIC:
      case JSOP_CALLNAME:
      case JSOP_CALLINTRINSIC: {
        StackTypeSet *seen = bytecodeTypes(pc);
        addTypeBarrier(cx, pc, seen, Type::UnknownType());
        seen->addSubset(cx, &pushed[0]);
        break;
      }

      case JSOP_BINDGNAME:
      case JSOP_BINDNAME:
      case JSOP_BINDINTRINSIC:
        break;

      case JSOP_SETGNAME: {
        jsid id = GetAtomId(cx, script, pc, 0);
        TypeObject *global = script_->global().getType(cx);
        PropertyAccess<PROPERTY_WRITE>(cx, script, pc, global, poppedTypes(pc, 0), id);
        poppedTypes(pc, 0)->addSubset(cx, &pushed[0]);
        break;
      }

      case JSOP_SETNAME:
      case JSOP_SETINTRINSIC:
      case JSOP_SETCONST:
        cx->compartment->types.monitorBytecode(cx, script, offset);
        poppedTypes(pc, 0)->addSubset(cx, &pushed[0]);
        break;

      case JSOP_GETXPROP: {
        StackTypeSet *seen = bytecodeTypes(pc);
        addTypeBarrier(cx, pc, seen, Type::UnknownType());
        seen->addSubset(cx, &pushed[0]);
        break;
      }

      case JSOP_GETARG:
      case JSOP_CALLARG:
      case JSOP_GETLOCAL:
      case JSOP_CALLLOCAL: {
        uint32_t slot = GetBytecodeSlot(script_, pc);
        if (trackSlot(slot)) {
            /*
             * Normally these opcodes don't pop anything, but they are given
             * an extended use holding the variable's SSA value before the
             * access. Use the types from here.
             */
            poppedTypes(pc, 0)->addSubset(cx, &pushed[0]);
        } else if (slot < TotalSlots(script_)) {
            StackTypeSet *types = TypeScript::SlotTypes(script_, slot);
            types->addSubset(cx, &pushed[0]);
        } else {
            /* Local 'let' variable. Punt on types for these, for now. */
            pushed[0].addType(cx, Type::UnknownType());
        }
        break;
      }

      case JSOP_SETARG:
      case JSOP_SETLOCAL: {
        uint32_t slot = GetBytecodeSlot(script_, pc);
        if (!trackSlot(slot) && slot < TotalSlots(script_)) {
            TypeSet *types = TypeScript::SlotTypes(script_, slot);
            poppedTypes(pc, 0)->addSubset(cx, types);
        }

        /*
         * For assignments to non-escaping locals/args, we don't need to update
         * the possible types of the var, as for each read of the var SSA gives
         * us the writes that could have produced that read.
         */
        poppedTypes(pc, 0)->addSubset(cx, &pushed[0]);
        break;
      }

      case JSOP_GETALIASEDVAR:
      case JSOP_CALLALIASEDVAR:
        /*
         * Every aliased variable will contain 'undefined' in addition to the
         * type of whatever value is written to it. Thus, a dynamic barrier is
         * necessary. Since we don't expect the to observe more than 1 type,
         * there is little benefit to maintaining a TypeSet for the aliased
         * variable. Instead, we monitor/barrier all reads unconditionally.
         */
        bytecodeTypes(pc)->addSubset(cx, &pushed[0]);
        break;

      case JSOP_SETALIASEDVAR:
        poppedTypes(pc, 0)->addSubset(cx, &pushed[0]);
        break;

      case JSOP_ARGUMENTS:
        /* Compute a precise type only when we know the arguments won't escape. */
        if (script_->needsArgsObj())
            pushed[0].addType(cx, Type::UnknownType());
        else
            pushed[0].addType(cx, Type::MagicArgType());
        break;

      case JSOP_REST: {
        StackTypeSet *types = script_->analysis()->bytecodeTypes(pc);
        if (script_->compileAndGo) {
            TypeObject *rest = TypeScript::InitObject(cx, script, pc, JSProto_Array);
            if (!rest)
                return false;

            // Simulate setting a element.
            if (!rest->unknownProperties()) {
                HeapTypeSet *propTypes = rest->getProperty(cx, JSID_VOID, true);
                if (!propTypes)
                    return false;
                propTypes->addType(cx, Type::UnknownType());
            }

            types->addType(cx, Type::ObjectType(rest));
        } else {
            types->addType(cx, Type::UnknownType());
        }
        types->addSubset(cx, &pushed[0]);
        break;
      }


      case JSOP_SETPROP: {
        jsid id = GetAtomId(cx, script, pc, 0);
        poppedTypes(pc, 1)->addSetProperty(cx, script, pc, poppedTypes(pc, 0), id);
        poppedTypes(pc, 0)->addSubset(cx, &pushed[0]);
        break;
      }

      case JSOP_LENGTH:
      case JSOP_GETPROP:
      case JSOP_CALLPROP: {
        jsid id = GetAtomId(cx, script, pc, 0);
        StackTypeSet *seen = script_->analysis()->bytecodeTypes(pc);

        HeapTypeSet *input = &script_->types->propertyReadTypes[state.propertyReadIndex++];
        poppedTypes(pc, 0)->addSubset(cx, input);

        if (state.hasPropertyReadTypes) {
            TypeConstraintGetPropertyExisting getProp(script_, pc, seen, id);
            input->addTypesToConstraint(cx, &getProp);
            if (op == JSOP_CALLPROP) {
                TypeConstraintCallPropertyExisting callProp(script_, pc, id);
                input->addTypesToConstraint(cx, &callProp);
            }
        } else {
            input->addGetProperty(cx, script, pc, seen, id);
            if (op == JSOP_CALLPROP)
                input->addCallProperty(cx, script, pc, id);
        }

        seen->addSubset(cx, &pushed[0]);
        break;
      }

      /*
       * We only consider ELEM accesses on integers below. Any element access
       * which is accessing a non-integer property must be monitored.
       */

      case JSOP_GETELEM:
      case JSOP_CALLELEM: {
        StackTypeSet *seen = script_->analysis()->bytecodeTypes(pc);

        /* Don't try to compute a precise callee for CALLELEM. */
        if (op == JSOP_CALLELEM)
            seen->addType(cx, Type::AnyObjectType());

        HeapTypeSet *input = &script_->types->propertyReadTypes[state.propertyReadIndex++];
        poppedTypes(pc, 1)->addSubset(cx, input);

        if (state.hasPropertyReadTypes) {
            TypeConstraintGetPropertyExisting getProp(script_, pc, seen, JSID_VOID);
            input->addTypesToConstraint(cx, &getProp);
        } else {
            input->addGetProperty(cx, script, pc, seen, JSID_VOID);
        }

        seen->addSubset(cx, &pushed[0]);
        break;
      }

      case JSOP_SETELEM:
        poppedTypes(pc, 1)->addSetElement(cx, script, pc, poppedTypes(pc, 2), poppedTypes(pc, 0));
        poppedTypes(pc, 0)->addSubset(cx, &pushed[0]);
        break;

      case JSOP_TOID:
        /*
         * This is only used for element inc/dec ops; any id produced which
         * is not an integer must be monitored.
         */
        pushed[0].addType(cx, Type::Int32Type());
        break;

      case JSOP_THIS:
        TypeScript::ThisTypes(script_)->addTransformThis(cx, script, &pushed[0]);
        break;

      case JSOP_RETURN:
      case JSOP_SETRVAL:
          if (script_->function())
            poppedTypes(pc, 0)->addSubset(cx, TypeScript::ReturnTypes(script_));
        break;

      case JSOP_ADD:
        poppedTypes(pc, 0)->addArith(cx, script, pc, &pushed[0], poppedTypes(pc, 1));
        poppedTypes(pc, 1)->addArith(cx, script, pc, &pushed[0], poppedTypes(pc, 0));
        break;

      case JSOP_SUB:
      case JSOP_MUL:
      case JSOP_MOD:
      case JSOP_DIV:
        poppedTypes(pc, 0)->addArith(cx, script, pc, &pushed[0]);
        poppedTypes(pc, 1)->addArith(cx, script, pc, &pushed[0]);
        break;

      case JSOP_NEG:
      case JSOP_POS:
        poppedTypes(pc, 0)->addArith(cx, script, pc, &pushed[0]);
        break;

      case JSOP_LAMBDA:
      case JSOP_DEFFUN: {
        RootedObject obj(cx, script_->getObject(GET_UINT32_INDEX(pc)));

        TypeSet *res = NULL;
        if (op == JSOP_LAMBDA)
            res = &pushed[0];

        if (res) {
            if (script_->compileAndGo && !UseNewTypeForClone(obj->toFunction()))
                res->addType(cx, Type::ObjectType(obj));
            else
                res->addType(cx, Type::UnknownType());
        } else {
            cx->compartment->types.monitorBytecode(cx, script, offset);
        }
        break;
      }

      case JSOP_DEFVAR:
        break;

      case JSOP_CALL:
      case JSOP_EVAL:
      case JSOP_FUNCALL:
      case JSOP_FUNAPPLY:
      case JSOP_NEW: {
        StackTypeSet *seen = script_->analysis()->bytecodeTypes(pc);
        seen->addSubset(cx, &pushed[0]);

        /* Construct the base call information about this site. */
        unsigned argCount = GetUseCount(script_, offset) - 2;
        TypeCallsite *callsite = cx->analysisLifoAlloc().new_<TypeCallsite>(
                                                        cx, script_, pc, op == JSOP_NEW, argCount);
        if (!callsite || (argCount && !callsite->argumentTypes)) {
            cx->compartment->types.setPendingNukeTypes(cx);
            break;
        }
        callsite->thisTypes = poppedTypes(pc, argCount);
        callsite->returnTypes = seen;

        for (unsigned i = 0; i < argCount; i++)
            callsite->argumentTypes[i] = poppedTypes(pc, argCount - 1 - i);

        /*
         * Mark FUNCALL and FUNAPPLY sites as monitored. The method JIT may
         * lower these into normal calls, and we need to make sure the
         * callee's argument types are checked on entry.
         */
        if (op == JSOP_FUNCALL || op == JSOP_FUNAPPLY)
            cx->compartment->types.monitorBytecode(cx, script, pc - script_->code);

        StackTypeSet *calleeTypes = poppedTypes(pc, argCount + 1);

        /*
         * Propagate possible 'this' types to the callee except when the call
         * came through JSOP_CALLPROP (which uses TypeConstraintCallProperty)
         * or for JSOP_NEW (where the callee will construct the 'this' object).
         */
        SSAValue calleeValue = poppedValue(pc, argCount + 1);
        if (*pc != JSOP_NEW &&
            (calleeValue.kind() != SSAValue::PUSHED ||
             script->code[calleeValue.pushedOffset()] != JSOP_CALLPROP))
        {
            HandleScript script_ = script;
            calleeTypes->add(cx, cx->analysisLifoAlloc().new_<TypeConstraintPropagateThis>
                                   (script_, pc, Type::UndefinedType(), callsite->thisTypes));
        }

        calleeTypes->addCall(cx, callsite);
        break;
      }

      case JSOP_NEWINIT:
      case JSOP_NEWARRAY:
      case JSOP_NEWOBJECT: {
        StackTypeSet *types = script_->analysis()->bytecodeTypes(pc);
        types->addSubset(cx, &pushed[0]);

        bool isArray = (op == JSOP_NEWARRAY || (op == JSOP_NEWINIT && GET_UINT8(pc) == JSProto_Array));
        JSProtoKey key = isArray ? JSProto_Array : JSProto_Object;

        if (UseNewTypeForInitializer(cx, script, pc, key)) {
            /* Defer types pushed by this bytecode until runtime. */
            break;
        }

        TypeObject *initializer = GetInitializerType(cx, script, pc);
        if (script_->compileAndGo) {
            if (!initializer)
                return false;
            types->addType(cx, Type::ObjectType(initializer));
        } else {
            JS_ASSERT(!initializer);
            types->addType(cx, Type::UnknownType());
        }
        break;
      }

      case JSOP_ENDINIT:
        break;

      case JSOP_INITELEM:
      case JSOP_INITELEM_INC:
      case JSOP_INITELEM_ARRAY:
      case JSOP_SPREAD: {
        const SSAValue &objv = poppedValue(pc, (op == JSOP_INITELEM_ARRAY) ? 1 : 2);
        jsbytecode *initpc = script_->code + objv.pushedOffset();
        TypeObject *initializer = GetInitializerType(cx, script, initpc);

        if (initializer) {
            pushed[0].addType(cx, Type::ObjectType(initializer));
            if (!initializer->unknownProperties()) {
                /*
                 * Assume the initialized element is an integer. INITELEM can be used
                 * for doubles which don't map to the JSID_VOID property, which must
                 * be caught with dynamic monitoring.
                 */
                TypeSet *types = initializer->getProperty(cx, JSID_VOID, true);
                if (!types)
                    return false;
                if (state.hasGetSet) {
                    JS_ASSERT(op != JSOP_INITELEM_ARRAY);
                    types->addType(cx, Type::UnknownType());
                } else if (state.hasHole) {
                    if (!initializer->unknownProperties())
                        initializer->setFlags(cx, OBJECT_FLAG_NON_PACKED_ARRAY);
                } else if (op == JSOP_SPREAD) {
                    // Iterator could put arbitrary things into the array.
                    types->addType(cx, Type::UnknownType());
                } else {
                    poppedTypes(pc, 0)->addSubset(cx, types);
                }
            }
        } else {
            pushed[0].addType(cx, Type::UnknownType());
        }
        switch (op) {
          case JSOP_SPREAD:
          case JSOP_INITELEM_INC:
            poppedTypes(pc, 1)->addSubset(cx, &pushed[1]);
            break;
          default:
            break;
        }
        state.hasGetSet = false;
        state.hasHole = false;
        break;
      }

      case JSOP_GETTER:
      case JSOP_SETTER:
        state.hasGetSet = true;
        break;

      case JSOP_HOLE:
        state.hasHole = true;
        break;

      case JSOP_INITPROP: {
        const SSAValue &objv = poppedValue(pc, 1);
        jsbytecode *initpc = script_->code + objv.pushedOffset();
        TypeObject *initializer = GetInitializerType(cx, script, initpc);

        if (initializer) {
            pushed[0].addType(cx, Type::ObjectType(initializer));
            if (!initializer->unknownProperties()) {
                jsid id = GetAtomId(cx, script, pc, 0);
                TypeSet *types = initializer->getProperty(cx, id, true);
                if (!types)
                    return false;
                if (id == id___proto__(cx) || id == id_prototype(cx))
                    cx->compartment->types.monitorBytecode(cx, script, offset);
                else if (state.hasGetSet)
                    types->addType(cx, Type::UnknownType());
                else
                    poppedTypes(pc, 0)->addSubset(cx, types);
            }
        } else {
            pushed[0].addType(cx, Type::UnknownType());
        }
        state.hasGetSet = false;
        JS_ASSERT(!state.hasHole);
        break;
      }

      case JSOP_ENTERWITH:
      case JSOP_ENTERBLOCK:
      case JSOP_ENTERLET0:
        /*
         * Scope lookups can occur on the values being pushed here. We don't track
         * the value or its properties, and just monitor all name opcodes in the
         * script.
         */
        break;

      case JSOP_ENTERLET1:
        /*
         * JSOP_ENTERLET1 enters a let block with an unrelated value on top of
         * the stack (such as the condition to a switch) whose constraints must
         * be propagated. The other values are ignored for the same reason as
         * JSOP_ENTERLET0.
         */
        poppedTypes(pc, 0)->addSubset(cx, &pushed[defCount - 1]);
        break;

      case JSOP_ITER: {
        /*
         * Use a per-script type set to unify the possible target types of all
         * 'for in' or 'for each' loops in the script. We need to mark the
         * value pushed by the ITERNEXT appropriately, but don't track the SSA
         * information to connect that ITERNEXT with the appropriate ITER.
         * This loses some precision when a script mixes 'for in' and
         * 'for each' loops together, oh well.
         */
        if (!state.forTypes) {
          state.forTypes = StackTypeSet::make(cx, "forTypes");
          if (!state.forTypes)
              return false;
        }

        if (GET_UINT8(pc) == JSITER_ENUMERATE)
            state.forTypes->addType(cx, Type::StringType());
        else
            state.forTypes->addType(cx, Type::UnknownType());
        break;
      }

      case JSOP_ITERNEXT:
        state.forTypes->addSubset(cx, &pushed[0]);
        break;

      case JSOP_MOREITER:
        pushed[1].addType(cx, Type::BooleanType());
        break;

      case JSOP_ENUMELEM:
      case JSOP_ENUMCONSTELEM:
      case JSOP_ARRAYPUSH:
        cx->compartment->types.monitorBytecode(cx, script, offset);
        break;

      case JSOP_THROW:
        /* There will be a monitor on the bytecode catching the exception. */
        break;

      case JSOP_FINALLY:
        /* Pushes information about whether an exception was thrown. */
        break;

      case JSOP_IMPLICITTHIS:
      case JSOP_EXCEPTION:
        pushed[0].addType(cx, Type::UnknownType());
        break;

      case JSOP_DELPROP:
      case JSOP_DELELEM:
      case JSOP_DELNAME:
        pushed[0].addType(cx, Type::BooleanType());
        break;

      case JSOP_LEAVEBLOCKEXPR:
        poppedTypes(pc, 0)->addSubset(cx, &pushed[0]);
        break;

      case JSOP_LEAVEFORLETIN:
        break;

      case JSOP_CASE:
        poppedTypes(pc, 1)->addSubset(cx, &pushed[0]);
        break;

      case JSOP_GENERATOR:
          if (script_->function()) {
            if (script_->compileAndGo) {
                RawObject proto = script_->global().getOrCreateGeneratorPrototype(cx);
                if (!proto)
                    return false;
                TypeObject *object = proto->getNewType(cx);
                if (!object)
                    return false;
                TypeScript::ReturnTypes(script_)->addType(cx, Type::ObjectType(object));
            } else {
                TypeScript::ReturnTypes(script_)->addType(cx, Type::UnknownType());
            }
        }
        break;

      case JSOP_YIELD:
        pushed[0].addType(cx, Type::UnknownType());
        break;

      case JSOP_CALLXMLNAME:
        pushed[1].addType(cx, Type::UnknownType());
        /* FALLTHROUGH */

      case JSOP_XMLNAME:
        pushed[0].addType(cx, Type::UnknownType());
        break;

      case JSOP_SETXMLNAME:
        cx->compartment->types.monitorBytecode(cx, script, offset);
        poppedTypes(pc, 0)->addSubset(cx, &pushed[0]);
        break;

      case JSOP_BINDXMLNAME:
        break;

      case JSOP_TOXML:
      case JSOP_TOXMLLIST:
      case JSOP_XMLPI:
      case JSOP_XMLCDATA:
      case JSOP_XMLCOMMENT:
      case JSOP_DESCENDANTS:
      case JSOP_TOATTRNAME:
      case JSOP_QNAMECONST:
      case JSOP_QNAME:
      case JSOP_ANYNAME:
      case JSOP_GETFUNNS:
      case JSOP_FILTER:
        /* Note: the second value pushed by filter is a hole, and not modelled. */
      case JSOP_ENDFILTER:
        pushed[0].addType(cx, Type::UnknownType());
        break;

      case JSOP_CALLEE: {
        JSFunction *fun = script_->function();
        if (script_->compileAndGo && !UseNewTypeForClone(fun))
            pushed[0].addType(cx, Type::ObjectType(fun));
        else
            pushed[0].addType(cx, Type::UnknownType());
        break;
      }

      default:
        /* Display fine-grained debug information first */
        fprintf(stderr, "Unknown bytecode %02x at #%u:%05u\n", op, script_->id(), offset);
        TypeFailure(cx, "Unknown bytecode %02x", op);
    }

    return true;
}

void
ScriptAnalysis::analyzeTypes(JSContext *cx)
{
    JS_ASSERT(!ranInference());

    if (OOM()) {
        cx->compartment->types.setPendingNukeTypes(cx);
        return;
    }

    if (!ranSSA()) {
        analyzeSSA(cx);
        if (failed())
            return;
    }

    /*
     * Set this early to avoid reentrance. Any failures are OOMs, and will nuke
     * all types in the compartment.
     */
    ranInference_ = true;

    /* Make sure the initial type set of all local vars includes void. */
    for (unsigned i = 0; i < script_->nfixed; i++)
        TypeScript::LocalTypes(script_, i)->addType(cx, Type::UndefinedType());

    TypeInferenceState state(cx);

    /*
     * Generate type sets for the inputs to property reads in the script,
     * unless it already has them. If we purge analysis information and end up
     * reanalyzing types in the script, we don't want to regenerate constraints
     * on these property inputs as they will be duplicating information on the
     * property type sets previously added.
     */
    if (script_->types->propertyReadTypes) {
        state.hasPropertyReadTypes = true;
    } else {
        HeapTypeSet *typeArray =
            (HeapTypeSet*) cx->typeLifoAlloc().alloc(sizeof(HeapTypeSet) * numPropertyReads());
        if (!typeArray) {
            cx->compartment->types.setPendingNukeTypes(cx);
            return;
        }
        script_->types->propertyReadTypes = typeArray;
        PodZero(typeArray, numPropertyReads());

#ifdef DEBUG
        for (unsigned i = 0; i < numPropertyReads(); i++) {
            InferSpew(ISpewOps, "typeSet: %sT%p%s propertyRead%u #%u",
                      InferSpewColor(&typeArray[i]), &typeArray[i], InferSpewColorReset(),
                      i, script_->id());
        }
#endif
    }

    unsigned offset = 0;
    while (offset < script_->length) {
        Bytecode *code = maybeCode(offset);

        jsbytecode *pc = script_->code + offset;

        if (code && !analyzeTypesBytecode(cx, offset, state)) {
            cx->compartment->types.setPendingNukeTypes(cx);
            return;
        }

        offset += GetBytecodeLength(pc);
    }

    JS_ASSERT(state.propertyReadIndex == numPropertyReads());

    for (unsigned i = 0; i < state.phiNodes.length(); i++) {
        SSAPhiNode *node = state.phiNodes[i];
        for (unsigned j = 0; j < node->length; j++) {
            const SSAValue &v = node->options[j];
            getValueTypes(v)->addSubset(cx, &node->types);
        }
    }

    /*
     * Replay any dynamic type results which have been generated for the script
     * either because we ran the interpreter some before analyzing or because
     * we are reanalyzing after a GC.
     */
    TypeResult *result = script_->types->dynamicList;
    while (result) {
        if (result->offset != UINT32_MAX) {
            pushedTypes(result->offset)->addType(cx, result->type);
        } else {
            /* Custom for-in loop iteration has happened in this script. */
            state.forTypes->addType(cx, Type::UnknownType());
        }
        result = result->next;
    }

    if (!script_->hasFreezeConstraints) {
        RootedScript script(cx, script_);
        TypeScript::AddFreezeConstraints(cx, script);
        script_->hasFreezeConstraints = true;
    }
}

bool
ScriptAnalysis::integerOperation(jsbytecode *pc)
{
    JS_ASSERT(uint32_t(pc - script_->code) < script_->length);

    switch (JSOp(*pc)) {
      case JSOP_ADD:
      case JSOP_SUB:
      case JSOP_MUL:
      case JSOP_DIV:
        if (pushedTypes(pc, 0)->getKnownTypeTag() != JSVAL_TYPE_INT32)
            return false;
        if (poppedTypes(pc, 0)->getKnownTypeTag() != JSVAL_TYPE_INT32)
            return false;
        if (poppedTypes(pc, 1)->getKnownTypeTag() != JSVAL_TYPE_INT32)
            return false;
        return true;

      default:
        return true;
    }
}

/*
 * Persistent constraint clearing out newScript and definite properties from
 * an object should a property on another object get a setter.
 */
class TypeConstraintClearDefiniteSetter : public TypeConstraint
{
  public:
    TypeObject *object;

    TypeConstraintClearDefiniteSetter(TypeObject *object)
        : object(object)
    {}

    const char *kind() { return "clearDefiniteSetter"; }

    void newPropertyState(JSContext *cx, TypeSet *source)
    {
        if (!object->newScript)
            return;
        /*
         * Clear out the newScript shape and definite property information from
         * an object if the source type set could be a setter or could be
         * non-writable, both of which are indicated by the source type set
         * being marked as configured.
         */
        if (!(object->flags & OBJECT_FLAG_NEW_SCRIPT_CLEARED) && source->ownProperty(true))
            object->clearNewScript(cx);
    }

    void newType(JSContext *cx, TypeSet *source, Type type) {}
};

/*
 * Constraint which clears definite properties on an object should a type set
 * contain any types other than a single object.
 */
class TypeConstraintClearDefiniteSingle : public TypeConstraint
{
  public:
    TypeObject *object;

    TypeConstraintClearDefiniteSingle(TypeObject *object)
        : object(object)
    {}

    const char *kind() { return "clearDefiniteSingle"; }

    void newType(JSContext *cx, TypeSet *source, Type type) {
        if (object->flags & OBJECT_FLAG_NEW_SCRIPT_CLEARED)
            return;

        if (source->baseFlags() || source->getObjectCount() > 1)
            object->clearNewScript(cx);
    }
};

static bool
AnalyzePoppedThis(JSContext *cx, Vector<SSAUseChain *> *pendingPoppedThis,
                  TypeObject *type, JSFunction *fun, MutableHandleObject pbaseobj,
                  Vector<TypeNewScript::Initializer> *initializerList);

static bool
AnalyzeNewScriptProperties(JSContext *cx, TypeObject *type, JSFunction *fun,
                           MutableHandleObject pbaseobj,
                           Vector<TypeNewScript::Initializer> *initializerList)
{
    AssertCanGC();

    /*
     * When invoking 'new' on the specified script, try to find some properties
     * which will definitely be added to the created object before it has a
     * chance to escape and be accessed elsewhere.
     *
     * Returns true if the entire script was analyzed (pbaseobj has been
     * preserved), false if we had to bail out part way through (pbaseobj may
     * have been cleared).
     */

    if (initializerList->length() > 50) {
        /*
         * Bail out on really long initializer lists (far longer than maximum
         * number of properties we can track), we may be recursing.
         */
        return false;
    }

    RootedScript script(cx, fun->nonLazyScript());
    if (!JSScript::ensureRanAnalysis(cx, script) || !JSScript::ensureRanInference(cx, script)) {
        pbaseobj.set(NULL);
        cx->compartment->types.setPendingNukeTypes(cx);
        return false;
    }

    ScriptAnalysis *analysis = script->analysis();

    /*
     * Offset of the last bytecode which popped 'this' and which we have
     * processed. To support compound inline assignments to properties like
     * 'this.f = (this.g = ...)'  where multiple 'this' values are pushed
     * and popped en masse, we keep a stack of 'this' values that have yet to
     * be processed. If a 'this' is pushed before the previous 'this' value
     * was popped, we defer processing it until we see a 'this' that is popped
     * after the previous 'this' was popped, i.e. the end of the compound
     * inline assignment, or we encounter a return from the script.
     */
    Vector<SSAUseChain *> pendingPoppedThis(cx);

    /*
     * lastThisPopped is the largest use offset of a 'this' value we've
     * processed so far.
     */
    uint32_t lastThisPopped = 0;

    bool entirelyAnalyzed = true;
    unsigned nextOffset = 0;
    while (nextOffset < script->length) {
        unsigned offset = nextOffset;
        jsbytecode *pc = script->code + offset;

        JSOp op = JSOp(*pc);

        nextOffset += GetBytecodeLength(pc);

        Bytecode *code = analysis->maybeCode(pc);
        if (!code)
            continue;

        /*
         * End analysis after the first return statement from the script,
         * returning success if the return is unconditional.
         */
        if (op == JSOP_RETURN || op == JSOP_STOP || op == JSOP_RETRVAL) {
            if (offset < lastThisPopped) {
                pbaseobj.set(NULL);
                entirelyAnalyzed = false;
                break;
            }

            entirelyAnalyzed = code->unconditional;
            break;
        }

        /* 'this' can escape through a call to eval. */
        if (op == JSOP_EVAL) {
            if (offset < lastThisPopped)
                pbaseobj.set(NULL);
            entirelyAnalyzed = false;
            break;
        }

        /*
         * We are only interested in places where 'this' is popped. The new
         * 'this' value cannot escape and be accessed except through such uses.
         */
        if (op != JSOP_THIS)
            continue;

        SSAValue thisv = SSAValue::PushedValue(offset, 0);
        SSAUseChain *uses = analysis->useChain(thisv);

        JS_ASSERT(uses);
        if (uses->next || !uses->popped) {
            /* 'this' value popped in more than one place. */
            entirelyAnalyzed = false;
            break;
        }

        /* Only handle 'this' values popped in unconditional code. */
        Bytecode *poppedCode = analysis->maybeCode(uses->offset);
        if (!poppedCode || !poppedCode->unconditional) {
            entirelyAnalyzed = false;
            break;
        }

        /*
         * If offset >= the offset at the top of the pending stack, we either
         * encountered the end of a compound inline assignment or a 'this' was
         * immediately popped and used. In either case, handle the use.
         */
        if (!pendingPoppedThis.empty() &&
            offset >= pendingPoppedThis.back()->offset) {
            lastThisPopped = pendingPoppedThis[0]->offset;
            if (!AnalyzePoppedThis(cx, &pendingPoppedThis, type, fun, pbaseobj,
                                   initializerList)) {
                return false;
            }
        }

        if (!pendingPoppedThis.append(uses)) {
            entirelyAnalyzed = false;
            break;
        }
    }

    /*
     * There is an invariant that all definite properties come before
     * non-definite properties in the shape tree. So, we can't process
     * remaining 'this' uses on the stack unless we have completely analyzed
     * the function, due to corner cases like the following:
     *
     *   this.x = this[this.y = "foo"]++;
     *
     * The 'this.y = "foo"' assignment breaks the above loop since the 'this'
     * in the assignment is popped multiple times, with 'this.x' being left on
     * the pending stack. But we can't mark 'x' as a definite property, as
     * that would make it come before 'y' in the shape tree, breaking the
     * invariant.
     */
    if (entirelyAnalyzed &&
        !pendingPoppedThis.empty() &&
        !AnalyzePoppedThis(cx, &pendingPoppedThis, type, fun, pbaseobj,
                           initializerList)) {
        return false;
    }

    /* Will have hit a STOP or similar, unless the script always throws. */
    return entirelyAnalyzed;
}

static bool
AnalyzePoppedThis(JSContext *cx, Vector<SSAUseChain *> *pendingPoppedThis,
                  TypeObject *type, JSFunction *fun, MutableHandleObject pbaseobj,
                  Vector<TypeNewScript::Initializer> *initializerList)
{
    RootedScript script(cx, fun->nonLazyScript());
    ScriptAnalysis *analysis = script->analysis();

    while (!pendingPoppedThis->empty()) {
        SSAUseChain *uses = pendingPoppedThis->back();
        pendingPoppedThis->popBack();

        jsbytecode *pc = script->code + uses->offset;
        JSOp op = JSOp(*pc);

        if (op == JSOP_SETPROP && uses->u.which == 1) {
            /*
             * Don't use GetAtomId here, we need to watch for SETPROP on
             * integer properties and bail out. We can't mark the aggregate
             * JSID_VOID type property as being in a definite slot.
             */
            RootedId id(cx, NameToId(script->getName(GET_UINT32_INDEX(pc))));
            if (MakeTypeId(cx, id) != id)
                return false;
            if (id_prototype(cx) == id || id___proto__(cx) == id || id_constructor(cx) == id)
                return false;

            /*
             * Ensure that if the properties named here could have a setter or
             * a permanent property in any transitive prototype, the definite
             * properties get cleared from the shape.
             */
            RootedObject parent(cx, type->proto);
            while (parent) {
                TypeObject *parentObject = parent->getType(cx);
                if (parentObject->unknownProperties())
                    return false;
                HeapTypeSet *parentTypes = parentObject->getProperty(cx, id, false);
                if (!parentTypes || parentTypes->ownProperty(true))
                    return false;
                parentTypes->add(cx, cx->typeLifoAlloc().new_<TypeConstraintClearDefiniteSetter>(type));
                parent = parent->getProto();
            }

            unsigned slotSpan = pbaseobj->slotSpan();
            RootedValue value(cx, UndefinedValue());
            if (!DefineNativeProperty(cx, pbaseobj, id, value, NULL, NULL,
                                      JSPROP_ENUMERATE, 0, 0, DNP_SKIP_TYPE)) {
                cx->compartment->types.setPendingNukeTypes(cx);
                pbaseobj.set(NULL);
                return false;
            }

            if (pbaseobj->inDictionaryMode()) {
                pbaseobj.set(NULL);
                return false;
            }

            if (pbaseobj->slotSpan() == slotSpan) {
                /* Set a duplicate property. */
                return false;
            }

            TypeNewScript::Initializer setprop(TypeNewScript::Initializer::SETPROP, uses->offset);
            if (!initializerList->append(setprop)) {
                cx->compartment->types.setPendingNukeTypes(cx);
                pbaseobj.set(NULL);
                return false;
            }

            if (pbaseobj->slotSpan() >= (TYPE_FLAG_DEFINITE_MASK >> TYPE_FLAG_DEFINITE_SHIFT)) {
                /* Maximum number of definite properties added. */
                return false;
            }
        } else if (op == JSOP_FUNCALL && uses->u.which == GET_ARGC(pc) - 1) {
            /*
             * Passed as the first parameter to Function.call. Follow control
             * into the callee, and add any definite properties it assigns to
             * the object as well. :TODO: This is narrow pattern matching on
             * the inheritance patterns seen in the v8-deltablue benchmark, and
             * needs robustness against other ways initialization can cross
             * script boundaries.
             *
             * Add constraints ensuring we are calling Function.call on a
             * particular script, removing definite properties from the result
             */

            /* Callee/this must have been pushed by a CALLPROP. */
            SSAValue calleev = analysis->poppedValue(pc, GET_ARGC(pc) + 1);
            if (calleev.kind() != SSAValue::PUSHED)
                return false;
            jsbytecode *calleepc = script->code + calleev.pushedOffset();
            if (JSOp(*calleepc) != JSOP_CALLPROP)
                return false;

            /*
             * This code may not have run yet, break any type barriers involved
             * in performing the call (for the greater good!).
             */
            analysis->breakTypeBarriersSSA(cx, analysis->poppedValue(calleepc, 0));
            analysis->breakTypeBarriers(cx, calleepc - script->code, true);

            StackTypeSet *funcallTypes = analysis->poppedTypes(pc, GET_ARGC(pc) + 1);
            StackTypeSet *scriptTypes = analysis->poppedTypes(pc, GET_ARGC(pc));

            /* Need to definitely be calling Function.call on a specific script. */
            JSFunction *function;
            {
                RawObject funcallObj = funcallTypes->getSingleton();
                RawObject scriptObj = scriptTypes->getSingleton();
                if (!funcallObj || !scriptObj || !scriptObj->isFunction() ||
                    !scriptObj->toFunction()->isInterpreted()) {
                    return false;
                }
                function = scriptObj->toFunction();
            }

            /*
             * Generate constraints to clear definite properties from the type
             * should the Function.call or callee itself change in the future.
             */
            funcallTypes->add(cx,
                cx->analysisLifoAlloc().new_<TypeConstraintClearDefiniteSingle>(type));
            scriptTypes->add(cx,
                cx->analysisLifoAlloc().new_<TypeConstraintClearDefiniteSingle>(type));

            TypeNewScript::Initializer pushframe(TypeNewScript::Initializer::FRAME_PUSH, uses->offset);
            if (!initializerList->append(pushframe)) {
                cx->compartment->types.setPendingNukeTypes(cx);
                pbaseobj.set(NULL);
                return false;
            }

            if (!AnalyzeNewScriptProperties(cx, type, function,
                                            pbaseobj, initializerList)) {
                return false;
            }

            TypeNewScript::Initializer popframe(TypeNewScript::Initializer::FRAME_POP, 0);
            if (!initializerList->append(popframe)) {
                cx->compartment->types.setPendingNukeTypes(cx);
                pbaseobj.set(NULL);
                return false;
            }

            /*
             * The callee never lets the 'this' value escape, continue looking
             * for definite properties in the remainder of this script.
             */
        } else {
            /* Unhandled use of 'this'. */
            return false;
        }
    }

    return true;
}

/*
 * Either make the newScript information for type when it is constructed
 * by the specified script, or regenerate the constraints for an existing
 * newScript on the type after they were cleared by a GC.
 */
static void
CheckNewScriptProperties(JSContext *cx, HandleTypeObject type, JSFunction *fun)
{
    if (type->unknownProperties())
        return;

    /* Strawman object to add properties to and watch for duplicates. */
    RootedObject baseobj(cx, NewBuiltinClassInstance(cx, &ObjectClass, gc::FINALIZE_OBJECT16));
    if (!baseobj) {
        if (type->newScript)
            type->clearNewScript(cx);
        return;
    }

    Vector<TypeNewScript::Initializer> initializerList(cx);
    AnalyzeNewScriptProperties(cx, type, fun, &baseobj, &initializerList);
    if (!baseobj || baseobj->slotSpan() == 0 || !!(type->flags & OBJECT_FLAG_NEW_SCRIPT_CLEARED)) {
        if (type->newScript)
            type->clearNewScript(cx);
        return;
    }

    /*
     * If the type already has a new script, we are just regenerating the type
     * constraints and don't need to make another TypeNewScript. Make sure that
     * the properties added to baseobj match the type's definite properties.
     */
    if (type->newScript) {
        if (!type->matchDefiniteProperties(baseobj))
            type->clearNewScript(cx);
        return;
    }

    gc::AllocKind kind = gc::GetGCObjectKind(baseobj->slotSpan());

    /* We should not have overflowed the maximum number of fixed slots for an object. */
    JS_ASSERT(gc::GetGCKindSlots(kind) >= baseobj->slotSpan());

    TypeNewScript::Initializer done(TypeNewScript::Initializer::DONE, 0);

    /*
     * The base object may have been created with a different finalize kind
     * than we will use for subsequent new objects. Generate an object with the
     * appropriate final shape.
     */
    RootedShape shape(cx, baseobj->lastProperty());
    baseobj = NewReshapedObject(cx, type, baseobj->getParent(), kind, shape);
    if (!baseobj ||
        !type->addDefiniteProperties(cx, baseobj) ||
        !initializerList.append(done)) {
        cx->compartment->types.setPendingNukeTypes(cx);
        return;
    }

    size_t numBytes = sizeof(TypeNewScript)
                    + (initializerList.length() * sizeof(TypeNewScript::Initializer));
#ifdef JSGC_ROOT_ANALYSIS
    // calloc can legitimately return a pointer that appears to be poisoned.
    void *p;
    do {
        p = cx->calloc_(numBytes);
    } while (IsPoisonedPtr(p));
    type->newScript = (TypeNewScript *) p;
#else
    type->newScript = (TypeNewScript *) cx->calloc_(numBytes);
#endif

    if (!type->newScript) {
        cx->compartment->types.setPendingNukeTypes(cx);
        return;
    }

    AutoAssertNoGC nogc;

    type->newScript->fun = fun;
    type->newScript->allocKind = kind;
    type->newScript->shape = baseobj->lastProperty();

    type->newScript->initializerList = (TypeNewScript::Initializer *)
        ((char *) type->newScript.get() + sizeof(TypeNewScript));
    PodCopy(type->newScript->initializerList, initializerList.begin(), initializerList.length());
}

/////////////////////////////////////////////////////////////////////
// Printing
/////////////////////////////////////////////////////////////////////

void
ScriptAnalysis::printTypes(JSContext *cx)
{
    AutoEnterAnalysis enter(script_->compartment());
    TypeCompartment *compartment = &script_->compartment()->types;

    /*
     * Check if there are warnings for used values with unknown types, and build
     * statistics about the size of type sets found for stack values.
     */
    for (unsigned offset = 0; offset < script_->length; offset++) {
        if (!maybeCode(offset))
            continue;

        jsbytecode *pc = script_->code + offset;

        if (js_CodeSpec[*pc].format & JOF_DECOMPOSE)
            continue;

        unsigned defCount = GetDefCount(script_, offset);
        if (!defCount)
            continue;

        for (unsigned i = 0; i < defCount; i++) {
            TypeSet *types = pushedTypes(offset, i);

            if (types->unknown()) {
                compartment->typeCountOver++;
                continue;
            }

            unsigned typeCount = 0;

            if (types->hasAnyFlag(TYPE_FLAG_ANYOBJECT) || types->getObjectCount() != 0)
                typeCount++;
            for (TypeFlags flag = 1; flag < TYPE_FLAG_ANYOBJECT; flag <<= 1) {
                if (types->hasAnyFlag(flag))
                    typeCount++;
            }

            /*
             * Adjust the type counts for floats: values marked as floats
             * are also marked as ints by the inference, but for counting
             * we don't consider these to be separate types.
             */
            if (types->hasAnyFlag(TYPE_FLAG_DOUBLE)) {
                JS_ASSERT(types->hasAnyFlag(TYPE_FLAG_INT32));
                typeCount--;
            }

            if (typeCount > TypeCompartment::TYPE_COUNT_LIMIT) {
                compartment->typeCountOver++;
            } else if (typeCount == 0) {
                /* Ignore values without types, this may be unreached code. */
            } else {
                compartment->typeCounts[typeCount-1]++;
            }
        }
    }

#ifdef DEBUG

    if (script_->function())
        printf("Function");
    else if (script_->isCachedEval)
        printf("Eval");
    else
        printf("Main");
    printf(" #%u %s (line %d):\n", script_->id(), script_->filename, script_->lineno);

    printf("locals:");
    printf("\n    return:");
    TypeScript::ReturnTypes(script_)->print();
    printf("\n    this:");
    TypeScript::ThisTypes(script_)->print();

    for (unsigned i = 0; script_->function() && i < script_->function()->nargs; i++) {
        printf("\n    arg%u:", i);
        TypeScript::ArgTypes(script_, i)->print();
    }
    for (unsigned i = 0; i < script_->nfixed; i++) {
        if (!trackSlot(LocalSlot(script_, i))) {
            printf("\n    local%u:", i);
            TypeScript::LocalTypes(script_, i)->print();
        }
    }
    printf("\n");

    RootedScript script(cx, script_);
    for (unsigned offset = 0; offset < script_->length; offset++) {
        if (!maybeCode(offset))
            continue;

        jsbytecode *pc = script_->code + offset;

        PrintBytecode(cx, script, pc);

        if (js_CodeSpec[*pc].format & JOF_DECOMPOSE)
            continue;

        if (js_CodeSpec[*pc].format & JOF_TYPESET) {
            TypeSet *types = script_->analysis()->bytecodeTypes(pc);
            printf("  typeset %d:", (int) (types - script_->types->typeArray()));
            types->print();
            printf("\n");
        }

        unsigned defCount = GetDefCount(script_, offset);
        for (unsigned i = 0; i < defCount; i++) {
            printf("  type %d:", i);
            pushedTypes(offset, i)->print();
            printf("\n");
        }

        if (getCode(offset).monitoredTypes)
            printf("  monitored\n");

        TypeBarrier *barrier = getCode(offset).typeBarriers;
        if (barrier != NULL) {
            printf("  barrier:");
            while (barrier) {
                printf(" %s", TypeString(barrier->type));
                barrier = barrier->next;
            }
            printf("\n");
        }
    }

    printf("\n");

#endif /* DEBUG */

}

/////////////////////////////////////////////////////////////////////
// Interface functions
/////////////////////////////////////////////////////////////////////

void
types::MarkIteratorUnknownSlow(JSContext *cx)
{
    /* Check whether we are actually at an ITER opcode. */

    jsbytecode *pc;
    RootedScript script(cx, cx->stack.currentScript(&pc));
    if (!script || !pc)
        return;

    if (JSOp(*pc) != JSOP_ITER)
        return;

    AutoEnterTypeInference enter(cx);

    /*
     * This script is iterating over an actual Iterator or Generator object, or
     * an object with a custom __iterator__ hook. In such cases 'for in' loops
     * can produce values other than strings, and the types of the ITER opcodes
     * in the script need to be updated. During analysis this is done with the
     * forTypes in the analysis state, but we don't keep a pointer to this type
     * set and need to scan the script to fix affected opcodes.
     */

    TypeResult *result = script->types->dynamicList;
    while (result) {
        if (result->offset == UINT32_MAX) {
            /* Already know about custom iterators used in this script. */
            JS_ASSERT(result->type.isUnknown());
            return;
        }
        result = result->next;
    }

    InferSpew(ISpewOps, "externalType: customIterator #%u", script->id());

    result = cx->new_<TypeResult>(UINT32_MAX, Type::UnknownType());
    if (!result) {
        cx->compartment->types.setPendingNukeTypes(cx);
        return;
    }
    result->next = script->types->dynamicList;
    script->types->dynamicList = result;

    AddPendingRecompile(cx, script, NULL);

    if (!script->hasAnalysis() || !script->analysis()->ranInference())
        return;

    ScriptAnalysis *analysis = script->analysis();

    for (unsigned i = 0; i < script->length; i++) {
        jsbytecode *pc = script->code + i;
        if (!analysis->maybeCode(pc))
            continue;
        if (JSOp(*pc) == JSOP_ITERNEXT)
            analysis->pushedTypes(pc, 0)->addType(cx, Type::UnknownType());
    }
}

void
types::TypeMonitorCallSlow(JSContext *cx, HandleObject callee, const CallArgs &args,
                           bool constructing)
{
    unsigned nargs = callee->toFunction()->nargs;
    RootedScript script(cx, callee->toFunction()->nonLazyScript());

    if (!constructing)
        TypeScript::SetThis(cx, script, args.thisv());

    /*
     * Add constraints going up to the minimum of the actual and formal count.
     * If there are more actuals than formals the later values can only be
     * accessed through the arguments object, which is monitored.
     */
    unsigned arg = 0;
    for (; arg < args.length() && arg < nargs; arg++)
        TypeScript::SetArgument(cx, script, arg, args[arg]);

    /* Watch for fewer actuals than formals to the call. */
    for (; arg < nargs; arg++)
        TypeScript::SetArgument(cx, script, arg, UndefinedValue());
}

static inline bool
IsAboutToBeFinalized(TypeObjectKey *key)
{
    /* Mask out the low bit indicating whether this is a type or JS object. */
    gc::Cell *tmp = reinterpret_cast<gc::Cell *>(uintptr_t(key) & ~1);
    bool isAboutToBeFinalized = IsCellAboutToBeFinalized(&tmp);
    JS_ASSERT(tmp == reinterpret_cast<gc::Cell *>(uintptr_t(key) & ~1));
    return isAboutToBeFinalized;
}

void
types::TypeDynamicResult(JSContext *cx, HandleScript script, jsbytecode *pc, Type type)
{
    JS_ASSERT(cx->typeInferenceEnabled());
    AutoEnterTypeInference enter(cx);

    /* Directly update associated type sets for applicable bytecodes. */
    if (js_CodeSpec[*pc].format & JOF_TYPESET) {
        if (!JSScript::ensureRanAnalysis(cx, script)) {
            cx->compartment->types.setPendingNukeTypes(cx);
            return;
        }
        TypeSet *types = script->analysis()->bytecodeTypes(pc);
        if (!types->hasType(type)) {
            InferSpew(ISpewOps, "externalType: monitorResult #%u:%05u: %s",
                      script->id(), pc - script->code, TypeString(type));
            types->addType(cx, type);
        }
        return;
    }

    if (script->hasAnalysis() && script->analysis()->ranInference()) {
        /*
         * If the pushed set already has this type, we don't need to ensure
         * there is a TypeIntermediate. Either there already is one, or the
         * type could be determined from the script's other input type sets.
         */
        TypeSet *pushed = script->analysis()->pushedTypes(pc, 0);
        if (pushed->hasType(type))
            return;
    } else {
        /* Scan all intermediate types on the script to check for a dupe. */
        TypeResult *result, **pstart = &script->types->dynamicList, **presult = pstart;
        while (*presult) {
            result = *presult;
            if (result->offset == unsigned(pc - script->code) && result->type == type) {
                if (presult != pstart) {
                    /* Move to the head of the list, maintain LRU order. */
                    *presult = result->next;
                    result->next = *pstart;
                    *pstart = result;
                }
                return;
            }
            presult = &result->next;
        }
    }

    InferSpew(ISpewOps, "externalType: monitorResult #%u:%05u: %s",
              script->id(), pc - script->code, TypeString(type));

    TypeResult *result = cx->new_<TypeResult>(pc - script->code, type);
    if (!result) {
        cx->compartment->types.setPendingNukeTypes(cx);
        return;
    }
    result->next = script->types->dynamicList;
    script->types->dynamicList = result;

    /*
     * New type information normally requires all code in the entire script to
     * be recompiled, as changes to types can flow through variables etc. into
     * other chunks in the compiled script.
     *
     * We can do better than this, though, when we can prove the new type will
     * only be visible at certain points in the script. Namely, for arithmetic
     * operations which might produce doubles and are then passed to an
     * expression that cancels out integer overflow, i.e.'OP & -1' or 'OP | 0',
     * the new type will only affect OP and the bitwise operation.
     *
     * This can prevent a significant amount of recompilation in scripts which
     * use these operations extensively, principally autotranslated code.
     */

    jsbytecode *ignorePC = pc + GetBytecodeLength(pc);
    if (*ignorePC == JSOP_POP) {
        /* Value is ignored. */
    } else if (*ignorePC == JSOP_INT8 && GET_INT8(ignorePC) == -1) {
        ignorePC += JSOP_INT8_LENGTH;
        if (*ignorePC != JSOP_BITAND)
            ignorePC = NULL;
    } else if (*ignorePC == JSOP_ZERO) {
        ignorePC += JSOP_ZERO_LENGTH;
        if (*ignorePC != JSOP_BITOR)
            ignorePC = NULL;
    } else {
        ignorePC = NULL;
    }

    if (ignorePC) {
        AddPendingRecompile(cx, script, pc);
        AddPendingRecompile(cx, script, ignorePC);
    } else {
        AddPendingRecompile(cx, script, NULL);
    }

    if (script->hasAnalysis() && script->analysis()->ranInference()) {
        TypeSet *pushed = script->analysis()->pushedTypes(pc, 0);
        pushed->addType(cx, type);
    }
}

void
types::TypeMonitorResult(JSContext *cx, HandleScript script, jsbytecode *pc, const js::Value &rval)
{
    /* Allow the non-TYPESET scenario to simplify stubs used in compound opcodes. */
    if (!(js_CodeSpec[*pc].format & JOF_TYPESET))
        return;

    AutoEnterTypeInference enter(cx);

    if (!JSScript::ensureRanAnalysis(cx, script)) {
        cx->compartment->types.setPendingNukeTypes(cx);
        return;
    }

    Type type = GetValueType(cx, rval);
    TypeSet *types = script->analysis()->bytecodeTypes(pc);
    if (types->hasType(type))
        return;

    InferSpew(ISpewOps, "bytecodeType: #%u:%05u: %s",
              script->id(), pc - script->code, TypeString(type));
    types->addType(cx, type);
}

/////////////////////////////////////////////////////////////////////
// TypeScript
/////////////////////////////////////////////////////////////////////

/*
 * Returns true if we don't expect to compute the correct types for some value
 * pushed by the specified bytecode.
 */
static inline bool
IgnorePushed(const jsbytecode *pc, unsigned index)
{
    switch (JSOp(*pc)) {
      /* We keep track of the scopes pushed by BINDNAME separately. */
      case JSOP_BINDNAME:
      case JSOP_BINDGNAME:
      case JSOP_BINDINTRINSIC:
      case JSOP_BINDXMLNAME:
        return true;

      /* Stack not consistent in TRY_BRANCH_AFTER_COND. */
      case JSOP_IN:
      case JSOP_EQ:
      case JSOP_NE:
      case JSOP_LT:
      case JSOP_LE:
      case JSOP_GT:
      case JSOP_GE:
        return (index == 0);

      /* Value not determining result is not pushed by OR/AND. */
      case JSOP_OR:
      case JSOP_AND:
        return (index == 0);

      /* Holes tracked separately. */
      case JSOP_HOLE:
        return (index == 0);
      case JSOP_FILTER:
        return (index == 1);

      /* Storage for 'with' and 'let' blocks not monitored. */
      case JSOP_ENTERWITH:
      case JSOP_ENTERBLOCK:
      case JSOP_ENTERLET0:
      case JSOP_ENTERLET1:
        return true;

      /* We don't keep track of the iteration state for 'for in' or 'for each in' loops. */
      case JSOP_ITER:
      case JSOP_ITERNEXT:
      case JSOP_MOREITER:
      case JSOP_ENDITER:
        return true;

      /* Ops which can manipulate values pushed by opcodes we don't model. */
      case JSOP_DUP:
      case JSOP_DUP2:
      case JSOP_SWAP:
      case JSOP_PICK:
        return true;

      /* We don't keep track of state indicating whether there is a pending exception. */
      case JSOP_FINALLY:
        return true;

      /*
       * We don't treat GETLOCAL immediately followed by a pop as a use-before-def,
       * and while the type will have been inferred correctly the method JIT
       * may not have written the local's initial undefined value to the stack,
       * leaving a stale value.
       */
      case JSOP_GETLOCAL:
        return JSOp(pc[JSOP_GETLOCAL_LENGTH]) == JSOP_POP;

      default:
        return false;
    }
}

bool
JSScript::makeTypes(JSContext *cx)
{
    JS_ASSERT(!types);

    if (!cx->typeInferenceEnabled()) {
        types = cx->pod_calloc<TypeScript>();
        if (!types) {
            js_ReportOutOfMemory(cx);
            return false;
        }
        new(types) TypeScript();
        return true;
    }

    AutoEnterTypeInference enter(cx);

    unsigned count = TypeScript::NumTypeSets(this);

    types = (TypeScript *) cx->calloc_(sizeof(TypeScript) + (sizeof(TypeSet) * count));
    if (!types) {
        cx->compartment->types.setPendingNukeTypes(cx);
        return false;
    }

    new(types) TypeScript();

    TypeSet *typeArray = types->typeArray();
    TypeSet *returnTypes = TypeScript::ReturnTypes(this);

    for (unsigned i = 0; i < count; i++) {
        TypeSet *types = &typeArray[i];
        if (types != returnTypes)
            types->setConstraintsPurged();
    }

#ifdef DEBUG
    for (unsigned i = 0; i < nTypeSets; i++)
        InferSpew(ISpewOps, "typeSet: %sT%p%s bytecode%u #%u",
                  InferSpewColor(&typeArray[i]), &typeArray[i], InferSpewColorReset(),
                  i, id());
    InferSpew(ISpewOps, "typeSet: %sT%p%s return #%u",
              InferSpewColor(returnTypes), returnTypes, InferSpewColorReset(),
              id());
    TypeSet *thisTypes = TypeScript::ThisTypes(this);
    InferSpew(ISpewOps, "typeSet: %sT%p%s this #%u",
              InferSpewColor(thisTypes), thisTypes, InferSpewColorReset(),
              id());
    unsigned nargs = function() ? function()->nargs : 0;
    for (unsigned i = 0; i < nargs; i++) {
        TypeSet *types = TypeScript::ArgTypes(this, i);
        InferSpew(ISpewOps, "typeSet: %sT%p%s arg%u #%u",
                  InferSpewColor(types), types, InferSpewColorReset(),
                  i, id());
    }
    for (unsigned i = 0; i < nfixed; i++) {
        TypeSet *types = TypeScript::LocalTypes(this, i);
        InferSpew(ISpewOps, "typeSet: %sT%p%s local%u #%u",
                  InferSpewColor(types), types, InferSpewColorReset(),
                  i, id());
    }
#endif

    return true;
}

bool
JSScript::makeAnalysis(JSContext *cx)
{
    JS_ASSERT(types && !types->analysis);

    AutoEnterAnalysis enter(cx);

    types->analysis = cx->analysisLifoAlloc().new_<ScriptAnalysis>(this);

    if (!types->analysis)
        return false;

    RootedScript self(cx, this);

    self->types->analysis->analyzeBytecode(cx);

    if (self->types->analysis->OOM()) {
        self->types->analysis = NULL;
        return false;
    }

    return true;
}

/* static */ bool
JSFunction::setTypeForScriptedFunction(JSContext *cx, HandleFunction fun, bool singleton)
{
    JS_ASSERT(fun->nonLazyScript());
    JS_ASSERT(fun->nonLazyScript()->function() == fun);

    if (!cx->typeInferenceEnabled())
        return true;

    if (singleton) {
        if (!setSingletonType(cx, fun))
            return false;
    } else if (UseNewTypeForClone(fun)) {
        /*
         * Leave the default unknown-properties type for the function, it
         * should not be used by scripts or appear in type sets.
         */
    } else {
        RootedObject funProto(cx, fun->getProto());
        TypeObject *type = cx->compartment->types.newTypeObject(cx, JSProto_Function, funProto);
        if (!type)
            return false;

        fun->setType(type);
        type->interpretedFunction = fun;
    }

    return true;
}

#ifdef DEBUG

/* static */ void
TypeScript::CheckBytecode(JSContext *cx, HandleScript script, jsbytecode *pc, const js::Value *sp)
{
    AutoEnterTypeInference enter(cx);

    if (js_CodeSpec[*pc].format & JOF_DECOMPOSE)
        return;

    if (!script->hasAnalysis() || !script->analysis()->ranInference())
        return;
    ScriptAnalysis *analysis = script->analysis();

    int defCount = GetDefCount(script, pc - script->code);

    for (int i = 0; i < defCount; i++) {
        const js::Value &val = sp[-defCount + i];
        TypeSet *types = analysis->pushedTypes(pc, i);
        if (IgnorePushed(pc, i))
            continue;

        /*
         * Ignore undefined values, these may have been inserted by Ion to
         * substitute for dead values.
         */
        if (val.isUndefined())
            continue;

        Type type = GetValueType(cx, val);

        if (!types->hasType(type)) {
            /* Display fine-grained debug information first */
            fprintf(stderr, "Missing type at #%u:%05u pushed %u: %s\n",
                    script->id(), unsigned(pc - script->code), i, TypeString(type));
            TypeFailure(cx, "Missing type pushed %u: %s", i, TypeString(type));
        }
    }
}

#endif

/////////////////////////////////////////////////////////////////////
// JSObject
/////////////////////////////////////////////////////////////////////

bool
JSObject::shouldSplicePrototype(JSContext *cx)
{
    /*
     * During bootstrapping, if inference is enabled we need to make sure not
     * to splice a new prototype in for Function.prototype or the global
     * object if their __proto__ had previously been set to null, as this
     * will change the prototype for all other objects with the same type.
     * If inference is disabled we cannot determine from the object whether it
     * has had its __proto__ set after creation.
     */
    if (getProto() != NULL)
        return false;
    return !cx->typeInferenceEnabled() || hasSingletonType();
}

bool
JSObject::splicePrototype(JSContext *cx, Handle<TaggedProto> proto)
{
    JS_ASSERT(cx->compartment == compartment());

    RootedObject self(cx, this);

    /*
     * For singleton types representing only a single JSObject, the proto
     * can be rearranged as needed without destroying type information for
     * the old or new types. Note that type constraints propagating properties
     * from the old prototype are not removed.
     */
    JS_ASSERT_IF(cx->typeInferenceEnabled(), self->hasSingletonType());

    /* Inner objects may not appear on prototype chains. */
    JS_ASSERT_IF(proto.isObject(), !proto.toObject()->getClass()->ext.outerObject);

    /*
     * Force type instantiation when splicing lazy types. This may fail,
     * in which case inference will be disabled for the compartment.
     */
    Rooted<TypeObject*> type(cx, self->getType(cx));
    Rooted<TypeObject*> protoType(cx, NULL);
    if (proto.isObject()) {
        protoType = proto.toObject()->getType(cx);
    }

    if (!cx->typeInferenceEnabled()) {
        TypeObject *type = cx->compartment->getNewType(cx, proto);
        if (!type)
            return false;
        self->type_ = type;
        return true;
    }

    type->proto = proto.raw();

    AutoEnterTypeInference enter(cx);

    if (protoType && protoType->unknownProperties() && !type->unknownProperties()) {
        type->markUnknown(cx);
        return true;
    }

    if (!type->unknownProperties()) {
        /* Update properties on this type with any shared with the prototype. */
        unsigned count = type->getPropertyCount();
        for (unsigned i = 0; i < count; i++) {
            Property *prop = type->getProperty(i);
            if (prop && prop->types.hasPropagatedProperty())
                type->getFromPrototypes(cx, prop->id, &prop->types, true);
        }
    }

    return true;
}

TypeObject *
JSObject::makeLazyType(JSContext *cx)
{
    JS_ASSERT(hasLazyType());
    JS_ASSERT(cx->compartment == compartment());

    RootedObject self(cx, this);
    /* De-lazification of functions can GC, so we need to do it up here. */
    if (self->isFunction() && self->toFunction()->isInterpretedLazy()) {
<<<<<<< HEAD
        if (!self->toFunction()->initializeLazyScript(cx))
=======
        RootedFunction fun(cx, self->toFunction());
        if (!JSFunction::getOrCreateScript(cx, fun))
>>>>>>> 446116ee
            return NULL;
    }
    JSProtoKey key = JSCLASS_CACHED_PROTO_KEY(getClass());
    Rooted<TaggedProto> proto(cx, getTaggedProto());
    TypeObject *type = cx->compartment->types.newTypeObject(cx, key, proto);
    AutoAssertNoGC nogc;
    if (!type) {
        if (cx->typeInferenceEnabled())
            cx->compartment->types.setPendingNukeTypes(cx);
        return self->type_;
    }

    if (!cx->typeInferenceEnabled()) {
        /* This can only happen if types were previously nuked. */
        self->type_ = type;
        return type;
    }

    AutoEnterTypeInference enter(cx);

    /* Fill in the type according to the state of this object. */

    type->singleton = self;

    if (self->isFunction() && self->toFunction()->isInterpreted()) {
        type->interpretedFunction = self->toFunction();
        if (type->interpretedFunction->nonLazyScript()->uninlineable)
            type->flags |= OBJECT_FLAG_UNINLINEABLE;
    }

    if (self->lastProperty()->hasObjectFlag(BaseShape::ITERATED_SINGLETON))
        type->flags |= OBJECT_FLAG_ITERATED;

#if JS_HAS_XML_SUPPORT
    /*
     * XML objects do not have equality hooks but are treated special by EQ/NE
     * ops. Just mark the type as totally unknown.
     */
    if (self->isXML() && !type->unknownProperties())
        type->markUnknown(cx);
#endif

    if (self->getClass()->ext.equality)
        type->flags |= OBJECT_FLAG_SPECIAL_EQUALITY;
    if (self->getClass()->emulatesUndefined())
        type->flags |= OBJECT_FLAG_EMULATES_UNDEFINED;

    /*
     * Adjust flags for objects which will have the wrong flags set by just
     * looking at the class prototype key.
     */

    if (self->isSlowArray())
        type->flags |= OBJECT_FLAG_NON_DENSE_ARRAY | OBJECT_FLAG_NON_PACKED_ARRAY;

    if (IsTypedArrayProtoClass(self->getClass()))
        type->flags |= OBJECT_FLAG_NON_TYPED_ARRAY;

    self->type_ = type;

    return type;
}

/* static */ inline HashNumber
TypeObjectEntry::hash(TaggedProto proto)
{
    return PointerHasher<JSObject *, 3>::hash(proto.raw());
}

/* static */ inline bool
TypeObjectEntry::match(TypeObject *key, TaggedProto lookup)
{
    return key->proto == lookup.raw();
}

#ifdef DEBUG
bool
JSObject::hasNewType(TypeObject *type)
{
    TypeObjectSet &table = compartment()->newTypeObjects;

    if (!table.initialized())
        return false;

    TypeObjectSet::Ptr p = table.lookup(this);
    return p && *p == type;
}
#endif /* DEBUG */

/* static */ bool
JSObject::setNewTypeUnknown(JSContext *cx, HandleObject obj)
{
    if (!obj->setFlag(cx, js::BaseShape::NEW_TYPE_UNKNOWN))
        return false;

    /*
     * If the object already has a new type, mark that type as unknown. It will
     * not have the SETS_MARKED_UNKNOWN bit set, so may require a type set
     * crawl if prototypes of the object change dynamically in the future.
     */
    TypeObjectSet &table = cx->compartment->newTypeObjects;
    if (table.initialized()) {
        if (TypeObjectSet::Ptr p = table.lookup(obj.get()))
            MarkTypeObjectUnknownProperties(cx, *p);
    }

    return true;
}

TypeObject *
JSCompartment::getNewType(JSContext *cx, TaggedProto proto_, JSFunction *fun_, bool isDOM)
{
    AssertCanGC();
    JS_ASSERT_IF(fun_, proto_.isObject());
    JS_ASSERT_IF(proto_.isObject(), cx->compartment == proto_.toObject()->compartment());

    if (!newTypeObjects.initialized() && !newTypeObjects.init())
        return NULL;

    TypeObjectSet::AddPtr p = newTypeObjects.lookupForAdd(proto_);
    if (p) {
        TypeObject *type = *p;

        /*
         * If set, the type's newScript indicates the script used to create
         * all objects in existence which have this type. If there are objects
         * in existence which are not created by calling 'new' on newScript,
         * we must clear the new script information from the type and will not
         * be able to assume any definite properties for instances of the type.
         * This case is rare, but can happen if, for example, two scripted
         * functions have the same value for their 'prototype' property, or if
         * Object.create is called with a prototype object that is also the
         * 'prototype' property of some scripted function.
         */
        if (type->newScript && type->newScript->fun != fun_)
            type->clearNewScript(cx);

        if (!isDOM && !type->hasAnyFlags(OBJECT_FLAG_NON_DOM))
            type->setFlags(cx, OBJECT_FLAG_NON_DOM);

        return type;
    }

    RootedFunction fun(cx, fun_);
    Rooted<TaggedProto> proto(cx, proto_);

    if (proto.isObject() && !proto.toObject()->setDelegate(cx))
        return NULL;

    bool markUnknown =
        proto.isObject()
        ? proto.toObject()->lastProperty()->hasObjectFlag(BaseShape::NEW_TYPE_UNKNOWN)
        : true;

    RootedTypeObject type(cx);
    type = types.newTypeObject(cx, JSProto_Object, proto, markUnknown, isDOM);
    if (!type)
        return NULL;

    if (!newTypeObjects.relookupOrAdd(p, proto, type.get()))
        return NULL;

    if (!cx->typeInferenceEnabled())
        return type;

    AutoEnterTypeInference enter(cx);

    /*
     * Set the special equality flag for types whose prototype also has the
     * flag set. This is a hack, :XXX: need a real correspondence between
     * types and the possible js::Class of objects with that type.
     */
    if (proto.isObject()) {
        JSObject *obj = proto.toObject();

        if (obj->hasSpecialEquality())
            type->flags |= OBJECT_FLAG_SPECIAL_EQUALITY;

        if (fun)
            CheckNewScriptProperties(cx, type, fun);

#if JS_HAS_XML_SUPPORT
        /* Special case for XML object equality, see makeLazyType(). */
        if (obj->isXML() && !type->unknownProperties())
            type->flags |= OBJECT_FLAG_UNKNOWN_MASK;
#endif

        if (obj->isRegExp()) {
            AddTypeProperty(cx, type, "source", types::Type::StringType());
            AddTypeProperty(cx, type, "global", types::Type::BooleanType());
            AddTypeProperty(cx, type, "ignoreCase", types::Type::BooleanType());
            AddTypeProperty(cx, type, "multiline", types::Type::BooleanType());
            AddTypeProperty(cx, type, "sticky", types::Type::BooleanType());
            AddTypeProperty(cx, type, "lastIndex", types::Type::Int32Type());
        }

        if (obj->isString())
            AddTypeProperty(cx, type, "length", Type::Int32Type());
    }

    /*
     * The new type is not present in any type sets, so mark the object as
     * unknown in all type sets it appears in. This allows the prototype of
     * such objects to mutate freely without triggering an expensive walk of
     * the compartment's type sets. (While scripts normally don't mutate
     * __proto__, the browser will for proxies and such, and we need to
     * accommodate this behavior).
     */
    if (type->unknownProperties())
        type->flags |= OBJECT_FLAG_SETS_MARKED_UNKNOWN;

    return type;
}

TypeObject *
JSObject::getNewType(JSContext *cx, JSFunction *fun_, bool isDOM)
{
    return cx->compartment->getNewType(cx, this, fun_, isDOM);
}

TypeObject *
JSCompartment::getLazyType(JSContext *cx, Handle<TaggedProto> proto)
{
    JS_ASSERT(cx->compartment == this);
    JS_ASSERT_IF(proto.isObject(), cx->compartment == proto.toObject()->compartment());

    MaybeCheckStackRoots(cx);

    TypeObjectSet &table = cx->compartment->lazyTypeObjects;

    if (!table.initialized() && !table.init())
        return NULL;

    TypeObjectSet::AddPtr p = table.lookupForAdd(proto);
    if (p) {
        TypeObject *type = *p;
        JS_ASSERT(type->lazy());

        return type;
    }

    TypeObject *type = cx->compartment->types.newTypeObject(cx, JSProto_Object, proto, false);
    if (!type)
        return NULL;

    if (!table.relookupOrAdd(p, proto, type))
        return NULL;

    type->singleton = (JSObject *) TypeObject::LAZY_SINGLETON;

    return type;
}

/////////////////////////////////////////////////////////////////////
// Tracing
/////////////////////////////////////////////////////////////////////

void
TypeSet::sweep(JSCompartment *compartment)
{
    JS_ASSERT(!purged());
    JS_ASSERT(compartment->isGCSweeping());

    /*
     * Purge references to type objects that are no longer live. Type sets hold
     * only weak references. For type sets containing more than one object,
     * live entries in the object hash need to be copied to the compartment's
     * new arena.
     */
    unsigned objectCount = baseObjectCount();
    if (objectCount >= 2) {
        unsigned oldCapacity = HashSetCapacity(objectCount);
        TypeObjectKey **oldArray = objectSet;

        clearObjects();
        objectCount = 0;
        for (unsigned i = 0; i < oldCapacity; i++) {
            TypeObjectKey *object = oldArray[i];
            if (object && !IsAboutToBeFinalized(object)) {
                TypeObjectKey **pentry =
                    HashSetInsert<TypeObjectKey *,TypeObjectKey,TypeObjectKey>
                        (compartment->typeLifoAlloc, objectSet, objectCount, object);
                if (pentry)
                    *pentry = object;
                else
                    compartment->types.setPendingNukeTypesNoReport();
            }
        }
        setBaseObjectCount(objectCount);
    } else if (objectCount == 1) {
        TypeObjectKey *object = (TypeObjectKey *) objectSet;
        if (IsAboutToBeFinalized(object)) {
            objectSet = NULL;
            setBaseObjectCount(0);
        }
    }

    /*
     * All constraints are wiped out on each GC, including those propagating
     * into this type set from prototype properties.
     */
    constraintList = NULL;
    flags &= ~TYPE_FLAG_PROPAGATED_PROPERTY;
}

inline void
TypeObject::clearProperties()
{
    setBasePropertyCount(0);
    propertySet = NULL;
}

/*
 * Before sweeping the arenas themselves, scan all type objects in a
 * compartment to fixup weak references: property type sets referencing dead
 * JS and type objects, and singleton JS objects whose type is not referenced
 * elsewhere. This also releases memory associated with dead type objects,
 * so that type objects do not need later finalization.
 */
inline void
TypeObject::sweep(FreeOp *fop)
{
    /*
     * We may be regenerating existing type sets containing this object,
     * so reset contributions on each GC to avoid tripping the limit.
     */
    contribution = 0;

    if (singleton) {
        JS_ASSERT(!newScript);

        /*
         * All properties can be discarded. We will regenerate them as needed
         * as code gets reanalyzed.
         */
        clearProperties();

        return;
    }

    JSCompartment *compartment = this->compartment();
    JS_ASSERT(compartment->isGCSweeping());

    if (!isMarked()) {
        if (newScript)
            fop->free_(newScript);
        return;
    }

    /*
     * Properties were allocated from the old arena, and need to be copied over
     * to the new one. Don't hang onto properties without the OWN_PROPERTY
     * flag; these were never directly assigned, and get any possible values
     * from the object's prototype.
     */
    unsigned propertyCount = basePropertyCount();
    if (propertyCount >= 2) {
        unsigned oldCapacity = HashSetCapacity(propertyCount);
        Property **oldArray = propertySet;

        clearProperties();
        propertyCount = 0;
        for (unsigned i = 0; i < oldCapacity; i++) {
            Property *prop = oldArray[i];
            if (prop && prop->types.ownProperty(false)) {
                Property *newProp = compartment->typeLifoAlloc.new_<Property>(*prop);
                if (newProp) {
                    Property **pentry =
                        HashSetInsert<jsid,Property,Property>
                            (compartment->typeLifoAlloc, propertySet, propertyCount, prop->id);
                    if (pentry) {
                        *pentry = newProp;
                        newProp->types.sweep(compartment);
                    } else {
                        compartment->types.setPendingNukeTypesNoReport();
                    }
                } else {
                    compartment->types.setPendingNukeTypesNoReport();
                }
            }
        }
        setBasePropertyCount(propertyCount);
    } else if (propertyCount == 1) {
        Property *prop = (Property *) propertySet;
        if (prop->types.ownProperty(false)) {
            Property *newProp = compartment->typeLifoAlloc.new_<Property>(*prop);
            if (newProp) {
                propertySet = (Property **) newProp;
                newProp->types.sweep(compartment);
            } else {
                compartment->types.setPendingNukeTypesNoReport();
            }
        } else {
            propertySet = NULL;
            setBasePropertyCount(0);
        }
    }

    if (basePropertyCount() <= SET_ARRAY_SIZE) {
        for (unsigned i = 0; i < basePropertyCount(); i++)
            JS_ASSERT(propertySet[i]);
    }

    /*
     * The GC will clear out the constraints ensuring the correctness of the
     * newScript information, these constraints will need to be regenerated
     * the next time we compile code which depends on this info.
     */
    if (newScript)
        flags |= OBJECT_FLAG_NEW_SCRIPT_REGENERATE;
}

struct SweepTypeObjectOp
{
    FreeOp *fop;
    SweepTypeObjectOp(FreeOp *fop) : fop(fop) {}
    void operator()(gc::Cell *cell) {
        TypeObject *object = static_cast<TypeObject *>(cell);
        object->sweep(fop);
    }
};

void
SweepTypeObjects(FreeOp *fop, JSCompartment *compartment)
{
    JS_ASSERT(compartment->isGCSweeping());
    SweepTypeObjectOp op(fop);
    gc::ForEachArenaAndCell(compartment, gc::FINALIZE_TYPE_OBJECT, gc::EmptyArenaOp, op);
}

void
TypeCompartment::sweep(FreeOp *fop)
{
    JSCompartment *compartment = this->compartment();
    JS_ASSERT(compartment->isGCSweeping());

    SweepTypeObjects(fop, compartment);

    /*
     * Iterate through the array/object type tables and remove all entries
     * referencing collected data. These tables only hold weak references.
     */

    if (arrayTypeTable) {
        for (ArrayTypeTable::Enum e(*arrayTypeTable); !e.empty(); e.popFront()) {
            const ArrayTableKey &key = e.front().key;
            JS_ASSERT(e.front().value->proto == key.proto);
            JS_ASSERT(!key.type.isSingleObject());

            bool remove = false;
            TypeObject *typeObject = NULL;
            if (key.type.isTypeObject()) {
                typeObject = key.type.typeObject();
                if (IsTypeObjectAboutToBeFinalized(&typeObject))
                    remove = true;
            }
            if (IsTypeObjectAboutToBeFinalized(e.front().value.unsafeGet()))
                remove = true;

            if (remove) {
                e.removeFront();
            } else if (typeObject && typeObject != key.type.typeObject()) {
                ArrayTableKey newKey;
                newKey.type = Type::ObjectType(typeObject);
                newKey.proto = key.proto;
                e.rekeyFront(newKey);
            }
        }
    }

    if (objectTypeTable) {
        for (ObjectTypeTable::Enum e(*objectTypeTable); !e.empty(); e.popFront()) {
            const ObjectTableKey &key = e.front().key;
            ObjectTableEntry &entry = e.front().value;
            JS_ASSERT(uintptr_t(entry.object->proto.get()) == key.proto.toWord());

            bool remove = false;
            if (IsTypeObjectAboutToBeFinalized(entry.object.unsafeGet()))
                remove = true;
            for (unsigned i = 0; !remove && i < key.nslots; i++) {
                if (JSID_IS_STRING(key.ids[i])) {
                    JSString *str = JSID_TO_STRING(key.ids[i]);
                    if (IsStringAboutToBeFinalized(&str))
                        remove = true;
                    JS_ASSERT(AtomToId((JSAtom *)str) == key.ids[i]);
                }
                JS_ASSERT(!entry.types[i].isSingleObject());
                TypeObject *typeObject = NULL;
                if (entry.types[i].isTypeObject()) {
                    typeObject = entry.types[i].typeObject();
                    if (IsTypeObjectAboutToBeFinalized(&typeObject))
                        remove = true;
                    else if (typeObject != entry.types[i].typeObject())
                        entry.types[i] = Type::ObjectType(typeObject);
                }
            }

            if (remove) {
                js_free(key.ids);
                js_free(entry.types);
                e.removeFront();
            }
        }
    }

    if (allocationSiteTable) {
        for (AllocationSiteTable::Enum e(*allocationSiteTable); !e.empty(); e.popFront()) {
            AllocationSiteKey key = e.front().key;
            bool keyDying = IsScriptAboutToBeFinalized(&key.script);
            bool valDying = IsTypeObjectAboutToBeFinalized(e.front().value.unsafeGet());
            if (keyDying || valDying)
                e.removeFront();
            else if (key.script != e.front().key.script)
                e.rekeyFront(key);
        }
    }

    /*
     * The pending array is reset on GC, it can grow large (75+ KB) and is easy
     * to reallocate if the compartment becomes active again.
     */
    if (pendingArray)
        fop->free_(pendingArray);

    pendingArray = NULL;
    pendingCapacity = 0;

    sweepCompilerOutputs(fop, true);
}

void
TypeCompartment::sweepCompilerOutputs(FreeOp *fop, bool discardConstraints)
{
    if (constrainedOutputs) {
        if (discardConstraints) {
            JS_ASSERT(compiledInfo.outputIndex == RecompileInfo::NoCompilerRunning);
#if DEBUG
            for (unsigned i = 0; i < constrainedOutputs->length(); i++) {
                CompilerOutput &co = (*constrainedOutputs)[i];
                JS_ASSERT(!co.isValid());
            }
#endif

            fop->delete_(constrainedOutputs);
            constrainedOutputs = NULL;
        } else {
            // Constraints have captured an index to the constrained outputs
            // vector.  Thus, we invalidate all compilations except the one
            // which is potentially running now.
            size_t len = constrainedOutputs->length();
            for (unsigned i = 0; i < len; i++) {
                if (i != compiledInfo.outputIndex) {
                    CompilerOutput &co = (*constrainedOutputs)[i];
                    JS_ASSERT(!co.isValid());
                    co.invalidate();
                }
            }
        }
    }

    if (pendingRecompiles) {
        fop->delete_(pendingRecompiles);
        pendingRecompiles = NULL;
    }
}

void
JSCompartment::sweepNewTypeObjectTable(TypeObjectSet &table)
{
    gcstats::AutoPhase ap(rt->gcStats, gcstats::PHASE_SWEEP_TABLES_TYPE_OBJECT);

    JS_ASSERT(isGCSweeping());
    if (table.initialized()) {
        for (TypeObjectSet::Enum e(table); !e.empty(); e.popFront()) {
            TypeObject *type = e.front();
            if (IsTypeObjectAboutToBeFinalized(&type))
                e.removeFront();
            else if (type != e.front())
                e.rekeyFront(TaggedProto(type->proto), type);
        }
    }
}

TypeCompartment::~TypeCompartment()
{
    if (pendingArray)
        js_free(pendingArray);

    if (arrayTypeTable)
        js_delete(arrayTypeTable);

    if (objectTypeTable)
        js_delete(objectTypeTable);

    if (allocationSiteTable)
        js_delete(allocationSiteTable);
}

/* static */ void
TypeScript::Sweep(FreeOp *fop, RawScript script)
{
    JSCompartment *compartment = script->compartment();
    JS_ASSERT(compartment->isGCSweeping());
    JS_ASSERT(compartment->types.inferenceEnabled);

    unsigned num = NumTypeSets(script);
    TypeSet *typeArray = script->types->typeArray();

    /* Remove constraints and references to dead objects from the persistent type sets. */
    for (unsigned i = 0; i < num; i++)
        typeArray[i].sweep(compartment);

    TypeResult **presult = &script->types->dynamicList;
    while (*presult) {
        TypeResult *result = *presult;
        Type type = result->type;

        if (!type.isUnknown() && !type.isAnyObject() && type.isObject() &&
            IsAboutToBeFinalized(type.objectKey()))
        {
            *presult = result->next;
            fop->delete_(result);
        } else {
            presult = &result->next;
        }
    }

    /*
     * Freeze constraints on stack type sets need to be regenerated the next
     * time the script is analyzed.
     */
    script->hasFreezeConstraints = false;
}

void
TypeScript::destroy()
{
    while (dynamicList) {
        TypeResult *next = dynamicList->next;
        js_delete(dynamicList);
        dynamicList = next;
    }

    js_free(this);
}

/* static */ void
TypeScript::AddFreezeConstraints(JSContext *cx, HandleScript script)
{
    /*
     * Adding freeze constraints to a script ensures that code for the script
     * will be recompiled any time any type set for stack values in the script
     * change: these type sets are implicitly frozen during compilation.
     *
     * To ensure this occurs, we don't need to add freeze constraints to the
     * type sets for every stack value, but rather only the input type sets
     * to analysis of the stack in a script. The contents of the stack sets
     * are completely determined by these input sets and by any dynamic types
     * in the script (for which TypeDynamicResult will trigger recompilation).
     *
     * Add freeze constraints to each input type set, which includes sets for
     * all arguments, locals, and monitored type sets in the script. This
     * includes all type sets in the TypeScript except the script's return
     * value types.
     */

    size_t count = TypeScript::NumTypeSets(script);
    TypeSet *returnTypes = TypeScript::ReturnTypes(script);

    TypeSet *array = script->types->typeArray();
    for (size_t i = 0; i < count; i++) {
        TypeSet *types = &array[i];
        if (types == returnTypes)
            continue;
        JS_ASSERT(types->constraintsPurged());
        types->add(cx, cx->analysisLifoAlloc().new_<TypeConstraintFreezeStack>(script), false);
    }
}

/* static */ void
TypeScript::Purge(JSContext *cx, HandleScript script)
{
    if (!script->types)
        return;

    unsigned num = NumTypeSets(script);
    TypeSet *typeArray = script->types->typeArray();
    TypeSet *returnTypes = ReturnTypes(script);

    bool ranInference = script->hasAnalysis() && script->analysis()->ranInference();

    script->clearAnalysis();

    if (!ranInference && !script->hasFreezeConstraints) {
        /*
         * Even if the script hasn't been analyzed by TI, TypeConstraintCall
         * can still add constraints on 'this' for 'new' calls.
         */
        ThisTypes(script)->constraintList = NULL;
#ifdef DEBUG
        for (size_t i = 0; i < num; i++) {
            TypeSet *types = &typeArray[i];
            JS_ASSERT_IF(types != returnTypes, !types->constraintList);
        }
#endif
        return;
    }

    for (size_t i = 0; i < num; i++) {
        TypeSet *types = &typeArray[i];
        if (types != returnTypes)
            types->constraintList = NULL;
    }

    if (script->hasFreezeConstraints)
        TypeScript::AddFreezeConstraints(cx, script);
}

void
TypeCompartment::maybePurgeAnalysis(JSContext *cx, bool force)
{
    // FIXME bug 781657
    return;

    JS_ASSERT(this == &cx->compartment->types);
    JS_ASSERT(!cx->compartment->activeAnalysis);

    if (!cx->typeInferenceEnabled())
        return;

    size_t triggerBytes = cx->runtime->analysisPurgeTriggerBytes;
    size_t beforeUsed = cx->compartment->analysisLifoAlloc.used();

    if (!force) {
        if (!triggerBytes || triggerBytes >= beforeUsed)
            return;
    }

    AutoEnterTypeInference enter(cx);

    /* Reset the analysis pool, making its memory available for reuse. */
    cx->compartment->analysisLifoAlloc.releaseAll();

    uint64_t start = PRMJ_Now();

    for (gc::CellIter i(cx->compartment, gc::FINALIZE_SCRIPT); !i.done(); i.next()) {
        RootedScript script(cx, i.get<JSScript>());
        TypeScript::Purge(cx, script);
    }

    uint64_t done = PRMJ_Now();

    if (cx->runtime->analysisPurgeCallback) {
        size_t afterUsed = cx->compartment->analysisLifoAlloc.used();
        size_t typeUsed = cx->compartment->typeLifoAlloc.used();

        char buf[1000];
        JS_snprintf(buf, sizeof(buf),
                    "Total Time %.2f ms, %d bytes before, %d bytes after\n",
                    (done - start) / double(PRMJ_USEC_PER_MSEC),
                    (int) (beforeUsed + typeUsed),
                    (int) (afterUsed + typeUsed));

        JSString *desc = JS_NewStringCopyZ(cx, buf);
        if (!desc) {
            cx->clearPendingException();
            return;
        }

        cx->runtime->analysisPurgeCallback(cx->runtime, &desc->asFlat());
    }
}

static void
SizeOfScriptTypeInferenceData(RawScript script, TypeInferenceSizes *sizes,
                              JSMallocSizeOfFun mallocSizeOf)
{
    TypeScript *typeScript = script->types;
    if (!typeScript)
        return;

    /* If TI is disabled, a single TypeScript is still present. */
    if (!script->compartment()->types.inferenceEnabled) {
        sizes->typeScripts += mallocSizeOf(typeScript);
        return;
    }

    sizes->typeScripts += mallocSizeOf(typeScript);

    TypeResult *result = typeScript->dynamicList;
    while (result) {
        sizes->typeResults += mallocSizeOf(result);
        result = result->next;
    }
}

void
JSCompartment::sizeOfTypeInferenceData(TypeInferenceSizes *sizes, JSMallocSizeOfFun mallocSizeOf)
{
    sizes->analysisPool += analysisLifoAlloc.sizeOfExcludingThis(mallocSizeOf);
    sizes->typePool += typeLifoAlloc.sizeOfExcludingThis(mallocSizeOf);

    /* Pending arrays are cleared on GC along with the analysis pool. */
    sizes->pendingArrays += mallocSizeOf(types.pendingArray);

    /* TypeCompartment::pendingRecompiles is non-NULL only while inference code is running. */
    JS_ASSERT(!types.pendingRecompiles);

    for (gc::CellIter i(this, gc::FINALIZE_SCRIPT); !i.done(); i.next())
        SizeOfScriptTypeInferenceData(i.get<JSScript>(), sizes, mallocSizeOf);

    if (types.allocationSiteTable)
        sizes->allocationSiteTables += types.allocationSiteTable->sizeOfIncludingThis(mallocSizeOf);

    if (types.arrayTypeTable)
        sizes->arrayTypeTables += types.arrayTypeTable->sizeOfIncludingThis(mallocSizeOf);

    if (types.objectTypeTable) {
        sizes->objectTypeTables += types.objectTypeTable->sizeOfIncludingThis(mallocSizeOf);

        for (ObjectTypeTable::Enum e(*types.objectTypeTable);
             !e.empty();
             e.popFront())
        {
            const ObjectTableKey &key = e.front().key;
            const ObjectTableEntry &value = e.front().value;

            /* key.ids and values.types have the same length. */
            sizes->objectTypeTables += mallocSizeOf(key.ids) + mallocSizeOf(value.types);
        }
    }
}

size_t
TypeObject::sizeOfExcludingThis(JSMallocSizeOfFun mallocSizeOf)
{
    if (singleton) {
        /*
         * Properties and associated type sets for singletons are cleared on
         * every GC. The type object is normally destroyed too, but we don't
         * charge this to 'temporary' as this is not for GC heap values.
         */
        JS_ASSERT(!newScript);
        return 0;
    }

    return mallocSizeOf(newScript);
}<|MERGE_RESOLUTION|>--- conflicted
+++ resolved
@@ -1374,7 +1374,6 @@
         return;
     }
 
-<<<<<<< HEAD
     if (callee->isInterpretedLazy() && !callee->initializeLazyScript(cx))
         return;
 
@@ -1385,9 +1384,6 @@
     }
 
     RootedScript calleeScript(cx, callee->nonLazyScript());
-=======
-    RootedScript calleeScript(cx, JSFunction::getOrCreateScript(cx, callee));
->>>>>>> 446116ee
     if (!calleeScript)
         return;
     if (!calleeScript->ensureHasTypes(cx))
@@ -1469,7 +1465,6 @@
         return;
     }
 
-<<<<<<< HEAD
     if (callee->isInterpretedLazy() && !callee->initializeLazyScript(cx))
         return;
 
@@ -1481,9 +1476,6 @@
     }
 
     if (!callee->nonLazyScript()->ensureHasTypes(cx))
-=======
-    if (!(JSFunction::getOrCreateScript(cx, callee) && callee->nonLazyScript()->ensureHasTypes(cx)))
->>>>>>> 446116ee
         return;
 
     TypeSet *thisTypes = TypeScript::ThisTypes(callee->nonLazyScript());
@@ -5811,12 +5803,8 @@
     RootedObject self(cx, this);
     /* De-lazification of functions can GC, so we need to do it up here. */
     if (self->isFunction() && self->toFunction()->isInterpretedLazy()) {
-<<<<<<< HEAD
-        if (!self->toFunction()->initializeLazyScript(cx))
-=======
         RootedFunction fun(cx, self->toFunction());
         if (!JSFunction::getOrCreateScript(cx, fun))
->>>>>>> 446116ee
             return NULL;
     }
     JSProtoKey key = JSCLASS_CACHED_PROTO_KEY(getClass());
