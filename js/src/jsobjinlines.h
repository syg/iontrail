--- conflicted
+++ resolved
@@ -648,21 +648,12 @@
     js::HeapSlot *sp = elements + initializedLength;
     if (v) {
         for (uint32_t i = 0; i < extra; i++)
-<<<<<<< HEAD
-            sp[i].init(compartment(), this, js::HeapSlot::Element,
-                       initializedLength+i, v[i]);
-    } else {
-        for (uint32_t i = 0; i < extra; i++)
-            sp[i].init(compartment(), this, js::HeapSlot::Element,
-                       initializedLength+i, js::MagicValue(JS_ELEMENTS_HOLE));
-=======
             sp[i].init(zone(), this, js::HeapSlot::Element, initializedLength+i, v[i]);
     } else {
         for (uint32_t i = 0; i < extra; i++) {
             sp[i].init(zone(), this, js::HeapSlot::Element,
                        initializedLength + i, js::MagicValue(JS_ELEMENTS_HOLE));
         }
->>>>>>> d4a81cab
     }
     header->initializedLength = requiredCapacity;
     if (header->length < requiredCapacity)
