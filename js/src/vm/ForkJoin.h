--- conflicted
+++ resolved
@@ -207,12 +207,8 @@
 
     // Check the current state of parallel execution.
     static inline ForkJoinSlice *Current();
-<<<<<<< HEAD
-    static inline bool InParallelSection();
     static inline bool InGarbageCollectionDisallowedSection();
     bool InWorldStoppedForGCSection();
-=======
->>>>>>> 33f65484
 
     // Initializes the thread-local state.
     static bool InitializeTLS();
@@ -263,7 +259,6 @@
     virtual bool parallel(ForkJoinSlice &slice) = 0;
 };
 
-<<<<<<< HEAD
 // Locks a JSContext for its scope.
 class LockedJSContext
 {
@@ -283,13 +278,13 @@
     operator JSContext *() { return cx_; }
     JSContext *operator->() { return cx_; }
 };
-=======
+
+
 static inline bool
 InParallelSection()
 {
     return ForkJoinSlice::Current() != NULL;
 }
->>>>>>> 33f65484
 
 } // namespace js
 
@@ -303,19 +298,10 @@
 #endif
 }
 
-<<<<<<< HEAD
-/* static */ inline bool
-js::ForkJoinSlice::InParallelSection()
-{
-    return Current() != NULL;
-}
-
 /* static */ inline bool
 js::ForkJoinSlice::InGarbageCollectionDisallowedSection()
 {
     return (Current() != NULL) && !Current()->InWorldStoppedForGCSection();
 }
 
-=======
->>>>>>> 33f65484
 #endif // ForkJoin_h__