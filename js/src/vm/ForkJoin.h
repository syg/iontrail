--- conflicted
+++ resolved
@@ -267,46 +267,27 @@
 };
 
 struct ParallelBailoutTrace {
-<<<<<<< HEAD
-    JSScript* script;
-=======
     JSScript *script;
->>>>>>> 14b31233
     jsbytecode *bytecode;
 };
 
 // See "Bailouts" section in comment above.
 struct ParallelBailoutRecord {
-<<<<<<< HEAD
-    JSScript* topScript;
-=======
     JSScript *topScript;
->>>>>>> 14b31233
     ParallelBailoutCause cause;
 
     // Eventually we will support deeper traces,
     // but for now we gather at most a single frame.
-<<<<<<< HEAD
-    static const uint32_t maxDepth = 1;
-    uint32_t depth;
-    ParallelBailoutTrace trace[maxDepth];
-=======
     static const uint32_t MaxDepth = 1;
     uint32_t depth;
     ParallelBailoutTrace trace[MaxDepth];
->>>>>>> 14b31233
 
     void init(JSContext *cx);
     void reset(JSContext *cx);
     void setCause(ParallelBailoutCause cause,
-<<<<<<< HEAD
-                  JSScript *script,
-                  jsbytecode *pc);
-=======
                   JSScript *outermostScript,   // inliner (if applicable)
                   JSScript *currentScript,     // inlinee (if applicable)
                   jsbytecode *currentPc);
->>>>>>> 14b31233
     void addTrace(JSScript *script,
                   jsbytecode *pc);
 };
@@ -330,10 +311,7 @@
     // |perThreadData|.
     Allocator *const allocator;
 
-<<<<<<< HEAD
-=======
     // Bailout record used to record the reason this thread stopped executing
->>>>>>> 14b31233
     ParallelBailoutRecord *const bailoutRecord;
 
 #ifdef DEBUG
@@ -344,10 +322,7 @@
     ForkJoinSlice(PerThreadData *perThreadData, uint32_t sliceId, uint32_t numSlices,
                   Allocator *arenaLists, ForkJoinShared *shared,
                   ParallelBailoutRecord *bailoutRecord);
-<<<<<<< HEAD
     ~ForkJoinSlice();
-=======
->>>>>>> 14b31233
 
     // True if this is the main thread, false if it is one of the parallel workers.
     bool isMainThread();
