/* -*- Mode: C++; tab-width: 4; indent-tabs-mode: nil; c-basic-offset: 4 -*-
 * vim: set ts=8 sw=4 et tw=99 ft=cpp:
 *
 * This Source Code Form is subject to the terms of the Mozilla Public
 * License, v. 2.0. If a copy of the MPL was not distributed with this
 * file, You can obtain one at http://mozilla.org/MPL/2.0/. */

#include "vm/ParallelDo.h"

#include "jsapi.h"
#include "jsobj.h"
#include "jsarray.h"

#include "ion/ParallelArrayAnalysis.h"
#include "vm/String.h"
#include "vm/GlobalObject.h"
#include "vm/ThreadPool.h"
#include "vm/ForkJoin.h"

#include "jsinterpinlines.h"
#include "jsobjinlines.h"

#ifdef JS_ION
#include "ion/ParallelArrayAnalysis.h"
#endif // ION

#if defined(DEBUG) && defined(JS_THREADSAFE) && defined(JS_ION)
#include "ion/Ion.h"
#include "ion/MIR.h"
#include "ion/MIRGraph.h"
#include "ion/IonCompartment.h"

#include "prprf.h"
#endif // DEBUG && THREADSAFE && ION

using namespace js;
using namespace js::parallel;
using namespace js::ion;

//
// Debug spew
//

#if defined(DEBUG) && defined(JS_THREADSAFE) && defined(JS_ION)

static const char *
ExecutionStatusToString(ExecutionStatus status)
{
    switch (status) {
      case ExecutionFatal:
        return "fatal";
      case ExecutionSequential:
        return "sequential";
      case ExecutionParallel:
        return "parallel";
    }
    return "(unknown status)";
}

static const char *
MethodStatusToString(MethodStatus status)
{
    switch (status) {
      case Method_Error:
        return "error";
      case Method_CantCompile:
        return "can't compile";
      case Method_Skipped:
        return "skipped";
      case Method_Compiled:
        return "compiled";
    }
    return "(unknown status)";
}

static const size_t BufferSize = 4096;

class ParallelSpewer
{
    uint32_t depth;
    bool colorable;
    bool active[NumSpewChannels];

    const char *color(const char *colorCode) {
        if (!colorable)
            return "";
        return colorCode;
    }

    const char *reset() { return color("\x1b[0m"); }
    const char *bold() { return color("\x1b[1m"); }
    const char *red() { return color("\x1b[31m"); }
    const char *green() { return color("\x1b[32m"); }
    const char *yellow() { return color("\x1b[33m"); }
    const char *cyan() { return color("\x1b[36m"); }
    const char *sliceColor(uint32_t id) {
        static const char *colors[] = {
            "\x1b[7m\x1b[31m", "\x1b[7m\x1b[32m", "\x1b[7m\x1b[33m",
            "\x1b[7m\x1b[34m", "\x1b[7m\x1b[35m", "\x1b[7m\x1b[36m",
            "\x1b[7m\x1b[37m",
            "\x1b[31m", "\x1b[32m", "\x1b[33m",
            "\x1b[34m", "\x1b[35m", "\x1b[36m",
            "\x1b[37m"
        };
        return color(colors[id % 14]);
    }

  public:
    ParallelSpewer()
      : depth(0)
    {
        const char *env;

        PodArrayZero(active);
        env = getenv("PAFLAGS");
        if (env) {
            if (strstr(env, "ops"))
                active[SpewOps] = true;
            if (strstr(env, "compile"))
                active[SpewCompile] = true;
            if (strstr(env, "bailouts"))
                active[SpewBailouts] = true;
            if (strstr(env, "full")) {
                for (uint32_t i = 0; i < NumSpewChannels; i++)
                    active[i] = true;
            }
        }

        env = getenv("TERM");
        if (env) {
            if (strcmp(env, "xterm-color") == 0 || strcmp(env, "xterm-256color") == 0)
                colorable = true;
        }
    }

    bool isActive(SpewChannel channel) {
        return active[channel];
    }

    void spewVA(SpewChannel channel, const char *fmt, va_list ap) {
        if (!active[channel])
            return;

        // Print into a buffer first so we use one fprintf, which usually
        // doesn't get interrupted when running with multiple threads.
        char buf[BufferSize];

        if (ForkJoinSlice *slice = ForkJoinSlice::Current()) {
            PR_snprintf(buf, BufferSize, "[%sParallel:%u%s] ",
                        sliceColor(slice->sliceId), slice->sliceId, reset());
        } else {
            PR_snprintf(buf, BufferSize, "[Parallel:M] ");
        }

        for (uint32_t i = 0; i < depth; i++)
            PR_snprintf(buf + strlen(buf), BufferSize, "  ");

        PR_vsnprintf(buf + strlen(buf), BufferSize, fmt, ap);
        PR_snprintf(buf + strlen(buf), BufferSize, "\n");

        fprintf(stderr, "%s", buf);
    }

    void spew(SpewChannel channel, const char *fmt, ...) {
        va_list ap;
        va_start(ap, fmt);
        spewVA(channel, fmt, ap);
        va_end(ap);
    }

    void beginOp(JSContext *cx, const char *name) {
        if (!active[SpewOps])
            return;

        if (cx) {
            jsbytecode *pc;
            JSScript *script = cx->stack.currentScript(&pc);
            if (script && pc) {
                NonBuiltinScriptFrameIter iter(cx);
                if (iter.done()) {
                    spew(SpewOps, "%sBEGIN %s%s (%s:%u)", bold(), name, reset(),
                         script->filename, PCToLineNumber(script, pc));
                } else {
                    spew(SpewOps, "%sBEGIN %s%s (%s:%u -> %s:%u)", bold(), name, reset(),
                         iter.script()->filename, PCToLineNumber(iter.script(), iter.pc()),
                         script->filename, PCToLineNumber(script, pc));
                }
            } else {
                spew(SpewOps, "%sBEGIN %s%s", bold(), name, reset());
            }
        } else {
            spew(SpewOps, "%sBEGIN %s%s", bold(), name, reset());
        }

        depth++;
    }

    void endOp(ExecutionStatus status) {
        if (!active[SpewOps])
            return;

        JS_ASSERT(depth > 0);
        depth--;

        const char *statusColor;
        switch (status) {
          case ExecutionFatal:
            statusColor = red();
            break;
          case ExecutionSequential:
            statusColor = yellow();
            break;
          case ExecutionParallel:
            statusColor = green();
            break;
          default:
            statusColor = reset();
            break;
        }

        spew(SpewOps, "%sEND %s%s%s", bold(),
             statusColor, ExecutionStatusToString(status), reset());
    }

    void bailout(uint32_t count) {
        if (!active[SpewOps])
            return;

        spew(SpewOps, "%s%sBAILOUT %d%s", bold(), yellow(), count, reset());
    }

    void beginCompile(HandleScript script) {
        if (!active[SpewCompile])
            return;

        spew(SpewCompile, "COMPILE %p:%s:%u", script.get(), script->filename, script->lineno);
        depth++;
    }

    void endCompile(MethodStatus status) {
        if (!active[SpewCompile])
            return;

        JS_ASSERT(depth > 0);
        depth--;

        const char *statusColor;
        switch (status) {
          case Method_Error:
          case Method_CantCompile:
            statusColor = red();
            break;
          case Method_Skipped:
            statusColor = yellow();
            break;
          case Method_Compiled:
            statusColor = green();
            break;
          default:
            statusColor = reset();
            break;
        }

        spew(SpewCompile, "END %s%s%s", statusColor, MethodStatusToString(status), reset());
    }

    void spewMIR(MDefinition *mir, const char *fmt, va_list ap) {
        if (!active[SpewCompile])
            return;

        char buf[BufferSize];
        PR_vsnprintf(buf, BufferSize, fmt, ap);

        JSScript *script = mir->block()->info().script();
        spew(SpewCompile, "%s%s%s: %s (%s:%u)", cyan(), mir->opName(), reset(), buf,
             script->filename, PCToLineNumber(script, mir->trackedPc()));
    }

    void spewBailoutIR(uint32_t bblockId, uint32_t lirId,
                       const char *lir, const char *mir, JSScript *script, jsbytecode *pc) {
        if (!active[SpewBailouts])
            return;

        // If we didn't bail from a LIR/MIR but from a propagated parallel
        // bailout, don't bother printing anything since we've printed it
        // elsewhere.
        if (mir && script) {
            spew(SpewBailouts, "%sBailout%s: %s / %s%s%s (block %d lir %d) (%s:%u)", yellow(), reset(),
                 lir, cyan(), mir, reset(),
                 bblockId, lirId,
                 script->filename, PCToLineNumber(script, pc));
        }
    }
};

// Singleton instance of the spewer.
static ParallelSpewer spewer;

bool
parallel::SpewEnabled(SpewChannel channel)
{
    return spewer.isActive(channel);
}

void
parallel::Spew(SpewChannel channel, const char *fmt, ...)
{
    va_list ap;
    va_start(ap, fmt);
    spewer.spewVA(channel, fmt, ap);
    va_end(ap);
}

void
parallel::SpewBeginOp(JSContext *cx, const char *name)
{
    spewer.beginOp(cx, name);
}

ExecutionStatus
parallel::SpewEndOp(ExecutionStatus status)
{
    spewer.endOp(status);
    return status;
}

void
parallel::SpewBailout(uint32_t count)
{
    spewer.bailout(count);
}

void
parallel::SpewBeginCompile(HandleScript script)
{
    spewer.beginCompile(script);
}

MethodStatus
parallel::SpewEndCompile(MethodStatus status)
{
    spewer.endCompile(status);
    return status;
}

void
parallel::SpewMIR(MDefinition *mir, const char *fmt, ...)
{
    va_list ap;
    va_start(ap, fmt);
    spewer.spewMIR(mir, fmt, ap);
    va_end(ap);
}

void
parallel::SpewBailoutIR(uint32_t bblockId, uint32_t lirId,
                        const char *lir, const char *mir,
                        JSScript *script, jsbytecode *pc)
{
    spewer.spewBailoutIR(bblockId, lirId, lir, mir, script, pc);
}

#endif // DEBUG && JS_THREADSAFE && JS_ION

<<<<<<< HEAD
=======
#ifdef JS_ION
>>>>>>> 487afeca
class AutoEnterWarmup
{
    JSRuntime *runtime_;

  public:
    AutoEnterWarmup(JSRuntime *runtime) : runtime_(runtime) { runtime_->parallelWarmup++; }
    ~AutoEnterWarmup() { runtime_->parallelWarmup--; }
};

// Can only enter callees with a valid IonScript.
template <uint32_t maxArgc>
class ParallelIonInvoke
{
    EnterIonCode enter_;
    void *jitcode_;
    void *calleeToken_;
    Value argv_[maxArgc + 2];
    uint32_t argc_;

  public:
    Value *args;

    ParallelIonInvoke(JSContext *cx, HandleFunction callee, uint32_t argc)
      : argc_(argc),
        args(argv_ + 2)
    {
        JS_ASSERT(argc <= maxArgc + 2);

        // Set 'callee' and 'this'.
        argv_[0] = ObjectValue(*callee);
        argv_[1] = UndefinedValue();

        // Find JIT code pointer.
        IonScript *ion = callee->nonLazyScript()->parallelIonScript();
        IonCode *code = ion->method();
        jitcode_ = code->raw();
        enter_ = cx->compartment->ionCompartment()->enterJIT();
<<<<<<< HEAD
        calleeToken_ = ParCalleeToToken(callee);
=======
        calleeToken_ = CalleeToToken(callee);
>>>>>>> 487afeca
    }

    bool invoke() {
        Value result;
        enter_(jitcode_, argc_ + 1, argv_ + 1, NULL, calleeToken_, &result);
        return !result.isMagic();
    }
};
<<<<<<< HEAD
=======
#endif // JS_ION
>>>>>>> 487afeca

class ParallelDo : public ForkJoinOp
{
    JSContext *cx_;
    HeapPtrObject fun_;

  public:
    // For tests, make sure to keep this in sync with minItemsTestingThreshold.
    const static uint32_t MAX_BAILOUTS = 3;
    uint32_t bailouts;
<<<<<<< HEAD
    Vector<RawScript, 4> pendingInvalidations;
=======
    Vector<JSScript *> pendingInvalidations;
>>>>>>> 487afeca

    ParallelDo(JSContext *cx, HandleObject fun)
      : cx_(cx),
        fun_(fun),
        bailouts(0),
        pendingInvalidations(cx)
    { }

<<<<<<< HEAD
=======
#ifndef JS_ION
    ExecutionStatus apply() {
        if (!executeSequentially())
            return ExecutionFatal;
        return ExecutionSequential;
    }
#else
>>>>>>> 487afeca
    ExecutionStatus apply() {
        SpewBeginOp(cx_, "ParallelDo");

        if (!ion::IsEnabled(cx_))
            return SpewEndOp(disqualifyFromParallelExecution());

        if (!pendingInvalidations.resize(ForkJoinSlices(cx_)))
            return SpewEndOp(ExecutionFatal);

        // Try to execute in parallel.  If a bailout occurs, re-warmup
        // and then try again.  Repeat this a few times.
        while (bailouts < MAX_BAILOUTS) {
            MethodStatus status = compileForParallelExecution();
            if (status == Method_Error)
                return SpewEndOp(ExecutionFatal);
            if (status != Method_Compiled)
                return SpewEndOp(disqualifyFromParallelExecution());

            ParallelResult result = js::ExecuteForkJoinOp(cx_, *this);
            switch (result) {
<<<<<<< HEAD
              case TP_RETRY_AFTER_GC:
                Spew(SpewBailouts, "Bailout due to GC request");
                break;
=======
>>>>>>> 487afeca
              case TP_RETRY_SEQUENTIALLY:
                Spew(SpewBailouts, "Bailout not categorized");
                break;

              case TP_SUCCESS:
                return SpewEndOp(ExecutionParallel);

              case TP_FATAL:
                return SpewEndOp(ExecutionFatal);
            }

            bailouts += 1;
            SpewBailout(bailouts);

            if (!invalidateBailedOutScripts())
                return SpewEndOp(ExecutionFatal);

            if (!warmupForParallelExecution())
                return SpewEndOp(ExecutionFatal);
        }

        // After enough tries, just execute sequentially.
        return SpewEndOp(disqualifyFromParallelExecution());
    }

    MethodStatus compileForParallelExecution() {
        // The kernel should be a self-hosted function.
        if (!fun_->isFunction())
            return Method_Skipped;

        RootedFunction callee(cx_, fun_->toFunction());

        if (!callee->isInterpreted() || !callee->isSelfHostedBuiltin())
            return Method_Skipped;

        if (callee->isInterpretedLazy() && !callee->initializeLazyScript(cx_))
            return Method_Error;

        // If this function has not been run enough to enable parallel
        // execution, perform a warmup.
        RootedScript script(cx_, callee->nonLazyScript());
        if (script->getUseCount() < js_IonOptions.usesBeforeCompileParallel) {
            if (!warmupForParallelExecution())
                return Method_Error;
        }

<<<<<<< HEAD
        if (script->hasParallelIonScript() &&
            !script->parallelIonScript()->hasInvalidatedCallTarget())
        {
            Spew(SpewOps, "Already compiled");
            return Method_Compiled;
        }

        Spew(SpewOps, "Compiling all reachable functions");

        ParallelCompileContext compileContext(cx_);
        if (!compileContext.appendToWorklist(script))
=======
        Spew(SpewOps, "Compiling all reachable functions");

        ParallelCompileContext compileContext(cx_);
        if (!compileContext.appendToWorklist(callee))
>>>>>>> 487afeca
            return Method_Error;

        MethodStatus status = compileContext.compileTransitively();
        if (status != Method_Compiled)
            return status;

        // it can happen that during transitive compilation, our
        // callee's parallel ion script is invalidated or GC'd. So
        // before we declare success, double check that it's still
        // compiled!
<<<<<<< HEAD
        if (!script->hasParallelIonScript())
=======
        if (!callee->nonLazyScript()->hasParallelIonScript())
>>>>>>> 487afeca
            return Method_Skipped;

        return Method_Compiled;
    }

    ExecutionStatus disqualifyFromParallelExecution() {
        if (!executeSequentially())
            return ExecutionFatal;
        return ExecutionSequential;
    }

    bool invalidateBailedOutScripts() {
        RootedScript script(cx_, fun_->toFunction()->nonLazyScript());

        // Sometimes the script is collected or invalidated already,
        // for example when a full GC runs at an inconvenient time.
        if (!script->hasParallelIonScript()) {
            JS_ASSERT(hasNoPendingInvalidations());
            return true;
        }

<<<<<<< HEAD
=======
        IonScript *ion = script->parallelIonScript();
        JS_ASSERT(pendingInvalidations.length() == ion->parallelInvalidatedScriptEntries());
>>>>>>> 487afeca
        Vector<types::RecompileInfo> invalid(cx_);
        for (uint32_t i = 0; i < pendingInvalidations.length(); i++) {
            JSScript *script = pendingInvalidations[i];
            if (script && !hasScript(invalid, script)) {
                JS_ASSERT(script->hasParallelIonScript());
                if (!invalid.append(script->parallelIonScript()->recompileInfo()))
                    return false;
<<<<<<< HEAD
=======
                ion->parallelInvalidatedScriptList()[i] = script;
>>>>>>> 487afeca
            }
            pendingInvalidations[i] = NULL;
        }
        Invalidate(cx_, invalid);
        return true;
    }

    bool warmupForParallelExecution() {
        AutoEnterWarmup warmup(cx_->runtime);
        return executeSequentially();
    }
<<<<<<< HEAD
=======
#endif // JS_ION
>>>>>>> 487afeca

    bool executeSequentially() {
        uint32_t numSlices = ForkJoinSlices(cx_);
        RootedValue funVal(cx_, ObjectValue(*fun_));
        FastInvokeGuard fig(cx_, funVal);
        for (uint32_t i = 0; i < numSlices; i++) {
            InvokeArgsGuard &args = fig.args();
            if (!args.pushed() && !cx_->stack.pushInvokeArgs(cx_, 3, &args))
                return false;
            args.setCallee(funVal);
            args.setThis(UndefinedValue());
            args[0].setInt32(i);
            args[1].setInt32(numSlices);
            args[2].setBoolean(!!cx_->runtime->parallelWarmup);
            if (!fig.invoke(cx_))
                return false;
        }
        return true;
    }

    virtual bool parallel(ForkJoinSlice &slice) {
<<<<<<< HEAD
=======
#ifndef JS_ION
        JS_NOT_REACHED("Parallel execution without ion");
        return false;
#else
>>>>>>> 487afeca
        Spew(SpewOps, "Up");

        // Make a new IonContext for the slice, which is needed if we need to
        // re-enter the VM.
        IonContext icx(cx_, cx_->compartment, NULL);
<<<<<<< HEAD
        uintptr_t *myStackTop = (uintptr_t*)&icx;

        JS_ASSERT(pendingInvalidations[slice.sliceId] == NULL);

        // This works in concert with ForkJoinSlice::recordStackExtent
        // to establish the stack extent for this slice.
        slice.recordStackBase(myStackTop);

=======

        JS_ASSERT(pendingInvalidations[slice.sliceId] == NULL);

>>>>>>> 487afeca
        js::PerThreadData *pt = slice.perThreadData;
        RootedObject fun(pt, fun_);
        JS_ASSERT(fun->isFunction());
        RootedFunction callee(cx_, fun->toFunction());
        if (!callee->nonLazyScript()->hasParallelIonScript()) {
            // Sometimes, particularly with GCZeal, the parallel ion
            // script can be collected between starting the parallel
            // op and reaching this point.  In that case, we just fail
            // and fallback.
            Spew(SpewOps, "Down (Script no longer present)");
            return false;
        }

        ParallelIonInvoke<3> fii(cx_, callee, 3);

        fii.args[0] = Int32Value(slice.sliceId);
        fii.args[1] = Int32Value(slice.numSlices);
        fii.args[2] = BooleanValue(false);

        bool ok = fii.invoke();
        JS_ASSERT(ok == !slice.abortedScript);
        if (!ok) {
            JSScript *script = slice.abortedScript;
<<<<<<< HEAD
            // Again, parallel ion script can be collected before we
            // get here; ensure pendingInvalidations is initialized.
            pendingInvalidations[slice.sliceId] =
                script->hasParallelIonScript() ? script : NULL;
=======
            JS_ASSERT(script->hasParallelIonScript());
            pendingInvalidations[slice.sliceId] = script;
>>>>>>> 487afeca
        }

        Spew(SpewOps, "Down");

        return ok;
<<<<<<< HEAD
=======
#endif // JS_ION
>>>>>>> 487afeca
    }

    inline bool hasScript(Vector<types::RecompileInfo> &scripts, JSScript *script) {
        for (uint32_t i = 0; i < scripts.length(); i++) {
            if (scripts[i] == script->parallelIonScript()->recompileInfo())
                return true;
        }
        return false;
    }

    inline bool hasNoPendingInvalidations() {
        for (uint32_t i = 0; i < pendingInvalidations.length(); i++) {
            if (pendingInvalidations[i] != NULL)
                return false;
        }
        return true;
    }
};

bool
js::parallel::Do(JSContext *cx, CallArgs &args)
{
    JS_ASSERT(args[0].isObject());
    JS_ASSERT(args[0].toObject().isFunction());

    RootedObject fun(cx, &args[0].toObject());
    ParallelDo op(cx, fun);
    ExecutionStatus status = op.apply();
    if (status == ExecutionFatal)
        return false;

    if (args[1].isObject()) {
        RootedObject feedback(cx, &args[1].toObject());
        if (feedback && feedback->isFunction()) {
            InvokeArgsGuard feedbackArgs;
            if (!cx->stack.pushInvokeArgs(cx, 1, &feedbackArgs))
                return false;
            feedbackArgs.setCallee(ObjectValue(*feedback));
            feedbackArgs.setThis(UndefinedValue());
            if (status == ExecutionParallel)
                feedbackArgs[0].setInt32(op.bailouts);
            else
                feedbackArgs[0] = cx->runtime->positiveInfinityValue;
            if (!Invoke(cx, feedbackArgs))
                return false;
        }
    }

    return true;
}
<|MERGE_RESOLUTION|>--- conflicted
+++ resolved
@@ -362,10 +362,7 @@
 
 #endif // DEBUG && JS_THREADSAFE && JS_ION
 
-<<<<<<< HEAD
-=======
 #ifdef JS_ION
->>>>>>> 487afeca
 class AutoEnterWarmup
 {
     JSRuntime *runtime_;
@@ -403,11 +400,7 @@
         IonCode *code = ion->method();
         jitcode_ = code->raw();
         enter_ = cx->compartment->ionCompartment()->enterJIT();
-<<<<<<< HEAD
         calleeToken_ = ParCalleeToToken(callee);
-=======
-        calleeToken_ = CalleeToToken(callee);
->>>>>>> 487afeca
     }
 
     bool invoke() {
@@ -416,10 +409,7 @@
         return !result.isMagic();
     }
 };
-<<<<<<< HEAD
-=======
 #endif // JS_ION
->>>>>>> 487afeca
 
 class ParallelDo : public ForkJoinOp
 {
@@ -430,11 +420,7 @@
     // For tests, make sure to keep this in sync with minItemsTestingThreshold.
     const static uint32_t MAX_BAILOUTS = 3;
     uint32_t bailouts;
-<<<<<<< HEAD
     Vector<RawScript, 4> pendingInvalidations;
-=======
-    Vector<JSScript *> pendingInvalidations;
->>>>>>> 487afeca
 
     ParallelDo(JSContext *cx, HandleObject fun)
       : cx_(cx),
@@ -443,8 +429,6 @@
         pendingInvalidations(cx)
     { }
 
-<<<<<<< HEAD
-=======
 #ifndef JS_ION
     ExecutionStatus apply() {
         if (!executeSequentially())
@@ -452,7 +436,6 @@
         return ExecutionSequential;
     }
 #else
->>>>>>> 487afeca
     ExecutionStatus apply() {
         SpewBeginOp(cx_, "ParallelDo");
 
@@ -473,12 +456,9 @@
 
             ParallelResult result = js::ExecuteForkJoinOp(cx_, *this);
             switch (result) {
-<<<<<<< HEAD
               case TP_RETRY_AFTER_GC:
                 Spew(SpewBailouts, "Bailout due to GC request");
                 break;
-=======
->>>>>>> 487afeca
               case TP_RETRY_SEQUENTIALLY:
                 Spew(SpewBailouts, "Bailout not categorized");
                 break;
@@ -525,7 +505,6 @@
                 return Method_Error;
         }
 
-<<<<<<< HEAD
         if (script->hasParallelIonScript() &&
             !script->parallelIonScript()->hasInvalidatedCallTarget())
         {
@@ -537,12 +516,6 @@
 
         ParallelCompileContext compileContext(cx_);
         if (!compileContext.appendToWorklist(script))
-=======
-        Spew(SpewOps, "Compiling all reachable functions");
-
-        ParallelCompileContext compileContext(cx_);
-        if (!compileContext.appendToWorklist(callee))
->>>>>>> 487afeca
             return Method_Error;
 
         MethodStatus status = compileContext.compileTransitively();
@@ -553,11 +526,7 @@
         // callee's parallel ion script is invalidated or GC'd. So
         // before we declare success, double check that it's still
         // compiled!
-<<<<<<< HEAD
         if (!script->hasParallelIonScript())
-=======
-        if (!callee->nonLazyScript()->hasParallelIonScript())
->>>>>>> 487afeca
             return Method_Skipped;
 
         return Method_Compiled;
@@ -579,11 +548,6 @@
             return true;
         }
 
-<<<<<<< HEAD
-=======
-        IonScript *ion = script->parallelIonScript();
-        JS_ASSERT(pendingInvalidations.length() == ion->parallelInvalidatedScriptEntries());
->>>>>>> 487afeca
         Vector<types::RecompileInfo> invalid(cx_);
         for (uint32_t i = 0; i < pendingInvalidations.length(); i++) {
             JSScript *script = pendingInvalidations[i];
@@ -591,10 +555,6 @@
                 JS_ASSERT(script->hasParallelIonScript());
                 if (!invalid.append(script->parallelIonScript()->recompileInfo()))
                     return false;
-<<<<<<< HEAD
-=======
-                ion->parallelInvalidatedScriptList()[i] = script;
->>>>>>> 487afeca
             }
             pendingInvalidations[i] = NULL;
         }
@@ -606,10 +566,7 @@
         AutoEnterWarmup warmup(cx_->runtime);
         return executeSequentially();
     }
-<<<<<<< HEAD
-=======
 #endif // JS_ION
->>>>>>> 487afeca
 
     bool executeSequentially() {
         uint32_t numSlices = ForkJoinSlices(cx_);
@@ -631,19 +588,15 @@
     }
 
     virtual bool parallel(ForkJoinSlice &slice) {
-<<<<<<< HEAD
-=======
 #ifndef JS_ION
         JS_NOT_REACHED("Parallel execution without ion");
         return false;
 #else
->>>>>>> 487afeca
         Spew(SpewOps, "Up");
 
         // Make a new IonContext for the slice, which is needed if we need to
         // re-enter the VM.
         IonContext icx(cx_, cx_->compartment, NULL);
-<<<<<<< HEAD
         uintptr_t *myStackTop = (uintptr_t*)&icx;
 
         JS_ASSERT(pendingInvalidations[slice.sliceId] == NULL);
@@ -652,11 +605,6 @@
         // to establish the stack extent for this slice.
         slice.recordStackBase(myStackTop);
 
-=======
-
-        JS_ASSERT(pendingInvalidations[slice.sliceId] == NULL);
-
->>>>>>> 487afeca
         js::PerThreadData *pt = slice.perThreadData;
         RootedObject fun(pt, fun_);
         JS_ASSERT(fun->isFunction());
@@ -680,24 +628,16 @@
         JS_ASSERT(ok == !slice.abortedScript);
         if (!ok) {
             JSScript *script = slice.abortedScript;
-<<<<<<< HEAD
             // Again, parallel ion script can be collected before we
             // get here; ensure pendingInvalidations is initialized.
             pendingInvalidations[slice.sliceId] =
                 script->hasParallelIonScript() ? script : NULL;
-=======
-            JS_ASSERT(script->hasParallelIonScript());
-            pendingInvalidations[slice.sliceId] = script;
->>>>>>> 487afeca
         }
 
         Spew(SpewOps, "Down");
 
         return ok;
-<<<<<<< HEAD
-=======
 #endif // JS_ION
->>>>>>> 487afeca
     }
 
     inline bool hasScript(Vector<types::RecompileInfo> &scripts, JSScript *script) {
@@ -747,4 +687,4 @@
     }
 
     return true;
-}
+}