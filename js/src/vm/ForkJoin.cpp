/* -*- Mode: C++; tab-width: 8; indent-tabs-mode: nil; c-basic-offset: 4 -*-
 * vim: set ts=8 sts=4 et sw=4 tw=99:
 * This Source Code Form is subject to the terms of the Mozilla Public
 * License, v. 2.0. If a copy of the MPL was not distributed with this
 * file, You can obtain one at http://mozilla.org/MPL/2.0/. */

#include "jscntxt.h"
#include "jscompartment.h"

#include "vm/ForkJoin.h"
#include "vm/Monitor.h"
#include "gc/Marking.h"
#include "ion/BaselineJIT.h"

#ifdef JS_ION
#  include "ion/ParallelArrayAnalysis.h"
#endif

#ifdef JS_THREADSAFE
#  include "prthread.h"
#  include "prprf.h"
#endif

#if defined(DEBUG) && defined(JS_THREADSAFE) && defined(JS_ION)
#  include "ion/Ion.h"
#  include "ion/MIR.h"
#  include "ion/MIRGraph.h"
#  include "ion/IonCompartment.h"
#endif // DEBUG && THREADSAFE && ION

// For extracting stack extent for each thread.
#include "jsnativestack.h"

// For representing stack event for each thread.
#include "StackExtents.h"

#include "jsinferinlines.h"
#include "jsinterpinlines.h"

using namespace js;
using namespace js::parallel;
using namespace js::ion;

///////////////////////////////////////////////////////////////////////////
// Degenerate configurations
//
// When JS_THREADSAFE or JS_ION is not defined, we simply run the
// |func| callback sequentially.  We also forego the feedback
// altogether.

static bool
ExecuteSequentially(JSContext *cx_, HandleValue funVal, bool *complete);

#if !defined(JS_THREADSAFE) || !defined(JS_ION)
bool
js::ForkJoin(JSContext *cx, CallArgs &args)
{
    RootedValue argZero(cx, args[0]);
    bool complete = false; // since warmup is false, will always complete
    return ExecuteSequentially(cx, argZero, &complete);
}

uint32_t
js::ForkJoinSlices(JSContext *cx)
{
    return 1; // just the main thread
}

JSContext *
ForkJoinSlice::acquireContext()
{
    return NULL;
}

void
ForkJoinSlice::releaseContext()
{
}

bool
ForkJoinSlice::isMainThread()
{
    return true;
}

bool
ForkJoinSlice::InitializeTLS()
{
    return true;
}

JSRuntime *
ForkJoinSlice::runtime()
{
    JS_NOT_REACHED("Not THREADSAFE build");
}

bool
ForkJoinSlice::check()
{
    JS_NOT_REACHED("Not THREADSAFE build");
    return true;
}

void
ForkJoinSlice::requestGC(JS::gcreason::Reason reason)
{
    JS_NOT_REACHED("Not THREADSAFE build");
}

void
ForkJoinSlice::requestZoneGC(JS::Zone *zone, JS::gcreason::Reason reason)
{
    JS_NOT_REACHED("Not THREADSAFE build");
}

void
ParallelBailoutRecord::setCause(ParallelBailoutCause cause,
                                JSScript *outermostScript,
                                JSScript *currentScript,
                                jsbytecode *currentPc)
{
    JS_NOT_REACHED("Not THREADSAFE build");
}

void
ParallelBailoutRecord::addTrace(JSScript *script,
                                jsbytecode *pc)
{
    JS_NOT_REACHED("Not THREADSAFE build");
}

bool
js::ParallelTestsShouldPass(JSContext *cx)
{
    return false;
}

#endif // !JS_THREADSAFE || !JS_ION

///////////////////////////////////////////////////////////////////////////
// All configurations
//
// Some code that is shared between degenerate and parallel configurations.

static bool
ExecuteSequentially(JSContext *cx, HandleValue funVal, bool *complete)
{
    uint32_t numSlices = ForkJoinSlices(cx);
    FastInvokeGuard fig(cx, funVal);
    bool allComplete = true;
    for (uint32_t i = 0; i < numSlices; i++) {
        InvokeArgsGuard &args = fig.args();
        if (!args.pushed() && !cx->stack.pushInvokeArgs(cx, 3, &args))
            return false;
        args.setCallee(funVal);
        args.setThis(UndefinedValue());
        args[0].setInt32(i);
        args[1].setInt32(numSlices);
        args[2].setBoolean(!!cx->runtime->parallelWarmup);
        if (!fig.invoke(cx))
            return false;
        allComplete = allComplete & args.rval().toBoolean();
    }
    *complete = allComplete;
    return true;
}

///////////////////////////////////////////////////////////////////////////
// Parallel configurations
//
// The remainder of this file is specific to cases where both
// JS_THREADSAFE and JS_ION are enabled.

#if defined(JS_THREADSAFE) && defined(JS_ION)

///////////////////////////////////////////////////////////////////////////
// Class Declarations and Function Prototypes

namespace js {

// When writing tests, it is often useful to specify different modes
// of operation.
enum ForkJoinMode {
    // WARNING: If you change this enum, you MUST update
    // ForkJoinMode() in ParallelArray.js

    // The "normal" behavior: attempt parallel, fallback to
    // sequential.  If compilation is ongoing in a helper thread, then
    // run sequential warmup iterations in the meantime. If those
    // iterations wind up completing all the work, just abort.
    ForkJoinModeNormal,

    // Like normal, except that we will keep running warmup iterations
    // until compilations are complete, even if there is no more work
    // to do. This is useful in tests as a "setup" run.
    ForkJoinModeCompile,

    // Requires that compilation has already completed. Expects parallel
    // execution to proceed without a hitch. (Reports an error otherwise)
    ForkJoinModeParallel,

    // Requires that compilation has already completed. Expects
    // parallel execution to bailout once but continue after that without
    // further bailouts. (Reports an error otherwise)
    ForkJoinModeRecover,

    // Expects all parallel executions to yield a bailout.  If this is not
    // the case, reports an error.
    ForkJoinModeBailout,

    NumForkJoinModes
};

unsigned ForkJoinSlice::ThreadPrivateIndex;
bool ForkJoinSlice::TLSInitialized;

class ParallelDo
{
  public:
    // For tests, make sure to keep this in sync with minItemsTestingThreshold.
    const static uint32_t MAX_BAILOUTS = 3;
    uint32_t bailouts;

    // Information about the bailout:
    ParallelBailoutCause bailoutCause;
    RootedScript bailoutScript;
    jsbytecode *bailoutBytecode;

    ParallelDo(JSContext *cx, HandleObject fun, ForkJoinMode mode);
    ExecutionStatus apply();

  private:
    // Most of the functions involved in managing the parallel
    // compilation follow a similar control-flow. They return RedLight
    // if they have either encountered a fatal error or completed the
    // execution, such that no further work is needed. In that event,
    // they take an `ExecutionStatus*` which they use to report
    // whether execution was successful or not. If the function
    // returns `GreenLight`, then the parallel operation is not yet
    // fully completed, so the state machine should carry on.
    enum TrafficLight {
        RedLight,
        GreenLight
    };

    JSContext *cx_;
    HandleObject fun_;
    Vector<ParallelBailoutRecord, 16> bailoutRecords_;
    AutoScriptVector worklist_;
    Vector<bool, 16> calleesEnqueued_;
    ForkJoinMode mode_;

    TrafficLight enqueueInitialScript(ExecutionStatus *status);
    TrafficLight compileForParallelExecution(ExecutionStatus *status);
    TrafficLight warmupExecution(ExecutionStatus *status);
    TrafficLight parallelExecution(ExecutionStatus *status);
    TrafficLight sequentialExecution(bool disqualified, ExecutionStatus *status);
    TrafficLight recoverFromBailout(ExecutionStatus *status);
    TrafficLight fatalError(ExecutionStatus *status);
    void determineBailoutCause();
    bool invalidateBailedOutScripts();
<<<<<<< HEAD
    bool warmupForParallelExecution();
    ParallelResult executeInParallel();
    inline bool hasScript(Vector<types::RecompileInfo> &scripts,
                          JSScript *script);

=======
    ExecutionStatus sequentialExecution(bool disqualified);

    TrafficLight appendCallTargetsToWorklist(uint32_t index,
                                             ExecutionStatus *status);
    TrafficLight appendCallTargetToWorklist(HandleScript script,
                                            ExecutionStatus *status);
    bool addToWorklist(HandleScript script);
    inline bool hasScript(Vector<types::RecompileInfo> &scripts, JSScript *script);
>>>>>>> 83f9d583
}; // class ParallelDo

class ForkJoinShared : public TaskExecutor, public Monitor
{
    /////////////////////////////////////////////////////////////////////////
    // Constant fields

    JSContext *const cx_;          // Current context
    ThreadPool *const threadPool_; // The thread pool.
    HandleObject fun_;             // The JavaScript function to execute.
    const uint32_t numSlices_;     // Total number of threads.
    PRCondVar *rendezvousEnd_;     // Cond. var used to signal end of rendezvous.
    PRLock *cxLock_;               // Locks cx_ for parallel VM calls.
    ParallelBailoutRecord *const records_; // Bailout records for each slice

    /////////////////////////////////////////////////////////////////////////
    // Per-thread arenas
    //
    // Each worker thread gets an arena to use when allocating.

    Vector<Allocator *, 16> allocators_;

    // Each worker thread has an associated StackExtent instance.
    Vector<gc::StackExtent, 16> stackExtents_;

    // Each worker thread is responsible for storing a pointer to itself here.
    Vector<ForkJoinSlice *, 16> slices_;

    /////////////////////////////////////////////////////////////////////////
    // Locked Fields
    //
    // Only to be accessed while holding the lock.

    uint32_t uncompleted_;         // Number of uncompleted worker threads
    uint32_t blocked_;             // Number of threads that have joined rendezvous
    uint32_t rendezvousIndex_;     // Number of rendezvous attempts

    // Fields related to asynchronously-read gcRequested_ flag
    JS::gcreason::Reason gcReason_;    // Reason given to request GC
    Zone *gcZone_; // Zone for GC, or NULL for full

    /////////////////////////////////////////////////////////////////////////
    // Asynchronous Flags
    //
    // These can be read without the lock (hence the |volatile| declaration).
    // All fields should be *written with the lock*, however.

    // Set to true when parallel execution should abort.
    volatile bool abort_;

    // Set to true when a worker bails for a fatal reason.
    volatile bool fatal_;

    // The main thread has requested a rendezvous.
    volatile bool rendezvous_;

    // True if a worker requested a GC
    volatile bool gcRequested_;

    // True if all non-main threads have stopped for the main thread to GC
    volatile bool worldStoppedForGC_;

    // Invoked only from the main thread:
    void executeFromMainThread();

    // Executes slice #threadId of the work, either from a worker or
    // the main thread.
    void executePortion(PerThreadData *perThread, uint32_t threadId);

    // Rendezvous protocol:
    //
    // Use AutoRendezvous rather than invoking initiateRendezvous() and
    // endRendezvous() directly.

    friend class AutoRendezvous;
    friend class AutoMarkWorldStoppedForGC;

    // Requests that the other threads stop.  Must be invoked from the main
    // thread.
    void initiateRendezvous(ForkJoinSlice &threadCx);

    // If a rendezvous has been requested, blocks until the main thread says
    // we may continue.
    void joinRendezvous(ForkJoinSlice &threadCx);

    // Permits other threads to resume execution.  Must be invoked from the
    // main thread after a call to initiateRendezvous().
    void endRendezvous(ForkJoinSlice &threadCx);

  public:
    ForkJoinShared(JSContext *cx,
                   ThreadPool *threadPool,
                   HandleObject fun,
                   uint32_t numSlices,
                   uint32_t uncompleted,
                   ParallelBailoutRecord *records);
    ~ForkJoinShared();

    bool init();

    ParallelResult execute();

    // Invoked from parallel worker threads:
    virtual void executeFromWorker(uint32_t threadId, uintptr_t stackLimit);

    // Moves all the per-thread arenas into the main zone and
    // processes any pending requests for a GC.  This can only safely
    // be invoked on the main thread after the workers have completed.
    void transferArenasToZone();

    void triggerGCIfRequested();

    // Invoked during processing by worker threads to "check in".
    bool check(ForkJoinSlice &threadCx);

    // Requests a GC, either full or specific to a zone.
    void requestGC(JS::gcreason::Reason reason);
    void requestZoneGC(Zone *zone, JS::gcreason::Reason reason);

    // Requests that computation abort.
    void setAbortFlag(bool fatal);

    JSRuntime *runtime() { return cx_->runtime; }

    JSContext *acquireContext() { PR_Lock(cxLock_); return cx_; }
    void releaseContext() { PR_Unlock(cxLock_); }

    gc::StackExtent &stackExtent(uint32_t i) { return stackExtents_[i]; }

    bool isWorldStoppedForGC() { return worldStoppedForGC_; }

    void addSlice(ForkJoinSlice *slice);
    void removeSlice(ForkJoinSlice *slice);
}; // class ForkJoinShared

class AutoEnterWarmup
{
    JSRuntime *runtime_;

  public:
    AutoEnterWarmup(JSRuntime *runtime) : runtime_(runtime) { runtime_->parallelWarmup++; }
    ~AutoEnterWarmup() { runtime_->parallelWarmup--; }
};

class AutoRendezvous
{
  private:
    ForkJoinSlice &threadCx;

  public:
    AutoRendezvous(ForkJoinSlice &threadCx)
        : threadCx(threadCx)
    {
        threadCx.shared->initiateRendezvous(threadCx);
    }

    ~AutoRendezvous() {
        threadCx.shared->endRendezvous(threadCx);
    }
};

class AutoSetForkJoinSlice
{
  public:
    AutoSetForkJoinSlice(ForkJoinSlice *threadCx) {
        PR_SetThreadPrivate(ForkJoinSlice::ThreadPrivateIndex, threadCx);
    }

    ~AutoSetForkJoinSlice() {
        PR_SetThreadPrivate(ForkJoinSlice::ThreadPrivateIndex, NULL);
    }
};

class AutoMarkWorldStoppedForGC
{
  private:
    ForkJoinSlice &threadCx;

  public:
    AutoMarkWorldStoppedForGC(ForkJoinSlice &threadCx)
        : threadCx(threadCx)
    {
        threadCx.shared->worldStoppedForGC_ = true;
        threadCx.shared->cx_->mainThread().suppressGC--;
        JS_ASSERT(!threadCx.shared->cx_->runtime->preserveCodeDueToParallelDo);
        threadCx.shared->cx_->runtime->preserveCodeDueToParallelDo = true;
    }

    ~AutoMarkWorldStoppedForGC()
    {
        threadCx.shared->worldStoppedForGC_ = false;
        threadCx.shared->cx_->mainThread().suppressGC++;
        threadCx.shared->cx_->runtime->preserveCodeDueToParallelDo = false;
    }

};

} // namespace js

///////////////////////////////////////////////////////////////////////////
// js::ForkJoin() and ParallelDo class
//
// These are the top-level objects that manage the parallel execution.
// They handle parallel compilation (if necessary), triggering
// parallel execution, and recovering from bailouts.

static const char *ForkJoinModeString(ForkJoinMode mode);

bool
js::ForkJoin(JSContext *cx, CallArgs &args)
{
    JS_ASSERT(args[0].isObject()); // else the self-hosted code is wrong
    JS_ASSERT(args[0].toObject().isFunction());

    ForkJoinMode mode = ForkJoinModeNormal;
    if (args.length() > 1) {
        JS_ASSERT(args[1].isInt32()); // else the self-hosted code is wrong
        JS_ASSERT(args[1].toInt32() < NumForkJoinModes);
        mode = (ForkJoinMode) args[1].toInt32();
    }

    RootedObject fun(cx, &args[0].toObject());
    ParallelDo op(cx, fun, mode);
    ExecutionStatus status = op.apply();
    if (status == ExecutionFatal)
        return false;

    switch (mode) {
      case ForkJoinModeNormal:
      case ForkJoinModeCompile:
        return true;

      case ForkJoinModeParallel:
        if (status == ExecutionParallel && op.bailouts == 0)
            return true;
        break;

      case ForkJoinModeRecover:
        if (status != ExecutionSequential && op.bailouts > 0)
            return true;
        break;

      case ForkJoinModeBailout:
        if (status != ExecutionParallel)
            return true;
        break;

      case NumForkJoinModes:
        break;
    }

    const char *statusString = "?";
    switch (status) {
      case ExecutionSequential: statusString = "seq"; break;
      case ExecutionParallel: statusString = "par"; break;
      case ExecutionWarmup: statusString = "warmup"; break;
      case ExecutionFatal: statusString = "fatal"; break;
    }

    if (ParallelTestsShouldPass(cx)) {
        JS_ReportError(cx, "ForkJoin: mode=%s status=%s bailouts=%d",
                       ForkJoinModeString(mode), statusString, op.bailouts);
        return false;
    } else {
        return true;
    }
}

static const char *
ForkJoinModeString(ForkJoinMode mode) {
    switch (mode) {
      case ForkJoinModeNormal: return "normal";
      case ForkJoinModeCompile: return "compile";
      case ForkJoinModeParallel: return "parallel";
      case ForkJoinModeRecover: return "recover";
      case ForkJoinModeBailout: return "bailout";
      case NumForkJoinModes: return "max";
    }
    return "???";
}

js::ParallelDo::ParallelDo(JSContext *cx,
                           HandleObject fun,
                           ForkJoinMode mode)
  : bailouts(0),
    bailoutCause(ParallelBailoutNone),
    bailoutScript(cx),
    bailoutBytecode(NULL),
    cx_(cx),
    fun_(fun),
    bailoutRecords_(cx),
    worklist_(cx),
    calleesEnqueued_(cx),
    mode_(mode)
{ }

ExecutionStatus
js::ParallelDo::apply()
{
    ExecutionStatus status;

    // High level outline of the procedure:
    //
    // - As we enter, we check for parallel script without "uncompiled" flag.
    // - If present, skip initial enqueue.
    // - While not too many bailouts:
    //   - While all scripts in worklist are not compiled:
    //     - For each script S in worklist:
    //       - Compile S if not compiled
    //         -> Error: fallback
    //       - If compiled, add call targets to worklist w/o checking uncompiled
    //         flag
    //     - If some compilations pending, run warmup iteration
    //     - Otherwise, clear "uncompiled targets" flag on main script and
    //       break from loop
    //   - Attempt parallel execution
    //     - If successful: return happily
    //     - If error: abort sadly
    //     - If bailout:
    //       - Invalidate any scripts that may need to be invalidated
    //       - Re-enqueue main script and any uncompiled scripts that were called
    // - Too many bailouts: Fallback to sequential

    if (!ion::IsEnabled(cx_))
        return sequentialExecution(true);

    SpewBeginOp(cx_, "ParallelDo");

    uint32_t slices = ForkJoinSlices(cx_);

    if (!bailoutRecords_.resize(slices))
        return SpewEndOp(ExecutionFatal);

    for (uint32_t i = 0; i < slices; i++)
        bailoutRecords_[i].init(cx_);

    if (enqueueInitialScript(&status) == RedLight)
        return SpewEndOp(status);

    Spew(SpewOps, "Execution mode: %s", ForkJoinModeString(mode_));
    switch (mode_) {
      case ForkJoinModeNormal:
      case ForkJoinModeCompile:
      case ForkJoinModeBailout:
        break;

      case ForkJoinModeParallel:
      case ForkJoinModeRecover:
        // These two modes are used to check that every iteration can
        // be executed in parallel. They expect compilation to have
        // been done. But, when using gc zeal, it's possible that
        // compiled scripts were collected.
        if (ParallelTestsShouldPass(cx_) && worklist_.length() != 0) {
            JS_ReportError(cx_, "ForkJoin: compilation required in par or bailout mode");
            return ExecutionFatal;
        }
        break;

      case NumForkJoinModes:
        JS_NOT_REACHED("Invalid mode");
    }

    while (bailouts < MAX_BAILOUTS) {
        for (uint32_t i = 0; i < slices; i++)
            bailoutRecords_[i].reset(cx_);

        if (compileForParallelExecution(&status) == RedLight)
            return SpewEndOp(status);

        JS_ASSERT(worklist_.length() == 0);
        if (parallelExecution(&status) == RedLight)
            return SpewEndOp(status);

        if (recoverFromBailout(&status) == RedLight)
            return SpewEndOp(status);
    }

    // After enough tries, just execute sequentially.
    return SpewEndOp(sequentialExecution(true));
}

js::ParallelDo::TrafficLight
js::ParallelDo::enqueueInitialScript(ExecutionStatus *status)
{
    // GreenLight: script successfully enqueued if necessary
    // RedLight: fatal error or fell back to sequential

    // The kernel should be a self-hosted function.
    if (!fun_->isFunction())
        return sequentialExecution(true, status);

    RootedFunction callee(cx_, fun_->toFunction());

    if (!callee->isInterpreted() || !callee->isSelfHostedBuiltin())
        return sequentialExecution(true, status);

    // If this function has not been run enough to enable parallel
    // execution, perform a warmup.
    RootedScript script(cx_, callee->getOrCreateScript(cx_));
    if (!script)
        return RedLight;
    if (script->getUseCount() < js_IonOptions.usesBeforeCompileParallel) {
        if (warmupExecution(status) == RedLight)
            return RedLight;
    }

    // If the main script is already compiled, and we have no reason
    // to suspect any of its callees are not compiled, then we can
    // just skip the compilation step.
    if (script->hasParallelIonScript()) {
        if (!script->parallelIonScript()->hasUncompiledCallTarget()) {
            Spew(SpewOps, "Script %p:%s:%d already compiled, no uncompiled callees",
                 script.get(), script->filename(), script->lineno);
            return GreenLight;
        }

        Spew(SpewOps, "Script %p:%s:%d already compiled, may have uncompiled callees",
             script.get(), script->filename(), script->lineno);
    }

    // Otherwise, add to the worklist of scripts to process.
    if (addToWorklist(script) == RedLight)
        return fatalError(status);
    return GreenLight;
}

js::ParallelDo::TrafficLight
js::ParallelDo::compileForParallelExecution(ExecutionStatus *status)
{
    // GreenLight: all scripts compiled
    // RedLight: fatal error or completed work via warmups or fallback

    // This routine attempts to do whatever compilation is necessary
    // to execute a single parallel attempt. When it returns, either
    // (1) we have fallen back to sequential; (2) we have run enough
    // warmup runs to complete all the work; or (3) we have compiled
    // all scripts we think likely to be executed during a parallel
    // execution.

    RootedFunction fun(cx_);
    RootedScript script(cx_);

    // This loop continues to iterate until the full contents of
    // `worklist` have been successfully compiled for parallel
    // execution. The compilations themselves typically occur on
    // helper threads. While we wait for the compilations to complete,
    // we execute warmup iterations.
    while (true) {
        bool offMainThreadCompilationsInProgress = false;

        // Walk over the worklist to check on the status of each entry.
        for (uint32_t i = 0; i < worklist_.length(); i++) {
            script = worklist_[i];
            fun = script->function();

            if (!script->hasParallelIonScript()) {
                // Script has not yet been compiled. Attempt to compile it.
                SpewBeginCompile(script);
                MethodStatus mstatus = ion::CanEnterInParallel(cx_, script);
                SpewEndCompile(mstatus);

                switch (mstatus) {
                  case Method_Error:
                    return fatalError(status);

                  case Method_CantCompile:
                    Spew(SpewCompile,
                         "Script %p:%s:%d cannot be compiled, "
                         "falling back to sequential execution",
                         script.get(), script->filename(), script->lineno);
                    return sequentialExecution(true, status);

                  case Method_Skipped:
                    // A "skipped" result either means that we are compiling
                    // in parallel OR some other transient error occurred.
                    if (script->isParallelIonCompilingOffThread()) {
                        Spew(SpewCompile,
                             "Script %p:%s:%d compiling off-thread",
                             script.get(), script->filename(), script->lineno);
                        offMainThreadCompilationsInProgress = true;
                        continue;
                    }
                    return sequentialExecution(false, status);

                  case Method_Compiled:
                    Spew(SpewCompile,
                         "Script %p:%s:%d compiled",
                         script.get(), script->filename(), script->lineno);
                    JS_ASSERT(script->hasParallelIonScript());
                    break;
                }
            }

            // At this point, either the script was already compiled
            // or we just compiled it.  Check whether its "uncompiled
            // call target" flag is set and add the targets to our
            // worklist if so. Clear the flag after that, since we
            // will be compiling the call targets.
            JS_ASSERT(script->hasParallelIonScript());
            if (appendCallTargetsToWorklist(i, status) == RedLight)
                return RedLight;
        }

        // If there is compilation occurring in a helper thread, then
        // run a warmup iterations in the main thread while we wait.
        // There is a chance that this warmup will finish all the work
        // we have to do.
        if (offMainThreadCompilationsInProgress) {
            if (warmupExecution(status) == RedLight)
                return RedLight;
            continue;
        }

        // All compilations are complete. However, be careful: it is
        // possible that a garbage collection occurred while we were
        // iterating and caused some of the scripts we thought we had
        // compiled to be collected. In that case, we will just have
        // to begin again.
        bool allScriptsPresent = true;
        for (uint32_t i = 0; i < worklist_.length(); i++) {
            if (!worklist_[i]->hasParallelIonScript()) {
                calleesEnqueued_[i] = false;
                allScriptsPresent = false;
            }
        }
        if (allScriptsPresent)
            break;
    }

    Spew(SpewCompile, "Compilation complete (final worklist length %d)",
         worklist_.length());

    // At this point, all scripts and their transitive callees are in
    // a compiled state.  Therefore we can clear the
    // "hasUncompiledCallTarget" flag on them and then clear the worklist.
    for (uint32_t i = 0; i < worklist_.length(); i++) {
        JS_ASSERT(worklist_[i]->hasParallelIonScript());
        JS_ASSERT(calleesEnqueued_[i]);
        worklist_[i]->parallelIonScript()->clearHasUncompiledCallTarget();
    }
    worklist_.clear();
    calleesEnqueued_.clear();
    return GreenLight;
}

js::ParallelDo::TrafficLight
js::ParallelDo::appendCallTargetsToWorklist(uint32_t index,
                                            ExecutionStatus *status)
{
    // GreenLight: call targets appended
    // RedLight: fatal error or completed work via warmups or fallback

    JS_ASSERT(worklist_[index]->hasParallelIonScript());

    // Check whether we have already enqueued the targets for
    // this entry and avoid doing it again if so.
    if (calleesEnqueued_[index])
        return GreenLight;
    calleesEnqueued_[index] = true;

    // Iterate through the callees and enqueue them.
    RootedScript target(cx_);
    IonScript *ion = worklist_[index]->parallelIonScript();
    for (uint32_t i = 0; i < ion->callTargetEntries(); i++) {
        target = ion->callTargetList()[i];
        parallel::Spew(parallel::SpewCompile,
                       "Adding call target %s:%u",
                       target->filename(), target->lineno);
        if (appendCallTargetToWorklist(target, status) == RedLight)
            return RedLight;
    }

    return GreenLight;
}

js::ParallelDo::TrafficLight
js::ParallelDo::appendCallTargetToWorklist(HandleScript script,
                                           ExecutionStatus *status)
{
    // GreenLight: call target appended if necessary
    // RedLight: fatal error or completed work via warmups or fallback

    JS_ASSERT(script);

    // Fallback to sequential if disabled.
    if (!script->canParallelIonCompile()) {
        Spew(SpewCompile, "Skipping %p:%s:%u, canParallelIonCompile() is false",
             script.get(), script->filename(), script->lineno);
        return sequentialExecution(true, status);
    }

    if (script->hasParallelIonScript()) {
        // Skip if the code is expected to result in a bailout.
        if (script->parallelIonScript()->bailoutExpected()) {
            Spew(SpewCompile, "Skipping %p:%s:%u, bailout expected",
                 script.get(), script->filename(), script->lineno);
            return sequentialExecution(false, status);
        }

        // Skip if we have never seen this function get
        // called. Remember that we will have run at least one warmup
        // execution by now, so if we haven't seen it called it's
        // likely due to over-approx.  in the callee list.
        if (script->getUseCount() < js_IonOptions.usesBeforeCompileParallel) {
            Spew(SpewCompile, "Skipping %p:%s:%u, use count %u < %u",
                 script.get(), script->filename(), script->lineno,
                 script->getUseCount(), js_IonOptions.usesBeforeCompileParallel);
            return GreenLight;
        }
    }

    if (!addToWorklist(script))
        return fatalError(status);

    return GreenLight;
}

bool
js::ParallelDo::addToWorklist(HandleScript script)
{
    for (uint32_t i = 0; i < worklist_.length(); i++) {
        if (worklist_[i] == script) {
            Spew(SpewCompile, "Skipping %p:%s:%u, already in worklist",
                 script.get(), script->filename(), script->lineno);
            return true;
        }
    }

    Spew(SpewCompile, "Enqueued %p:%s:%u",
         script.get(), script->filename(), script->lineno);

    // Note that we add all possibly compilable functions to the worklist,
    // even if they're already compiled. This is so that we can return
    // Method_Compiled and not Method_Skipped if we have a worklist full of
    // already-compiled functions.
    if (!worklist_.append(script))
        return false;

    // we have not yet enqueued the callees of this script
    if (!calleesEnqueued_.append(false))
        return false;

    return true;
}

js::ParallelDo::TrafficLight
js::ParallelDo::sequentialExecution(bool disqualified, ExecutionStatus *status)
{
    // RedLight: fatal error or completed work

    *status = sequentialExecution(disqualified);
    return RedLight;
}

ExecutionStatus
js::ParallelDo::sequentialExecution(bool disqualified)
{
    // XXX use disqualified to set parallelIon to ION_DISABLED_SCRIPT?

    Spew(SpewOps, "Executing sequential execution (disqualified=%d).",
         disqualified);

    bool complete = false;
    RootedValue funVal(cx_, ObjectValue(*fun_));
    if (!ExecuteSequentially(cx_, funVal, &complete))
        return ExecutionFatal;

    // When invoked without the warmup flag set to true, the kernel
    // function OUGHT to complete successfully, barring an exception.
    JS_ASSERT(complete);
    return ExecutionSequential;
}

js::ParallelDo::TrafficLight
js::ParallelDo::fatalError(ExecutionStatus *status)
{
    // RedLight: fatal error

    *status = ExecutionFatal;
    return RedLight;
}

static const char *
BailoutExplanation(ParallelBailoutCause cause)
{
    switch (cause) {
      case ParallelBailoutNone:
        return "no particular reason";
      case ParallelBailoutCompilationSkipped:
        return "compilation failed (method skipped)";
      case ParallelBailoutCompilationFailure:
        return "compilation failed";
      case ParallelBailoutInterrupt:
        return "interrupted";
      case ParallelBailoutFailedIC:
        return "at runtime, the behavior changed, invalidating compiled code (IC update)";
      case ParallelBailoutHeapBusy:
        return "heap busy flag set during interrupt";
      case ParallelBailoutMainScriptNotPresent:
        return "main script not present";
      case ParallelBailoutCalledToUncompiledScript:
        return "called to uncompiled script";
      case ParallelBailoutIllegalWrite:
        return "illegal write";
      case ParallelBailoutAccessToIntrinsic:
        return "access to intrinsic";
      case ParallelBailoutOverRecursed:
        return "over recursed";
      case ParallelBailoutOutOfMemory:
        return "out of memory";
      case ParallelBailoutUnsupported:
        return "unsupported";
      case ParallelBailoutUnsupportedStringComparison:
        return "unsupported string comparison";
      case ParallelBailoutUnsupportedSparseArray:
        return "unsupported sparse array";
      default:
        return "no known reason";
    }
}

void
js::ParallelDo::determineBailoutCause()
{
    bailoutCause = ParallelBailoutNone;
    for (uint32_t i = 0; i < bailoutRecords_.length(); i++) {
        if (bailoutRecords_[i].cause == ParallelBailoutNone)
            continue;

        if (bailoutRecords_[i].cause == ParallelBailoutInterrupt)
            continue;

        bailoutCause = bailoutRecords_[i].cause;
        const char *causeStr = BailoutExplanation(bailoutCause);
        if (bailoutRecords_[i].depth) {
            bailoutScript = bailoutRecords_[i].trace[0].script;
            bailoutBytecode = bailoutRecords_[i].trace[0].bytecode;

            const char *filename = bailoutScript->filename();
            int line = JS_PCToLineNumber(cx_, bailoutScript, bailoutBytecode);
            JS_ReportWarning(cx_, "Bailed out of parallel operation: %s at %s:%d",
                             causeStr, filename, line);

            Spew(SpewBailouts, "Bailout from thread %d: cause %d at loc %s:%d",
                 i,
                 bailoutCause,
                 bailoutScript->filename(),
                 PCToLineNumber(bailoutScript, bailoutBytecode));
        } else {
            JS_ReportWarning(cx_, "Bailed out of parallel operation: %s",
                             causeStr);

            Spew(SpewBailouts, "Bailout from thread %d: cause %d, unknown loc",
                 i,
                 bailoutCause);
        }
    }
}

bool
js::ParallelDo::invalidateBailedOutScripts()
{
    Vector<types::RecompileInfo> invalid(cx_);
    for (uint32_t i = 0; i < bailoutRecords_.length(); i++) {
        RootedScript script(cx_, bailoutRecords_[i].topScript);

        // No script to invalidate.
        if (!script || !script->hasParallelIonScript())
            continue;

        Spew(SpewBailouts,
             "Bailout from thread %d: cause %d, topScript %p:%s:%d",
             i,
             bailoutRecords_[i].cause,
             script.get(), script->filename(), script->lineno);

        switch (bailoutRecords_[i].cause) {
          // An interrupt is not the fault of the script, so don't
          // invalidate it.
          case ParallelBailoutInterrupt: continue;

          // An illegal write will not be made legal by invalidation.
          case ParallelBailoutIllegalWrite: continue;

          // For other cases, consider invalidation.
          default: break;
        }

        // Already invalidated.
        if (hasScript(invalid, script))
            continue;

        Spew(SpewBailouts, "Invalidating script %p:%s:%d due to cause %d",
             script.get(), script->filename(), script->lineno,
             bailoutRecords_[i].cause);

        types::RecompileInfo co = script->parallelIonScript()->recompileInfo();

        if (!invalid.append(co))
            return false;

        // any script that we have marked for invalidation will need
        // to be recompiled
        if (!addToWorklist(script))
            return false;
    }

    Invalidate(cx_, invalid);

    return true;
}

js::ParallelDo::TrafficLight
js::ParallelDo::warmupExecution(ExecutionStatus *status)
{
    // GreenLight: warmup succeeded, still more work to do
    // RedLight: fatal error or warmup completed all work (check status)

    Spew(SpewOps, "Executing warmup.");

    AutoEnterWarmup warmup(cx_->runtime);
    RootedValue funVal(cx_, ObjectValue(*fun_));
    bool complete;
    if (!ExecuteSequentially(cx_, funVal, &complete)) {
        *status = ExecutionFatal;
        return RedLight;
    }

    if (complete) {
        Spew(SpewOps, "Warmup execution finished all the work.");
        if (mode_ != ForkJoinModeCompile) {
            *status = ExecutionWarmup;
            return RedLight;
        } else {
            Spew(SpewOps, "Compile mode, so continuing to wait");
        }
    }

    return GreenLight;
}

class AutoEnterParallelSection
{
  private:
    JSContext *cx_;
    uint8_t *prevIonTop_;

  public:
    AutoEnterParallelSection(JSContext *cx)
      : cx_(cx),
        prevIonTop_(cx->mainThread().ionTop)
    {
        // Note: we do not allow GC during parallel sections.
        // Moreover, we do not wish to worry about making
        // write barriers thread-safe.  Therefore, we guarantee
        // that there is no incremental GC in progress and force
        // a minor GC to ensure no cross-generation pointers get
        // created:

        if (JS::IsIncrementalGCInProgress(cx->runtime)) {
            JS::PrepareForIncrementalGC(cx->runtime);
            JS::FinishIncrementalGC(cx->runtime, JS::gcreason::API);
        }

        MinorGC(cx->runtime, JS::gcreason::API);

        cx->runtime->gcHelperThread.waitBackgroundSweepEnd();
    }

    ~AutoEnterParallelSection() {
        cx_->mainThread().ionTop = prevIonTop_;
    }
};

js::ParallelDo::TrafficLight
js::ParallelDo::parallelExecution(ExecutionStatus *status)
{
    // GreenLight: bailout occurred, keep trying
    // RedLight: fatal error or all work completed

    // Recursive use of the ThreadPool is not supported.  Right now we
    // cannot get here because parallel code cannot invoke native
    // functions such as ForkJoin().
    JS_ASSERT(ForkJoinSlice::Current() == NULL);

    AutoEnterParallelSection enter(cx_);

    ThreadPool *threadPool = &cx_->runtime->threadPool;
    uint32_t numSlices = ForkJoinSlices(cx_);

    RootedObject rootedFun(cx_, fun_);
    ForkJoinShared shared(cx_, threadPool, rootedFun, numSlices, numSlices - 1,
                          &bailoutRecords_[0]);
    if (!shared.init()) {
        *status = ExecutionFatal;
        return RedLight;
    }

    switch (shared.execute()) {
      case TP_SUCCESS:
        *status = ExecutionParallel;
        return RedLight;

      case TP_FATAL:
        *status = ExecutionFatal;
        return RedLight;

      case TP_RETRY_SEQUENTIALLY:
      case TP_RETRY_AFTER_GC:
        break; // bailout
    }

    return GreenLight;
}

js::ParallelDo::TrafficLight
js::ParallelDo::recoverFromBailout(ExecutionStatus *status)
{
    // GreenLight: bailout recovered, try to compile-and-run again
    // RedLight: fatal error

    bailouts += 1;
    determineBailoutCause();

    SpewBailout(bailouts, bailoutScript, bailoutBytecode, bailoutCause);

    // After any bailout, we always scan over callee list of main
    // function, if nothing else
    RootedScript mainScript(cx_, fun_->toFunction()->nonLazyScript());
    if (!addToWorklist(mainScript))
        return fatalError(status);

    // Also invalidate and recompile any callees that were implicated
    // by the bailout
    if (!invalidateBailedOutScripts())
        return fatalError(status);

    if (warmupExecution(status) == RedLight)
        return RedLight;

    return GreenLight;
}

bool
js::ParallelDo::hasScript(Vector<types::RecompileInfo> &scripts, JSScript *script)
{
    for (uint32_t i = 0; i < scripts.length(); i++) {
        if (scripts[i] == script->parallelIonScript()->recompileInfo())
            return true;
    }
    return false;
}

// Can only enter callees with a valid IonScript.
template <uint32_t maxArgc>
class ParallelIonInvoke
{
    EnterIonCode enter_;
    void *jitcode_;
    void *calleeToken_;
    Value argv_[maxArgc + 2];
    uint32_t argc_;

  public:
    Value *args;

    ParallelIonInvoke(JSCompartment *compartment,
                      HandleFunction callee,
                      uint32_t argc)
      : argc_(argc),
        args(argv_ + 2)
    {
        JS_ASSERT(argc <= maxArgc + 2);

        // Set 'callee' and 'this'.
        argv_[0] = ObjectValue(*callee);
        argv_[1] = UndefinedValue();

        // Find JIT code pointer.
        IonScript *ion = callee->nonLazyScript()->parallelIonScript();
        IonCode *code = ion->method();
        jitcode_ = code->raw();
        enter_ = compartment->ionCompartment()->enterJIT();
        calleeToken_ = CalleeToParallelToken(callee);
    }

    bool invoke(PerThreadData *perThread) {
        RootedValue result(perThread);
        enter_(jitcode_, argc_ + 1, argv_ + 1, NULL, calleeToken_, NULL, 0, result.address());
        return !result.isMagic();
    }
};

/////////////////////////////////////////////////////////////////////////////
// ForkJoinShared
//

ForkJoinShared::ForkJoinShared(JSContext *cx,
                               ThreadPool *threadPool,
                               HandleObject fun,
                               uint32_t numSlices,
                               uint32_t uncompleted,
                               ParallelBailoutRecord *records)
  : cx_(cx),
    threadPool_(threadPool),
    fun_(fun),
    numSlices_(numSlices),
    rendezvousEnd_(NULL),
    cxLock_(NULL),
    records_(records),
    allocators_(cx),
    stackExtents_(cx),
    slices_(cx),
    uncompleted_(uncompleted),
    blocked_(0),
    rendezvousIndex_(0),
    gcReason_(JS::gcreason::NUM_REASONS),
    gcZone_(NULL),
    abort_(false),
    fatal_(false),
    rendezvous_(false),
    gcRequested_(false),
    worldStoppedForGC_(false)
{
}

bool
ForkJoinShared::init()
{
    // Create temporary arenas to hold the data allocated during the
    // parallel code.
    //
    // Note: you might think (as I did, initially) that we could use
    // zone |Allocator| for the main thread.  This is not true,
    // because when executing parallel code we sometimes check what
    // arena list an object is in to decide if it is writable.  If we
    // used the zone |Allocator| for the main thread, then the
    // main thread would be permitted to write to any object it wants.

    if (!Monitor::init())
        return false;

    rendezvousEnd_ = PR_NewCondVar(lock_);
    if (!rendezvousEnd_)
        return false;

    cxLock_ = PR_NewLock();
    if (!cxLock_)
        return false;

    if (!stackExtents_.resize(numSlices_))
        return false;
    for (unsigned i = 0; i < numSlices_; i++) {
        Allocator *allocator = cx_->runtime->new_<Allocator>(cx_->zone());
        if (!allocator)
            return false;

        if (!allocators_.append(allocator)) {
            js_delete(allocator);
            return false;
        }

        if (!slices_.append((ForkJoinSlice*)NULL))
            return false;

        if (i > 0) {
            gc::StackExtent *prev = &stackExtents_[i-1];
            prev->setNext(&stackExtents_[i]);
        }
    }

    // If we ever have other clients of StackExtents, then we will
    // need to link them all together (and likewise unlink them
    // properly).  For now ForkJoin is sole StackExtents client, and
    // currently it constructs only one instance of them at a time.
    JS_ASSERT(cx_->runtime->extraExtents == NULL);

    return true;
}

ForkJoinShared::~ForkJoinShared()
{
    if (rendezvousEnd_)
        PR_DestroyCondVar(rendezvousEnd_);

    PR_DestroyLock(cxLock_);

    while (allocators_.length() > 0)
        js_delete(allocators_.popCopy());
}

ParallelResult
ForkJoinShared::execute()
{
    // Sometimes a GC request occurs *just before* we enter into the
    // parallel section.  Rather than enter into the parallel section
    // and then abort, we just check here and abort early.
    if (cx_->runtime->interrupt)
        return TP_RETRY_SEQUENTIALLY;

    AutoLockMonitor lock(*this);

    // Notify workers to start and execute one portion on this thread.
    {
        gc::AutoSuppressGC gc(cx_);
        AutoUnlockMonitor unlock(*this);
        if (!threadPool_->submitAll(cx_, this))
            return TP_FATAL;
        executeFromMainThread();
    }

    // Wait for workers to complete.
    while (uncompleted_ > 0)
        lock.wait();

    bool gcWasRequested = gcRequested_; // transfer clears gcRequested_ flag.
    transferArenasToZone();
    triggerGCIfRequested();

    // Check if any of the workers failed.
    if (abort_) {
        if (fatal_)
            return TP_FATAL;
        else if (gcWasRequested)
            return TP_RETRY_AFTER_GC;
        else
            return TP_RETRY_SEQUENTIALLY;
    }

    // Everything went swimmingly. Give yourself a pat on the back.
    return TP_SUCCESS;
}

void
ForkJoinShared::transferArenasToZone()
{
    JS_ASSERT(ForkJoinSlice::Current() == NULL);

    // stop-the-world GC may still be sweeping; let that finish so
    // that we do not upset the state of compartments being swept.
    cx_->runtime->gcHelperThread.waitBackgroundSweepEnd();

    Zone *zone = cx_->zone();
    for (unsigned i = 0; i < numSlices_; i++)
        zone->adoptWorkerAllocator(allocators_[i]);

    triggerGCIfRequested();
}

void
ForkJoinShared::triggerGCIfRequested() {
    // this function either executes after the fork-join section ends
    // or when the world is stopped:
    JS_ASSERT(!ParallelJSActive());

    if (gcRequested_) {
        if (gcZone_ == NULL)
            js::TriggerGC(cx_->runtime, gcReason_);
        else
            js::TriggerZoneGC(gcZone_, gcReason_);
        gcRequested_ = false;
        gcZone_ = NULL;
    }
}

void
ForkJoinShared::executeFromWorker(uint32_t workerId, uintptr_t stackLimit)
{
    JS_ASSERT(workerId < numSlices_ - 1);

    PerThreadData thisThread(cx_->runtime);
    TlsPerThreadData.set(&thisThread);
    // Don't use setIonStackLimit() because that acquires the ionStackLimitLock, and the
    // lock has not been initialized in these cases.
    thisThread.ionStackLimit = stackLimit;
    executePortion(&thisThread, workerId);
    TlsPerThreadData.set(NULL);

    AutoLockMonitor lock(*this);
    uncompleted_ -= 1;
    if (blocked_ == uncompleted_) {
        // Signal the main thread that we have terminated.  It will be either
        // working, arranging a rendezvous, or waiting for workers to
        // complete.
        lock.notify();
    }
}

void
ForkJoinShared::executeFromMainThread()
{
    executePortion(&cx_->mainThread(), numSlices_ - 1);
}

void
ForkJoinShared::executePortion(PerThreadData *perThread,
                               uint32_t threadId)
{
    // WARNING: This code runs ON THE PARALLEL WORKER THREAD.
    // Therefore, it should NOT access `cx_` in any way!

    Allocator *allocator = allocators_[threadId];
    ForkJoinSlice slice(perThread, threadId, numSlices_, allocator,
                        this, &records_[threadId]);
    AutoSetForkJoinSlice autoContext(&slice);

    Spew(SpewOps, "Up");

    // Make a new IonContext for the slice, which is needed if we need to
    // re-enter the VM.
    IonContext icx(cx_, NULL);
    uintptr_t *myStackTop = (uintptr_t*)&icx;

    JS_ASSERT(slice.bailoutRecord->topScript == NULL);

    // This works in concert with ForkJoinSlice::recordStackExtent
    // to establish the stack extent for this slice.
    slice.recordStackBase(myStackTop);

    js::PerThreadData *pt = slice.perThreadData;
    RootedObject fun(pt, fun_);
    JS_ASSERT(fun->isFunction());
    RootedFunction callee(cx_, fun->toFunction());
    if (!callee->nonLazyScript()->hasParallelIonScript()) {
        // Sometimes, particularly with GCZeal, the parallel ion
        // script can be collected between starting the parallel
        // op and reaching this point.  In that case, we just fail
        // and fallback.
        Spew(SpewOps, "Down (Script no longer present)");
        slice.bailoutRecord->setCause(ParallelBailoutMainScriptNotPresent,
                                      NULL, NULL, NULL);
        setAbortFlag(false);
    } else {
        ParallelIonInvoke<3> fii(cx_->compartment, callee, 3);

        fii.args[0] = Int32Value(slice.sliceId);
        fii.args[1] = Int32Value(slice.numSlices);
        fii.args[2] = BooleanValue(false);

        bool ok = fii.invoke(perThread);
        JS_ASSERT(ok == !slice.bailoutRecord->topScript);
        if (!ok)
            setAbortFlag(false);
    }

    Spew(SpewOps, "Down");
}

struct AutoInstallForkJoinStackExtents : public gc::StackExtents
{
    AutoInstallForkJoinStackExtents(JSRuntime *rt,
                                    gc::StackExtent *head)
        : StackExtents(head), rt(rt)
    {
        rt->extraExtents = this;
        JS_ASSERT(wellFormed());
    }

    ~AutoInstallForkJoinStackExtents() {
        rt->extraExtents = NULL;
    }

    bool wellFormed() {
        for (gc::StackExtent *l = head; l != NULL; l = l->next) {
            if (l->stackMin > l->stackEnd)
                return false;
        }
        return true;
    }

    JSRuntime *rt;
};

bool
ForkJoinShared::check(ForkJoinSlice &slice)
{
    JS_ASSERT(cx_->runtime->interrupt);

    if (abort_)
        return false;

    if (slice.isMainThread()) {
        // We are the main thread: therefore we must
        // (1) initiate the rendezvous;
        // (2) if GC was requested, reinvoke trigger
        //     which will do various non-thread-safe
        //     preparatory steps.  We then invoke
        //     a non-incremental GC manually.
        // (3) run the operation callback, which
        //     would normally run the GC but
        //     incrementally, which we do not want.
        JSRuntime *rt = cx_->runtime;

        // Calls to js::TriggerGC() should have been redirected to
        // requestGC(), and thus the gcIsNeeded flag is not set yet.
        JS_ASSERT(!rt->gcIsNeeded);

        if (gcRequested_ && rt->isHeapBusy()) {
            // Cannot call GCSlice when heap busy, so abort.  Easier
            // right now to abort rather than prove it cannot arise,
            // and safer for short-term than asserting !isHeapBusy.
            setAbortFlag(false);
            records_->setCause(ParallelBailoutHeapBusy, NULL, NULL, NULL);
            return false;
        }

        // (1). Initiaize the rendezvous and record stack extents.
        AutoRendezvous autoRendezvous(slice);
        AutoMarkWorldStoppedForGC autoMarkSTWFlag(slice);
        slice.recordStackExtent();
        AutoInstallForkJoinStackExtents extents(rt, &stackExtents_[0]);

        // (2).  Note that because we are in a STW section, calls to
        // js::TriggerGC() etc will not re-invoke
        // ForkJoinSlice::requestGC().
        triggerGCIfRequested();

        // (2b) Run the GC if it is required.  This would occur as
        // part of js_InvokeOperationCallback(), but we want to avoid
        // an incremental GC.
        if (rt->gcIsNeeded) {
            GC(rt, GC_NORMAL, gcReason_);
        }

        // (3). Invoke the callback and abort if it returns false.
        if (!js_InvokeOperationCallback(cx_)) {
            records_->setCause(ParallelBailoutInterrupt, NULL, NULL, NULL);
            setAbortFlag(true);
            return false;
        }

        return true;
    } else if (rendezvous_) {
        slice.recordStackExtent();
        joinRendezvous(slice);
    }

    return true;
}

void
ForkJoinShared::initiateRendezvous(ForkJoinSlice &slice)
{
    // The rendezvous protocol is always initiated by the main thread.  The
    // main thread sets the rendezvous flag to true.  Seeing this flag, other
    // threads will invoke |joinRendezvous()|, which causes them to (1) read
    // |rendezvousIndex| and (2) increment the |blocked| counter.  Once the
    // |blocked| counter is equal to |uncompleted|, all parallel threads have
    // joined the rendezvous, and so the main thread is signaled.  That will
    // cause this function to return.
    //
    // Some subtle points:
    //
    // - Worker threads may potentially terminate their work before they see
    //   the rendezvous flag.  In this case, they would decrement
    //   |uncompleted| rather than incrementing |blocked|.  Either way, if the
    //   two variables become equal, the main thread will be notified
    //
    // - The |rendezvousIndex| counter is used to detect the case where the
    //   main thread signals the end of the rendezvous and then starts another
    //   rendezvous before the workers have a chance to exit.  We circumvent
    //   this by having the workers read the |rendezvousIndex| counter as they
    //   enter the rendezvous, and then they only block until that counter is
    //   incremented.  Another alternative would be for the main thread to
    //   block in |endRendezvous()| until all workers have exited, but that
    //   would be slower and involve unnecessary synchronization.
    //
    //   Note that the main thread cannot ever get more than one rendezvous
    //   ahead of the workers, because it must wait for all of them to enter
    //   the rendezvous before it can end it, so the solution of using a
    //   counter is perfectly general and we need not fear rollover.

    JS_ASSERT(slice.isMainThread());
    JS_ASSERT(!rendezvous_ && blocked_ == 0);
    JS_ASSERT(cx_->runtime->interrupt);

    AutoLockMonitor lock(*this);

    // Signal other threads we want to start a rendezvous.
    rendezvous_ = true;

    // Wait until all the other threads blocked themselves.
    while (blocked_ != uncompleted_)
        lock.wait();
}

void
ForkJoinShared::joinRendezvous(ForkJoinSlice &slice)
{
    JS_ASSERT(!slice.isMainThread());
    JS_ASSERT(rendezvous_);

    AutoLockMonitor lock(*this);
    const uint32_t index = rendezvousIndex_;
    blocked_ += 1;

    // If we're the last to arrive, let the main thread know about it.
    if (blocked_ == uncompleted_)
        lock.notify();

    // Wait until the main thread terminates the rendezvous.  We use a
    // separate condition variable here to distinguish between workers
    // notifying the main thread that they have completed and the main
    // thread notifying the workers to resume.
    while (rendezvousIndex_ == index)
        PR_WaitCondVar(rendezvousEnd_, PR_INTERVAL_NO_TIMEOUT);
}

void
ForkJoinShared::endRendezvous(ForkJoinSlice &slice)
{
    JS_ASSERT(slice.isMainThread());

    AutoLockMonitor lock(*this);
    rendezvous_ = false;
    blocked_ = 0;
    rendezvousIndex_++;

    // Signal other threads that rendezvous is over.
    PR_NotifyAllCondVar(rendezvousEnd_);
}

void
ForkJoinShared::setAbortFlag(bool fatal)
{
    AutoLockMonitor lock(*this);

    abort_ = true;
    fatal_ = fatal_ || fatal;

    cx_->runtime->triggerOperationCallback();
}

void
ForkJoinShared::requestGC(JS::gcreason::Reason reason)
{
    // Remember the details of the GC that was required for later,
    // then trigger an interrupt.

    AutoLockMonitor lock(*this);

    gcZone_ = NULL;
    gcReason_ = reason;
    gcRequested_ = true;

    cx_->runtime->triggerOperationCallback();
}

void
ForkJoinShared::requestZoneGC(Zone *zone,
                              JS::gcreason::Reason reason)
{
    // Remember the details of the GC that was required for later,
    // then trigger an interrupt.  If more than one zone is requested,
    // fallback to full GC.

    AutoLockMonitor lock(*this);

    if (gcRequested_ && gcZone_ != zone) {
        // If a full GC has been requested, or a GC for another zone,
        // issue a request for a full GC.
        gcZone_ = NULL;
        gcReason_ = reason;
        gcRequested_ = true;
    } else {
        // Otherwise, just GC this zone.
        gcZone_ = zone;
        gcReason_ = reason;
        gcRequested_ = true;
    }

    cx_->runtime->triggerOperationCallback();
}

/////////////////////////////////////////////////////////////////////////////
// ForkJoinSlice
//

ForkJoinSlice::ForkJoinSlice(PerThreadData *perThreadData,
                             uint32_t sliceId, uint32_t numSlices,
                             Allocator *allocator, ForkJoinShared *shared,
                             ParallelBailoutRecord *bailoutRecord)
    : perThreadData(perThreadData),
      sliceId(sliceId),
      numSlices(numSlices),
      allocator(allocator),
      bailoutRecord(bailoutRecord),
      shared(shared),
      extent(&shared->stackExtent(sliceId))
{
    shared->addSlice(this);
}

ForkJoinSlice::~ForkJoinSlice()
{
    shared->removeSlice(this);
    extent->clearStackExtent();
}

void
ForkJoinShared::addSlice(ForkJoinSlice *slice)
{
    slices_[slice->sliceId] = slice;
}

void
ForkJoinShared::removeSlice(ForkJoinSlice *slice)
{
    slices_[slice->sliceId] = NULL;
}

bool
ForkJoinSlice::isMainThread()
{
    return perThreadData == &shared->runtime()->mainThread;
}

JSRuntime *
ForkJoinSlice::runtime()
{
    return shared->runtime();
}

JSContext *
ForkJoinSlice::acquireContext()
{
    return shared->acquireContext();
}

void
ForkJoinSlice::releaseContext()
{
    return shared->releaseContext();
}

bool
ForkJoinSlice::check()
{
    if (runtime()->interrupt)
        return shared->check(*this);
    else
        return true;
}

bool
ForkJoinSlice::InitializeTLS()
{
    if (!TLSInitialized) {
        TLSInitialized = true;
        PRStatus status = PR_NewThreadPrivateIndex(&ThreadPrivateIndex, NULL);
        return status == PR_SUCCESS;
    }
    return true;
}

bool
ForkJoinSlice::InWorldStoppedForGCSection()
{
    return shared->isWorldStoppedForGC();
}

void
ForkJoinSlice::recordStackExtent()
{
    uintptr_t dummy;
    uintptr_t *myStackTop = &dummy;

    gc::StackExtent &extent = shared->stackExtent(sliceId);

    // This establishes the tip, and ParallelDo::parallel the base,
    // of the stack address-range of this thread for the GC to scan.
#if JS_STACK_GROWTH_DIRECTION > 0
    extent.stackEnd = reinterpret_cast<uintptr_t *>(myStackTop);
#else
    extent.stackMin = reinterpret_cast<uintptr_t *>(myStackTop + 1);
#endif

    JS_ASSERT(extent.stackMin <= extent.stackEnd);

    PerThreadData *ptd = perThreadData;
    // PerThreadData *ptd = TlsPerThreadData.get();
    extent.ionTop        = ptd->ionTop;
    extent.ionActivation = ptd->ionActivation;
}


void ForkJoinSlice::recordStackBase(uintptr_t *baseAddr)
{
    // This establishes the base, and ForkJoinSlice::recordStackExtent the tip,
    // of the stack address-range of this thread for the GC to scan.
#if JS_STACK_GROWTH_DIRECTION > 0
        this->extent->stackMin = baseAddr;
#else
        this->extent->stackEnd = baseAddr;
#endif
}

void
ForkJoinSlice::requestGC(JS::gcreason::Reason reason)
{
    shared->requestGC(reason);
}

void
ForkJoinSlice::requestZoneGC(Zone *zone,
                             JS::gcreason::Reason reason)
{
    shared->requestZoneGC(zone, reason);
}

/////////////////////////////////////////////////////////////////////////////

uint32_t
js::ForkJoinSlices(JSContext *cx)
{
    // Parallel workers plus this main thread.
    return cx->runtime->threadPool.numWorkers() + 1;
}

//////////////////////////////////////////////////////////////////////////////
// ParallelBailoutRecord

void
js::ParallelBailoutRecord::init(JSContext *cx)
{
    reset(cx);
}

void
js::ParallelBailoutRecord::reset(JSContext *cx)
{
    topScript = NULL;
    cause = ParallelBailoutNone;
    depth = 0;
}

void
js::ParallelBailoutRecord::setCause(ParallelBailoutCause cause,
                                    JSScript *outermostScript,
                                    JSScript *currentScript,
                                    jsbytecode *currentPc)
{
    JS_ASSERT_IF(outermostScript, currentScript);
    JS_ASSERT_IF(outermostScript, outermostScript->hasParallelIonScript());
    JS_ASSERT_IF(currentScript, outermostScript);
    JS_ASSERT_IF(!currentScript, !currentPc);

    this->cause = cause;

    if (outermostScript) {
        this->topScript = outermostScript;
    }

    if (currentScript) {
        addTrace(currentScript, currentPc);
    }
}

void
js::ParallelBailoutRecord::addTrace(JSScript *script,
                                    jsbytecode *pc)
{
    // Ideally, this should never occur, because we should always have
    // a script when we invoke setCause, but I havent' fully
    // refactored things to that point yet:
    if (topScript == NULL && script != NULL)
        topScript = script;

    if (depth < MaxDepth) {
        trace[depth].script = script;
        trace[depth].bytecode = pc;
        depth += 1;
    }
}

//////////////////////////////////////////////////////////////////////////////

//
// Debug spew
//

#ifdef DEBUG

static const char *
ExecutionStatusToString(ExecutionStatus status)
{
    switch (status) {
      case ExecutionFatal:
        return "fatal";
      case ExecutionSequential:
        return "sequential";
      case ExecutionWarmup:
        return "warmup";
      case ExecutionParallel:
        return "parallel";
    }
    return "(unknown status)";
}

static const char *
MethodStatusToString(MethodStatus status)
{
    switch (status) {
      case Method_Error:
        return "error";
      case Method_CantCompile:
        return "can't compile";
      case Method_Skipped:
        return "skipped";
      case Method_Compiled:
        return "compiled";
    }
    return "(unknown status)";
}

static const size_t BufferSize = 4096;

class ParallelSpewer
{
    uint32_t depth;
    bool colorable;
    bool active[NumSpewChannels];

    const char *color(const char *colorCode) {
        if (!colorable)
            return "";
        return colorCode;
    }

    const char *reset() { return color("\x1b[0m"); }
    const char *bold() { return color("\x1b[1m"); }
    const char *red() { return color("\x1b[31m"); }
    const char *green() { return color("\x1b[32m"); }
    const char *yellow() { return color("\x1b[33m"); }
    const char *cyan() { return color("\x1b[36m"); }
    const char *sliceColor(uint32_t id) {
        static const char *colors[] = {
            "\x1b[7m\x1b[31m", "\x1b[7m\x1b[32m", "\x1b[7m\x1b[33m",
            "\x1b[7m\x1b[34m", "\x1b[7m\x1b[35m", "\x1b[7m\x1b[36m",
            "\x1b[7m\x1b[37m",
            "\x1b[31m", "\x1b[32m", "\x1b[33m",
            "\x1b[34m", "\x1b[35m", "\x1b[36m",
            "\x1b[37m"
        };
        return color(colors[id % 14]);
    }

  public:
    ParallelSpewer()
      : depth(0)
    {
        const char *env;

        mozilla::PodArrayZero(active);
        env = getenv("PAFLAGS");
        if (env) {
            if (strstr(env, "ops"))
                active[SpewOps] = true;
            if (strstr(env, "compile"))
                active[SpewCompile] = true;
            if (strstr(env, "bailouts"))
                active[SpewBailouts] = true;
            if (strstr(env, "full")) {
                for (uint32_t i = 0; i < NumSpewChannels; i++)
                    active[i] = true;
            }
        }

        env = getenv("TERM");
        if (env) {
            if (strcmp(env, "xterm-color") == 0 || strcmp(env, "xterm-256color") == 0)
                colorable = true;
        }
    }

    bool isActive(SpewChannel channel) {
        return active[channel];
    }

    void spewVA(SpewChannel channel, const char *fmt, va_list ap) {
        if (!active[channel])
            return;

        // Print into a buffer first so we use one fprintf, which usually
        // doesn't get interrupted when running with multiple threads.
        char buf[BufferSize];

        if (ForkJoinSlice *slice = ForkJoinSlice::Current()) {
            PR_snprintf(buf, BufferSize, "[%sParallel:%u%s] ",
                        sliceColor(slice->sliceId), slice->sliceId, reset());
        } else {
            PR_snprintf(buf, BufferSize, "[Parallel:M] ");
        }

        for (uint32_t i = 0; i < depth; i++)
            PR_snprintf(buf + strlen(buf), BufferSize, "  ");

        PR_vsnprintf(buf + strlen(buf), BufferSize, fmt, ap);
        PR_snprintf(buf + strlen(buf), BufferSize, "\n");

        fprintf(stderr, "%s", buf);
    }

    void spew(SpewChannel channel, const char *fmt, ...) {
        va_list ap;
        va_start(ap, fmt);
        spewVA(channel, fmt, ap);
        va_end(ap);
    }

    void beginOp(JSContext *cx, const char *name) {
        if (!active[SpewOps])
            return;

        if (cx) {
            jsbytecode *pc;
            JSScript *script = cx->stack.currentScript(&pc);
            if (script && pc) {
                NonBuiltinScriptFrameIter iter(cx);
                if (iter.done()) {
                    spew(SpewOps, "%sBEGIN %s%s (%s:%u)", bold(), name, reset(),
                         script->filename(), PCToLineNumber(script, pc));
                } else {
                    spew(SpewOps, "%sBEGIN %s%s (%s:%u -> %s:%u)", bold(), name, reset(),
                         iter.script()->filename(), PCToLineNumber(iter.script(), iter.pc()),
                         script->filename(), PCToLineNumber(script, pc));
                }
            } else {
                spew(SpewOps, "%sBEGIN %s%s", bold(), name, reset());
            }
        } else {
            spew(SpewOps, "%sBEGIN %s%s", bold(), name, reset());
        }

        depth++;
    }

    void endOp(ExecutionStatus status) {
        if (!active[SpewOps])
            return;

        JS_ASSERT(depth > 0);
        depth--;

        const char *statusColor;
        switch (status) {
          case ExecutionFatal:
            statusColor = red();
            break;
          case ExecutionSequential:
            statusColor = yellow();
            break;
          case ExecutionParallel:
            statusColor = green();
            break;
          default:
            statusColor = reset();
            break;
        }

        spew(SpewOps, "%sEND %s%s%s", bold(),
             statusColor, ExecutionStatusToString(status), reset());
    }

    void bailout(uint32_t count, HandleScript script,
                 jsbytecode *pc, ParallelBailoutCause cause) {
        if (!active[SpewOps])
            return;

        const char *filename = "";
        unsigned line=0, column=0;
        if (script) {
            line = PCToLineNumber(script, pc, &column);
            filename = script->filename();
        }

        spew(SpewOps, "%s%sBAILOUT %d%s: %d at %s:%d:%d", bold(), yellow(), count, reset(), cause, filename, line, column);
    }

    void beginCompile(HandleScript script) {
        if (!active[SpewCompile])
            return;

        spew(SpewCompile, "COMPILE %p:%s:%u", script.get(), script->filename(), script->lineno);
        depth++;
    }

    void endCompile(MethodStatus status) {
        if (!active[SpewCompile])
            return;

        JS_ASSERT(depth > 0);
        depth--;

        const char *statusColor;
        switch (status) {
          case Method_Error:
          case Method_CantCompile:
            statusColor = red();
            break;
          case Method_Skipped:
            statusColor = yellow();
            break;
          case Method_Compiled:
            statusColor = green();
            break;
          default:
            statusColor = reset();
            break;
        }

        spew(SpewCompile, "END %s%s%s", statusColor, MethodStatusToString(status), reset());
    }

    void spewMIR(MDefinition *mir, const char *fmt, va_list ap) {
        if (!active[SpewCompile])
            return;

        char buf[BufferSize];
        PR_vsnprintf(buf, BufferSize, fmt, ap);

        JSScript *script = mir->block()->info().script();
        spew(SpewCompile, "%s%s%s: %s (%s:%u)", cyan(), mir->opName(), reset(), buf,
             script->filename(), PCToLineNumber(script, mir->trackedPc()));
    }

    void spewBailoutIR(uint32_t bblockId, uint32_t lirId,
                       const char *lir, const char *mir, JSScript *script, jsbytecode *pc) {
        if (!active[SpewBailouts])
            return;

        // If we didn't bail from a LIR/MIR but from a propagated parallel
        // bailout, don't bother printing anything since we've printed it
        // elsewhere.
        if (mir && script) {
            spew(SpewBailouts, "%sBailout%s: %s / %s%s%s (block %d lir %d) (%s:%u)", yellow(), reset(),
                 lir, cyan(), mir, reset(),
                 bblockId, lirId,
                 script->filename(), PCToLineNumber(script, pc));
        }
    }
};

// Singleton instance of the spewer.
static ParallelSpewer spewer;

bool
parallel::SpewEnabled(SpewChannel channel)
{
    return spewer.isActive(channel);
}

void
parallel::Spew(SpewChannel channel, const char *fmt, ...)
{
    va_list ap;
    va_start(ap, fmt);
    spewer.spewVA(channel, fmt, ap);
    va_end(ap);
}

void
parallel::SpewBeginOp(JSContext *cx, const char *name)
{
    spewer.beginOp(cx, name);
}

ExecutionStatus
parallel::SpewEndOp(ExecutionStatus status)
{
    spewer.endOp(status);
    return status;
}

void
parallel::SpewBailout(uint32_t count, HandleScript script,
                      jsbytecode *pc, ParallelBailoutCause cause)
{
    spewer.bailout(count, script, pc, cause);
}

void
parallel::SpewBeginCompile(HandleScript script)
{
    spewer.beginCompile(script);
}

MethodStatus
parallel::SpewEndCompile(MethodStatus status)
{
    spewer.endCompile(status);
    return status;
}

void
parallel::SpewMIR(MDefinition *mir, const char *fmt, ...)
{
    va_list ap;
    va_start(ap, fmt);
    spewer.spewMIR(mir, fmt, ap);
    va_end(ap);
}

void
parallel::SpewBailoutIR(uint32_t bblockId, uint32_t lirId,
                        const char *lir, const char *mir,
                        JSScript *script, jsbytecode *pc)
{
    spewer.spewBailoutIR(bblockId, lirId, lir, mir, script, pc);
}

#endif // DEBUG

bool
js::ParallelTestsShouldPass(JSContext *cx)
{
    return ion::IsEnabled(cx) &&
           ion::IsBaselineEnabled(cx) &&
           !ion::js_IonOptions.eagerCompilation &&
           ion::js_IonOptions.baselineUsesBeforeCompile != 0 &&
           cx->runtime->gcZeal() == 0;
}

#endif // JS_THREADSAFE && JS_ION<|MERGE_RESOLUTION|>--- conflicted
+++ resolved
@@ -260,13 +260,6 @@
     TrafficLight fatalError(ExecutionStatus *status);
     void determineBailoutCause();
     bool invalidateBailedOutScripts();
-<<<<<<< HEAD
-    bool warmupForParallelExecution();
-    ParallelResult executeInParallel();
-    inline bool hasScript(Vector<types::RecompileInfo> &scripts,
-                          JSScript *script);
-
-=======
     ExecutionStatus sequentialExecution(bool disqualified);
 
     TrafficLight appendCallTargetsToWorklist(uint32_t index,
@@ -275,7 +268,6 @@
                                             ExecutionStatus *status);
     bool addToWorklist(HandleScript script);
     inline bool hasScript(Vector<types::RecompileInfo> &scripts, JSScript *script);
->>>>>>> 83f9d583
 }; // class ParallelDo
 
 class ForkJoinShared : public TaskExecutor, public Monitor
