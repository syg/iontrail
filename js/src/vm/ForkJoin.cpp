/* -*- Mode: C++; tab-width: 8; indent-tabs-mode: nil; c-basic-offset: 4 -*-
 * vim: set ts=8 sw=4 et tw=78:
 *
 * This Source Code Form is subject to the terms of the Mozilla Public
 * License, v. 2.0. If a copy of the MPL was not distributed with this
 * file, You can obtain one at http://mozilla.org/MPL/2.0/. */

#include "jscntxt.h"
#include "jscompartment.h"

#include "vm/ForkJoin.h"
#include "vm/Monitor.h"
#include "gc/Marking.h"

#ifdef JS_ION
#  include "ion/ParallelArrayAnalysis.h"
#endif

#ifdef JS_THREADSAFE
#  include "prthread.h"
#  include "prprf.h"
#endif

#if defined(DEBUG) && defined(JS_THREADSAFE) && defined(JS_ION)
#  include "ion/Ion.h"
#  include "ion/MIR.h"
#  include "ion/MIRGraph.h"
#  include "ion/IonCompartment.h"
#endif // DEBUG && THREADSAFE && ION

// For extracting stack extent for each thread.
#include "jsnativestack.h"

// For representing stack event for each thread.
#include "StackExtents.h"

#include "jsinferinlines.h"
#include "jsinterpinlines.h"

using namespace js;
using namespace js::parallel;
using namespace js::ion;

///////////////////////////////////////////////////////////////////////////
// Degenerate configurations
//
// When JS_THREADSAFE or JS_ION is not defined, we simply run the
// |func| callback sequentially.  We also forego the feedback
// altogether.

static bool
ExecuteSequentially(JSContext *cx_, HandleValue funVal);

#if !defined(JS_THREADSAFE) || !defined(JS_ION)
bool
js::ForkJoin(JSContext *cx, CallArgs &args)
{
    RootedValue argZero(cx, args[0]);
    return ExecuteSequentially(cx, argZero);
}

uint32_t
js::ForkJoinSlices(JSContext *cx)
{
    return 1; // just the main thread
}

JSContext *
ForkJoinSlice::acquireContext()
{
    return NULL;
}

void
ForkJoinSlice::releaseContext()
{
}

bool
ForkJoinSlice::isMainThread()
{
    return true;
}

bool
ForkJoinSlice::InitializeTLS()
{
    return true;
}

JSRuntime *
ForkJoinSlice::runtime()
{
    JS_NOT_REACHED("Not THREADSAFE build");
}

void
ParallelBailoutRecord::setCause(ParallelBailoutCause cause,
                                JSScript *script,
                                jsbytecode *pc)
{
    JS_NOT_REACHED("Not THREADSAFE build");
}

bool
ForkJoinSlice::check()
{
    JS_NOT_REACHED("Not THREADSAFE build");
    return true;
}
#endif // !JS_THREADSAFE || !JS_ION

///////////////////////////////////////////////////////////////////////////
// All configurations
//
// Some code that is shared between degenerate and parallel configurations.

static bool
ExecuteSequentially(JSContext *cx, HandleValue funVal)
{
    uint32_t numSlices = ForkJoinSlices(cx);
    FastInvokeGuard fig(cx, funVal);
    for (uint32_t i = 0; i < numSlices; i++) {
        InvokeArgsGuard &args = fig.args();
        if (!args.pushed() && !cx->stack.pushInvokeArgs(cx, 3, &args))
            return false;
        args.setCallee(funVal);
        args.setThis(UndefinedValue());
        args[0].setInt32(i);
        args[1].setInt32(numSlices);
        args[2].setBoolean(!!cx->runtime->parallelWarmup);
        if (!fig.invoke(cx))
            return false;
    }
    return true;
}

///////////////////////////////////////////////////////////////////////////
// Parallel configurations
//
// The remainder of this file is specific to cases where both
// JS_THREADSAFE and JS_ION are enabled.

#if defined(JS_THREADSAFE) && defined(JS_ION)

///////////////////////////////////////////////////////////////////////////
// Class Declarations and Function Prototypes

namespace js {

unsigned ForkJoinSlice::ThreadPrivateIndex;
bool ForkJoinSlice::TLSInitialized;

class ParallelDo
{
  public:
    // For tests, make sure to keep this in sync with minItemsTestingThreshold.
    const static uint32_t MAX_BAILOUTS = 3;
    uint32_t bailouts;

    // Information about the bailout:
    ParallelBailoutCause bailoutCause;
    RootedScript bailoutScript;
    jsbytecode *bailoutBytecode;

    ParallelDo(JSContext *cx, HandleObject fun);
    ExecutionStatus apply();

  private:
    JSContext *cx_;
    HeapPtrObject fun_;
    Vector<ParallelBailoutRecord, 16> bailoutRecords;

    bool executeSequentially();

    MethodStatus compileForParallelExecution();
    ExecutionStatus disqualifyFromParallelExecution();
    void determineBailoutCause();
    bool invalidateBailedOutScripts();
    bool warmupForParallelExecution();
    ParallelResult executeInParallel();
    inline bool hasScript(Vector<types::RecompileInfo> &scripts,
                          JSScript *script);

}; // class ParallelDo

class ForkJoinShared : public TaskExecutor, public Monitor
{
    /////////////////////////////////////////////////////////////////////////
    // Constant fields

    JSContext *const cx_;          // Current context
    ThreadPool *const threadPool_; // The thread pool.
    HandleObject fun_;             // The JavaScript function to execute.
    const uint32_t numSlices_;     // Total number of threads.
    PRCondVar *rendezvousEnd_;     // Cond. var used to signal end of rendezvous.
    PRLock *cxLock_;               // Locks cx_ for parallel VM calls.
<<<<<<< HEAD
    ParallelBailoutRecord *const records_; // Bailout records for each slice
=======
>>>>>>> b31a4037

    /////////////////////////////////////////////////////////////////////////
    // Per-thread arenas
    //
    // Each worker thread gets an arena to use when allocating.

    Vector<Allocator *, 16> allocators_;

    // Each worker thread has an associated StackExtent instance.
    Vector<gc::StackExtent, 16> stackExtents_;

    // Each worker thread is responsible for storing a pointer to itself here.
    Vector<ForkJoinSlice *, 16> slices_;

    /////////////////////////////////////////////////////////////////////////
    // Locked Fields
    //
    // Only to be accessed while holding the lock.

    uint32_t uncompleted_;         // Number of uncompleted worker threads
    uint32_t blocked_;             // Number of threads that have joined rendezvous
    uint32_t rendezvousIndex_;     // Number of rendezvous attempts

    // Fields related to asynchronously-read gcRequested_ flag
    JS::gcreason::Reason gcReason_;    // Reason given to request GC
    Zone *gcZone_; // Zone for GC, or NULL for full

    /////////////////////////////////////////////////////////////////////////
    // Asynchronous Flags
    //
    // These can be read without the lock (hence the |volatile| declaration).
    // All fields should be *written with the lock*, however.

    // Set to true when parallel execution should abort.
    volatile bool abort_;

    // Set to true when a worker bails for a fatal reason.
    volatile bool fatal_;

    // The main thread has requested a rendezvous.
    volatile bool rendezvous_;

    // True if a worker requested a GC
    volatile bool gcRequested_;

    // True if all non-main threads have stopped for the main thread to GC
    volatile bool worldStoppedForGC_;

    // Invoked only from the main thread:
    void executeFromMainThread();

    // Executes slice #threadId of the work, either from a worker or
    // the main thread.
    void executePortion(PerThreadData *perThread, uint32_t threadId);

    // Rendezvous protocol:
    //
    // Use AutoRendezvous rather than invoking initiateRendezvous() and
    // endRendezvous() directly.

    friend class AutoRendezvous;
    friend class AutoMarkWorldStoppedForGC;

    // Requests that the other threads stop.  Must be invoked from the main
    // thread.
    void initiateRendezvous(ForkJoinSlice &threadCx);

    // If a rendezvous has been requested, blocks until the main thread says
    // we may continue.
    void joinRendezvous(ForkJoinSlice &threadCx);

    // Permits other threads to resume execution.  Must be invoked from the
    // main thread after a call to initiateRendezvous().
    void endRendezvous(ForkJoinSlice &threadCx);

  public:
    ForkJoinShared(JSContext *cx,
                   ThreadPool *threadPool,
                   HandleObject fun,
                   uint32_t numSlices,
                   uint32_t uncompleted,
                   ParallelBailoutRecord *records);
    ~ForkJoinShared();

    bool init();

    ParallelResult execute();

    // Invoked from parallel worker threads:
    virtual void executeFromWorker(uint32_t threadId, uintptr_t stackLimit);

    // Moves all the per-thread arenas into the main zone and
    // processes any pending requests for a GC.  This can only safely
    // be invoked on the main thread after the workers have completed.
    void transferArenasToZone();

    void triggerGCIfRequested();

    // Invoked during processing by worker threads to "check in".
    bool check(ForkJoinSlice &threadCx);

    // Requests a GC, either full or specific to a zone.
    void requestGC(JS::gcreason::Reason reason);
    void requestZoneGC(Zone *zone, JS::gcreason::Reason reason);

    // Requests that computation abort.
    void setAbortFlag(bool fatal);

    JSRuntime *runtime() { return cx_->runtime; }

    JSContext *acquireContext() { PR_Lock(cxLock_); return cx_; }
    void releaseContext() { PR_Unlock(cxLock_); }
<<<<<<< HEAD

    gc::StackExtent &stackExtent(uint32_t i) { return stackExtents_[i]; }

    bool isWorldStoppedForGC() { return worldStoppedForGC_; }

    void addSlice(ForkJoinSlice *slice);
    void removeSlice(ForkJoinSlice *slice);
}; // class ForkJoinShared

class AutoEnterWarmup
{
    JSRuntime *runtime_;

  public:
    AutoEnterWarmup(JSRuntime *runtime) : runtime_(runtime) { runtime_->parallelWarmup++; }
    ~AutoEnterWarmup() { runtime_->parallelWarmup--; }
=======
>>>>>>> b31a4037
};

class AutoRendezvous
{
  private:
    ForkJoinSlice &threadCx;

  public:
    AutoRendezvous(ForkJoinSlice &threadCx)
        : threadCx(threadCx)
    {
        threadCx.shared->initiateRendezvous(threadCx);
    }

    ~AutoRendezvous() {
        threadCx.shared->endRendezvous(threadCx);
    }
};

class AutoSetForkJoinSlice
{
  public:
    AutoSetForkJoinSlice(ForkJoinSlice *threadCx) {
        PR_SetThreadPrivate(ForkJoinSlice::ThreadPrivateIndex, threadCx);
    }

    ~AutoSetForkJoinSlice() {
        PR_SetThreadPrivate(ForkJoinSlice::ThreadPrivateIndex, NULL);
    }
};

class AutoMarkWorldStoppedForGC
{
  private:
    ForkJoinSlice &threadCx;

  public:
    AutoMarkWorldStoppedForGC(ForkJoinSlice &threadCx)
        : threadCx(threadCx)
    {
        threadCx.shared->worldStoppedForGC_ = true;
        threadCx.shared->cx_->mainThread().suppressGC--;
        JS_ASSERT(!threadCx.shared->cx_->runtime->preserveCodeDueToParallelDo);
        threadCx.shared->cx_->runtime->preserveCodeDueToParallelDo = true;
    }

    ~AutoMarkWorldStoppedForGC()
    {
        threadCx.shared->worldStoppedForGC_ = false;
        threadCx.shared->cx_->mainThread().suppressGC++;
        threadCx.shared->cx_->runtime->preserveCodeDueToParallelDo = false;
    }

};

} // namespace js

///////////////////////////////////////////////////////////////////////////
// js::ForkJoin() and ParallelDo class
//
// These are the top-level objects that manage the parallel execution.
// They handle parallel compilation (if necessary), triggering
// parallel execution, and recovering from bailouts.

bool
js::ForkJoin(JSContext *cx, CallArgs &args)
{
    JS_ASSERT(args[0].isObject());
    JS_ASSERT(args[0].toObject().isFunction());

    RootedObject fun(cx, &args[0].toObject());
    ParallelDo op(cx, fun);
    ExecutionStatus status = op.apply();
    if (status == ExecutionFatal)
        return false;

    if (args[1].isObject()) {
        RootedObject feedback(cx, &args[1].toObject());
        if (feedback && feedback->isFunction()) {
            InvokeArgsGuard feedbackArgs;
            if (!cx->stack.pushInvokeArgs(cx, 3, &feedbackArgs))
                return false;

            const char *resultString;
            switch (status) {
              case ExecutionParallel:
                resultString = (op.bailouts == 0 ? "success" : "bailout");
                break;

              case ExecutionFatal:
              case ExecutionSequential:
                resultString = "disqualified";
                break;
            }
            feedbackArgs.setCallee(ObjectValue(*feedback));
            feedbackArgs.setThis(UndefinedValue());
            feedbackArgs[0].setString(JS_NewStringCopyZ(cx, resultString));
            feedbackArgs[1].setInt32(op.bailouts);
            feedbackArgs[2].setInt32(op.bailoutCause);
            if (!Invoke(cx, feedbackArgs))
                return false;
        }
    }

    return true;
}

js::ParallelDo::ParallelDo(JSContext *cx, HandleObject fun)
  : bailouts(0),
    bailoutCause(ParallelBailoutNone),
    bailoutScript(cx),
    bailoutBytecode(NULL),
    cx_(cx),
    fun_(fun),
    bailoutRecords(cx)
{ }

ExecutionStatus
js::ParallelDo::apply()
{
    SpewBeginOp(cx_, "ParallelDo");

    uint32_t slices = ForkJoinSlices(cx_);

    if (!ion::IsEnabled(cx_))
        return SpewEndOp(disqualifyFromParallelExecution());

    if (!bailoutRecords.resize(slices))
        return SpewEndOp(ExecutionFatal);

    for (uint32_t i = 0; i < slices; i++)
        bailoutRecords[i].init(cx_);

    // Try to execute in parallel.  If a bailout occurs, re-warmup
    // and then try again.  Repeat this a few times.
    while (bailouts < MAX_BAILOUTS) {
        for (uint32_t i = 0; i < slices; i++)
            bailoutRecords[i].reset(cx_);

        MethodStatus status = compileForParallelExecution();
        if (status == Method_Error)
            return SpewEndOp(ExecutionFatal);
        if (status != Method_Compiled)
            return SpewEndOp(disqualifyFromParallelExecution());

        ParallelResult result = executeInParallel();
        switch (result) {
          case TP_RETRY_AFTER_GC:
            Spew(SpewBailouts, "Bailout due to GC request");
            break;

          case TP_RETRY_SEQUENTIALLY:
            Spew(SpewBailouts, "Bailout not categorized");
            break;

          case TP_SUCCESS:
            return SpewEndOp(ExecutionParallel);

          case TP_FATAL:
            return SpewEndOp(ExecutionFatal);
        }

        bailouts += 1;
        determineBailoutCause();

        SpewBailout(bailouts, bailoutScript, bailoutBytecode, bailoutCause);

        if (!invalidateBailedOutScripts())
            return SpewEndOp(ExecutionFatal);

        if (!warmupForParallelExecution())
            return SpewEndOp(ExecutionFatal);
    }

    // After enough tries, just execute sequentially.
    return SpewEndOp(disqualifyFromParallelExecution());
}

bool
js::ParallelDo::executeSequentially()
{
    RootedValue funVal(cx_, ObjectValue(*fun_));
    return ExecuteSequentially(cx_, funVal);
}

MethodStatus
js::ParallelDo::compileForParallelExecution()
{
    // The kernel should be a self-hosted function.
    if (!fun_->isFunction())
        return Method_Skipped;

    RootedFunction callee(cx_, fun_->toFunction());

    if (!callee->isInterpreted() || !callee->isSelfHostedBuiltin())
        return Method_Skipped;

    if (callee->isInterpretedLazy() && !callee->initializeLazyScript(cx_))
        return Method_Error;

    // If this function has not been run enough to enable parallel
    // execution, perform a warmup.
    RootedScript script(cx_, callee->nonLazyScript());
    if (script->getUseCount() < js_IonOptions.usesBeforeCompileParallel) {
        if (!warmupForParallelExecution())
            return Method_Error;
    }

    if (script->hasParallelIonScript() &&
        !script->parallelIonScript()->hasInvalidatedCallTarget())
    {
        Spew(SpewOps, "Already compiled");
        return Method_Compiled;
    }

    Spew(SpewOps, "Compiling all reachable functions");

    ParallelCompileContext compileContext(cx_);
    if (!compileContext.appendToWorklist(script))
        return Method_Error;

    MethodStatus status = compileContext.compileTransitively();
    if (status != Method_Compiled)
        return status;

    // it can happen that during transitive compilation, our
    // callee's parallel ion script is invalidated or GC'd. So
    // before we declare success, double check that it's still
    // compiled!
    if (!script->hasParallelIonScript())
        return Method_Skipped;

    return Method_Compiled;
}

ExecutionStatus
js::ParallelDo::disqualifyFromParallelExecution()
{
    if (!executeSequentially())
        return ExecutionFatal;
    return ExecutionSequential;
}

static const char *
BailoutExplanation(ParallelBailoutCause cause)
{
    switch (cause) {
    case ParallelBailoutNone:
        return "no particular reason";
    case ParallelBailoutCompilationSkipped:
        return "compilation failed (method skipped)";
    case ParallelBailoutCompilationFailure:
        return "compilation failed";
    case ParallelBailoutInterrupt:
        return "interrupted";
    case ParallelBailoutFailedIC:
        return "at runtime, the behavior changed, invalidating compiled code (IC update)";
    case ParallelBailoutHeapBusy:
        return "heap busy flag set during interrupt";
    case ParallelBailoutMainScriptNotPresent:
        return "main script not present";
    case ParallelBailoutCalledToUncompiledScript:
        return "called to uncompiled script";
    case ParallelBailoutIllegalWrite:
        return "illegal write";
    case ParallelBailoutAccessToIntrinsic:
        return "access to intrinsic";
    case ParallelBailoutOverRecursed:
        return "over recursed";
    case ParallelBailoutOutOfMemory:
        return "out of memory";
    case ParallelBailoutUnsupported:
        return "unsupported";
    case ParallelBailoutUnsupportedStringComparison:
        return "unsupported string comparison";
    case ParallelBailoutUnsupportedSparseArray:
        return "unsupported sparse array";
    default:
        return "no known reason";
    }
}

void
js::ParallelDo::determineBailoutCause()
{
    bailoutCause = ParallelBailoutNone;
    for (uint32_t i = 0; i < bailoutRecords.length(); i++) {
        if (bailoutRecords[i].cause == ParallelBailoutNone)
            continue;

        if (bailoutRecords[i].cause == ParallelBailoutInterrupt)
            continue;

        bailoutCause = bailoutRecords[i].cause;
        const char *causeStr = BailoutExplanation(bailoutCause);
        if (bailoutRecords[i].depth) {
            bailoutScript = bailoutRecords[i].trace[0].script;
            bailoutBytecode = bailoutRecords[i].trace[0].bytecode;

            const char *filename = bailoutScript->filename();
            int line = JS_PCToLineNumber(cx_, bailoutScript, bailoutBytecode);
            JS_ReportWarning(cx_, "Bailed out of parallel operation: %s at %s:%d",
                             causeStr, filename, line);
        } else {
            JS_ReportWarning(cx_, "Bailed out of parallel operation: %s",
                             causeStr);
        }
    }
}

bool
js::ParallelDo::invalidateBailedOutScripts()
{
    RootedScript script(cx_, fun_->toFunction()->nonLazyScript());

    // Sometimes the script is collected or invalidated already,
    // for example when a full GC runs at an inconvenient time.
    if (!script->hasParallelIonScript()) {
        return true;
    }

    Vector<types::RecompileInfo> invalid(cx_);
    for (uint32_t i = 0; i < bailoutRecords.length(); i++) {
        JSScript *script = bailoutRecords[i].topScript;

        // No script to invalidate.
        if (!script || !script->hasParallelIonScript())
            continue;

        switch (bailoutRecords[i].cause) {
          // An interrupt is not the fault of the script, so don't
          // invalidate it.
          case ParallelBailoutInterrupt: continue;

          // An illegal write will not be made legal by invalidation.
          case ParallelBailoutIllegalWrite: continue;

          // For other cases, consider invalidation.
          default: break;
        }

        // Already invalidated.
        if (hasScript(invalid, script))
            continue;

        if (!invalid.append(script->parallelIonScript()->recompileInfo()))
            return false;
    }
    Invalidate(cx_, invalid);
    return true;
}

bool
js::ParallelDo::warmupForParallelExecution()
{
    AutoEnterWarmup warmup(cx_->runtime);
    return executeSequentially();
}

class AutoEnterParallelSection
{
  private:
    JSContext *cx_;
    uint8_t *prevIonTop_;

  public:
    AutoEnterParallelSection(JSContext *cx)
      : cx_(cx),
        prevIonTop_(cx->mainThread().ionTop)
    {
        // Note: we do not allow GC during parallel sections.
        // Moreover, we do not wish to worry about making
        // write barriers thread-safe.  Therefore, we guarantee
        // that there is no incremental GC in progress:

        if (JS::IsIncrementalGCInProgress(cx->runtime)) {
            JS::PrepareForIncrementalGC(cx->runtime);
            JS::FinishIncrementalGC(cx->runtime, JS::gcreason::API);
        }

        cx->runtime->gcHelperThread.waitBackgroundSweepEnd();
    }

    ~AutoEnterParallelSection() {
        cx_->mainThread().ionTop = prevIonTop_;
    }
};

ParallelResult
js::ParallelDo::executeInParallel()
{
    // Recursive use of the ThreadPool is not supported.
    if (ForkJoinSlice::Current() != NULL)
        return TP_RETRY_SEQUENTIALLY;

    AutoEnterParallelSection enter(cx_);

    ThreadPool *threadPool = &cx_->runtime->threadPool;
    uint32_t numSlices = ForkJoinSlices(cx_);

    RootedObject rootedFun(cx_, fun_);
    ForkJoinShared shared(cx_, threadPool, rootedFun, numSlices, numSlices - 1, &bailoutRecords[0]);
    if (!shared.init())
        return TP_RETRY_SEQUENTIALLY;

    return shared.execute();
}

bool
js::ParallelDo::hasScript(Vector<types::RecompileInfo> &scripts, JSScript *script)
{
    for (uint32_t i = 0; i < scripts.length(); i++) {
        if (scripts[i] == script->parallelIonScript()->recompileInfo())
            return true;
    }
    return false;
}

// Can only enter callees with a valid IonScript.
template <uint32_t maxArgc>
class ParallelIonInvoke
{
    EnterIonCode enter_;
    void *jitcode_;
    void *calleeToken_;
    Value argv_[maxArgc + 2];
    uint32_t argc_;

  public:
    Value *args;

    ParallelIonInvoke(JSContext *cx, HandleFunction callee, uint32_t argc)
      : argc_(argc),
        args(argv_ + 2)
    {
        JS_ASSERT(argc <= maxArgc + 2);

        // Set 'callee' and 'this'.
        argv_[0] = ObjectValue(*callee);
        argv_[1] = UndefinedValue();

        // Find JIT code pointer.
        IonScript *ion = callee->nonLazyScript()->parallelIonScript();
        IonCode *code = ion->method();
        jitcode_ = code->raw();
        enter_ = cx->compartment->ionCompartment()->enterJIT();
        calleeToken_ = CalleeToParallelToken(callee);
    }

    bool invoke() {
        Value result;
        enter_(jitcode_, argc_ + 1, argv_ + 1, NULL, calleeToken_, &result);
        return !result.isMagic();
    }
};

/////////////////////////////////////////////////////////////////////////////
// ForkJoinShared
//

ForkJoinShared::ForkJoinShared(JSContext *cx,
                               ThreadPool *threadPool,
                               HandleObject fun,
                               uint32_t numSlices,
                               uint32_t uncompleted,
                               ParallelBailoutRecord *records)
  : cx_(cx),
    threadPool_(threadPool),
    fun_(fun),
    numSlices_(numSlices),
    rendezvousEnd_(NULL),
    cxLock_(NULL),
<<<<<<< HEAD
    records_(records),
=======
>>>>>>> b31a4037
    allocators_(cx),
    stackExtents_(cx),
    slices_(cx),
    uncompleted_(uncompleted),
    blocked_(0),
    rendezvousIndex_(0),
    gcReason_(JS::gcreason::NUM_REASONS),
    gcZone_(NULL),
    abort_(false),
    fatal_(false),
    rendezvous_(false),
    gcRequested_(false),
    worldStoppedForGC_(false)
{
}

bool
ForkJoinShared::init()
{
    // Create temporary arenas to hold the data allocated during the
    // parallel code.
    //
    // Note: you might think (as I did, initially) that we could use
    // zone |Allocator| for the main thread.  This is not true,
    // because when executing parallel code we sometimes check what
    // arena list an object is in to decide if it is writable.  If we
    // used the zone |Allocator| for the main thread, then the
    // main thread would be permitted to write to any object it wants.

    if (!Monitor::init())
        return false;

    rendezvousEnd_ = PR_NewCondVar(lock_);
    if (!rendezvousEnd_)
        return false;

    cxLock_ = PR_NewLock();
    if (!cxLock_)
        return false;

<<<<<<< HEAD
    if (!stackExtents_.resize(numSlices_))
        return false;
=======
>>>>>>> b31a4037
    for (unsigned i = 0; i < numSlices_; i++) {
        Allocator *allocator = cx_->runtime->new_<Allocator>(cx_->zone());
        if (!allocator)
            return false;

        if (!allocators_.append(allocator)) {
            js_delete(allocator);
            return false;
        }

        if (!slices_.append((ForkJoinSlice*)NULL))
            return false;

        if (i > 0) {
            gc::StackExtent *prev = &stackExtents_[i-1];
            prev->setNext(&stackExtents_[i]);
        }
    }

    // If we ever have other clients of StackExtents, then we will
    // need to link them all together (and likewise unlink them
    // properly).  For now ForkJoin is sole StackExtents client, and
    // currently it constructs only one instance of them at a time.
    JS_ASSERT(cx_->runtime->extraExtents == NULL);

    return true;
}

ForkJoinShared::~ForkJoinShared()
{
    if (rendezvousEnd_)
        PR_DestroyCondVar(rendezvousEnd_);

<<<<<<< HEAD
    if (cxLock_)
        PR_DestroyLock(cxLock_);
=======
    PR_DestroyLock(cxLock_);
>>>>>>> b31a4037

    while (allocators_.length() > 0)
        js_delete(allocators_.popCopy());
}

ParallelResult
ForkJoinShared::execute()
{
    // Sometimes a GC request occurs *just before* we enter into the
    // parallel section.  Rather than enter into the parallel section
    // and then abort, we just check here and abort early.
    if (cx_->runtime->interrupt)
        return TP_RETRY_SEQUENTIALLY;

    AutoLockMonitor lock(*this);

    // Notify workers to start and execute one portion on this thread.
    {
        gc::AutoSuppressGC gc(cx_);
        AutoUnlockMonitor unlock(*this);
        if (!threadPool_->submitAll(cx_, this))
            return TP_FATAL;
        executeFromMainThread();
    }

    // Wait for workers to complete.
    while (uncompleted_ > 0)
        lock.wait();

    bool gcWasRequested = gcRequested_; // transfer clears gcRequested_ flag.
    transferArenasToZone();
    triggerGCIfRequested();

    // Check if any of the workers failed.
    if (abort_) {
        if (fatal_)
            return TP_FATAL;
        else if (gcWasRequested)
            return TP_RETRY_AFTER_GC;
        else
            return TP_RETRY_SEQUENTIALLY;
    }

    // Everything went swimmingly. Give yourself a pat on the back.
    return TP_SUCCESS;
}

void
ForkJoinShared::transferArenasToZone()
{
    JS_ASSERT(ForkJoinSlice::Current() == NULL);

    // stop-the-world GC may still be sweeping; let that finish so
    // that we do not upset the state of compartments being swept.
    cx_->runtime->gcHelperThread.waitBackgroundSweepEnd();

    Zone *zone = cx_->zone();
    for (unsigned i = 0; i < numSlices_; i++)
        zone->adoptWorkerAllocator(allocators_[i]);

    triggerGCIfRequested();
}

void
ForkJoinShared::triggerGCIfRequested() {
    // this function either executes after the fork-join section ends
    // or when the world is stopped:
    JS_ASSERT(!ParallelJSActive());

    if (gcRequested_) {
        if (gcZone_ == NULL)
            js::TriggerGC(cx_->runtime, gcReason_);
        else
            js::TriggerZoneGC(gcZone_, gcReason_);
        gcRequested_ = false;
        gcZone_ = NULL;
    }
}

void
ForkJoinShared::executeFromWorker(uint32_t workerId, uintptr_t stackLimit)
{
    JS_ASSERT(workerId < numSlices_ - 1);

    PerThreadData thisThread(cx_->runtime);
    TlsPerThreadData.set(&thisThread);
    // Don't use setIonStackLimit() because that acquires the ionStackLimitLock, and the
    // lock has not been initialized in these cases.
    thisThread.ionStackLimit = stackLimit;
    executePortion(&thisThread, workerId);
    TlsPerThreadData.set(NULL);

    AutoLockMonitor lock(*this);
    uncompleted_ -= 1;
    if (blocked_ == uncompleted_) {
        // Signal the main thread that we have terminated.  It will be either
        // working, arranging a rendezvous, or waiting for workers to
        // complete.
        lock.notify();
    }
}

void
ForkJoinShared::executeFromMainThread()
{
    executePortion(&cx_->mainThread(), numSlices_ - 1);
}

void
ForkJoinShared::executePortion(PerThreadData *perThread,
                               uint32_t threadId)
{
    Allocator *allocator = allocators_[threadId];
    ForkJoinSlice slice(perThread, threadId, numSlices_, allocator,
                        this, &records_[threadId]);
    AutoSetForkJoinSlice autoContext(&slice);

    Spew(SpewOps, "Up");

    // Make a new IonContext for the slice, which is needed if we need to
    // re-enter the VM.
    IonContext icx(cx_, NULL);
    uintptr_t *myStackTop = (uintptr_t*)&icx;

    JS_ASSERT(slice.bailoutRecord->topScript == NULL);

    // This works in concert with ForkJoinSlice::recordStackExtent
    // to establish the stack extent for this slice.
    slice.recordStackBase(myStackTop);

    js::PerThreadData *pt = slice.perThreadData;
    RootedObject fun(pt, fun_);
    JS_ASSERT(fun->isFunction());
    RootedFunction callee(cx_, fun->toFunction());
    if (!callee->nonLazyScript()->hasParallelIonScript()) {
        // Sometimes, particularly with GCZeal, the parallel ion
        // script can be collected between starting the parallel
        // op and reaching this point.  In that case, we just fail
        // and fallback.
        Spew(SpewOps, "Down (Script no longer present)");
        slice.bailoutRecord->setCause(ParallelBailoutMainScriptNotPresent, NULL, NULL);
        setAbortFlag(false);
    } else {
        ParallelIonInvoke<3> fii(cx_, callee, 3);

        fii.args[0] = Int32Value(slice.sliceId);
        fii.args[1] = Int32Value(slice.numSlices);
        fii.args[2] = BooleanValue(false);

        bool ok = fii.invoke();
        JS_ASSERT(ok == !slice.bailoutRecord->topScript);
        if (!ok)
            setAbortFlag(false);
    }

    Spew(SpewOps, "Down");
}

struct AutoInstallForkJoinStackExtents : public gc::StackExtents
{
    AutoInstallForkJoinStackExtents(JSRuntime *rt,
                                    gc::StackExtent *head)
        : StackExtents(head), rt(rt)
    {
        rt->extraExtents = this;
        JS_ASSERT(wellFormed());
    }

    ~AutoInstallForkJoinStackExtents() {
        rt->extraExtents = NULL;
    }

    bool wellFormed() {
        for (gc::StackExtent *l = head; l != NULL; l = l->next) {
            if (l->stackMin > l->stackEnd)
                return false;
        }
        return true;
    }

    JSRuntime *rt;
};

bool
ForkJoinShared::check(ForkJoinSlice &slice)
{
    JS_ASSERT(cx_->runtime->interrupt);

    if (abort_)
        return false;

    if (slice.isMainThread()) {
        // We are the main thread: therefore we must
        // (1) initiate the rendezvous;
        // (2) if GC was requested, reinvoke trigger
        //     which will do various non-thread-safe
        //     preparatory steps.  We then invoke
        //     a non-incremental GC manually.
        // (3) run the operation callback, which
        //     would normally run the GC but
        //     incrementally, which we do not want.
        JSRuntime *rt = cx_->runtime;

        // Calls to js::TriggerGC() should have been redirected to
        // requestGC(), and thus the gcIsNeeded flag is not set yet.
        JS_ASSERT(!rt->gcIsNeeded);

        if (gcRequested_ && rt->isHeapBusy()) {
            // Cannot call GCSlice when heap busy, so abort.  Easier
            // right now to abort rather than prove it cannot arise,
            // and safer for short-term than asserting !isHeapBusy.
            setAbortFlag(false);
            records_->setCause(ParallelBailoutHeapBusy, NULL, NULL);
            return false;
        }

        // (1). Initiaize the rendezvous and record stack extents.
        AutoRendezvous autoRendezvous(slice);
        AutoMarkWorldStoppedForGC autoMarkSTWFlag(slice);
        slice.recordStackExtent();
        AutoInstallForkJoinStackExtents extents(rt, &stackExtents_[0]);

        // (2).  Note that because we are in a STW section, calls to
        // js::TriggerGC() etc will not re-invoke
        // ForkJoinSlice::requestGC().
        triggerGCIfRequested();

        // (2b) Run the GC if it is required.  This would occur as
        // part of js_InvokeOperationCallback(), but we want to avoid
        // an incremental GC.
        if (rt->gcIsNeeded) {
            GC(rt, GC_NORMAL, gcReason_);
        }

        // (3). Invoke the callback and abort if it returns false.
        if (!js_InvokeOperationCallback(cx_)) {
            records_->setCause(ParallelBailoutInterrupt, NULL, NULL);
            setAbortFlag(true);
            return false;
        }

        return true;
    } else if (rendezvous_) {
        slice.recordStackExtent();
        joinRendezvous(slice);
    }

    return true;
}

void
ForkJoinShared::initiateRendezvous(ForkJoinSlice &slice)
{
    // The rendezvous protocol is always initiated by the main thread.  The
    // main thread sets the rendezvous flag to true.  Seeing this flag, other
    // threads will invoke |joinRendezvous()|, which causes them to (1) read
    // |rendezvousIndex| and (2) increment the |blocked| counter.  Once the
    // |blocked| counter is equal to |uncompleted|, all parallel threads have
    // joined the rendezvous, and so the main thread is signaled.  That will
    // cause this function to return.
    //
    // Some subtle points:
    //
    // - Worker threads may potentially terminate their work before they see
    //   the rendezvous flag.  In this case, they would decrement
    //   |uncompleted| rather than incrementing |blocked|.  Either way, if the
    //   two variables become equal, the main thread will be notified
    //
    // - The |rendezvousIndex| counter is used to detect the case where the
    //   main thread signals the end of the rendezvous and then starts another
    //   rendezvous before the workers have a chance to exit.  We circumvent
    //   this by having the workers read the |rendezvousIndex| counter as they
    //   enter the rendezvous, and then they only block until that counter is
    //   incremented.  Another alternative would be for the main thread to
    //   block in |endRendezvous()| until all workers have exited, but that
    //   would be slower and involve unnecessary synchronization.
    //
    //   Note that the main thread cannot ever get more than one rendezvous
    //   ahead of the workers, because it must wait for all of them to enter
    //   the rendezvous before it can end it, so the solution of using a
    //   counter is perfectly general and we need not fear rollover.

    JS_ASSERT(slice.isMainThread());
    JS_ASSERT(!rendezvous_ && blocked_ == 0);
    JS_ASSERT(cx_->runtime->interrupt);

    AutoLockMonitor lock(*this);

    // Signal other threads we want to start a rendezvous.
    rendezvous_ = true;

    // Wait until all the other threads blocked themselves.
    while (blocked_ != uncompleted_)
        lock.wait();
}

void
ForkJoinShared::joinRendezvous(ForkJoinSlice &slice)
{
    JS_ASSERT(!slice.isMainThread());
    JS_ASSERT(rendezvous_);

    AutoLockMonitor lock(*this);
    const uint32_t index = rendezvousIndex_;
    blocked_ += 1;

    // If we're the last to arrive, let the main thread know about it.
    if (blocked_ == uncompleted_)
        lock.notify();

    // Wait until the main thread terminates the rendezvous.  We use a
    // separate condition variable here to distinguish between workers
    // notifying the main thread that they have completed and the main
    // thread notifying the workers to resume.
    while (rendezvousIndex_ == index)
        PR_WaitCondVar(rendezvousEnd_, PR_INTERVAL_NO_TIMEOUT);
}

void
ForkJoinShared::endRendezvous(ForkJoinSlice &slice)
{
    JS_ASSERT(slice.isMainThread());

    AutoLockMonitor lock(*this);
    rendezvous_ = false;
    blocked_ = 0;
    rendezvousIndex_++;

    // Signal other threads that rendezvous is over.
    PR_NotifyAllCondVar(rendezvousEnd_);
}

void
ForkJoinShared::setAbortFlag(bool fatal)
{
    AutoLockMonitor lock(*this);

    abort_ = true;
    fatal_ = fatal_ || fatal;

    cx_->runtime->triggerOperationCallback();
}

void
ForkJoinShared::requestGC(JS::gcreason::Reason reason)
{
    // Remember the details of the GC that was required for later,
    // then trigger an interrupt.

    AutoLockMonitor lock(*this);

    gcZone_ = NULL;
    gcReason_ = reason;
    gcRequested_ = true;

    cx_->runtime->triggerOperationCallback();
}

void
ForkJoinShared::requestZoneGC(Zone *zone,
                              JS::gcreason::Reason reason)
{
    // Remember the details of the GC that was required for later,
    // then trigger an interrupt.  If more than one zone is requested,
    // fallback to full GC.

    AutoLockMonitor lock(*this);

    if (gcRequested_ && gcZone_ != zone) {
        // If a full GC has been requested, or a GC for another zone,
        // issue a request for a full GC.
        gcZone_ = NULL;
        gcReason_ = reason;
        gcRequested_ = true;
    } else {
        // Otherwise, just GC this zone.
        gcZone_ = zone;
        gcReason_ = reason;
        gcRequested_ = true;
    }

    cx_->runtime->triggerOperationCallback();
}

/////////////////////////////////////////////////////////////////////////////
// ForkJoinSlice
//

ForkJoinSlice::ForkJoinSlice(PerThreadData *perThreadData,
                             uint32_t sliceId, uint32_t numSlices,
                             Allocator *allocator, ForkJoinShared *shared,
                             ParallelBailoutRecord *bailoutRecord)
    : perThreadData(perThreadData),
      sliceId(sliceId),
      numSlices(numSlices),
      allocator(allocator),
      bailoutRecord(bailoutRecord),
      shared(shared),
      extent(&shared->stackExtent(sliceId))
{
    shared->addSlice(this);
}

ForkJoinSlice::~ForkJoinSlice()
{
    shared->removeSlice(this);
    extent->clearStackExtent();
}

void
ForkJoinShared::addSlice(ForkJoinSlice *slice)
{
    slices_[slice->sliceId] = slice;
}

void
ForkJoinShared::removeSlice(ForkJoinSlice *slice)
{
    slices_[slice->sliceId] = NULL;
}

bool
ForkJoinSlice::isMainThread()
{
    return perThreadData == &shared->runtime()->mainThread;
}

JSRuntime *
ForkJoinSlice::runtime()
{
    return shared->runtime();
}

JSContext *
ForkJoinSlice::acquireContext()
{
    return shared->acquireContext();
}

void
ForkJoinSlice::releaseContext()
{
    return shared->releaseContext();
}

bool
ForkJoinSlice::check()
{
    if (runtime()->interrupt)
        return shared->check(*this);
    else
        return true;
}

bool
ForkJoinSlice::InitializeTLS()
{
    if (!TLSInitialized) {
        TLSInitialized = true;
        PRStatus status = PR_NewThreadPrivateIndex(&ThreadPrivateIndex, NULL);
        return status == PR_SUCCESS;
    }
    return true;
}

bool
ForkJoinSlice::InWorldStoppedForGCSection()
{
    return shared->isWorldStoppedForGC();
}

void
ForkJoinSlice::recordStackExtent()
{
    uintptr_t dummy;
    uintptr_t *myStackTop = &dummy;

    gc::StackExtent &extent = shared->stackExtent(sliceId);

    // This establishes the tip, and ParallelDo::parallel the base,
    // of the stack address-range of this thread for the GC to scan.
#if JS_STACK_GROWTH_DIRECTION > 0
    extent.stackEnd = reinterpret_cast<uintptr_t *>(myStackTop);
#else
    extent.stackMin = reinterpret_cast<uintptr_t *>(myStackTop + 1);
#endif

    JS_ASSERT(extent.stackMin <= extent.stackEnd);

    PerThreadData *ptd = perThreadData;
    // PerThreadData *ptd = TlsPerThreadData.get();
    extent.ionTop        = ptd->ionTop;
    extent.ionActivation = ptd->ionActivation;
}


void ForkJoinSlice::recordStackBase(uintptr_t *baseAddr)
{
    // This establishes the base, and ForkJoinSlice::recordStackExtent the tip,
    // of the stack address-range of this thread for the GC to scan.
#if JS_STACK_GROWTH_DIRECTION > 0
        this->extent->stackMin = baseAddr;
#else
        this->extent->stackEnd = baseAddr;
#endif
}

void
ForkJoinSlice::requestGC(JS::gcreason::Reason reason)
{
    shared->requestGC(reason);
}

void
ForkJoinSlice::requestZoneGC(Zone *zone,
                             JS::gcreason::Reason reason)
{
    shared->requestZoneGC(zone, reason);
}

/////////////////////////////////////////////////////////////////////////////

uint32_t
js::ForkJoinSlices(JSContext *cx)
{
    // Parallel workers plus this main thread.
    return cx->runtime->threadPool.numWorkers() + 1;
}

//////////////////////////////////////////////////////////////////////////////
// ParallelBailoutRecord

void
js::ParallelBailoutRecord::init(JSContext *cx)
{
    reset(cx);
}

void
js::ParallelBailoutRecord::reset(JSContext *cx)
{
    topScript = NULL;
    cause = ParallelBailoutNone;
    depth = 0;
}

void
js::ParallelBailoutRecord::setCause(ParallelBailoutCause cause,
                                    JSScript *script,
                                    jsbytecode *pc)
{
    this->cause = cause;

<<<<<<< HEAD
    if (script) {
        this->topScript = script;
        addTrace(script, pc);
    } else {
        JS_ASSERT(!pc);
    }
=======
    // set iontracklimit to -1 so that on next entry to a function,
    // the thread will trigger the overrecursedcheck.  If the thread
    // is in a loop, then it will be calling ForkJoinSlice::check(),
    // in which case it will notice the shared abort_ flag.
    //
    // In principle, we probably ought to set the ionStackLimit's for
    // the other threads too, but right now the various slice objects
    // are not on a central list so that's not possible.

    // Don't use setIonStackLimit() because that acquires the ionStackLimitLock, and the
    // lock has not been initialized in these cases.
    perThreadData->ionStackLimit = -1;
>>>>>>> b31a4037
}

void
js::ParallelBailoutRecord::addTrace(JSScript *script,
                                    jsbytecode *pc)
{
    // Ideally, this should never occur, because we should always have
    // a script when we invoke setCause, but I havent' fully
    // refactored things to that point yet:
    if (topScript == NULL && script != NULL)
        topScript = script;

    if (depth < maxDepth) {
        trace[depth].script = script;
        trace[depth].bytecode = pc;
        depth += 1;
    }
}

//////////////////////////////////////////////////////////////////////////////

//
// Debug spew
//

#ifdef DEBUG

static const char *
ExecutionStatusToString(ExecutionStatus status)
{
    switch (status) {
      case ExecutionFatal:
        return "fatal";
      case ExecutionSequential:
        return "sequential";
      case ExecutionParallel:
        return "parallel";
    }
    return "(unknown status)";
}

static const char *
MethodStatusToString(MethodStatus status)
{
    switch (status) {
      case Method_Error:
        return "error";
      case Method_CantCompile:
        return "can't compile";
      case Method_Skipped:
        return "skipped";
      case Method_Compiled:
        return "compiled";
    }
    return "(unknown status)";
}

static const size_t BufferSize = 4096;

class ParallelSpewer
{
    uint32_t depth;
    bool colorable;
    bool active[NumSpewChannels];

    const char *color(const char *colorCode) {
        if (!colorable)
            return "";
        return colorCode;
    }

    const char *reset() { return color("\x1b[0m"); }
    const char *bold() { return color("\x1b[1m"); }
    const char *red() { return color("\x1b[31m"); }
    const char *green() { return color("\x1b[32m"); }
    const char *yellow() { return color("\x1b[33m"); }
    const char *cyan() { return color("\x1b[36m"); }
    const char *sliceColor(uint32_t id) {
        static const char *colors[] = {
            "\x1b[7m\x1b[31m", "\x1b[7m\x1b[32m", "\x1b[7m\x1b[33m",
            "\x1b[7m\x1b[34m", "\x1b[7m\x1b[35m", "\x1b[7m\x1b[36m",
            "\x1b[7m\x1b[37m",
            "\x1b[31m", "\x1b[32m", "\x1b[33m",
            "\x1b[34m", "\x1b[35m", "\x1b[36m",
            "\x1b[37m"
        };
        return color(colors[id % 14]);
    }

  public:
    ParallelSpewer()
      : depth(0)
    {
        const char *env;

        PodArrayZero(active);
        env = getenv("PAFLAGS");
        if (env) {
            if (strstr(env, "ops"))
                active[SpewOps] = true;
            if (strstr(env, "compile"))
                active[SpewCompile] = true;
            if (strstr(env, "bailouts"))
                active[SpewBailouts] = true;
            if (strstr(env, "full")) {
                for (uint32_t i = 0; i < NumSpewChannels; i++)
                    active[i] = true;
            }
        }

        env = getenv("TERM");
        if (env) {
            if (strcmp(env, "xterm-color") == 0 || strcmp(env, "xterm-256color") == 0)
                colorable = true;
        }
    }

    bool isActive(SpewChannel channel) {
        return active[channel];
    }

    void spewVA(SpewChannel channel, const char *fmt, va_list ap) {
        if (!active[channel])
            return;

        // Print into a buffer first so we use one fprintf, which usually
        // doesn't get interrupted when running with multiple threads.
        char buf[BufferSize];

        if (ForkJoinSlice *slice = ForkJoinSlice::Current()) {
            PR_snprintf(buf, BufferSize, "[%sParallel:%u%s] ",
                        sliceColor(slice->sliceId), slice->sliceId, reset());
        } else {
            PR_snprintf(buf, BufferSize, "[Parallel:M] ");
        }

        for (uint32_t i = 0; i < depth; i++)
            PR_snprintf(buf + strlen(buf), BufferSize, "  ");

        PR_vsnprintf(buf + strlen(buf), BufferSize, fmt, ap);
        PR_snprintf(buf + strlen(buf), BufferSize, "\n");

        fprintf(stderr, "%s", buf);
    }

    void spew(SpewChannel channel, const char *fmt, ...) {
        va_list ap;
        va_start(ap, fmt);
        spewVA(channel, fmt, ap);
        va_end(ap);
    }

    void beginOp(JSContext *cx, const char *name) {
        if (!active[SpewOps])
            return;

        if (cx) {
            jsbytecode *pc;
            JSScript *script = cx->stack.currentScript(&pc);
            if (script && pc) {
                NonBuiltinScriptFrameIter iter(cx);
                if (iter.done()) {
                    spew(SpewOps, "%sBEGIN %s%s (%s:%u)", bold(), name, reset(),
                         script->filename(), PCToLineNumber(script, pc));
                } else {
                    spew(SpewOps, "%sBEGIN %s%s (%s:%u -> %s:%u)", bold(), name, reset(),
                         iter.script()->filename(), PCToLineNumber(iter.script(), iter.pc()),
                         script->filename(), PCToLineNumber(script, pc));
                }
            } else {
                spew(SpewOps, "%sBEGIN %s%s", bold(), name, reset());
            }
        } else {
            spew(SpewOps, "%sBEGIN %s%s", bold(), name, reset());
        }

        depth++;
    }

    void endOp(ExecutionStatus status) {
        if (!active[SpewOps])
            return;

        JS_ASSERT(depth > 0);
        depth--;

        const char *statusColor;
        switch (status) {
          case ExecutionFatal:
            statusColor = red();
            break;
          case ExecutionSequential:
            statusColor = yellow();
            break;
          case ExecutionParallel:
            statusColor = green();
            break;
          default:
            statusColor = reset();
            break;
        }

        spew(SpewOps, "%sEND %s%s%s", bold(),
             statusColor, ExecutionStatusToString(status), reset());
    }

    void bailout(uint32_t count, HandleScript script,
                 jsbytecode *pc, ParallelBailoutCause cause) {
        if (!active[SpewOps])
            return;

        const char *filename = "";
        unsigned line=0, column=0;
        if (script) {
            line = PCToLineNumber(script, pc, &column);
            filename = script->filename();
        }

        spew(SpewOps, "%s%sBAILOUT %d%s: %d at %s:%d:%d", bold(), yellow(), count, reset(), cause, filename, line, column);
    }

    void beginCompile(HandleScript script) {
        if (!active[SpewCompile])
            return;

        spew(SpewCompile, "COMPILE %p:%s:%u", script.get(), script->filename(), script->lineno);
        depth++;
    }

    void endCompile(MethodStatus status) {
        if (!active[SpewCompile])
            return;

        JS_ASSERT(depth > 0);
        depth--;

        const char *statusColor;
        switch (status) {
          case Method_Error:
          case Method_CantCompile:
            statusColor = red();
            break;
          case Method_Skipped:
            statusColor = yellow();
            break;
          case Method_Compiled:
            statusColor = green();
            break;
          default:
            statusColor = reset();
            break;
        }

        spew(SpewCompile, "END %s%s%s", statusColor, MethodStatusToString(status), reset());
    }

    void spewMIR(MDefinition *mir, const char *fmt, va_list ap) {
        if (!active[SpewCompile])
            return;

        char buf[BufferSize];
        PR_vsnprintf(buf, BufferSize, fmt, ap);

        JSScript *script = mir->block()->info().script();
        spew(SpewCompile, "%s%s%s: %s (%s:%u)", cyan(), mir->opName(), reset(), buf,
             script->filename(), PCToLineNumber(script, mir->trackedPc()));
    }

    void spewBailoutIR(uint32_t bblockId, uint32_t lirId,
                       const char *lir, const char *mir, JSScript *script, jsbytecode *pc) {
        if (!active[SpewBailouts])
            return;

        // If we didn't bail from a LIR/MIR but from a propagated parallel
        // bailout, don't bother printing anything since we've printed it
        // elsewhere.
        if (mir && script) {
            spew(SpewBailouts, "%sBailout%s: %s / %s%s%s (block %d lir %d) (%s:%u)", yellow(), reset(),
                 lir, cyan(), mir, reset(),
                 bblockId, lirId,
                 script->filename(), PCToLineNumber(script, pc));
        }
    }
};

// Singleton instance of the spewer.
static ParallelSpewer spewer;

bool
parallel::SpewEnabled(SpewChannel channel)
{
    return spewer.isActive(channel);
}

void
parallel::Spew(SpewChannel channel, const char *fmt, ...)
{
    va_list ap;
    va_start(ap, fmt);
    spewer.spewVA(channel, fmt, ap);
    va_end(ap);
}

void
parallel::SpewBeginOp(JSContext *cx, const char *name)
{
    spewer.beginOp(cx, name);
}

ExecutionStatus
parallel::SpewEndOp(ExecutionStatus status)
{
    spewer.endOp(status);
    return status;
}

void
parallel::SpewBailout(uint32_t count, HandleScript script,
                      jsbytecode *pc, ParallelBailoutCause cause)
{
    spewer.bailout(count, script, pc, cause);
}

void
parallel::SpewBeginCompile(HandleScript script)
{
    spewer.beginCompile(script);
}

MethodStatus
parallel::SpewEndCompile(MethodStatus status)
{
    spewer.endCompile(status);
    return status;
}

void
parallel::SpewMIR(MDefinition *mir, const char *fmt, ...)
{
    va_list ap;
    va_start(ap, fmt);
    spewer.spewMIR(mir, fmt, ap);
    va_end(ap);
}

<<<<<<< HEAD
void
parallel::SpewBailoutIR(uint32_t bblockId, uint32_t lirId,
                        const char *lir, const char *mir,
                        JSScript *script, jsbytecode *pc)
{
    spewer.spewBailoutIR(bblockId, lirId, lir, mir, script, pc);
}

#endif // DEBUG

#endif // JS_THREADSAFE && JS_ION
=======
#endif // defined(JS_THREADSAFE) && defined(JS_ION)
>>>>>>> b31a4037
<|MERGE_RESOLUTION|>--- conflicted
+++ resolved
@@ -195,10 +195,7 @@
     const uint32_t numSlices_;     // Total number of threads.
     PRCondVar *rendezvousEnd_;     // Cond. var used to signal end of rendezvous.
     PRLock *cxLock_;               // Locks cx_ for parallel VM calls.
-<<<<<<< HEAD
     ParallelBailoutRecord *const records_; // Bailout records for each slice
-=======
->>>>>>> b31a4037
 
     /////////////////////////////////////////////////////////////////////////
     // Per-thread arenas
@@ -311,7 +308,6 @@
 
     JSContext *acquireContext() { PR_Lock(cxLock_); return cx_; }
     void releaseContext() { PR_Unlock(cxLock_); }
-<<<<<<< HEAD
 
     gc::StackExtent &stackExtent(uint32_t i) { return stackExtents_[i]; }
 
@@ -328,8 +324,6 @@
   public:
     AutoEnterWarmup(JSRuntime *runtime) : runtime_(runtime) { runtime_->parallelWarmup++; }
     ~AutoEnterWarmup() { runtime_->parallelWarmup--; }
-=======
->>>>>>> b31a4037
 };
 
 class AutoRendezvous
@@ -779,9 +773,9 @@
         calleeToken_ = CalleeToParallelToken(callee);
     }
 
-    bool invoke() {
-        Value result;
-        enter_(jitcode_, argc_ + 1, argv_ + 1, NULL, calleeToken_, &result);
+    bool invoke(JSContext *cx) {
+        RootedValue result(cx);
+        enter_(jitcode_, argc_ + 1, argv_ + 1, NULL, calleeToken_, NULL, 0, result.address());
         return !result.isMagic();
     }
 };
@@ -802,10 +796,7 @@
     numSlices_(numSlices),
     rendezvousEnd_(NULL),
     cxLock_(NULL),
-<<<<<<< HEAD
     records_(records),
-=======
->>>>>>> b31a4037
     allocators_(cx),
     stackExtents_(cx),
     slices_(cx),
@@ -846,11 +837,8 @@
     if (!cxLock_)
         return false;
 
-<<<<<<< HEAD
     if (!stackExtents_.resize(numSlices_))
         return false;
-=======
->>>>>>> b31a4037
     for (unsigned i = 0; i < numSlices_; i++) {
         Allocator *allocator = cx_->runtime->new_<Allocator>(cx_->zone());
         if (!allocator)
@@ -884,12 +872,7 @@
     if (rendezvousEnd_)
         PR_DestroyCondVar(rendezvousEnd_);
 
-<<<<<<< HEAD
-    if (cxLock_)
-        PR_DestroyLock(cxLock_);
-=======
     PR_DestroyLock(cxLock_);
->>>>>>> b31a4037
 
     while (allocators_.length() > 0)
         js_delete(allocators_.popCopy());
@@ -1039,7 +1022,7 @@
         fii.args[1] = Int32Value(slice.numSlices);
         fii.args[2] = BooleanValue(false);
 
-        bool ok = fii.invoke();
+        bool ok = fii.invoke(cx_);
         JS_ASSERT(ok == !slice.bailoutRecord->topScript);
         if (!ok)
             setAbortFlag(false);
@@ -1443,27 +1426,12 @@
 {
     this->cause = cause;
 
-<<<<<<< HEAD
     if (script) {
         this->topScript = script;
         addTrace(script, pc);
     } else {
         JS_ASSERT(!pc);
     }
-=======
-    // set iontracklimit to -1 so that on next entry to a function,
-    // the thread will trigger the overrecursedcheck.  If the thread
-    // is in a loop, then it will be calling ForkJoinSlice::check(),
-    // in which case it will notice the shared abort_ flag.
-    //
-    // In principle, we probably ought to set the ionStackLimit's for
-    // the other threads too, but right now the various slice objects
-    // are not on a central list so that's not possible.
-
-    // Don't use setIonStackLimit() because that acquires the ionStackLimitLock, and the
-    // lock has not been initialized in these cases.
-    perThreadData->ionStackLimit = -1;
->>>>>>> b31a4037
 }
 
 void
@@ -1559,7 +1527,7 @@
     {
         const char *env;
 
-        PodArrayZero(active);
+        mozilla::PodArrayZero(active);
         env = getenv("PAFLAGS");
         if (env) {
             if (strstr(env, "ops"))
@@ -1809,7 +1777,6 @@
     va_end(ap);
 }
 
-<<<<<<< HEAD
 void
 parallel::SpewBailoutIR(uint32_t bblockId, uint32_t lirId,
                         const char *lir, const char *mir,
@@ -1820,7 +1787,4 @@
 
 #endif // DEBUG
 
-#endif // JS_THREADSAFE && JS_ION
-=======
-#endif // defined(JS_THREADSAFE) && defined(JS_ION)
->>>>>>> b31a4037
+#endif // JS_THREADSAFE && JS_ION