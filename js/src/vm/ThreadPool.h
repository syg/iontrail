--- conflicted
+++ resolved
@@ -90,11 +90,7 @@
     bool init();
 
     // Return number of worker threads in the pool.
-<<<<<<< HEAD
-    uint32_t numWorkers() { return workers_.length(); }
-=======
     size_t numWorkers() { return numWorkers_; }
->>>>>>> 31ab6ca7
 
     // See comment on class:
     bool submitOne(JSContext *cx, TaskExecutor *executor);
