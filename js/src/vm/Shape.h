/* -*- Mode: C; tab-width: 8; indent-tabs-mode: nil; c-basic-offset: 4 -*-
 * vim: set ts=8 sw=4 et tw=99:
 *
 * This Source Code Form is subject to the terms of the Mozilla Public
 * License, v. 2.0. If a copy of the MPL was not distributed with this
 * file, You can obtain one at http://mozilla.org/MPL/2.0/. */

#ifndef Shape_h___
#define Shape_h___

#include "mozilla/Attributes.h"
#include "mozilla/GuardObjects.h"

#include "jsobj.h"
#include "jspropertytree.h"
#include "jstypes.h"

#include "gc/Heap.h"
#include "js/HashTable.h"
#include "js/RootingAPI.h"

#ifdef _MSC_VER
#pragma warning(push)
#pragma warning(disable:4800)
#pragma warning(push)
#pragma warning(disable:4100) /* Silence unreferenced formal parameter warnings */
#endif

/*
 * In isolation, a Shape represents a property that exists in one or more
 * objects; it has an id, flags, etc. (But it doesn't represent the property's
 * value.)  However, Shapes are always stored in linked linear sequence of
 * Shapes, called "shape lineages". Each shape lineage represents the layout of
 * an entire object.
 *
 * Every JSObject has a pointer, |shape_|, accessible via lastProperty(), to
 * the last Shape in a shape lineage, which identifies the property most
 * recently added to the object.  This pointer permits fast object layout
 * tests. The shape lineage order also dictates the enumeration order for the
 * object; ECMA requires no particular order but this implementation has
 * promised and delivered property definition order.
 *
 * Shape lineages occur in two kinds of data structure.
 *
 * 1. N-ary property trees. Each path from a non-root node to the root node in
 *    a property tree is a shape lineage. Property trees permit full (or
 *    partial) sharing of Shapes between objects that have fully (or partly)
 *    identical layouts. The root is an EmptyShape whose identity is determined
 *    by the object's class, compartment and prototype. These Shapes are shared
 *    and immutable.
 *
 * 2. Dictionary mode lists. Shapes in such lists are said to be "in
 *    dictionary mode", as are objects that point to such Shapes. These Shapes
 *    are unshared, private to a single object, and immutable except for their
 *    links in the dictionary list.
 *
 * All shape lineages are bi-directionally linked, via the |parent| and
 * |kids|/|listp| members.
 *
 * Shape lineages start out life in the property tree. They can be converted
 * (by copying) to dictionary mode lists in the following circumstances.
 *
 * 1. The shape lineage's size reaches MAX_HEIGHT. This reasonable limit avoids
 *    potential worst cases involving shape lineage mutations.
 *
 * 2. A property represented by a non-last Shape in a shape lineage is removed
 *    from an object. (In the last Shape case, obj->shape_ can be easily
 *    adjusted to point to obj->shape_->parent.)  We originally tried lazy
 *    forking of the property tree, but this blows up for delete/add
 *    repetitions.
 *
 * 3. A property represented by a non-last Shape in a shape lineage has its
 *    attributes modified.
 *
 * To find the Shape for a particular property of an object initially requires
 * a linear search. But if the number of searches starting at any particular
 * Shape in the property tree exceeds MAX_LINEAR_SEARCHES and the Shape's
 * lineage has (excluding the EmptyShape) at least MIN_ENTRIES, we create an
 * auxiliary hash table -- the ShapeTable -- that allows faster lookup.
 * Furthermore, a ShapeTable is always created for dictionary mode lists,
 * and it is attached to the last Shape in the lineage. Shape tables for
 * property tree Shapes never change, but shape tables for dictionary mode
 * Shapes can grow and shrink.
 *
 * There used to be a long, math-heavy comment here explaining why property
 * trees are more space-efficient than alternatives.  This was removed in bug
 * 631138; see that bug for the full details.
 *
 * Because many Shapes have similar data, there is actually a secondary type
 * called a BaseShape that holds some of a Shape's data.  Many shapes can share
 * a single BaseShape.
 */

class JSObject;

namespace js {

class Bindings;

/* Limit on the number of slotful properties in an object. */
static const uint32_t SHAPE_INVALID_SLOT = JS_BIT(24) - 1;
static const uint32_t SHAPE_MAXIMUM_SLOT = JS_BIT(24) - 2;

/*
 * Shapes use multiplicative hashing, but specialized to
 * minimize footprint.
 */
struct ShapeTable {
    static const uint32_t HASH_BITS     = tl::BitSize<HashNumber>::result;
    static const uint32_t MIN_ENTRIES   = 7;
    static const uint32_t MIN_SIZE_LOG2 = 4;
    static const uint32_t MIN_SIZE      = JS_BIT(MIN_SIZE_LOG2);

    int             hashShift;          /* multiplicative hash shift */

    uint32_t        entryCount;         /* number of entries in table */
    uint32_t        removedCount;       /* removed entry sentinels in table */
    uint32_t        freelist;           /* SHAPE_INVALID_SLOT or head of slot
                                           freelist in owning dictionary-mode
                                           object */
    js::Shape       **entries;          /* table of ptrs to shared tree nodes */

    ShapeTable(uint32_t nentries)
      : hashShift(HASH_BITS - MIN_SIZE_LOG2),
        entryCount(nentries),
        removedCount(0),
        freelist(SHAPE_INVALID_SLOT)
    {
        /* NB: entries is set by init, which must be called. */
    }

    ~ShapeTable() {
        js_free(entries);
    }

    /* By definition, hashShift = HASH_BITS - log2(capacity). */
    uint32_t capacity() const { return JS_BIT(HASH_BITS - hashShift); }

    /* Computes the size of the entries array for a given capacity. */
    static size_t sizeOfEntries(size_t cap) { return cap * sizeof(RawShape); }

    /*
     * This counts the ShapeTable object itself (which must be
     * heap-allocated) and its |entries| array.
     */
    size_t sizeOfIncludingThis(JSMallocSizeOfFun mallocSizeOf) const {
        return mallocSizeOf(this) + mallocSizeOf(entries);
    }

    /* Whether we need to grow.  We want to do this if the load factor is >= 0.75 */
    bool needsToGrow() const {
        uint32_t size = capacity();
        return entryCount + removedCount >= size - (size >> 2);
    }

    /*
     * Try to grow the table.  On failure, reports out of memory on cx
     * and returns false.  This will make any extant pointers into the
     * table invalid.  Don't call this unless needsToGrow() is true.
     */
    bool grow(JSContext *cx);

    /*
     * NB: init and change are fallible but do not report OOM, so callers can
     * cope or ignore. They do however use JSRuntime's calloc_ method in order
     * to update the malloc counter on success.
     */
    bool            init(JSRuntime *rt, RawShape lastProp);
    bool            change(int log2Delta, JSContext *cx);
    Shape           **search(jsid id, bool adding);
};

/*
 * Reuse the API-only JSPROP_INDEX attribute to mean shadowability.
 */
#define JSPROP_SHADOWABLE       JSPROP_INDEX

/*
 * Shapes encode information about both a property lineage *and* a particular
 * property. This information is split across the Shape and the BaseShape
 * at shape->base(). Both Shape and BaseShape can be either owned or unowned
 * by, respectively, the Object or Shape referring to them.
 *
 * Owned Shapes are used in dictionary objects, and form a doubly linked list
 * whose entries are all owned by that dictionary. Unowned Shapes are all in
 * the property tree.
 *
 * Owned BaseShapes are used for shapes which have shape tables, including
 * the last properties in all dictionaries. Unowned BaseShapes compactly store
 * information common to many shapes. In a given compartment there is a single
 * BaseShape for each combination of BaseShape information. This information
 * is cloned in owned BaseShapes so that information can be quickly looked up
 * for a given object or shape without regard to whether the base shape is
 * owned or not.
 *
 * All combinations of owned/unowned Shapes/BaseShapes are possible:
 *
 * Owned Shape, Owned BaseShape:
 *
 *     Last property in a dictionary object. The BaseShape is transferred from
 *     property to property as the object's last property changes.
 *
 * Owned Shape, Unowned BaseShape:
 *
 *     Property in a dictionary object other than the last one.
 *
 * Unowned Shape, Owned BaseShape:
 *
 *     Property in the property tree which has a shape table.
 *
 * Unowned Shape, Unowned BaseShape:
 *
 *     Property in the property tree which does not have a shape table.
 *
 * BaseShapes additionally encode some information about the referring object
 * itself. This includes the object's class, parent and various flags that may
 * be set for the object. Except for the class, this information is mutable and
 * may change when the object has an established property lineage. On such
 * changes the entire property lineage is not updated, but rather only the
 * last property (and its base shape). This works because only the object's
 * last property is used to query information about the object. Care must be
 * taken to call JSObject::canRemoveLastProperty when unwinding an object to
 * an earlier property, however.
 */

ForwardDeclare(UnownedBaseShape);
ForwardDeclare(BaseShape);
ForwardDeclare(Shape);
struct StackBaseShape;

class BaseShape : public js::gc::Cell
{
  public:
    friend class Shape;
    friend struct StackBaseShape;
    friend struct StackShape;

    enum Flag {
        /* Owned by the referring shape. */
        OWNED_SHAPE        = 0x1,

        /* getterObj/setterObj are active in unions below. */
        HAS_GETTER_OBJECT  = 0x2,
        HAS_SETTER_OBJECT  = 0x4,

        /*
         * Flags set which describe the referring object. Once set these cannot
         * be unset (except during object densification of sparse indexes), and
         * are transferred from shape to shape as the object's last property
         * changes.
         */

        DELEGATE           =    0x8,
        NOT_EXTENSIBLE     =   0x10,
        INDEXED            =   0x20,
        BOUND_FUNCTION     =   0x40,
        VAROBJ             =   0x80,
        WATCHED            =  0x100,
        ITERATED_SINGLETON =  0x200,
        NEW_TYPE_UNKNOWN   =  0x400,
        UNCACHEABLE_PROTO  =  0x800,

        OBJECT_FLAG_MASK   = 0x1ff8
    };

  private:
    Class               *clasp;         /* Class of referring object. */
    HeapPtrObject       parent;         /* Parent of referring object. */
    JSCompartment       *compartment_;  /* Compartment shape belongs to. */
    uint32_t            flags;          /* Vector of above flags. */
    uint32_t            slotSpan_;      /* Object slot span for BaseShapes at
                                         * dictionary last properties. */

    union {
        PropertyOp      rawGetter;      /* getter hook for shape */
        JSObject        *getterObj;     /* user-defined callable "get" object or
                                           null if shape->hasGetterValue() */
    };

    union {
        StrictPropertyOp rawSetter;     /* setter hook for shape */
        JSObject        *setterObj;     /* user-defined callable "set" object or
                                           null if shape->hasSetterValue() */
    };

    /* For owned BaseShapes, the canonical unowned BaseShape. */
    HeapPtr<UnownedBaseShape> unowned_;

    /* For owned BaseShapes, the shape's shape table. */
    ShapeTable       *table_;

#if JS_BITS_PER_WORD == 32
    void             *padding;
#endif

    BaseShape(const BaseShape &base) MOZ_DELETE;

  public:
    void finalize(FreeOp *fop);

    inline BaseShape(JSCompartment *comp, Class *clasp, JSObject *parent, uint32_t objectFlags);
    inline BaseShape(JSCompartment *comp, Class *clasp, JSObject *parent, uint32_t objectFlags,
                     uint8_t attrs, PropertyOp rawGetter, StrictPropertyOp rawSetter);
    inline BaseShape(const StackBaseShape &base);

    /* Not defined: BaseShapes must not be stack allocated. */
    ~BaseShape();

    inline BaseShape &operator=(const BaseShape &other);

    bool isOwned() const { return !!(flags & OWNED_SHAPE); }

    inline bool matchesGetterSetter(PropertyOp rawGetter,
                                    StrictPropertyOp rawSetter) const;

    inline void adoptUnowned(RawUnownedBaseShape other);
    inline void setOwned(RawUnownedBaseShape unowned);

    JSObject *getObjectParent() const { return parent; }
    uint32_t getObjectFlags() const { return flags & OBJECT_FLAG_MASK; }

    bool hasGetterObject() const { return !!(flags & HAS_GETTER_OBJECT); }
    JSObject *getterObject() const { JS_ASSERT(hasGetterObject()); return getterObj; }

    bool hasSetterObject() const { return !!(flags & HAS_SETTER_OBJECT); }
    JSObject *setterObject() const { JS_ASSERT(hasSetterObject()); return setterObj; }

    bool hasTable() const { JS_ASSERT_IF(table_, isOwned()); return table_ != NULL; }
    ShapeTable &table() const { JS_ASSERT(table_ && isOwned()); return *table_; }
    void setTable(ShapeTable *table) { JS_ASSERT(isOwned()); table_ = table; }

    uint32_t slotSpan() const { JS_ASSERT(isOwned()); return slotSpan_; }
    void setSlotSpan(uint32_t slotSpan) { JS_ASSERT(isOwned()); slotSpan_ = slotSpan; }

    JSCompartment *compartment() const { return compartment_; }
    JS::Zone *zone() const { return tenuredZone(); }

    /* Lookup base shapes from the compartment's baseShapes table. */
    static UnownedBaseShape* getUnowned(JSContext *cx, const StackBaseShape &base);

    /* Get the canonical base shape. */
    inline UnownedBaseShape* unowned();

    /* Get the canonical base shape for an owned one. */
    inline UnownedBaseShape* baseUnowned();

    /* Get the canonical base shape for an unowned one (i.e. identity). */
    inline UnownedBaseShape* toUnowned();

    /* Check that an owned base shape is consistent with its unowned base. */
    inline void assertConsistency();

    /* For JIT usage */
    static inline size_t offsetOfParent() { return offsetof(BaseShape, parent); }
    static inline size_t offsetOfFlags() { return offsetof(BaseShape, flags); }

    static inline void writeBarrierPre(RawBaseShape shape);
    static inline void writeBarrierPost(RawBaseShape shape, void *addr);
    static inline void readBarrier(RawBaseShape shape);

    static inline ThingRootKind rootKind() { return THING_ROOT_BASE_SHAPE; }

    inline void markChildren(JSTracer *trc);

  private:
    static void staticAsserts() {
        JS_STATIC_ASSERT(offsetof(BaseShape, clasp) == offsetof(js::shadow::BaseShape, clasp));
    }
};

class UnownedBaseShape : public BaseShape {};

UnownedBaseShape*
BaseShape::unowned()
{
    return isOwned() ? baseUnowned() : toUnowned();
}

UnownedBaseShape*
BaseShape::toUnowned()
{
    JS_ASSERT(!isOwned() && !unowned_); return static_cast<RawUnownedBaseShape>(this);
}

UnownedBaseShape*
BaseShape::baseUnowned()
{
    JS_ASSERT(isOwned() && unowned_); return unowned_;
}

/* Entries for the per-compartment baseShapes set of unowned base shapes. */
struct StackBaseShape
{
    typedef const StackBaseShape *Lookup;

    uint32_t flags;
    Class *clasp;
    JSObject *parent;
    PropertyOp rawGetter;
    StrictPropertyOp rawSetter;
    JSCompartment *compartment;

    explicit StackBaseShape(RawBaseShape base)
      : flags(base->flags & BaseShape::OBJECT_FLAG_MASK),
        clasp(base->clasp),
        parent(base->parent),
        rawGetter(NULL),
        rawSetter(NULL),
        compartment(base->compartment())
    {}

    StackBaseShape(JSCompartment *comp, Class *clasp, JSObject *parent, uint32_t objectFlags)
      : flags(objectFlags),
        clasp(clasp),
        parent(parent),
        rawGetter(NULL),
        rawSetter(NULL),
        compartment(comp)
    {}

    inline StackBaseShape(RawShape shape);

    inline void updateGetterSetter(uint8_t attrs,
                                   PropertyOp rawGetter,
                                   StrictPropertyOp rawSetter);

    static inline HashNumber hash(const StackBaseShape *lookup);
    static inline bool match(RawUnownedBaseShape key, const StackBaseShape *lookup);

    class AutoRooter : private JS::CustomAutoRooter
    {
      public:
        explicit AutoRooter(JSContext *cx, const StackBaseShape *base_
                            MOZ_GUARD_OBJECT_NOTIFIER_PARAM)
          : CustomAutoRooter(cx), base(base_), skip(cx, base_)
        {
            MOZ_GUARD_OBJECT_NOTIFIER_INIT;
        }

      private:
        virtual void trace(JSTracer *trc) {
            if (base->parent)
                traceObject(trc, (JSObject**)&base->parent, "StackBaseShape::AutoRooter parent");
            if ((base->flags & BaseShape::HAS_GETTER_OBJECT) && base->rawGetter)
                traceObject(trc, (JSObject**)&base->rawGetter, "StackBaseShape::AutoRooter getter");
            if ((base->flags & BaseShape::HAS_SETTER_OBJECT) && base->rawSetter)
                traceObject(trc, (JSObject**)&base->rawSetter, "StackBaseShape::AutoRooter setter");
        }

        const StackBaseShape *base;
        SkipRoot skip;
        MOZ_DECL_USE_GUARD_OBJECT_NOTIFIER
    };
};

typedef HashSet<ReadBarriered<UnownedBaseShape>,
                StackBaseShape,
                SystemAllocPolicy> BaseShapeSet;

class Shape : public js::gc::Cell
{
    friend class ::JSObject;
    friend class ::JSFunction;
    friend class js::Bindings;
    friend class js::ObjectImpl;
    friend class js::PropertyTree;
    friend class js::StaticBlockObject;
    friend struct js::StackShape;
    friend struct js::StackBaseShape;

  protected:
    HeapPtrBaseShape    base_;
    EncapsulatedId      propid_;

    JS_ENUM_HEADER(SlotInfo, uint32_t)
    {
        /* Number of fixed slots in objects with this shape. */
        FIXED_SLOTS_MAX        = 0x1f,
        FIXED_SLOTS_SHIFT      = 27,
        FIXED_SLOTS_MASK       = uint32_t(FIXED_SLOTS_MAX << FIXED_SLOTS_SHIFT),

        /*
         * numLinearSearches starts at zero and is incremented initially on
         * search() calls. Once numLinearSearches reaches LINEAR_SEARCHES_MAX,
         * the table is created on the next search() call. The table can also
         * be created when hashifying for dictionary mode.
         */
        LINEAR_SEARCHES_MAX    = 0x7,
        LINEAR_SEARCHES_SHIFT  = 24,
        LINEAR_SEARCHES_MASK   = LINEAR_SEARCHES_MAX << LINEAR_SEARCHES_SHIFT,

        /*
         * Mask to get the index in object slots for shapes which hasSlot().
         * For !hasSlot() shapes in the property tree with a parent, stores the
         * parent's slot index (which may be invalid), and invalid for all
         * other shapes.
         */
        SLOT_MASK              = JS_BIT(24) - 1
    } JS_ENUM_FOOTER(SlotInfo);

    uint32_t            slotInfo;       /* mask of above info */
    uint8_t             attrs;          /* attributes, see jsapi.h JSPROP_* */
    uint8_t             flags;          /* flags, see below for defines */
    int16_t             shortid_;       /* tinyid, or local arg/var index */

    HeapPtrShape        parent;        /* parent node, reverse for..in order */
    /* kids is valid when !inDictionary(), listp is valid when inDictionary(). */
    union {
        KidsPointer kids;       /* null, single child, or a tagged ptr
                                   to many-kids data structure */
        HeapPtrShape *listp;    /* dictionary list starting at shape_
                                   has a double-indirect back pointer,
                                   either to the next shape's parent if not
                                   last, else to obj->shape_ */
    };

    static inline RawShape search(JSContext *cx, Shape *start, jsid id,
                                  Shape ***pspp, bool adding = false);
<<<<<<< HEAD
    static inline RawShape searchNoHashify(Shape *start, jsid id);
=======
    static inline Shape *searchNoHashify(Shape *start, jsid id);
>>>>>>> b31a4037

    inline void removeFromDictionary(ObjectImpl *obj);
    inline void insertIntoDictionary(HeapPtrShape *dictp);

    inline void initDictionaryShape(const StackShape &child, uint32_t nfixed,
                                    HeapPtrShape *dictp);

    RawShape getChildBinding(JSContext *cx, const StackShape &child);

    /* Replace the base shape of the last shape in a non-dictionary lineage with base. */
    static RawShape replaceLastProperty(JSContext *cx, const StackBaseShape &base,
                                        TaggedProto proto, HandleShape shape);

    static bool hashify(JSContext *cx, Shape *shape);
    void handoffTableTo(RawShape newShape);

    inline void setParent(RawShape p);

    bool ensureOwnBaseShape(JSContext *cx) {
        if (base()->isOwned())
            return true;
        return makeOwnBaseShape(cx);
    }

    bool makeOwnBaseShape(JSContext *cx);

  public:
    bool hasTable() const { return base()->hasTable(); }
    ShapeTable &table() const { return base()->table(); }

    void sizeOfExcludingThis(JSMallocSizeOfFun mallocSizeOf,
                             size_t *propTableSize, size_t *kidsSize) const {
        *propTableSize = hasTable() ? table().sizeOfIncludingThis(mallocSizeOf) : 0;
        *kidsSize = !inDictionary() && kids.isHash()
                  ? kids.toHash()->sizeOfIncludingThis(mallocSizeOf)
                  : 0;
    }

    bool isNative() const {
        JS_ASSERT(!(flags & NON_NATIVE) == getObjectClass()->isNative());
        return !(flags & NON_NATIVE);
    }

    const HeapPtrShape &previous() const { return parent; }
    JSCompartment *compartment() const { return base()->compartment(); }

    template <AllowGC allowGC>
    class Range {
      protected:
        friend class Shape;

        typename MaybeRooted<Shape*, allowGC>::RootType cursor;

      public:
        Range(JSContext *cx, Shape *shape) : cursor(cx, shape) {
            JS_STATIC_ASSERT(allowGC == CanGC);
        }

        Range(Shape *shape) : cursor(NULL, shape) {
            JS_STATIC_ASSERT(allowGC == NoGC);
        }

        bool empty() const {
            return !cursor || cursor->isEmptyShape();
        }

        Shape &front() const {
            JS_ASSERT(!empty());
            return *cursor;
        }

        void popFront() {
            JS_ASSERT(!empty());
            cursor = cursor->parent;
        }
    };

    Class *getObjectClass() const { return base()->clasp; }
    JSObject *getObjectParent() const { return base()->parent; }

    static RawShape setObjectParent(JSContext *cx, JSObject *obj, TaggedProto proto, Shape *last);
    static RawShape setObjectFlag(JSContext *cx, BaseShape::Flag flag, TaggedProto proto, Shape *last);

    uint32_t getObjectFlags() const { return base()->getObjectFlags(); }
    bool hasObjectFlag(BaseShape::Flag flag) const {
        JS_ASSERT(!(flag & ~BaseShape::OBJECT_FLAG_MASK));
        return !!(base()->flags & flag);
    }

  protected:
    /*
     * Implementation-private bits stored in shape->flags. See public: enum {}
     * flags further below, which were allocated FCFS over time, so interleave
     * with these bits.
     */
    enum {
        /* Property is placeholder for a non-native class. */
        NON_NATIVE      = 0x01,

        /* Property stored in per-object dictionary, not shared property tree. */
        IN_DICTIONARY   = 0x02,

        UNUSED_BITS     = 0x3C
    };

    /* Get a shape identical to this one, without parent/kids information. */
    Shape(const StackShape &other, uint32_t nfixed);

    /* Used by EmptyShape (see jsscopeinlines.h). */
    Shape(RawUnownedBaseShape base, uint32_t nfixed);

    /* Copy constructor disabled, to avoid misuse of the above form. */
    Shape(const Shape &other) MOZ_DELETE;

    /*
     * Whether this shape has a valid slot value. This may be true even if
     * !hasSlot() (see SlotInfo comment above), and may be false even if
     * hasSlot() if the shape is being constructed and has not had a slot
     * assigned yet. After construction, hasSlot() implies !hasMissingSlot().
     */
    bool hasMissingSlot() const { return maybeSlot() == SHAPE_INVALID_SLOT; }

  public:
    /* Public bits stored in shape->flags. */
    enum {
        HAS_SHORTID     = 0x40,
        PUBLIC_FLAGS    = HAS_SHORTID
    };

    bool inDictionary() const   { return (flags & IN_DICTIONARY) != 0; }
    unsigned getFlags() const  { return flags & PUBLIC_FLAGS; }
    bool hasShortID() const { return (flags & HAS_SHORTID) != 0; }

    PropertyOp getter() const { return base()->rawGetter; }
    bool hasDefaultGetter() const  { return !base()->rawGetter; }
    PropertyOp getterOp() const { JS_ASSERT(!hasGetterValue()); return base()->rawGetter; }
    JSObject *getterObject() const { JS_ASSERT(hasGetterValue()); return base()->getterObj; }

    // Per ES5, decode null getterObj as the undefined value, which encodes as null.
    Value getterValue() const {
        JS_ASSERT(hasGetterValue());
        return base()->getterObj ? ObjectValue(*base()->getterObj) : UndefinedValue();
    }

    Value getterOrUndefined() const {
        return (hasGetterValue() && base()->getterObj)
               ? ObjectValue(*base()->getterObj)
               : UndefinedValue();
    }

    StrictPropertyOp setter() const { return base()->rawSetter; }
    bool hasDefaultSetter() const  { return !base()->rawSetter; }
    StrictPropertyOp setterOp() const { JS_ASSERT(!hasSetterValue()); return base()->rawSetter; }
    JSObject *setterObject() const { JS_ASSERT(hasSetterValue()); return base()->setterObj; }

    // Per ES5, decode null setterObj as the undefined value, which encodes as null.
    Value setterValue() const {
        JS_ASSERT(hasSetterValue());
        return base()->setterObj ? ObjectValue(*base()->setterObj) : UndefinedValue();
    }

    Value setterOrUndefined() const {
        return (hasSetterValue() && base()->setterObj)
               ? ObjectValue(*base()->setterObj)
               : UndefinedValue();
    }

    void update(PropertyOp getter, StrictPropertyOp setter, uint8_t attrs);

    inline bool matches(const RawShape other) const;
    inline bool matches(const StackShape &other) const;
    inline bool matchesParamsAfterId(RawBaseShape base,
                                     uint32_t aslot, unsigned aattrs, unsigned aflags,
                                     int ashortid) const;

    bool get(JSContext* cx, HandleObject receiver, JSObject *obj, JSObject *pobj, MutableHandleValue vp);
    bool set(JSContext* cx, HandleObject obj, HandleObject receiver, bool strict, MutableHandleValue vp);

    RawBaseShape base() const { return base_.get(); }

    bool hasSlot() const { return (attrs & JSPROP_SHARED) == 0; }
    uint32_t slot() const { JS_ASSERT(hasSlot() && !hasMissingSlot()); return maybeSlot(); }
    uint32_t maybeSlot() const { return slotInfo & SLOT_MASK; }

    bool isEmptyShape() const {
        JS_ASSERT_IF(JSID_IS_EMPTY(propid_), hasMissingSlot());
        return JSID_IS_EMPTY(propid_);
    }

    uint32_t slotSpan() const {
        JS_ASSERT(!inDictionary());
        uint32_t free = JSSLOT_FREE(getObjectClass());
        return hasMissingSlot() ? free : Max(free, maybeSlot() + 1);
    }

    void setSlot(uint32_t slot) {
        JS_ASSERT(slot <= SHAPE_INVALID_SLOT);
        slotInfo = slotInfo & ~Shape::SLOT_MASK;
        slotInfo = slotInfo | slot;
    }

    uint32_t numFixedSlots() const {
        return (slotInfo >> FIXED_SLOTS_SHIFT);
    }

    void setNumFixedSlots(uint32_t nfixed) {
        JS_ASSERT(nfixed < FIXED_SLOTS_MAX);
        slotInfo = slotInfo & ~FIXED_SLOTS_MASK;
        slotInfo = slotInfo | (nfixed << FIXED_SLOTS_SHIFT);
    }

    uint32_t numLinearSearches() const {
        return (slotInfo & LINEAR_SEARCHES_MASK) >> LINEAR_SEARCHES_SHIFT;
    }

    void incrementNumLinearSearches() {
        uint32_t count = numLinearSearches();
        JS_ASSERT(count < LINEAR_SEARCHES_MAX);
        slotInfo = slotInfo & ~LINEAR_SEARCHES_MASK;
        slotInfo = slotInfo | ((count + 1) << LINEAR_SEARCHES_SHIFT);
    }

    const EncapsulatedId &propid() const {
        JS_ASSERT(!isEmptyShape());
        JS_ASSERT(!JSID_IS_VOID(propid_));
        return propid_;
    }
    EncapsulatedId &propidRef() { JS_ASSERT(!JSID_IS_VOID(propid_)); return propid_; }

    int16_t shortid() const { JS_ASSERT(hasShortID()); return maybeShortid(); }
    int16_t maybeShortid() const { return shortid_; }

    /*
     * If SHORTID is set in shape->flags, we use shape->shortid rather
     * than id when calling shape's getter or setter.
     */
    inline bool getUserId(JSContext *cx, MutableHandleId idp) const;

    uint8_t attributes() const { return attrs; }
    bool configurable() const { return (attrs & JSPROP_PERMANENT) == 0; }
    bool enumerable() const { return (attrs & JSPROP_ENUMERATE) != 0; }
    bool writable() const {
        // JS_ASSERT(isDataDescriptor());
        return (attrs & JSPROP_READONLY) == 0;
    }
    bool hasGetterValue() const { return attrs & JSPROP_GETTER; }
    bool hasSetterValue() const { return attrs & JSPROP_SETTER; }

    bool isDataDescriptor() const {
        return (attrs & (JSPROP_SETTER | JSPROP_GETTER)) == 0;
    }
    bool isAccessorDescriptor() const {
        return (attrs & (JSPROP_SETTER | JSPROP_GETTER)) != 0;
    }

    PropDesc::Writability writability() const {
        return (attrs & JSPROP_READONLY) ? PropDesc::NonWritable : PropDesc::Writable;
    }
    PropDesc::Enumerability enumerability() const {
        return (attrs & JSPROP_ENUMERATE) ? PropDesc::Enumerable : PropDesc::NonEnumerable;
    }
    PropDesc::Configurability configurability() const {
        return (attrs & JSPROP_PERMANENT) ? PropDesc::NonConfigurable : PropDesc::Configurable;
    }

    /*
     * For ES5 compatibility, we allow properties with PropertyOp-flavored
     * setters to be shadowed when set. The "own" property thereby created in
     * the directly referenced object will have the same getter and setter as
     * the prototype property. See bug 552432.
     */
    bool shadowable() const {
        JS_ASSERT_IF(isDataDescriptor(), writable());
        return hasSlot() || (attrs & JSPROP_SHADOWABLE);
    }

    uint32_t entryCount() {
        if (hasTable())
            return table().entryCount;

        RawShape shape = this;
        uint32_t count = 0;
        for (Shape::Range<NoGC> r(shape); !r.empty(); r.popFront())
            ++count;
        return count;
    }

    bool isBigEnoughForAShapeTable() {
        JS_ASSERT(!hasTable());
        RawShape shape = this;
        uint32_t count = 0;
        for (Shape::Range<NoGC> r(shape); !r.empty(); r.popFront()) {
            ++count;
            if (count >= ShapeTable::MIN_ENTRIES)
                return true;
        }
        return false;
    }

#ifdef DEBUG
    void dump(JSContext *cx, FILE *fp) const;
    void dumpSubtree(JSContext *cx, int level, FILE *fp) const;
#endif

    void sweep();
    void finalize(FreeOp *fop);
    void removeChild(RawShape child);

    JS::Zone *zone() const { return tenuredZone(); }

    static inline void writeBarrierPre(RawShape shape);
    static inline void writeBarrierPost(RawShape shape, void *addr);

    /*
     * All weak references need a read barrier for incremental GC. This getter
     * method implements the read barrier. It's used to obtain initial shapes
     * from the compartment.
     */
    static inline void readBarrier(RawShape shape);

    static inline ThingRootKind rootKind() { return THING_ROOT_SHAPE; }

    inline void markChildren(JSTracer *trc);

    inline RawShape search(JSContext *cx, jsid id) {
        Shape **_;
        return search(cx, this, id, &_);
    }

    /* For JIT usage */
    static inline size_t offsetOfBase() { return offsetof(Shape, base_); }

  private:
    static void staticAsserts() {
        JS_STATIC_ASSERT(offsetof(Shape, base_) == offsetof(js::shadow::Shape, base));
        JS_STATIC_ASSERT(offsetof(Shape, slotInfo) == offsetof(js::shadow::Shape, slotInfo));
        JS_STATIC_ASSERT(FIXED_SLOTS_SHIFT == js::shadow::Shape::FIXED_SLOTS_SHIFT);
    }
};

class AutoRooterGetterSetter
{
    class Inner : private JS::CustomAutoRooter
    {
      public:
        Inner(JSContext *cx, uint8_t attrs,
              PropertyOp *pgetter_, StrictPropertyOp *psetter_)
          : CustomAutoRooter(cx), attrs(attrs),
            pgetter(pgetter_), psetter(psetter_),
            getterRoot(cx, pgetter_), setterRoot(cx, psetter_)
        {
            JS_ASSERT_IF(attrs & JSPROP_GETTER, !IsPoisonedPtr(*pgetter));
            JS_ASSERT_IF(attrs & JSPROP_SETTER, !IsPoisonedPtr(*psetter));
        }

      private:
        virtual void trace(JSTracer *trc) {
            if ((attrs & JSPROP_GETTER) && *pgetter)
                traceObject(trc, (JSObject**) pgetter, "AutoRooterGetterSetter getter");
            if ((attrs & JSPROP_SETTER) && *psetter)
                traceObject(trc, (JSObject**) psetter, "AutoRooterGetterSetter setter");
        }

        uint8_t attrs;
        PropertyOp *pgetter;
        StrictPropertyOp *psetter;
        SkipRoot getterRoot, setterRoot;
    };

  public:
    explicit AutoRooterGetterSetter(JSContext *cx, uint8_t attrs,
                                    PropertyOp *pgetter, StrictPropertyOp *psetter
                                    MOZ_GUARD_OBJECT_NOTIFIER_PARAM)
    {
        if (attrs & (JSPROP_GETTER | JSPROP_SETTER))
            inner.construct(cx, attrs, pgetter, psetter);
        MOZ_GUARD_OBJECT_NOTIFIER_INIT;
    }

  private:
    mozilla::Maybe<Inner> inner;
    MOZ_DECL_USE_GUARD_OBJECT_NOTIFIER
};

struct EmptyShape : public js::Shape
{
    EmptyShape(RawUnownedBaseShape base, uint32_t nfixed);

    /*
     * Lookup an initial shape matching the given parameters, creating an empty
     * shape if none was found.
     */
    static Shape *getInitialShape(JSContext *cx, Class *clasp, TaggedProto proto,
                                  JSObject *parent, size_t nfixed, uint32_t objectFlags = 0);
    static Shape *getInitialShape(JSContext *cx, Class *clasp, TaggedProto proto,
                                  JSObject *parent, gc::AllocKind kind, uint32_t objectFlags = 0);

    /*
     * Reinsert an alternate initial shape, to be returned by future
     * getInitialShape calls, until the new shape becomes unreachable in a GC
     * and the table entry is purged.
     */
    static void insertInitialShape(JSContext *cx, HandleShape shape, HandleObject proto);
};

/*
 * Entries for the per-compartment initialShapes set indexing initial shapes
 * for objects in the compartment and the associated types.
 */
struct InitialShapeEntry
{
    /*
     * Initial shape to give to the object. This is an empty shape, except for
     * certain classes (e.g. String, RegExp) which may add certain baked-in
     * properties.
     */
    ReadBarriered<Shape> shape;

    /*
     * Matching prototype for the entry. The shape of an object determines its
     * prototype, but the prototype cannot be determined from the shape itself.
     */
    TaggedProto proto;

    /* State used to determine a match on an initial shape. */
    struct Lookup {
        Class *clasp;
        TaggedProto proto;
        JSObject *parent;
        uint32_t nfixed;
        uint32_t baseFlags;
        Lookup(Class *clasp, TaggedProto proto, JSObject *parent, uint32_t nfixed,
               uint32_t baseFlags)
            : clasp(clasp), proto(proto), parent(parent),
              nfixed(nfixed), baseFlags(baseFlags)
        {}
    };

    inline InitialShapeEntry();
    inline InitialShapeEntry(const ReadBarriered<Shape> &shape, TaggedProto proto);

    inline Lookup getLookup() const;

    static inline HashNumber hash(const Lookup &lookup);
    static inline bool match(const InitialShapeEntry &key, const Lookup &lookup);
};

typedef HashSet<InitialShapeEntry, InitialShapeEntry, SystemAllocPolicy> InitialShapeSet;

struct StackShape
{
    /* For performance, StackShape only roots when absolutely necessary. */
    RawUnownedBaseShape base;
    RawId               propid;
    uint32_t            slot_;
    uint8_t             attrs;
    uint8_t             flags;
    int16_t             shortid;

    explicit StackShape(RawUnownedBaseShape base, jsid propid, uint32_t slot,
                        uint32_t nfixed, unsigned attrs, unsigned flags, int shortid)
      : base(base),
        propid(propid),
        slot_(slot),
        attrs(uint8_t(attrs)),
        flags(uint8_t(flags)),
        shortid(int16_t(shortid))
    {
        JS_ASSERT(base);
        JS_ASSERT(!JSID_IS_VOID(propid));
        JS_ASSERT(slot <= SHAPE_INVALID_SLOT);
    }

    StackShape(const RawShape &shape)
      : base(shape->base()->unowned()),
        propid(shape->propidRef()),
        slot_(shape->slotInfo & Shape::SLOT_MASK),
        attrs(shape->attrs),
        flags(shape->flags),
        shortid(shape->shortid_)
    {}

    bool hasSlot() const { return (attrs & JSPROP_SHARED) == 0; }
    bool hasMissingSlot() const { return maybeSlot() == SHAPE_INVALID_SLOT; }

    uint32_t slot() const { JS_ASSERT(hasSlot() && !hasMissingSlot()); return slot_; }
    uint32_t maybeSlot() const { return slot_; }

    uint32_t slotSpan() const {
        uint32_t free = JSSLOT_FREE(base->clasp);
        return hasMissingSlot() ? free : (maybeSlot() + 1);
    }

    void setSlot(uint32_t slot) {
        JS_ASSERT(slot <= SHAPE_INVALID_SLOT);
        slot_ = slot;
    }

    inline HashNumber hash() const;

    class AutoRooter : private JS::CustomAutoRooter
    {
      public:
        explicit AutoRooter(JSContext *cx, const StackShape *shape_
                            MOZ_GUARD_OBJECT_NOTIFIER_PARAM)
          : CustomAutoRooter(cx), shape(shape_), skip(cx, shape_)
        {
            MOZ_GUARD_OBJECT_NOTIFIER_INIT;
        }

      private:
        virtual void trace(JSTracer *trc);

        const StackShape *shape;
        SkipRoot skip;
        MOZ_DECL_USE_GUARD_OBJECT_NOTIFIER
    };
 };

} /* namespace js */

/* js::Shape pointer tag bit indicating a collision. */
#define SHAPE_COLLISION                 (uintptr_t(1))
#define SHAPE_REMOVED                   ((RawShape) SHAPE_COLLISION)

/* Macros to get and set shape pointer values and collision flags. */
#define SHAPE_IS_FREE(shape)            ((shape) == NULL)
#define SHAPE_IS_REMOVED(shape)         ((shape) == SHAPE_REMOVED)
#define SHAPE_IS_LIVE(shape)            ((shape) > SHAPE_REMOVED)
#define SHAPE_FLAG_COLLISION(spp,shape) (*(spp) = (RawShape)                  \
                                         (uintptr_t(shape) | SHAPE_COLLISION))
#define SHAPE_HAD_COLLISION(shape)      (uintptr_t(shape) & SHAPE_COLLISION)
#define SHAPE_FETCH(spp)                SHAPE_CLEAR_COLLISION(*(spp))

#define SHAPE_CLEAR_COLLISION(shape)                                          \
    ((RawShape) (uintptr_t(shape) & ~SHAPE_COLLISION))

#define SHAPE_STORE_PRESERVING_COLLISION(spp, shape)                          \
    (*(spp) = (RawShape) (uintptr_t(shape) | SHAPE_HAD_COLLISION(*(spp))))

namespace js {

inline RawShape
Shape::search(JSContext *cx, Shape *start, jsid id, Shape ***pspp, bool adding)
{
    if (start->inDictionary()) {
        *pspp = start->table().search(id, adding);
        return SHAPE_FETCH(*pspp);
    }

    *pspp = NULL;

    if (start->hasTable()) {
        Shape **spp = start->table().search(id, adding);
        return SHAPE_FETCH(spp);
    }

    if (start->numLinearSearches() == LINEAR_SEARCHES_MAX) {
        if (start->isBigEnoughForAShapeTable()) {
            if (Shape::hashify(cx, start)) {
                Shape **spp = start->table().search(id, adding);
                return SHAPE_FETCH(spp);
            }
        }
        /*
         * No table built -- there weren't enough entries, or OOM occurred.
         * Don't increment numLinearSearches, to keep hasTable() false.
         */
        JS_ASSERT(!start->hasTable());
    } else {
        start->incrementNumLinearSearches();
    }

    for (RawShape shape = start; shape; shape = shape->parent) {
        if (shape->propidRef() == id)
            return shape;
    }

    return NULL;
}

/*
<<<<<<< HEAD
 * Keep this function in sync with search. It neither hashifies the start
 * shape nor increments linear search count.
 */
inline RawShape
=======
 * Keep this function in sync with search. It should return false whenever
 * search would transition to a ShapeTable.
 */
inline Shape *
>>>>>>> b31a4037
Shape::searchNoHashify(Shape *start, jsid id)
{
    /*
     * If we have a table, search in the shape table, else do a linear
     * search. We never hashify into a table in parallel.
     */
    if (start->hasTable()) {
        Shape **spp = start->table().search(id, false);
        return SHAPE_FETCH(spp);
    }

<<<<<<< HEAD
    for (RawShape shape = start; shape; shape = shape->parent) {
=======
    for (Shape *shape = start; shape; shape = shape->parent) {
>>>>>>> b31a4037
        if (shape->propidRef() == id)
            return shape;
    }

    return NULL;
}

template<> struct RootKind<Shape *> : SpecificRootKind<Shape *, THING_ROOT_SHAPE> {};
template<> struct RootKind<BaseShape *> : SpecificRootKind<BaseShape *, THING_ROOT_BASE_SHAPE> {};

} // namespace js

#ifdef _MSC_VER
#pragma warning(pop)
#pragma warning(pop)
#endif

namespace JS {
template<> class AnchorPermitted<js::Shape *> { };
template<> class AnchorPermitted<const js::Shape *> { };
}

#endif /* Shape_h___ */<|MERGE_RESOLUTION|>--- conflicted
+++ resolved
@@ -516,11 +516,7 @@
 
     static inline RawShape search(JSContext *cx, Shape *start, jsid id,
                                   Shape ***pspp, bool adding = false);
-<<<<<<< HEAD
-    static inline RawShape searchNoHashify(Shape *start, jsid id);
-=======
     static inline Shape *searchNoHashify(Shape *start, jsid id);
->>>>>>> b31a4037
 
     inline void removeFromDictionary(ObjectImpl *obj);
     inline void insertIntoDictionary(HeapPtrShape *dictp);
@@ -1103,17 +1099,10 @@
 }
 
 /*
-<<<<<<< HEAD
  * Keep this function in sync with search. It neither hashifies the start
  * shape nor increments linear search count.
  */
-inline RawShape
-=======
- * Keep this function in sync with search. It should return false whenever
- * search would transition to a ShapeTable.
- */
 inline Shape *
->>>>>>> b31a4037
 Shape::searchNoHashify(Shape *start, jsid id)
 {
     /*
@@ -1125,11 +1114,7 @@
         return SHAPE_FETCH(spp);
     }
 
-<<<<<<< HEAD
-    for (RawShape shape = start; shape; shape = shape->parent) {
-=======
     for (Shape *shape = start; shape; shape = shape->parent) {
->>>>>>> b31a4037
         if (shape->propidRef() == id)
             return shape;
     }
