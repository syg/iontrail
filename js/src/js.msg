--- conflicted
+++ resolved
@@ -376,8 +376,5 @@
 MSG_DEF(JSMSG_CANT_SET_WO_SETTER,     323, 0, JSEXN_TYPEERR, "proxy can't succesfully set an accessor property without a setter")
 MSG_DEF(JSMSG_DEBUG_BAD_REFERENT,     324, 2, JSEXN_TYPEERR, "{0} does not refer to {1}")
 MSG_DEF(JSMSG_DEBUG_WRAPPER_IN_WAY,   325, 2, JSEXN_TYPEERR, "{0} is a wrapper around {1}, but a direct reference is required")
-<<<<<<< HEAD
-MSG_DEF(JSMSG_PAR_ARRAY_MODE_FAILURE, 326, 2, JSEXN_ERR, "expected {0} but found {1}")
-=======
 MSG_DEF(JSMSG_UNWRAP_DENIED,          326, 0, JSEXN_ERR, "permission denied to unwrap object")
->>>>>>> 31ab6ca7
+MSG_DEF(JSMSG_PAR_ARRAY_MODE_FAILURE, 327, 2, JSEXN_ERR, "expected {0} but found {1}")
