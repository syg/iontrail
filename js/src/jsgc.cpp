--- conflicted
+++ resolved
@@ -1134,11 +1134,7 @@
 #ifdef DEBUG
     if (trc->runtime->gcIncrementalState == MARK_ROOTS)
         trc->runtime->mainThread.gcSavedRoots.append(
-<<<<<<< HEAD
-            js::PerThreadData::SavedGCRoot(thing, traceKind));
-=======
             PerThreadData::SavedGCRoot(thing, traceKind));
->>>>>>> fe1a9103
 #endif
 
     return CGCT_VALID;
@@ -1199,11 +1195,7 @@
 
 #ifdef DEBUG
     if (useSavedRoots) {
-<<<<<<< HEAD
-        for (js::PerThreadData::SavedGCRoot *root = rt->mainThread.gcSavedRoots.begin();
-=======
         for (PerThreadData::SavedGCRoot *root = rt->mainThread.gcSavedRoots.begin();
->>>>>>> fe1a9103
              root != rt->mainThread.gcSavedRoots.end();
              root++)
         {
