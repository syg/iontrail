--- conflicted
+++ resolved
@@ -910,11 +910,8 @@
 selfhosting_srcs := \
   $(srcdir)/builtin/Utilities.js \
   $(srcdir)/builtin/Array.js \
-<<<<<<< HEAD
   $(srcdir)/builtin/ParallelArray.js \
-=======
   $(srcdir)/builtin/Intl.js \
->>>>>>> 446116ee
   $(NULL)
 
 selfhosted_out_h_deps := \
