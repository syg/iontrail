--- conflicted
+++ resolved
@@ -313,10 +313,7 @@
 		VMFunctions.cpp \
 		ParFunctions.cpp \
 		AliasAnalysis.cpp \
-<<<<<<< HEAD
 		ParallelArrayAnalysis.cpp \
-=======
->>>>>>> 31ab6ca7
 		UnreachableCodeElimination.cpp \
 		$(NULL)
 endif #ENABLE_ION
@@ -910,13 +907,9 @@
 selfhosting:: selfhosted.out.h
 
 selfhosting_srcs := \
-<<<<<<< HEAD
-  $(srcdir)/builtin/array.js \
-  $(srcdir)/builtin/ParallelArray.js \
-=======
   $(srcdir)/builtin/Utilities.js \
   $(srcdir)/builtin/Array.js \
->>>>>>> 31ab6ca7
+  $(srcdir)/builtin/ParallelArray.js \
   $(NULL)
 
 selfhosted_out_h_deps := \
