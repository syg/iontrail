--- conflicted
+++ resolved
@@ -109,15 +109,9 @@
 		jswatchpoint.cpp \
 		jsweakmap.cpp \
 		jsworkers.cpp \
-<<<<<<< HEAD
-		jsthreadpool.cpp \
-		jsmonitor.cpp \
-		jstaskset.cpp \
-=======
 		threadpool.cpp \
 		monitor.cpp \
 		forkjoin.cpp \
->>>>>>> d2210ce9
 		jswrapper.cpp \
 		jsxml.cpp \
 		prmjtime.cpp \
