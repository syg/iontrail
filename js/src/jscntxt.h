--- conflicted
+++ resolved
@@ -100,14 +100,12 @@
 class JaegerRuntime;
 }
 
-<<<<<<< HEAD
+class MathCache;
+
 namespace ion {
 class IonActivation;
 }
 
-=======
-class MathCache;
->>>>>>> a44b6e2c
 class WeakMapBase;
 class InterpreterFrames;
 
