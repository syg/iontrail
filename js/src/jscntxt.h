/* -*- Mode: C++; tab-width: 8; indent-tabs-mode: nil; c-basic-offset: 4 -*-
 * vim: set ts=8 sw=4 et tw=78:
 *
 * This Source Code Form is subject to the terms of the Mozilla Public
 * License, v. 2.0. If a copy of the MPL was not distributed with this
 * file, You can obtain one at http://mozilla.org/MPL/2.0/. */

/* JS execution context. */

#ifndef jscntxt_h___
#define jscntxt_h___

#include "mozilla/Attributes.h"
#include "mozilla/GuardObjects.h"
#include "mozilla/LinkedList.h"

#include <string.h>

#include "jsapi.h"
#include "jsfriendapi.h"
#include "jsprvtd.h"
#include "jsatom.h"
#include "jsclist.h"
#include "jsgc.h"
#include "jspropertycache.h"
#include "jspropertytree.h"
#include "jsprototypes.h"
#include "jsutil.h"
#include "prmjtime.h"

#include "ds/LifoAlloc.h"
#include "gc/Statistics.h"
#include "js/HashTable.h"
#include "js/Vector.h"
#include "vm/DateTime.h"
#include "vm/SPSProfiler.h"
#include "vm/Stack.h"
#include "vm/ThreadPool.h"

#include "ion/PcScriptCache.h"

#ifdef _MSC_VER
#pragma warning(push)
#pragma warning(disable:4100) /* Silence unreferenced formal parameter warnings */
#pragma warning(push)
#pragma warning(disable:4355) /* Silence warning about "this" used in base member initializer list */
#endif

struct DtoaState;

extern void
js_ReportOutOfMemory(JSContext *cx);

extern void
js_ReportAllocationOverflow(JSContext *cx);

namespace js {

struct CallsiteCloneKey {
    /* The original function that we are cloning. */
    JSFunction *original;

    /* The script of the call. */
    JSScript *script;

    /* The offset of the call. */
    uint32_t offset;

    CallsiteCloneKey() { PodZero(this); }

    typedef CallsiteCloneKey Lookup;

    static inline uint32_t hash(CallsiteCloneKey key) {
        return uint32_t(size_t(key.script->code + key.offset) ^ size_t(key.original));
    }

    static inline bool match(const CallsiteCloneKey &a, const CallsiteCloneKey &b) {
        return a.script == b.script && a.offset == b.offset && a.original == b.original;
    }
};

typedef HashMap<CallsiteCloneKey,
                ReadBarriered<JSFunction>,
                CallsiteCloneKey,
                SystemAllocPolicy> CallsiteCloneTable;

RawFunction CloneFunctionAtCallsite(JSContext *cx, HandleFunction fun,
                                    HandleScript script, jsbytecode *pc);

typedef HashSet<JSObject *> ObjectSet;

/* Detects cycles when traversing an object graph. */
class AutoCycleDetector
{
    JSContext *cx;
    RootedObject obj;
    bool cyclic;
    uint32_t hashsetGenerationAtInit;
    ObjectSet::AddPtr hashsetAddPointer;
    MOZ_DECL_USE_GUARD_OBJECT_NOTIFIER

  public:
    AutoCycleDetector(JSContext *cx, HandleObject objArg
                      MOZ_GUARD_OBJECT_NOTIFIER_PARAM)
      : cx(cx), obj(cx, objArg), cyclic(true)
    {
        MOZ_GUARD_OBJECT_NOTIFIER_INIT;
    }

    ~AutoCycleDetector();

    bool init();

    bool foundCycle() { return cyclic; }
};

/* Updates references in the cycle detection set if the GC moves them. */
extern void
TraceCycleDetectionSet(JSTracer *trc, ObjectSet &set);

namespace mjit {
class JaegerRuntime;
}

class MathCache;

namespace ion {
class IonRuntime;
class IonActivation;
}

class WeakMapBase;
class InterpreterFrames;
class WorkerThreadState;

/*
 * GetSrcNote cache to avoid O(n^2) growth in finding a source note for a
 * given pc in a script. We use the script->code pointer to tag the cache,
 * instead of the script address itself, so that source notes are always found
 * by offset from the bytecode with which they were generated.
 */
struct GSNCache {
    typedef HashMap<jsbytecode *,
                    jssrcnote *,
                    PointerHasher<jsbytecode *, 0>,
                    SystemAllocPolicy> Map;

    jsbytecode      *code;
    Map             map;

    GSNCache() : code(NULL) { }

    void purge();
};

typedef Vector<ScriptAndCounts, 0, SystemAllocPolicy> ScriptAndCountsVector;

struct ConservativeGCData
{
    /*
     * The GC scans conservatively between ThreadData::nativeStackBase and
     * nativeStackTop unless the latter is NULL.
     */
    uintptr_t           *nativeStackTop;

#if defined(JSGC_ROOT_ANALYSIS) && (JS_STACK_GROWTH_DIRECTION < 0)
    /*
     * Record old contents of the native stack from the last time there was a
     * scan, to reduce the overhead involved in repeatedly rescanning the
     * native stack during root analysis. oldStackData stores words in reverse
     * order starting at oldStackEnd.
     */
    uintptr_t           *oldStackMin, *oldStackEnd;
    uintptr_t           *oldStackData;
    size_t              oldStackCapacity; // in sizeof(uintptr_t)
#endif

    union {
        jmp_buf         jmpbuf;
        uintptr_t       words[JS_HOWMANY(sizeof(jmp_buf), sizeof(uintptr_t))];
    } registerSnapshot;

    ConservativeGCData() {
        PodZero(this);
    }

    ~ConservativeGCData() {
#ifdef JS_THREADSAFE
        /*
         * The conservative GC scanner should be disabled when the thread leaves
         * the last request.
         */
        JS_ASSERT(!hasStackToScan());
#endif
    }

    JS_NEVER_INLINE void recordStackTop();

#ifdef JS_THREADSAFE
    void updateForRequestEnd() {
        nativeStackTop = NULL;
    }
#endif

    bool hasStackToScan() const {
        return !!nativeStackTop;
    }
};

class SourceDataCache
{
    typedef HashMap<ScriptSource *,
                    JSStableString *,
                    DefaultHasher<ScriptSource *>,
                    SystemAllocPolicy> Map;
    Map *map_;

  public:
    SourceDataCache() : map_(NULL) {}
    JSStableString *lookup(ScriptSource *ss);
    void put(ScriptSource *ss, JSStableString *);
    void purge();
};

struct EvalCacheLookup
{
    JSLinearString *str;
    JSFunction *caller;
    unsigned staticLevel;
    JSVersion version;
    JSCompartment *compartment;
};

struct EvalCacheHashPolicy
{
    typedef EvalCacheLookup Lookup;

    static HashNumber hash(const Lookup &l);
    static bool match(UnrootedScript script, const EvalCacheLookup &l);
};

typedef HashSet<RawScript, EvalCacheHashPolicy, SystemAllocPolicy> EvalCache;

class NativeIterCache
{
    static const size_t SIZE = size_t(1) << 8;

    /* Cached native iterators. */
    PropertyIteratorObject *data[SIZE];

    static size_t getIndex(uint32_t key) {
        return size_t(key) % SIZE;
    }

  public:
    /* Native iterator most recently started. */
    PropertyIteratorObject *last;

    NativeIterCache()
      : last(NULL) {
        PodArrayZero(data);
    }

    void purge() {
        last = NULL;
        PodArrayZero(data);
    }

    PropertyIteratorObject *get(uint32_t key) const {
        return data[getIndex(key)];
    }

    void set(uint32_t key, PropertyIteratorObject *iterobj) {
        data[getIndex(key)] = iterobj;
    }
};

/*
 * Cache for speeding up repetitive creation of objects in the VM.
 * When an object is created which matches the criteria in the 'key' section
 * below, an entry is filled with the resulting object.
 */
class NewObjectCache
{
    /* Statically asserted to be equal to sizeof(JSObject_Slots16) */
    static const unsigned MAX_OBJ_SIZE = 4 * sizeof(void*) + 16 * sizeof(Value);
    static inline void staticAsserts();

    struct Entry
    {
        /* Class of the constructed object. */
        Class *clasp;

        /*
         * Key with one of three possible values:
         *
         * - Global for the object. The object must have a standard class for
         *   which the global's prototype can be determined, and the object's
         *   parent will be the global.
         *
         * - Prototype for the object (cannot be global). The object's parent
         *   will be the prototype's parent.
         *
         * - Type for the object. The object's parent will be the type's
         *   prototype's parent.
         */
        gc::Cell *key;

        /* Allocation kind for the constructed object. */
        gc::AllocKind kind;

        /* Number of bytes to copy from the template object. */
        uint32_t nbytes;

        /*
         * Template object to copy from, with the initial values of fields,
         * fixed slots (undefined) and private data (NULL).
         */
        char templateObject[MAX_OBJ_SIZE];
    };

    Entry entries[41];  // TODO: reconsider size

  public:

    typedef int EntryIndex;

    NewObjectCache() { PodZero(this); }
    void purge() { PodZero(this); }

    /*
     * Get the entry index for the given lookup, return whether there was a hit
     * on an existing entry.
     */
    inline bool lookupProto(Class *clasp, JSObject *proto, gc::AllocKind kind, EntryIndex *pentry);
    inline bool lookupGlobal(Class *clasp, js::GlobalObject *global, gc::AllocKind kind, EntryIndex *pentry);
    inline bool lookupType(Class *clasp, js::types::TypeObject *type, gc::AllocKind kind, EntryIndex *pentry);

    /*
     * Return a new object from a cache hit produced by a lookup method, or
     * NULL if returning the object could possibly trigger GC (does not
     * indicate failure).
     */
    inline JSObject *newObjectFromHit(JSContext *cx, EntryIndex entry);

    /* Fill an entry after a cache miss. */
    inline void fillProto(EntryIndex entry, Class *clasp, js::TaggedProto proto, gc::AllocKind kind, JSObject *obj);
    inline void fillGlobal(EntryIndex entry, Class *clasp, js::GlobalObject *global, gc::AllocKind kind, JSObject *obj);
    inline void fillType(EntryIndex entry, Class *clasp, js::types::TypeObject *type, gc::AllocKind kind, JSObject *obj);

    /* Invalidate any entries which might produce an object with shape/proto. */
    void invalidateEntriesForShape(JSContext *cx, HandleShape shape, HandleObject proto);

  private:
    inline bool lookup(Class *clasp, gc::Cell *key, gc::AllocKind kind, EntryIndex *pentry);
    inline void fill(EntryIndex entry, Class *clasp, gc::Cell *key, gc::AllocKind kind, JSObject *obj);
    static inline void copyCachedToObject(JSObject *dst, JSObject *src);
};

/*
 * A FreeOp can do one thing: free memory. For convenience, it has delete_
 * convenience methods that also call destructors.
 *
 * FreeOp is passed to finalizers and other sweep-phase hooks so that we do not
 * need to pass a JSContext to those hooks.
 */
class FreeOp : public JSFreeOp {
    bool        shouldFreeLater_;

  public:
    static FreeOp *get(JSFreeOp *fop) {
        return static_cast<FreeOp *>(fop);
    }

    FreeOp(JSRuntime *rt, bool shouldFreeLater)
      : JSFreeOp(rt),
        shouldFreeLater_(shouldFreeLater)
    {
    }

    bool shouldFreeLater() const {
        return shouldFreeLater_;
    }

    inline void free_(void *p);

    template <class T>
    inline void delete_(T *p) {
        if (p) {
            p->~T();
            free_(p);
        }
    }

    static void staticAsserts() {
        /*
         * Check that JSFreeOp is the first base class for FreeOp and we can
         * reinterpret a pointer to JSFreeOp as a pointer to FreeOp without
         * any offset adjustments. JSClass::finalize <-> Class::finalize depends
         * on this.
         */
        JS_STATIC_ASSERT(offsetof(FreeOp, shouldFreeLater_) == sizeof(JSFreeOp));
    }
};

} /* namespace js */

namespace JS {
struct RuntimeSizes;
}

/* Various built-in or commonly-used names pinned on first context. */
struct JSAtomState
{
#define PROPERTYNAME_FIELD(idpart, id, text) js::FixedHeapPtr<js::PropertyName> id;
    FOR_EACH_COMMON_PROPERTYNAME(PROPERTYNAME_FIELD)
#undef PROPERTYNAME_FIELD
#define PROPERTYNAME_FIELD(name, code, init) js::FixedHeapPtr<js::PropertyName> name;
    JS_FOR_EACH_PROTOTYPE(PROPERTYNAME_FIELD)
#undef PROPERTYNAME_FIELD
};

#define NAME_OFFSET(name)       offsetof(JSAtomState, name)
#define OFFSET_TO_NAME(rt,off)  (*(js::FixedHeapPtr<js::PropertyName>*)((char*)&(rt)->atomState + (off)))

namespace js {

/*
 * Encapsulates portions of the runtime/context that are tied to a
 * single active thread.  Normally, as most JS is single-threaded,
 * there is only one instance of this struct, embedded in the
 * JSRuntime as the field |mainThread|.  During Parallel JS sections,
 * however, there will be one instance per worker thread.
 *
 * The eventual plan is to designate thread-safe portions of the
 * interpreter and runtime by having them take |PerThreadData*|
 * arguments instead of |JSContext*| or |JSRuntime*|.
 */
class PerThreadData : public js::PerThreadDataFriendFields
{
    /*
     * Backpointer to the full shared JSRuntime* with which this
     * thread is associaed.  This is private because accessing the
     * fields of this runtime can provoke race conditions, so the
     * intention is that access will be mediated through safe
     * functions like |associatedWith()| below.
     */
    JSRuntime *runtime_;

  public:
    /*
     * We save all conservative scanned roots in this vector so that
     * conservative scanning can be "replayed" deterministically. In DEBUG mode,
     * this allows us to run a non-incremental GC after every incremental GC to
     * ensure that no objects were missed.
     */
#ifdef DEBUG
    struct SavedGCRoot {
        void *thing;
        JSGCTraceKind kind;

        SavedGCRoot(void *thing, JSGCTraceKind kind) : thing(thing), kind(kind) {}
    };
    js::Vector<SavedGCRoot, 0, js::SystemAllocPolicy> gcSavedRoots;

    bool                gcRelaxRootChecks;
    int                 gcAssertNoGCDepth;
#endif

    // If Ion code is on the stack, and has called into C++, this will be
    // aligned to an Ion exit frame.
    uint8_t             *ionTop;
    JSContext           *ionJSContext;
    uintptr_t            ionStackLimit;

    // This points to the most recent Ion activation running on the thread.
    js::ion::IonActivation  *ionActivation;

    /*
     * If Ion code is on the stack, and has called into C++, this will be
     * aligned to an Ion exit frame.
     */
    uint8_t             *ionTop;
    JSContext           *ionJSContext;
    uintptr_t            ionStackLimit;

    /*
     * This points to the most recent Ion activation running on the thread.
     */
    js::ion::IonActivation  *ionActivation;

    /*
     * When this flag is non-zero, any attempt to GC will be skipped. It is used
     * to suppress GC when reporting an OOM (see js_ReportOutOfMemory) and in
     * debugging facilities that cannot tolerate a GC and would rather OOM
     * immediately, such as utilities exposed to GDB. Setting this flag is
     * extremely dangerous and should only be used when in an OOM situation or
     * in non-exposed debugging facilities.
     */
    int32_t             suppressGC;

    PerThreadData(JSRuntime *runtime);

    bool associatedWith(const JSRuntime *rt) { return runtime_ == rt; }
};

namespace gc {
class MarkingValidator;
} // namespace gc

} // namespace js

struct JSRuntime : js::RuntimeFriendFields
{
    /* Per-thread data for the main thread that is associated with
     * this JSRuntime, as opposed to any worker threads used in
     * parallel sections.  See definition of |PerThreadData| struct
     * above for more details.
     *
     * NB: This field is statically asserted to be at offset
     * sizeof(RuntimeFriendFields). See
     * PerThreadDataFriendFields::getMainThread.
     */
    js::PerThreadData mainThread;

    /*
     * If non-null, then points to a collection of stack extents that
     * belong to the worker threads in parallel sections.  These are
     * to be used, for example, as additional ranges to scan when the GC
     * is conservatively scanning for roots.
     */
    js::gc::StackExtents *extraExtents;

    /* Default compartment. */
    JSCompartment       *atomsCompartment;

    /* List of compartments (protected by the GC lock). */
    js::CompartmentVector compartments;

    /* See comment for JS_AbortIfWrongThread in jsapi.h. */
#ifdef JS_THREADSAFE
  public:
    void *ownerThread() const { return ownerThread_; }
    void clearOwnerThread();
    void setOwnerThread();
    JS_FRIEND_API(void) abortIfWrongThread() const;
#ifdef DEBUG
    JS_FRIEND_API(void) assertValidThread() const;
#else
    void assertValidThread() const {}
#endif
  private:
    void                *ownerThread_;
  public:
#else
  public:
    void abortIfWrongThread() const {}
    void assertValidThread() const {}
#endif

    /* Keeper of the contiguous stack used by all contexts in this thread. */
    js::StackSpace stackSpace;

    /* Temporary arena pool used while compiling and decompiling. */
    static const size_t TEMP_LIFO_ALLOC_PRIMARY_CHUNK_SIZE = 4 * 1024;
    js::LifoAlloc tempLifoAlloc;

    /*
     * Free LIFO blocks are transferred to this allocator before being freed on
     * the background GC thread.
     */
    js::LifoAlloc freeLifoAlloc;

  private:
    /*
     * Both of these allocators are used for regular expression code which is shared at the
     * thread-data level.
     */
    JSC::ExecutableAllocator *execAlloc_;
    WTF::BumpPointerAllocator *bumpAlloc_;
#ifdef JS_METHODJIT
    js::mjit::JaegerRuntime *jaegerRuntime_;
#endif
    js::ion::IonRuntime *ionRuntime_;

    JSObject *selfHostingGlobal_;

    JSC::ExecutableAllocator *createExecutableAllocator(JSContext *cx);
    WTF::BumpPointerAllocator *createBumpPointerAllocator(JSContext *cx);
    js::mjit::JaegerRuntime *createJaegerRuntime(JSContext *cx);
    js::ion::IonRuntime *createIonRuntime(JSContext *cx);

  public:
    JSC::ExecutableAllocator *getExecAlloc(JSContext *cx) {
        return execAlloc_ ? execAlloc_ : createExecutableAllocator(cx);
    }
    JSC::ExecutableAllocator &execAlloc() {
        JS_ASSERT(execAlloc_);
        return *execAlloc_;
    }
    JSC::ExecutableAllocator *maybeExecAlloc() {
        return execAlloc_;
    }
    WTF::BumpPointerAllocator *getBumpPointerAllocator(JSContext *cx) {
        return bumpAlloc_ ? bumpAlloc_ : createBumpPointerAllocator(cx);
    }
#ifdef JS_METHODJIT
    js::mjit::JaegerRuntime *getJaegerRuntime(JSContext *cx) {
        return jaegerRuntime_ ? jaegerRuntime_ : createJaegerRuntime(cx);
    }
    bool hasJaegerRuntime() const {
        return jaegerRuntime_;
    }
    js::mjit::JaegerRuntime &jaegerRuntime() {
        JS_ASSERT(hasJaegerRuntime());
        return *jaegerRuntime_;
    }
#endif
    js::ion::IonRuntime *getIonRuntime(JSContext *cx) {
        return ionRuntime_ ? ionRuntime_ : createIonRuntime(cx);
    }

    bool initSelfHosting(JSContext *cx);
    void markSelfHostingGlobal(JSTracer *trc);
    bool isSelfHostingGlobal(js::HandleObject global) {
        return global == selfHostingGlobal_;
    }
    bool cloneSelfHostedFunctionScript(JSContext *cx, js::Handle<js::PropertyName*> name,
                                       js::Handle<JSFunction*> targetFun);
    bool cloneSelfHostedValue(JSContext *cx, js::Handle<js::PropertyName*> name,
                              js::MutableHandleValue vp);

    /* Base address of the native stack for the current thread. */
    uintptr_t           nativeStackBase;

    /* The native stack size limit that runtime should not exceed. */
    size_t              nativeStackQuota;

    /*
     * Frames currently running in js::Interpret. See InterpreterFrames for
     * details.
     */
    js::InterpreterFrames *interpreterFrames;

    /* Context create/destroy callback. */
    JSContextCallback   cxCallback;

    /* Compartment destroy callback. */
    JSDestroyCompartmentCallback destroyCompartmentCallback;

    /* Call this to get the name of a compartment. */
    JSCompartmentNameCallback compartmentNameCallback;

    js::ActivityCallback  activityCallback;
    void                 *activityCallbackArg;

#ifdef JS_THREADSAFE
    /* The request depth for this thread. */
    unsigned            requestDepth;

# ifdef DEBUG
    unsigned            checkRequestDepth;
# endif
#endif

    /* Garbage collector state, used by jsgc.c. */

    /*
     * Set of all GC chunks with at least one allocated thing. The
     * conservative GC uses it to quickly check if a possible GC thing points
     * into an allocated chunk.
     */
    js::GCChunkSet      gcChunkSet;

    /*
     * Doubly-linked lists of chunks from user and system compartments. The GC
     * allocates its arenas from the corresponding list and when all arenas
     * in the list head are taken, then the chunk is removed from the list.
     * During the GC when all arenas in a chunk become free, that chunk is
     * removed from the list and scheduled for release.
     */
    js::gc::Chunk       *gcSystemAvailableChunkListHead;
    js::gc::Chunk       *gcUserAvailableChunkListHead;
    js::gc::ChunkPool   gcChunkPool;

    js::RootedValueMap  gcRootsHash;
    js::GCLocks         gcLocksHash;
    unsigned            gcKeepAtoms;
    size_t              gcBytes;
    size_t              gcMaxBytes;
    size_t              gcMaxMallocBytes;

    /*
     * Number of the committed arenas in all GC chunks including empty chunks.
     * The counter is volatile as it is read without the GC lock, see comments
     * in MaybeGC.
     */
    volatile uint32_t   gcNumArenasFreeCommitted;
    js::GCMarker        gcMarker;
    void                *gcVerifyPreData;
    void                *gcVerifyPostData;
    bool                gcChunkAllocationSinceLastGC;
    int64_t             gcNextFullGCTime;
    int64_t             gcLastGCTime;
    int64_t             gcJitReleaseTime;
    JSGCMode            gcMode;
    size_t              gcAllocationThreshold;
    bool                gcHighFrequencyGC;
    uint64_t            gcHighFrequencyTimeThreshold;
    uint64_t            gcHighFrequencyLowLimitBytes;
    uint64_t            gcHighFrequencyHighLimitBytes;
    double              gcHighFrequencyHeapGrowthMax;
    double              gcHighFrequencyHeapGrowthMin;
    double              gcLowFrequencyHeapGrowth;
    bool                gcDynamicHeapGrowth;
    bool                gcDynamicMarkSlice;

    /* During shutdown, the GC needs to clean up every possible object. */
    bool                gcShouldCleanUpEverything;

    /*
     * The gray bits can become invalid if UnmarkGray overflows the stack. A
     * full GC will reset this bit, since it fills in all the gray bits.
     */
    bool                gcGrayBitsValid;

    /*
     * These flags must be kept separate so that a thread requesting a
     * compartment GC doesn't cancel another thread's concurrent request for a
     * full GC.
     */
    volatile uintptr_t  gcIsNeeded;

    js::gcstats::Statistics gcStats;

    /* Incremented on every GC slice. */
    uint64_t            gcNumber;

    /* The gcNumber at the time of the most recent GC's first slice. */
    uint64_t            gcStartNumber;

    /* Whether the currently running GC can finish in multiple slices. */
    int                 gcIsIncremental;

    /* Whether all compartments are being collected in first GC slice. */
    bool                gcIsFull;

    /* The reason that an interrupt-triggered GC should be called. */
    js::gcreason::Reason gcTriggerReason;

    /*
     * If this is true, all marked objects must belong to a compartment being
     * GCed. This is used to look for compartment bugs.
     */
    bool                gcStrictCompartmentChecking;

    /*
     * If this is 0, all cross-compartment proxies must be registered in the
     * wrapper map. This checking must be disabled temporarily while creating
     * new wrappers. When non-zero, this records the recursion depth of wrapper
     * creation.
     */
    uintptr_t           gcDisableStrictProxyCheckingCount;

    /*
     * The current incremental GC phase. This is also used internally in
     * non-incremental GC.
     */
    js::gc::State       gcIncrementalState;

    /* Indicates that the last incremental slice exhausted the mark stack. */
    bool                gcLastMarkSlice;

    /* Whether any sweeping will take place in the separate GC helper thread. */
    bool                gcSweepOnBackgroundThread;

    /* Whether any black->gray edges were found during marking. */
    bool                gcFoundBlackGrayEdges;

    /* List head of zones to be swept in the background. */
    JS::Zone            *gcSweepingZones;

    /* Index of current zone group (for stats). */
    unsigned            gcZoneGroupIndex;

    /*
     * Incremental sweep state.
     */
    JS::Zone            *gcZoneGroups;
    JS::Zone            *gcCurrentZoneGroup;
    int                 gcSweepPhase;
    JS::Zone            *gcSweepZone;
    int                 gcSweepKindIndex;
    bool                gcAbortSweepAfterCurrentGroup;

    /*
     * List head of arenas allocated during the sweep phase.
     */
    js::gc::ArenaHeader *gcArenasAllocatedDuringSweep;

#ifdef DEBUG
    js::gc::MarkingValidator *gcMarkingValidator;
#endif

    /*
     * Indicates that a GC slice has taken place in the middle of an animation
     * frame, rather than at the beginning. In this case, the next slice will be
     * delayed so that we don't get back-to-back slices.
     */
    volatile uintptr_t  gcInterFrameGC;

    /* Default budget for incremental GC slice. See SliceBudget in jsgc.h. */
    int64_t             gcSliceBudget;

    /*
     * We disable incremental GC if we encounter a js::Class with a trace hook
     * that does not implement write barriers.
     */
    bool                gcIncrementalEnabled;

    /*
     * GGC can be enabled from the command line while testing.
     */
    bool                gcGenerationalEnabled;

    /*
     * Whether exact stack scanning is enabled for this runtime. This is
     * currently only used for dynamic root analysis. Exact scanning starts out
     * enabled, and is disabled if e4x has been used.
     */
    bool                gcExactScanningEnabled;


    /*
     * This is true if we are in the middle of a brain transplant (e.g.,
     * JS_TransplantObject) or some other operation that can manipulate
     * dead compartments.
     */
    bool                gcManipulatingDeadCompartments;

    /*
     * This field is incremented each time we mark an object inside a
     * compartment with no incoming cross-compartment pointers. Typically if
     * this happens it signals that an incremental GC is marking too much
     * stuff. At various times we check this counter and, if it has changed, we
     * run an immediate, non-incremental GC to clean up the dead
     * compartments. This should happen very rarely.
     */
    unsigned            gcObjectsMarkedInDeadCompartments;

    bool                gcPoke;

    js::HeapState       heapState;

    bool isHeapBusy() { return heapState != js::Idle; }

    bool isHeapCollecting() { return heapState == js::Collecting; }

    /*
     * These options control the zealousness of the GC. The fundamental values
     * are gcNextScheduled and gcDebugCompartmentGC. At every allocation,
     * gcNextScheduled is decremented. When it reaches zero, we do either a
     * full or a compartmental GC, based on gcDebugCompartmentGC.
     *
     * At this point, if gcZeal_ is one of the types that trigger periodic
     * collection, then gcNextScheduled is reset to the value of
     * gcZealFrequency. Otherwise, no additional GCs take place.
     *
     * You can control these values in several ways:
     *   - Pass the -Z flag to the shell (see the usage info for details)
     *   - Call gczeal() or schedulegc() from inside shell-executed JS code
     *     (see the help for details)
     *
     * If gzZeal_ == 1 then we perform GCs in select places (during MaybeGC and
     * whenever a GC poke happens). This option is mainly useful to embedders.
     *
     * We use gcZeal_ == 4 to enable write barrier verification. See the comment
     * in jsgc.cpp for more information about this.
     *
     * gcZeal_ values from 8 to 10 periodically run different types of
     * incremental GC.
     */
#ifdef JS_GC_ZEAL
    int                 gcZeal_;
    int                 gcZealFrequency;
    int                 gcNextScheduled;
    bool                gcDeterministicOnly;
    int                 gcIncrementalLimit;

    js::Vector<JSObject *, 0, js::SystemAllocPolicy> gcSelectedForMarking;

    int gcZeal() { return gcZeal_; }

    bool needZealousGC() {
        if (gcNextScheduled > 0 && --gcNextScheduled == 0) {
            if (gcZeal() == js::gc::ZealAllocValue ||
                gcZeal() == js::gc::ZealPurgeAnalysisValue ||
                (gcZeal() >= js::gc::ZealIncrementalRootsThenFinish &&
                 gcZeal() <= js::gc::ZealIncrementalMultipleSlices))
            {
                gcNextScheduled = gcZealFrequency;
            }
            return true;
        }
        return false;
    }
#else
    int gcZeal() { return 0; }
    bool needZealousGC() { return false; }
#endif

    bool                gcValidate;

    JSGCCallback        gcCallback;
    js::GCSliceCallback gcSliceCallback;
    JSFinalizeCallback  gcFinalizeCallback;

    js::AnalysisPurgeCallback analysisPurgeCallback;
    uint64_t            analysisPurgeTriggerBytes;

  private:
    /*
     * Malloc counter to measure memory pressure for GC scheduling. It runs
     * from gcMaxMallocBytes down to zero.
     */
    volatile ptrdiff_t  gcMallocBytes;

  public:
    /*
     * The trace operations to trace embedding-specific GC roots. One is for
     * tracing through black roots and the other is for tracing through gray
     * roots. The black/gray distinction is only relevant to the cycle
     * collector.
     */
    JSTraceDataOp       gcBlackRootsTraceOp;
    void                *gcBlackRootsData;
    JSTraceDataOp       gcGrayRootsTraceOp;
    void                *gcGrayRootsData;

    /* Stack of thread-stack-allocated GC roots. */
    js::AutoGCRooter   *autoGCRooters;

    /* Strong references on scripts held for PCCount profiling API. */
    js::ScriptAndCountsVector *scriptAndCountsVector;

    /* Well-known numbers held for use by this runtime's contexts. */
    js::Value           NaNValue;
    js::Value           negativeInfinityValue;
    js::Value           positiveInfinityValue;

    js::PropertyName    *emptyString;

    /* List of active contexts sharing this runtime. */
    mozilla::LinkedList<JSContext> contextList;

    bool hasContexts() const {
        return !contextList.isEmpty();
    }

    JS_SourceHook       sourceHook;

    /* Per runtime debug hooks -- see jsprvtd.h and jsdbgapi.h. */
    JSDebugHooks        debugHooks;

    /* If true, new compartments are initially in debug mode. */
    bool                debugMode;

    /* SPS profiling metadata */
    js::SPSProfiler     spsProfiler;

    /* If true, new scripts must be created with PC counter information. */
    bool                profilingScripts;

    /* Always preserve JIT code during GCs, for testing. */
    bool                alwaysPreserveCode;

    /* Always preserve JIT code during GCs while in StopTheWorld ParallelDo. */
    bool                preserveCodeDueToParallelDo;

    /* Had an out-of-memory error which did not populate an exception. */
    bool                hadOutOfMemory;

    /* Linked list of all Debugger objects in the runtime. */
    mozilla::LinkedList<js::Debugger> debuggerList;

    /*
     * Head of circular list of all enabled Debuggers that have
     * onNewGlobalObject handler methods established.
     */
    JSCList             onNewGlobalObjectWatchers;

    /* Client opaque pointers */
    void                *data;

    /* Synchronize GC heap access between main thread and GCHelperThread. */
    PRLock              *gcLock;

    js::GCHelperThread  gcHelperThread;

#ifdef JS_THREADSAFE
# ifdef JS_ION
    js::WorkerThreadState *workerThreadState;
# endif

    js::SourceCompressorThread sourceCompressorThread;
#endif

  private:
    js::FreeOp          defaultFreeOp_;

  public:
    js::FreeOp *defaultFreeOp() {
        return &defaultFreeOp_;
    }

    uint32_t            debuggerMutations;

    const JSSecurityCallbacks *securityCallbacks;
    const js::DOMCallbacks *DOMcallbacks;
    JSDestroyPrincipalsOp destroyPrincipals;

    /* Structured data callbacks are runtime-wide. */
    const JSStructuredCloneCallbacks *structuredCloneCallbacks;

    /* Call this to accumulate telemetry data. */
    JSAccumulateTelemetryDataCallback telemetryCallback;

    /*
     * The propertyRemovals counter is incremented for every JSObject::clear,
     * and for each JSObject::remove method call that frees a slot in the given
     * object. See js_NativeGet and js_NativeSet in jsobj.cpp.
     */
    uint32_t            propertyRemovals;

    /* Number localization, used by jsnum.c */
    const char          *thousandsSeparator;
    const char          *decimalSeparator;
    const char          *numGrouping;

  private:
    js::MathCache *mathCache_;
    js::MathCache *createMathCache(JSContext *cx);
  public:
    js::MathCache *getMathCache(JSContext *cx) {
        return mathCache_ ? mathCache_ : createMathCache(cx);
    }

    js::GSNCache        gsnCache;
    js::PropertyCache   propertyCache;
    js::NewObjectCache  newObjectCache;
    js::NativeIterCache nativeIterCache;
    js::SourceDataCache sourceDataCache;
    js::EvalCache       evalCache;

    /* State used by jsdtoa.cpp. */
    DtoaState           *dtoaState;

    js::DateTimeInfo    dateTimeInfo;

    js::ConservativeGCData conservativeGC;

  private:
    JSPrincipals        *trustedPrincipals_;
  public:
    void setTrustedPrincipals(JSPrincipals *p) { trustedPrincipals_ = p; }
    JSPrincipals *trustedPrincipals() const { return trustedPrincipals_; }

    /* Set of all currently-living atoms. */
    js::AtomSet         atoms;

    union {
        /*
         * Cached pointers to various interned property names, initialized in
         * order from first to last via the other union arm.
         */
        JSAtomState atomState;

        js::FixedHeapPtr<js::PropertyName> firstCachedName;
    };

    /* Tables of strings that are pre-allocated in the atomsCompartment. */
    js::StaticStrings   staticStrings;

    JSWrapObjectCallback                   wrapObjectCallback;
    JSSameCompartmentWrapObjectCallback    sameCompartmentWrapObjectCallback;
    JSPreWrapCallback                      preWrapObjectCallback;
    js::PreserveWrapperCallback            preserveWrapperCallback;

    js::ScriptFilenameTable scriptFilenameTable;

#ifdef DEBUG
    size_t              noGCOrAllocationCheck;
#endif

    bool                jitHardening;

    void resetIonStackLimit() {
        mainThread.ionStackLimit = mainThread.nativeStackLimit;
    }

    // Cache for ion::GetPcScript().
    js::ion::PcScriptCache *ionPcScriptCache;

    js::ThreadPool threadPool;

    js::CTypesActivityCallback  ctypesActivityCallback;

    // Non-zero if this is a parallel warmup execution.  See
    // js::parallel::Do() for more information.
    uint32_t parallelWarmup;

  private:
    // In certain cases, we want to optimize certain opcodes to typed instructions,
    // to avoid carrying an extra register to feed into an unbox. Unfortunately,
    // that's not always possible. For example, a GetPropertyCacheT could return a
    // typed double, but if it takes its out-of-line path, it could return an
    // object, and trigger invalidation. The invalidation bailout will consider the
    // return value to be a double, and create a garbage Value.
    //
    // To allow the GetPropertyCacheT optimization, we allow the ability for
    // GetPropertyCache to override the return value at the top of the stack - the
    // value that will be temporarily corrupt. This special override value is set
    // only in callVM() targets that are about to return *and* have invalidated
    // their callee.
    js::Value            ionReturnOverride_;

  public:
    bool hasIonReturnOverride() const {
        return !ionReturnOverride_.isMagic();
    }
    js::Value takeIonReturnOverride() {
        js::Value v = ionReturnOverride_;
        ionReturnOverride_ = js::MagicValue(JS_ARG_POISON);
        return v;
    }
    void setIonReturnOverride(const js::Value &v) {
        JS_ASSERT(!hasIonReturnOverride());
        ionReturnOverride_ = v;
    }

    JSRuntime(JSUseHelperThreads useHelperThreads);
    ~JSRuntime();

    bool init(uint32_t maxbytes);

    JSRuntime *thisFromCtor() { return this; }

    /*
     * Call the system malloc while checking for GC memory pressure and
     * reporting OOM error when cx is not null. We will not GC from here.
     */
<<<<<<< HEAD
    void* malloc_(size_t bytes, JSCompartment *comp = NULL, JSContext *cx = NULL) {
        updateMallocCounter(comp, bytes);
        void *p = js_malloc(bytes);
        return JS_LIKELY(!!p) ? p : onOutOfMemory(NULL, bytes, cx);
    }
=======
    inline void *malloc_(size_t bytes, JSCompartment *comp = NULL, JSContext *cx = NULL);
>>>>>>> d4a81cab

    /*
     * Call the system calloc while checking for GC memory pressure and
     * reporting OOM error when cx is not null. We will not GC from here.
     */
<<<<<<< HEAD
    void* calloc_(size_t bytes, JSCompartment *comp = NULL, JSContext *cx = NULL) {
        updateMallocCounter(comp, bytes);
        void *p = js_calloc(bytes);
        return JS_LIKELY(!!p) ? p : onOutOfMemory(reinterpret_cast<void *>(1), bytes, cx);
    }

    void* realloc_(void* p, size_t oldBytes, size_t newBytes, JSCompartment *comp = NULL, JSContext *cx = NULL) {
        JS_ASSERT(oldBytes < newBytes);
        updateMallocCounter(comp, newBytes - oldBytes);
        void *p2 = js_realloc(p, newBytes);
        return JS_LIKELY(!!p2) ? p2 : onOutOfMemory(p, newBytes, cx);
    }

    void* realloc_(void* p, size_t bytes, JSCompartment *comp = NULL, JSContext *cx = NULL) {
        /*
         * For compatibility we do not account for realloc that increases
         * previously allocated memory.
         */
        if (!p)
            updateMallocCounter(comp, bytes);
        void *p2 = js_realloc(p, bytes);
        return JS_LIKELY(!!p2) ? p2 : onOutOfMemory(p, bytes, cx);
    }
=======
    inline void *calloc_(size_t bytes, JSCompartment *comp = NULL, JSContext *cx = NULL);

    inline void *realloc_(void *p, size_t oldBytes, size_t newBytes, JSCompartment *comp = NULL, JSContext *cx = NULL);

    inline void *realloc_(void *p, size_t bytes, JSCompartment *comp = NULL, JSContext *cx = NULL);
>>>>>>> d4a81cab

    template <class T>
    T *pod_malloc(JSCompartment *comp = NULL, JSContext *cx = NULL) {
        return (T *)malloc_(sizeof(T), comp, cx);
    }

    template <class T>
    T *pod_calloc(JSCompartment *comp = NULL, JSContext *cx = NULL) {
        return (T *)calloc_(sizeof(T), comp, cx);
    }

    template <class T>
    T *pod_malloc(size_t numElems, JSCompartment *comp = NULL, JSContext *cx = NULL) {
        if (numElems & js::tl::MulOverflowMask<sizeof(T)>::result) {
            js_ReportAllocationOverflow(cx);
            return NULL;
        }
        return (T *)malloc_(numElems * sizeof(T), comp, cx);
    }

    template <class T>
    T *pod_calloc(size_t numElems, JSCompartment *comp = NULL, JSContext *cx = NULL) {
        if (numElems & js::tl::MulOverflowMask<sizeof(T)>::result) {
            js_ReportAllocationOverflow(cx);
            return NULL;
        }
        return (T *)calloc_(numElems * sizeof(T), comp, cx);
    }

    JS_DECLARE_NEW_METHODS(new_, malloc_, JS_ALWAYS_INLINE)

    void setGCMaxMallocBytes(size_t value);

    void resetGCMallocBytes() { gcMallocBytes = ptrdiff_t(gcMaxMallocBytes); }

    /*
     * Call this after allocating memory held by GC things, to update memory
     * pressure counters or report the OOM error if necessary. If oomError and
     * cx is not null the function also reports OOM error.
     *
     * The function must be called outside the GC lock and in case of OOM error
     * the caller must ensure that no deadlock possible during OOM reporting.
     */
    void updateMallocCounter(JSCompartment *comp, size_t nbytes);

    bool isTooMuchMalloc() const {
        return gcMallocBytes <= 0;
    }

    /*
     * The function must be called outside the GC lock.
     */
    JS_FRIEND_API(void) onTooMuchMalloc();

    /*
     * This should be called after system malloc/realloc returns NULL to try
     * to recove some memory or to report an error. Failures in malloc and
     * calloc are signaled by p == null and p == reinterpret_cast<void *>(1).
     * Other values of p mean a realloc failure.
     *
     * The function must be called outside the GC lock.
     */
    JS_FRIEND_API(void *) onOutOfMemory(void *p, size_t nbytes, JSContext *cx);

    void triggerOperationCallback();

    void setJitHardening(bool enabled);
    bool getJitHardening() const {
        return jitHardening;
    }

    void sizeOfIncludingThis(JSMallocSizeOfFun mallocSizeOf, JS::RuntimeSizes *runtime);
    size_t sizeOfExplicitNonHeap();

  private:

    JSUseHelperThreads useHelperThreads_;
    int32_t requestedHelperThreadCount;

  public:

    bool useHelperThreads() const {
#ifdef JS_THREADSAFE
        return useHelperThreads_ == JS_USE_HELPER_THREADS;
#else
        return false;
#endif
    }

    void requestHelperThreadCount(size_t count) {
        requestedHelperThreadCount = count;
    }

    /* Number of helper threads which should be created for this runtime. */
    size_t helperThreadCount() const {
#ifdef JS_THREADSAFE
        if (requestedHelperThreadCount < 0)
            return js::GetCPUCount() - 1;
        return requestedHelperThreadCount;
#else
        return 0;
#endif
    }

  private:
    /*
     * Used to ensure that compartments created at the same time get different
     * random number sequences. See js::InitRandom.
     */
    uint64_t rngNonce;

  public:
    uint64_t nextRNGNonce() { return rngNonce++; }
};

/* Common macros to access thread-local caches in JSRuntime. */
#define JS_KEEP_ATOMS(rt)   (rt)->gcKeepAtoms++;
#define JS_UNKEEP_ATOMS(rt) (rt)->gcKeepAtoms--;

namespace js {

struct AutoResolving;

static inline bool
OptionsHasAllowXML(uint32_t options)
{
    return !!(options & JSOPTION_ALLOW_XML);
}

static inline bool
OptionsHasMoarXML(uint32_t options)
{
    return !!(options & JSOPTION_MOAR_XML);
}

static inline bool
OptionsSameVersionFlags(uint32_t self, uint32_t other)
{
    static const uint32_t mask = JSOPTION_MOAR_XML;
    return !((self & mask) ^ (other & mask));
}

/*
 * Flags accompany script version data so that a) dynamically created scripts
 * can inherit their caller's compile-time properties and b) scripts can be
 * appropriately compared in the eval cache across global option changes. An
 * example of the latter is enabling the top-level-anonymous-function-is-error
 * option: subsequent evals of the same, previously-valid script text may have
 * become invalid.
 */
namespace VersionFlags {
static const unsigned MASK      = 0x0FFF; /* see JSVersion in jspubtd.h */
static const unsigned ALLOW_XML = 0x1000; /* flag induced by JSOPTION_ALLOW_XML */
static const unsigned MOAR_XML  = 0x2000; /* flag induced by JSOPTION_MOAR_XML */
static const unsigned FULL_MASK = 0x3FFF;
} /* namespace VersionFlags */

static inline JSVersion
VersionNumber(JSVersion version)
{
    return JSVersion(uint32_t(version) & VersionFlags::MASK);
}

static inline bool
VersionHasAllowXML(JSVersion version)
{
    return !!(version & VersionFlags::ALLOW_XML);
}

static inline bool
VersionHasMoarXML(JSVersion version)
{
    return !!(version & VersionFlags::MOAR_XML);
}

/* @warning This is a distinct condition from having the XML flag set. */
static inline bool
VersionShouldParseXML(JSVersion version)
{
    return VersionHasMoarXML(version) || VersionNumber(version) >= JSVERSION_1_6;
}

static inline JSVersion
VersionExtractFlags(JSVersion version)
{
    return JSVersion(uint32_t(version) & ~VersionFlags::MASK);
}

static inline void
VersionCopyFlags(JSVersion *version, JSVersion from)
{
    *version = JSVersion(VersionNumber(*version) | VersionExtractFlags(from));
}

static inline bool
VersionHasFlags(JSVersion version)
{
    return !!VersionExtractFlags(version);
}

static inline unsigned
VersionFlagsToOptions(JSVersion version)
{
    unsigned copts = (VersionHasAllowXML(version) ? JSOPTION_ALLOW_XML : 0) |
                     (VersionHasMoarXML(version) ? JSOPTION_MOAR_XML : 0);
    JS_ASSERT((copts & JSCOMPILEOPTION_MASK) == copts);
    return copts;
}

static inline JSVersion
OptionFlagsToVersion(unsigned options, JSVersion version)
{
    uint32_t v = version;
    v &= ~(VersionFlags::ALLOW_XML | VersionFlags::MOAR_XML);
    if (OptionsHasAllowXML(options))
        v |= VersionFlags::ALLOW_XML;
    if (OptionsHasMoarXML(options))
        v |= VersionFlags::MOAR_XML;
    return JSVersion(v);
}

static inline bool
VersionIsKnown(JSVersion version)
{
    return VersionNumber(version) != JSVERSION_UNKNOWN;
}

inline void
FreeOp::free_(void *p)
{
    if (shouldFreeLater()) {
        runtime()->gcHelperThread.freeLater(p);
        return;
    }
    js_free(p);
}

} /* namespace js */

struct JSContext : js::ContextFriendFields,
                   public mozilla::LinkedListElement<JSContext>
{
    explicit JSContext(JSRuntime *rt);
    JSContext *thisDuringConstruction() { return this; }
    ~JSContext();

    inline JS::Zone *zone();
    js::PerThreadData &mainThread() { return runtime->mainThread; }

  private:
    /* See JSContext::findVersion. */
    JSVersion           defaultVersion;      /* script compilation version */
    JSVersion           versionOverride;     /* supercedes defaultVersion when valid */
    bool                hasVersionOverride;

    /* Exception state -- the exception member is a GC root by definition. */
    bool                throwing;            /* is there a pending exception? */
    js::Value           exception;           /* most-recently-thrown exception */

    /* Per-context run options. */
    unsigned            runOptions;          /* see jsapi.h for JSOPTION_* */

    /* Default locale for Internationalization API */
    char                *defaultLocale;

  public:
    int32_t             reportGranularity;  /* see jsprobes.h */

    /*
     * Set the default locale for the ECMAScript Internationalization API
     * (Intl.Collator, Intl.NumberFormat, Intl.DateTimeFormat).
     * Note that the Internationalization API encourages clients to
     * specify their own locales.
     * The locale string remains owned by the caller.
     */
    bool setDefaultLocale(const char *locale);

    /* Reset the default locale to OS defaults. */
    void resetDefaultLocale();

    /* Gets current default locale. String remains owned by context. */
    const char *getDefaultLocale();

    /* Locale specific callbacks for string conversion. */
    JSLocaleCallbacks   *localeCallbacks;

    js::AutoResolving   *resolvingList;

    /* True if generating an error, to prevent runaway recursion. */
    bool                generatingError;

    inline void setCompartment(JSCompartment *c) { compartment = c; }

    /*
     * "Entering" a compartment changes cx->compartment (which changes
     * cx->global). Note that this does not push any StackFrame which means
     * that it is possible for cx->fp()->compartment() != cx->compartment.
     * This is not a problem since, in general, most places in the VM cannot
     * know that they were called from script (e.g., they may have been called
     * through the JSAPI via JS_CallFunction) and thus cannot expect fp.
     *
     * Compartments should be entered/left in a LIFO fasion. The depth of this
     * enter/leave stack is maintained by enterCompartmentDepth_ and queried by
     * hasEnteredCompartment.
     *
     * To enter a compartment, code should prefer using AutoCompartment over
     * manually calling cx->enterCompartment/leaveCompartment.
     */
  private:
    unsigned            enterCompartmentDepth_;
  public:
    bool hasEnteredCompartment() const {
        return enterCompartmentDepth_ > 0;
    }
#ifdef DEBUG
    unsigned getEnterCompartmentDepth() const {
        return enterCompartmentDepth_;
    }
#endif

    inline void enterCompartment(JSCompartment *c);
    inline void leaveCompartment(JSCompartment *oldCompartment);

    /* See JS_SaveFrameChain/JS_RestoreFrameChain. */
  private:
    struct SavedFrameChain {
        SavedFrameChain(JSCompartment *comp, unsigned count)
          : compartment(comp), enterCompartmentCount(count) {}
        JSCompartment *compartment;
        unsigned enterCompartmentCount;
    };
    typedef js::Vector<SavedFrameChain, 1, js::SystemAllocPolicy> SaveStack;
    SaveStack           savedFrameChains_;
  public:
    bool saveFrameChain();
    void restoreFrameChain();

    /*
     * When no compartments have been explicitly entered, the context's
     * compartment will be set to the compartment of the "default compartment
     * object".
     */
  private:
    JSObject *defaultCompartmentObject_;
  public:
    inline void setDefaultCompartmentObject(JSObject *obj);
    inline void setDefaultCompartmentObjectIfUnset(JSObject *obj);
    JSObject *maybeDefaultCompartmentObject() const { return defaultCompartmentObject_; }

    /* Current execution stack. */
    js::ContextStack    stack;

    /*
     * Current global. This is only safe to use within the scope of the
     * AutoCompartment from which it's called.
     */
    inline js::Handle<js::GlobalObject*> global() const;

    /* ContextStack convenience functions */
    inline bool hasfp() const               { return stack.hasfp(); }
    inline js::StackFrame* fp() const       { return stack.fp(); }
    inline js::StackFrame* maybefp() const  { return stack.maybefp(); }
    inline js::FrameRegs& regs() const      { return stack.regs(); }
    inline js::FrameRegs* maybeRegs() const { return stack.maybeRegs(); }

    /* Wrap cx->exception for the current compartment. */
    void wrapPendingException();

  private:
    /* Lazily initialized pool of maps used during parse/emit. */
    js::frontend::ParseMapPool *parseMapPool_;

  public:
    /* State for object and array toSource conversion. */
    js::ObjectSet       cycleDetectorSet;

    /* Per-context optional error reporter. */
    JSErrorReporter     errorReporter;

    /* Branch callback. */
    JSOperationCallback operationCallback;

    /* Client opaque pointers. */
    void                *data;
    void                *data2;

    inline js::RegExpStatics *regExpStatics();

  public:
    js::frontend::ParseMapPool &parseMapPool() {
        JS_ASSERT(parseMapPool_);
        return *parseMapPool_;
    }

    inline bool ensureParseMapPool();

    /*
     * The default script compilation version can be set iff there is no code running.
     * This typically occurs via the JSAPI right after a context is constructed.
     */
    inline bool canSetDefaultVersion() const;

    /* Force a version for future script compilation. */
    inline void overrideVersion(JSVersion newVersion);

    /* Set the default script compilation version. */
    void setDefaultVersion(JSVersion version) {
        defaultVersion = version;
    }

    void clearVersionOverride() { hasVersionOverride = false; }
    JSVersion getDefaultVersion() const { return defaultVersion; }
    bool isVersionOverridden() const { return hasVersionOverride; }

    JSVersion getVersionOverride() const {
        JS_ASSERT(isVersionOverridden());
        return versionOverride;
    }

    /*
     * Set the default version if possible; otherwise, force the version.
     * Return whether an override occurred.
     */
    inline bool maybeOverrideVersion(JSVersion newVersion);

    /*
     * If there is no code on the stack, turn the override version into the
     * default version.
     */
    void maybeMigrateVersionOverride() {
        JS_ASSERT(stack.empty());
        if (JS_UNLIKELY(isVersionOverridden())) {
            defaultVersion = versionOverride;
            clearVersionOverride();
        }
    }

    /*
     * Return:
     * - The override version, if there is an override version.
     * - The newest scripted frame's version, if there is such a frame.
     * - The default version.
     *
     * Note: if this ever shows up in a profile, just add caching!
     */
    inline JSVersion findVersion() const;

    void setRunOptions(unsigned ropts) {
        JS_ASSERT((ropts & JSRUNOPTION_MASK) == ropts);
        runOptions = ropts;
    }

    /* Note: may override the version. */
    inline void setCompileOptions(unsigned newcopts);

    unsigned getRunOptions() const { return runOptions; }
    inline unsigned getCompileOptions() const;
    inline unsigned allOptions() const;

    bool hasRunOption(unsigned ropt) const {
        JS_ASSERT((ropt & JSRUNOPTION_MASK) == ropt);
        return !!(runOptions & ropt);
    }

    bool hasStrictOption() const { return hasRunOption(JSOPTION_STRICT); }
    bool hasWErrorOption() const { return hasRunOption(JSOPTION_WERROR); }
    bool hasAtLineOption() const { return hasRunOption(JSOPTION_ATLINE); }

    js::LifoAlloc &tempLifoAlloc() { return runtime->tempLifoAlloc; }
    inline js::LifoAlloc &analysisLifoAlloc();
    inline js::LifoAlloc &typeLifoAlloc();

    inline js::PropertyTree &propertyTree();

    js::PropertyCache &propertyCache() { return runtime->propertyCache; }

#ifdef JS_THREADSAFE
    unsigned            outstandingRequests;/* number of JS_BeginRequest calls
                                               without the corresponding
                                               JS_EndRequest. */
#endif

    /* Stored here to avoid passing it around as a parameter. */
    unsigned               resolveFlags;

    /* Location to stash the iteration value between JSOP_MOREITER and JSOP_ITERNEXT. */
    js::Value           iterValue;

#ifdef JS_METHODJIT
    bool                 methodJitEnabled;

    js::mjit::JaegerRuntime &jaegerRuntime() { return runtime->jaegerRuntime(); }
#endif

    inline bool typeInferenceEnabled() const;

    void updateJITEnabled();

#ifdef MOZ_TRACE_JSCALLS
    /* Function entry/exit debugging callback. */
    JSFunctionCallback    functionCallback;

    void doFunctionCallback(const JSFunction *fun,
                            const JSScript *scr,
                            int entering) const
    {
        if (functionCallback)
            functionCallback(fun, scr, this, entering);
    }
#endif

  private:
    /* Innermost-executing generator or null if no generator are executing. */
    JSGenerator *innermostGenerator_;
  public:
    JSGenerator *innermostGenerator() const { return innermostGenerator_; }
    void enterGenerator(JSGenerator *gen);
    void leaveGenerator(JSGenerator *gen);

<<<<<<< HEAD
    inline void* malloc_(size_t bytes) {
        return runtime->malloc_(bytes, compartment, this);
    }

    inline void* calloc_(size_t bytes) {
        return runtime->calloc_(bytes, compartment, this);
    }

    inline void* realloc_(void* p, size_t bytes) {
        return runtime->realloc_(p, bytes, compartment, this);
    }

    inline void* realloc_(void* p, size_t oldBytes, size_t newBytes) {
=======
    inline void *malloc_(size_t bytes) {
        return runtime->malloc_(bytes, compartment, this);
    }

    inline void *calloc_(size_t bytes) {
        return runtime->calloc_(bytes, compartment, this);
    }

    inline void *realloc_(void *p, size_t bytes) {
        return runtime->realloc_(p, bytes, compartment, this);
    }

    inline void *realloc_(void *p, size_t oldBytes, size_t newBytes) {
>>>>>>> d4a81cab
        return runtime->realloc_(p, oldBytes, newBytes, compartment, this);
    }

    template <class T> T *pod_malloc() {
        return runtime->pod_malloc<T>(compartment, this);
    }

    template <class T> T *pod_calloc() {
        return runtime->pod_calloc<T>(compartment, this);
    }

    template <class T> T *pod_malloc(size_t numElems) {
        return runtime->pod_malloc<T>(numElems, compartment, this);
    }

    template <class T>
    T *pod_calloc(size_t numElems) {
        return runtime->pod_calloc<T>(numElems, compartment, this);
    }

    JS_DECLARE_NEW_METHODS(new_, malloc_, JS_ALWAYS_INLINE)

    void purge();

    bool isExceptionPending() {
        return throwing;
    }

    js::Value getPendingException() {
        JS_ASSERT(throwing);
        return exception;
    }

    void setPendingException(js::Value v);

    void clearPendingException() {
        throwing = false;
        exception.setUndefined();
    }

    JSAtomState & names() { return runtime->atomState; }

#ifdef DEBUG
    /*
     * Controls whether a quadratic-complexity assertion is performed during
     * stack iteration; defaults to true.
     */
    bool stackIterAssertionEnabled;
#endif

    /*
     * Count of currently active compilations.
     * When there are compilations active for the context, the GC must not
     * purge the ParseMapPool.
     */
    unsigned activeCompilations;

    /*
     * See JS_SetTrustedPrincipals in jsapi.h.
     * Note: !cx->compartment is treated as trusted.
     */
    bool runningWithTrustedPrincipals() const;

    JS_FRIEND_API(size_t) sizeOfIncludingThis(JSMallocSizeOfFun mallocSizeOf) const;

    void mark(JSTracer *trc);

  private:
    /*
     * The allocation code calls the function to indicate either OOM failure
     * when p is null or that a memory pressure counter has reached some
     * threshold when p is not null. The function takes the pointer and not
     * a boolean flag to minimize the amount of code in its inlined callers.
     */
    JS_FRIEND_API(void) checkMallocGCPressure(void *p);
}; /* struct JSContext */

namespace js {

struct AutoResolving {
  public:
    enum Kind {
        LOOKUP,
        WATCH
    };

    AutoResolving(JSContext *cx, HandleObject obj, HandleId id, Kind kind = LOOKUP
                  MOZ_GUARD_OBJECT_NOTIFIER_PARAM)
      : context(cx), object(obj), id(id), kind(kind), link(cx->resolvingList)
    {
        MOZ_GUARD_OBJECT_NOTIFIER_INIT;
        JS_ASSERT(obj);
        cx->resolvingList = this;
    }

    ~AutoResolving() {
        JS_ASSERT(context->resolvingList == this);
        context->resolvingList = link;
    }

    bool alreadyStarted() const {
        return link && alreadyStartedSlow();
    }

  private:
    bool alreadyStartedSlow() const;

    JSContext           *const context;
    HandleObject        object;
    HandleId            id;
    Kind                const kind;
    AutoResolving       *const link;
    MOZ_DECL_USE_GUARD_OBJECT_NOTIFIER
};

#if JS_HAS_XML_SUPPORT
class AutoXMLRooter : private AutoGCRooter {
  public:
    AutoXMLRooter(JSContext *cx, JSXML *xml
                  MOZ_GUARD_OBJECT_NOTIFIER_PARAM)
      : AutoGCRooter(cx, XML), xml(xml)
    {
        MOZ_GUARD_OBJECT_NOTIFIER_INIT;
        JS_ASSERT(xml);
    }

    friend void AutoGCRooter::trace(JSTracer *trc);

  private:
    JSXML * const xml;
    MOZ_DECL_USE_GUARD_OBJECT_NOTIFIER
};
#endif /* JS_HAS_XML_SUPPORT */

#ifdef JS_THREADSAFE
# define JS_LOCK_GC(rt)    PR_Lock((rt)->gcLock)
# define JS_UNLOCK_GC(rt)  PR_Unlock((rt)->gcLock)
#else
# define JS_LOCK_GC(rt)    do { } while (0)
# define JS_UNLOCK_GC(rt)  do { } while (0)
#endif

class AutoLockGC
{
  public:
    explicit AutoLockGC(JSRuntime *rt = NULL
                        MOZ_GUARD_OBJECT_NOTIFIER_PARAM)
      : runtime(rt)
    {
        MOZ_GUARD_OBJECT_NOTIFIER_INIT;
        // Avoid MSVC warning C4390 for non-threadsafe builds.
        if (rt)
            JS_LOCK_GC(rt);
    }

    ~AutoLockGC()
    {
        if (runtime)
            JS_UNLOCK_GC(runtime);
    }

    bool locked() const {
        return !!runtime;
    }

    void lock(JSRuntime *rt) {
        JS_ASSERT(rt);
        JS_ASSERT(!runtime);
        runtime = rt;
        JS_LOCK_GC(rt);
    }

  private:
    JSRuntime *runtime;
    MOZ_DECL_USE_GUARD_OBJECT_NOTIFIER
};

class AutoUnlockGC
{
  private:
#ifdef JS_THREADSAFE
    JSRuntime *rt;
#endif
    MOZ_DECL_USE_GUARD_OBJECT_NOTIFIER

  public:
    explicit AutoUnlockGC(JSRuntime *rt
                          MOZ_GUARD_OBJECT_NOTIFIER_PARAM)
#ifdef JS_THREADSAFE
      : rt(rt)
#endif
    {
        MOZ_GUARD_OBJECT_NOTIFIER_INIT;
        JS_UNLOCK_GC(rt);
    }
    ~AutoUnlockGC() { JS_LOCK_GC(rt); }
};

class AutoKeepAtoms
{
    JSRuntime *rt;
    MOZ_DECL_USE_GUARD_OBJECT_NOTIFIER

  public:
    explicit AutoKeepAtoms(JSRuntime *rt
                           MOZ_GUARD_OBJECT_NOTIFIER_PARAM)
      : rt(rt)
    {
        MOZ_GUARD_OBJECT_NOTIFIER_INIT;
        JS_KEEP_ATOMS(rt);
    }
    ~AutoKeepAtoms() { JS_UNKEEP_ATOMS(rt); }
};

} /* namespace js */

class JSAutoResolveFlags
{
  public:
    JSAutoResolveFlags(JSContext *cx, unsigned flags
                       MOZ_GUARD_OBJECT_NOTIFIER_PARAM)
      : mContext(cx), mSaved(cx->resolveFlags)
    {
        MOZ_GUARD_OBJECT_NOTIFIER_INIT;
        cx->resolveFlags = flags;
    }

    ~JSAutoResolveFlags() { mContext->resolveFlags = mSaved; }

  private:
    JSContext *mContext;
    unsigned mSaved;
    MOZ_DECL_USE_GUARD_OBJECT_NOTIFIER
};

namespace js {

/*
 * Enumerate all contexts in a runtime.
 */
class ContextIter {
    JSContext *iter;

public:
    explicit ContextIter(JSRuntime *rt) {
        iter = rt->contextList.getFirst();
    }

    bool done() const {
        return !iter;
    }

    void next() {
        JS_ASSERT(!done());
        iter = iter->getNext();
    }

    JSContext *get() const {
        JS_ASSERT(!done());
        return iter;
    }

    operator JSContext *() const {
        return get();
    }

    JSContext *operator ->() const {
        return get();
    }
};

/*
 * Create and destroy functions for JSContext, which is manually allocated
 * and exclusively owned.
 */
extern JSContext *
NewContext(JSRuntime *rt, size_t stackChunkSize);

enum DestroyContextMode {
    DCM_NO_GC,
    DCM_FORCE_GC,
    DCM_NEW_FAILED
};

extern void
DestroyContext(JSContext *cx, DestroyContextMode mode);

enum ErrorArgumentsType {
    ArgumentsAreUnicode,
    ArgumentsAreASCII
};

} /* namespace js */

#ifdef va_start
extern JSBool
js_ReportErrorVA(JSContext *cx, unsigned flags, const char *format, va_list ap);

extern JSBool
js_ReportErrorNumberVA(JSContext *cx, unsigned flags, JSErrorCallback callback,
                       void *userRef, const unsigned errorNumber,
                       js::ErrorArgumentsType argumentsType, va_list ap);

extern bool
js_ReportErrorNumberUCArray(JSContext *cx, unsigned flags, JSErrorCallback callback,
                            void *userRef, const unsigned errorNumber,
                            const jschar **args);

extern JSBool
js_ExpandErrorArguments(JSContext *cx, JSErrorCallback callback,
                        void *userRef, const unsigned errorNumber,
                        char **message, JSErrorReport *reportp,
                        js::ErrorArgumentsType argumentsType, va_list ap);
#endif

namespace js {

/* |callee| requires a usage string provided by JS_DefineFunctionsWithHelp. */
extern void
ReportUsageError(JSContext *cx, HandleObject callee, const char *msg);

/*
 * Prints a full report and returns true if the given report is non-NULL and
 * the report doesn't have the JSREPORT_WARNING flag set or reportWarnings is
 * true.
 * Returns false otherwise, printing just the message if the report is NULL.
 */
extern bool
PrintError(JSContext *cx, FILE *file, const char *message, JSErrorReport *report,
           bool reportWarnings);
} /* namespace js */

/*
 * Report an exception using a previously composed JSErrorReport.
 * XXXbe remove from "friend" API
 */
extern JS_FRIEND_API(void)
js_ReportErrorAgain(JSContext *cx, const char *message, JSErrorReport *report);

extern void
js_ReportIsNotDefined(JSContext *cx, const char *name);

/*
 * Report an attempt to access the property of a null or undefined value (v).
 */
extern JSBool
js_ReportIsNullOrUndefined(JSContext *cx, int spindex, js::HandleValue v,
                           js::HandleString fallback);

extern void
js_ReportMissingArg(JSContext *cx, js::HandleValue v, unsigned arg);

/*
 * Report error using js_DecompileValueGenerator(cx, spindex, v, fallback) as
 * the first argument for the error message. If the error message has less
 * then 3 arguments, use null for arg1 or arg2.
 */
extern JSBool
js_ReportValueErrorFlags(JSContext *cx, unsigned flags, const unsigned errorNumber,
                         int spindex, js::HandleValue v, js::HandleString fallback,
                         const char *arg1, const char *arg2);

#define js_ReportValueError(cx,errorNumber,spindex,v,fallback)                \
    ((void)js_ReportValueErrorFlags(cx, JSREPORT_ERROR, errorNumber,          \
                                    spindex, v, fallback, NULL, NULL))

#define js_ReportValueError2(cx,errorNumber,spindex,v,fallback,arg1)          \
    ((void)js_ReportValueErrorFlags(cx, JSREPORT_ERROR, errorNumber,          \
                                    spindex, v, fallback, arg1, NULL))

#define js_ReportValueError3(cx,errorNumber,spindex,v,fallback,arg1,arg2)     \
    ((void)js_ReportValueErrorFlags(cx, JSREPORT_ERROR, errorNumber,          \
                                    spindex, v, fallback, arg1, arg2))

extern const JSErrorFormatString js_ErrorFormatString[JSErr_Limit];

#ifdef JS_THREADSAFE
# define JS_ASSERT_REQUEST_DEPTH(cx)  JS_ASSERT((cx)->runtime->requestDepth >= 1)
#else
# define JS_ASSERT_REQUEST_DEPTH(cx)  ((void) 0)
#endif

/*
 * Invoke the operation callback and return false if the current execution
 * is to be terminated.
 */
extern JSBool
js_InvokeOperationCallback(JSContext *cx);

extern JSBool
js_HandleExecutionInterrupt(JSContext *cx);

extern jsbytecode*
js_GetCurrentBytecodePC(JSContext* cx);

/*
 * If the operation callback flag was set, call the operation callback.
 * This macro can run the full GC. Return true if it is OK to continue and
 * false otherwise.
 */
static MOZ_ALWAYS_INLINE bool
JS_CHECK_OPERATION_LIMIT(JSContext *cx)
{
    JS_ASSERT_REQUEST_DEPTH(cx);
    return !cx->runtime->interrupt || js_InvokeOperationCallback(cx);
}

namespace js {

#ifdef JS_METHODJIT
namespace mjit {
    void ExpandInlineFrames(JSCompartment *compartment);
}
#endif

} /* namespace js */

namespace js {

/************************************************************************/

static JS_ALWAYS_INLINE void
MakeRangeGCSafe(Value *vec, size_t len)
{
    PodZero(vec, len);
}

static JS_ALWAYS_INLINE void
MakeRangeGCSafe(Value *beg, Value *end)
{
    PodZero(beg, end - beg);
}

static JS_ALWAYS_INLINE void
MakeRangeGCSafe(jsid *beg, jsid *end)
{
    for (jsid *id = beg; id != end; ++id)
        *id = INT_TO_JSID(0);
}

static JS_ALWAYS_INLINE void
MakeRangeGCSafe(jsid *vec, size_t len)
{
    MakeRangeGCSafe(vec, vec + len);
}

static JS_ALWAYS_INLINE void
MakeRangeGCSafe(Shape **beg, Shape **end)
{
    PodZero(beg, end - beg);
}

static JS_ALWAYS_INLINE void
MakeRangeGCSafe(Shape **vec, size_t len)
{
    PodZero(vec, len);
}

static JS_ALWAYS_INLINE void
SetValueRangeToUndefined(Value *beg, Value *end)
{
    for (Value *v = beg; v != end; ++v)
        v->setUndefined();
}

static JS_ALWAYS_INLINE void
SetValueRangeToUndefined(Value *vec, size_t len)
{
    SetValueRangeToUndefined(vec, vec + len);
}

static JS_ALWAYS_INLINE void
SetValueRangeToNull(Value *beg, Value *end)
{
    for (Value *v = beg; v != end; ++v)
        v->setNull();
}

static JS_ALWAYS_INLINE void
SetValueRangeToNull(Value *vec, size_t len)
{
    SetValueRangeToNull(vec, vec + len);
}

class AutoObjectVector : public AutoVectorRooter<RawObject>
{
  public:
    explicit AutoObjectVector(JSContext *cx
                              MOZ_GUARD_OBJECT_NOTIFIER_PARAM)
        : AutoVectorRooter<RawObject>(cx, OBJVECTOR)
    {
        MOZ_GUARD_OBJECT_NOTIFIER_INIT;
    }

    MOZ_DECL_USE_GUARD_OBJECT_NOTIFIER
};

class AutoStringVector : public AutoVectorRooter<RawString>
{
  public:
    explicit AutoStringVector(JSContext *cx
                              MOZ_GUARD_OBJECT_NOTIFIER_PARAM)
        : AutoVectorRooter<RawString>(cx, STRINGVECTOR)
    {
        MOZ_GUARD_OBJECT_NOTIFIER_INIT;
    }

    MOZ_DECL_USE_GUARD_OBJECT_NOTIFIER
};

class AutoShapeVector : public AutoVectorRooter<RawShape>
{
  public:
    explicit AutoShapeVector(JSContext *cx
                             MOZ_GUARD_OBJECT_NOTIFIER_PARAM)
        : AutoVectorRooter<RawShape>(cx, SHAPEVECTOR)
    {
        MOZ_GUARD_OBJECT_NOTIFIER_INIT;
    }

    MOZ_DECL_USE_GUARD_OBJECT_NOTIFIER
};

class AutoValueArray : public AutoGCRooter
{
    RawValue *start_;
    unsigned length_;
    SkipRoot skip;

  public:
    AutoValueArray(JSContext *cx, RawValue *start, unsigned length
                   MOZ_GUARD_OBJECT_NOTIFIER_PARAM)
      : AutoGCRooter(cx, VALARRAY), start_(start), length_(length), skip(cx, start, length)
    {
        MOZ_GUARD_OBJECT_NOTIFIER_INIT;
    }

    RawValue *start() { return start_; }
    unsigned length() const { return length_; }

    MutableHandleValue handleAt(unsigned i)
    {
        JS_ASSERT(i < length_);
        return MutableHandleValue::fromMarkedLocation(&start_[i]);
    }
    HandleValue handleAt(unsigned i) const
    {
        JS_ASSERT(i < length_);
        return HandleValue::fromMarkedLocation(&start_[i]);
    }

    MOZ_DECL_USE_GUARD_OBJECT_NOTIFIER
};

class AutoObjectObjectHashMap : public AutoHashMapRooter<RawObject, RawObject>
{
  public:
    explicit AutoObjectObjectHashMap(JSContext *cx
                                     MOZ_GUARD_OBJECT_NOTIFIER_PARAM)
      : AutoHashMapRooter<RawObject, RawObject>(cx, OBJOBJHASHMAP)
    {
        MOZ_GUARD_OBJECT_NOTIFIER_INIT;
    }

    MOZ_DECL_USE_GUARD_OBJECT_NOTIFIER
};

class AutoAssertNoGCOrException : public AutoAssertNoGC
{
#ifdef DEBUG
    JSContext *cx;
    bool hadException;
#endif

  public:
    AutoAssertNoGCOrException(JSContext *cx)
#ifdef DEBUG
      : cx(cx),
        hadException(cx->isExceptionPending())
#endif
    {
    }

    ~AutoAssertNoGCOrException()
    {
        JS_ASSERT_IF(!hadException, !cx->isExceptionPending());
    }
};

/*
 * Allocation policy that uses JSRuntime::malloc_ and friends, so that
 * memory pressure is properly accounted for. This is suitable for
 * long-lived objects owned by the JSRuntime.
 *
 * Since it doesn't hold a JSContext (those may not live long enough), it
 * can't report out-of-memory conditions itself; the caller must check for
 * OOM and take the appropriate action.
 *
 * FIXME bug 647103 - replace these *AllocPolicy names.
 */
class RuntimeAllocPolicy
{
    JSRuntime *const runtime;

  public:
    RuntimeAllocPolicy(JSRuntime *rt) : runtime(rt) {}
    RuntimeAllocPolicy(JSContext *cx) : runtime(cx->runtime) {}
    void *malloc_(size_t bytes) { return runtime->malloc_(bytes); }
    void *calloc_(size_t bytes) { return runtime->calloc_(bytes); }
    void *realloc_(void *p, size_t bytes) { return runtime->realloc_(p, bytes); }
    void free_(void *p) { js_free(p); }
    void reportAllocOverflow() const {}
};

/*
 * FIXME bug 647103 - replace these *AllocPolicy names.
 */
class ContextAllocPolicy
{
    JSContext *const cx;

  public:
    ContextAllocPolicy(JSContext *cx) : cx(cx) {}
    JSContext *context() const { return cx; }
    void *malloc_(size_t bytes) { return cx->malloc_(bytes); }
    void *calloc_(size_t bytes) { return cx->calloc_(bytes); }
    void *realloc_(void *p, size_t oldBytes, size_t bytes) { return cx->realloc_(p, oldBytes, bytes); }
    void free_(void *p) { js_free(p); }
    void reportAllocOverflow() const { js_ReportAllocationOverflow(cx); }
};

JSBool intrinsic_ThrowError(JSContext *cx, unsigned argc, Value *vp);
JSBool intrinsic_DenseArray(JSContext *cx, unsigned argc, Value *vp);
JSBool intrinsic_UnsafeSetElement(JSContext *cx, unsigned argc, Value *vp);
JSBool intrinsic_ForceSequential(JSContext *cx, unsigned argc, Value *vp);
JSBool intrinsic_NewParallelArray(JSContext *cx, unsigned argc, Value *vp);

#ifdef DEBUG
JSBool intrinsic_Dump(JSContext *cx, unsigned argc, Value *vp);
#endif

} /* namespace js */

#ifdef _MSC_VER
#pragma warning(pop)
#pragma warning(pop)
#endif

void *
JSRuntime::malloc_(size_t bytes, JSCompartment *comp, JSContext *cx)
{
    JS_ASSERT_IF(cx != NULL, cx->compartment == comp);
    updateMallocCounter(comp, bytes);
    void *p = js_malloc(bytes);
    return JS_LIKELY(!!p) ? p : onOutOfMemory(NULL, bytes, cx);
}

void *
JSRuntime::calloc_(size_t bytes, JSCompartment *comp, JSContext *cx)
{
    JS_ASSERT_IF(cx != NULL, cx->compartment == comp);
    updateMallocCounter(comp, bytes);
    void *p = js_calloc(bytes);
    return JS_LIKELY(!!p) ? p : onOutOfMemory(reinterpret_cast<void *>(1), bytes, cx);
}

void *
JSRuntime::realloc_(void *p, size_t oldBytes, size_t newBytes, JSCompartment *comp, JSContext *cx)
{
    JS_ASSERT_IF(cx != NULL, cx->compartment == comp);
    JS_ASSERT(oldBytes < newBytes);
    updateMallocCounter(comp, newBytes - oldBytes);
    void *p2 = js_realloc(p, newBytes);
    return JS_LIKELY(!!p2) ? p2 : onOutOfMemory(p, newBytes, cx);
}

void *
JSRuntime::realloc_(void *p, size_t bytes, JSCompartment *comp, JSContext *cx)
{
    JS_ASSERT_IF(cx != NULL, cx->compartment == comp);
    /*
     * For compatibility we do not account for realloc that increases
     * previously allocated memory.
     */
    if (!p)
        updateMallocCounter(comp, bytes);
    void *p2 = js_realloc(p, bytes);
    return JS_LIKELY(!!p2) ? p2 : onOutOfMemory(p, bytes, cx);
}

#endif /* jscntxt_h___ */<|MERGE_RESOLUTION|>--- conflicted
+++ resolved
@@ -466,15 +466,6 @@
     bool                gcRelaxRootChecks;
     int                 gcAssertNoGCDepth;
 #endif
-
-    // If Ion code is on the stack, and has called into C++, this will be
-    // aligned to an Ion exit frame.
-    uint8_t             *ionTop;
-    JSContext           *ionJSContext;
-    uintptr_t            ionStackLimit;
-
-    // This points to the most recent Ion activation running on the thread.
-    js::ion::IonActivation  *ionActivation;
 
     /*
      * If Ion code is on the stack, and has called into C++, this will be
@@ -1149,51 +1140,17 @@
      * Call the system malloc while checking for GC memory pressure and
      * reporting OOM error when cx is not null. We will not GC from here.
      */
-<<<<<<< HEAD
-    void* malloc_(size_t bytes, JSCompartment *comp = NULL, JSContext *cx = NULL) {
-        updateMallocCounter(comp, bytes);
-        void *p = js_malloc(bytes);
-        return JS_LIKELY(!!p) ? p : onOutOfMemory(NULL, bytes, cx);
-    }
-=======
     inline void *malloc_(size_t bytes, JSCompartment *comp = NULL, JSContext *cx = NULL);
->>>>>>> d4a81cab
 
     /*
      * Call the system calloc while checking for GC memory pressure and
      * reporting OOM error when cx is not null. We will not GC from here.
      */
-<<<<<<< HEAD
-    void* calloc_(size_t bytes, JSCompartment *comp = NULL, JSContext *cx = NULL) {
-        updateMallocCounter(comp, bytes);
-        void *p = js_calloc(bytes);
-        return JS_LIKELY(!!p) ? p : onOutOfMemory(reinterpret_cast<void *>(1), bytes, cx);
-    }
-
-    void* realloc_(void* p, size_t oldBytes, size_t newBytes, JSCompartment *comp = NULL, JSContext *cx = NULL) {
-        JS_ASSERT(oldBytes < newBytes);
-        updateMallocCounter(comp, newBytes - oldBytes);
-        void *p2 = js_realloc(p, newBytes);
-        return JS_LIKELY(!!p2) ? p2 : onOutOfMemory(p, newBytes, cx);
-    }
-
-    void* realloc_(void* p, size_t bytes, JSCompartment *comp = NULL, JSContext *cx = NULL) {
-        /*
-         * For compatibility we do not account for realloc that increases
-         * previously allocated memory.
-         */
-        if (!p)
-            updateMallocCounter(comp, bytes);
-        void *p2 = js_realloc(p, bytes);
-        return JS_LIKELY(!!p2) ? p2 : onOutOfMemory(p, bytes, cx);
-    }
-=======
     inline void *calloc_(size_t bytes, JSCompartment *comp = NULL, JSContext *cx = NULL);
 
     inline void *realloc_(void *p, size_t oldBytes, size_t newBytes, JSCompartment *comp = NULL, JSContext *cx = NULL);
 
     inline void *realloc_(void *p, size_t bytes, JSCompartment *comp = NULL, JSContext *cx = NULL);
->>>>>>> d4a81cab
 
     template <class T>
     T *pod_malloc(JSCompartment *comp = NULL, JSContext *cx = NULL) {
@@ -1713,21 +1670,6 @@
     void enterGenerator(JSGenerator *gen);
     void leaveGenerator(JSGenerator *gen);
 
-<<<<<<< HEAD
-    inline void* malloc_(size_t bytes) {
-        return runtime->malloc_(bytes, compartment, this);
-    }
-
-    inline void* calloc_(size_t bytes) {
-        return runtime->calloc_(bytes, compartment, this);
-    }
-
-    inline void* realloc_(void* p, size_t bytes) {
-        return runtime->realloc_(p, bytes, compartment, this);
-    }
-
-    inline void* realloc_(void* p, size_t oldBytes, size_t newBytes) {
-=======
     inline void *malloc_(size_t bytes) {
         return runtime->malloc_(bytes, compartment, this);
     }
@@ -1741,7 +1683,6 @@
     }
 
     inline void *realloc_(void *p, size_t oldBytes, size_t newBytes) {
->>>>>>> d4a81cab
         return runtime->realloc_(p, oldBytes, newBytes, compartment, this);
     }
 
