/* -*- Mode: C++; tab-width: 4; indent-tabs-mode: nil; c-basic-offset: 4 -*-
 * vim: set ts=4 sw=4 et tw=99 ft=cpp:
 *
 * This Source Code Form is subject to the terms of the Mozilla Public
 * License, v. 2.0. If a copy of the MPL was not distributed with this
 * file, You can obtain one at http://mozilla.org/MPL/2.0/. */

/*
 * JavaScript API.
 */

#include "mozilla/FloatingPoint.h"
#include "mozilla/GuardObjects.h"
#include "mozilla/PodOperations.h"
#include "mozilla/ThreadLocal.h"

#include <ctype.h>
#include <stdarg.h>
#include <stdlib.h>
#include <string.h>
#include <sys/stat.h>
#include "jstypes.h"
#include "jsutil.h"
#include "jsclist.h"
#include "jsprf.h"
#include "jsapi.h"
#include "jsarray.h"
#include "jsatom.h"
#include "jsbool.h"
#include "jsclone.h"
#include "jscntxt.h"
#include "jsversion.h"
#include "jsdate.h"
#include "jsdtoa.h"
#include "jsexn.h"
#include "jsfun.h"
#include "jsgc.h"
#include "jsinterp.h"
#include "jsiter.h"
#include "jslock.h"
#include "jsmath.h"
#include "jsnativestack.h"
#include "jsnum.h"
#include "json.h"
#include "jsobj.h"
#include "jsopcode.h"
#include "jsprobes.h"
#include "jsproxy.h"
#include "jsscript.h"
#include "jsstr.h"
#include "prmjtime.h"
#include "jsweakmap.h"
#include "jsworkers.h"
#include "jswrapper.h"
#include "jstypedarray.h"

#include "builtin/Eval.h"
#include "builtin/Intl.h"
#include "builtin/MapObject.h"
#include "builtin/RegExp.h"
#include "builtin/ParallelArray.h"
#include "ds/LifoAlloc.h"
#include "frontend/BytecodeCompiler.h"
#include "gc/Marking.h"
#include "gc/Memory.h"
#include "ion/AsmJS.h"
#include "js/CharacterEncoding.h"
#include "js/MemoryMetrics.h"
#include "vm/Debugger.h"
#include "vm/NumericConversions.h"
#include "vm/Shape.h"
#include "vm/StringBuffer.h"
#include "vm/Xdr.h"
#include "yarr/BumpPointerAllocator.h"

#include "jsatominlines.h"
#include "jsinferinlines.h"
#include "jsinterpinlines.h"
#include "jsobjinlines.h"
#include "jsscriptinlines.h"

#include "vm/ObjectImpl-inl.h"
#include "vm/RegExpObject-inl.h"
#include "vm/RegExpStatics-inl.h"
#include "vm/Shape-inl.h"
#include "vm/Stack-inl.h"
#include "vm/String-inl.h"

#if ENABLE_YARR_JIT
#include "assembler/jit/ExecutableAllocator.h"
#include "methodjit/Logging.h"
#endif

#ifdef JS_METHODJIT
#include "ion/Ion.h"
#endif

using namespace js;
using namespace js::gc;
using namespace js::types;

using mozilla::Maybe;
using mozilla::PodCopy;
using mozilla::PodZero;

using js::frontend::Parser;

bool
JS::detail::CallMethodIfWrapped(JSContext *cx, IsAcceptableThis test, NativeImpl impl,
                               CallArgs args)
{
    const Value &thisv = args.thisv();
    JS_ASSERT(!test(thisv));

    if (thisv.isObject()) {
        JSObject &thisObj = args.thisv().toObject();
        if (thisObj.isProxy())
            return Proxy::nativeCall(cx, test, impl, args);
    }

    ReportIncompatible(cx, args);
    return false;
}


/*
 * This class is a version-establishing barrier at the head of a VM entry or
 * re-entry. It ensures that:
 *
 * - |newVersion| is the starting (default) version used for the context.
 * - The starting version state is not an override.
 * - Overrides in the VM session are not propagated to the caller.
 */
class AutoVersionAPI
{
    JSContext   * const cx;
    JSVersion   oldDefaultVersion;
    bool        oldHasVersionOverride;
    JSVersion   oldVersionOverride;
    JSVersion   newVersion;

  public:
    AutoVersionAPI(JSContext *cx, JSVersion newVersion)
      : cx(cx),
        oldDefaultVersion(cx->getDefaultVersion()),
        oldHasVersionOverride(cx->isVersionOverridden()),
        oldVersionOverride(oldHasVersionOverride ? cx->findVersion() : JSVERSION_UNKNOWN)
    {
        this->newVersion = newVersion;
        cx->clearVersionOverride();
        cx->setDefaultVersion(newVersion);
    }

    ~AutoVersionAPI() {
        cx->setDefaultVersion(oldDefaultVersion);
        if (oldHasVersionOverride)
            cx->overrideVersion(oldVersionOverride);
        else
            cx->clearVersionOverride();
    }

    /* The version that this scoped-entity establishes. */
    JSVersion version() const { return newVersion; }
};

#ifdef HAVE_VA_LIST_AS_ARRAY
#define JS_ADDRESSOF_VA_LIST(ap) ((va_list *)(ap))
#else
#define JS_ADDRESSOF_VA_LIST(ap) (&(ap))
#endif

#ifdef JS_USE_JSID_STRUCT_TYPES
jsid JSID_VOID  = { size_t(JSID_TYPE_VOID) };
jsid JSID_EMPTY = { size_t(JSID_TYPE_OBJECT) };
#endif

const jsval JSVAL_NULL  = IMPL_TO_JSVAL(BUILD_JSVAL(JSVAL_TAG_NULL,      0));
const jsval JSVAL_ZERO  = IMPL_TO_JSVAL(BUILD_JSVAL(JSVAL_TAG_INT32,     0));
const jsval JSVAL_ONE   = IMPL_TO_JSVAL(BUILD_JSVAL(JSVAL_TAG_INT32,     1));
const jsval JSVAL_FALSE = IMPL_TO_JSVAL(BUILD_JSVAL(JSVAL_TAG_BOOLEAN,   JS_FALSE));
const jsval JSVAL_TRUE  = IMPL_TO_JSVAL(BUILD_JSVAL(JSVAL_TAG_BOOLEAN,   JS_TRUE));
const jsval JSVAL_VOID  = IMPL_TO_JSVAL(BUILD_JSVAL(JSVAL_TAG_UNDEFINED, 0));

const jsid voidIdValue = JSID_VOID;
const jsid emptyIdValue = JSID_EMPTY;
const HandleId JS::JSID_VOIDHANDLE = HandleId::fromMarkedLocation(&voidIdValue);
const HandleId JS::JSID_EMPTYHANDLE = HandleId::fromMarkedLocation(&emptyIdValue);

/* Make sure that jschar is two bytes unsigned integer */
JS_STATIC_ASSERT((jschar)-1 > 0);
JS_STATIC_ASSERT(sizeof(jschar) == 2);

JS_PUBLIC_API(int64_t)
JS_Now()
{
    return PRMJ_Now();
}

JS_PUBLIC_API(jsval)
JS_GetNaNValue(JSContext *cx)
{
    return cx->runtime->NaNValue;
}

JS_PUBLIC_API(jsval)
JS_GetNegativeInfinityValue(JSContext *cx)
{
    return cx->runtime->negativeInfinityValue;
}

JS_PUBLIC_API(jsval)
JS_GetPositiveInfinityValue(JSContext *cx)
{
    return cx->runtime->positiveInfinityValue;
}

JS_PUBLIC_API(jsval)
JS_GetEmptyStringValue(JSContext *cx)
{
    return STRING_TO_JSVAL(cx->runtime->emptyString);
}

JS_PUBLIC_API(JSString *)
JS_GetEmptyString(JSRuntime *rt)
{
    JS_ASSERT(rt->hasContexts());
    return rt->emptyString;
}

static void
AssertHeapIsIdle(JSRuntime *rt)
{
    JS_ASSERT(rt->heapState == js::Idle);
}

static void
AssertHeapIsIdle(JSContext *cx)
{
    AssertHeapIsIdle(cx->runtime);
}

static void
AssertHeapIsIdleOrIterating(JSRuntime *rt)
{
    JS_ASSERT(rt->heapState != js::Collecting);
}

static void
AssertHeapIsIdleOrIterating(JSContext *cx)
{
    AssertHeapIsIdleOrIterating(cx->runtime);
}

static void
AssertHeapIsIdleOrStringIsFlat(JSContext *cx, JSString *str)
{
    /*
     * We allow some functions to be called during a GC as long as the argument
     * is a flat string, since that will not cause allocation.
     */
    JS_ASSERT_IF(cx->runtime->isHeapBusy(), str->isFlat());
}

JS_PUBLIC_API(JSBool)
JS_ConvertArguments(JSContext *cx, unsigned argc, jsval *argv, const char *format, ...)
{
    va_list ap;
    JSBool ok;

    AssertHeapIsIdle(cx);

    va_start(ap, format);
    ok = JS_ConvertArgumentsVA(cx, argc, argv, format, ap);
    va_end(ap);
    return ok;
}

JS_PUBLIC_API(JSBool)
JS_ConvertArgumentsVA(JSContext *cx, unsigned argc, jsval *argv, const char *format, va_list ap)
{
    jsval *sp;
    JSBool required;
    char c;
    double d;
    JSString *str;
    RootedObject obj(cx);

    AssertHeapIsIdle(cx);
    CHECK_REQUEST(cx);
    assertSameCompartment(cx, JSValueArray(argv - 2, argc + 2));
    sp = argv;
    required = JS_TRUE;
    while ((c = *format++) != '\0') {
        if (isspace(c))
            continue;
        if (c == '/') {
            required = JS_FALSE;
            continue;
        }
        if (sp == argv + argc) {
            if (required) {
                if (JSFunction *fun = ReportIfNotFunction(cx, argv[-2])) {
                    char numBuf[12];
                    JS_snprintf(numBuf, sizeof numBuf, "%u", argc);
                    JSAutoByteString funNameBytes;
                    if (const char *name = GetFunctionNameBytes(cx, fun, &funNameBytes)) {
                        JS_ReportErrorNumber(cx, js_GetErrorMessage, NULL, JSMSG_MORE_ARGS_NEEDED,
                                             name, numBuf, (argc == 1) ? "" : "s");
                    }
                }
                return JS_FALSE;
            }
            break;
        }
        switch (c) {
          case 'b':
            *va_arg(ap, JSBool *) = ToBoolean(*sp);
            break;
          case 'c':
            if (!JS_ValueToUint16(cx, *sp, va_arg(ap, uint16_t *)))
                return JS_FALSE;
            break;
          case 'i':
            if (!JS_ValueToECMAInt32(cx, *sp, va_arg(ap, int32_t *)))
                return JS_FALSE;
            break;
          case 'u':
            if (!JS_ValueToECMAUint32(cx, *sp, va_arg(ap, uint32_t *)))
                return JS_FALSE;
            break;
          case 'j':
            if (!JS_ValueToInt32(cx, *sp, va_arg(ap, int32_t *)))
                return JS_FALSE;
            break;
          case 'd':
            if (!JS_ValueToNumber(cx, *sp, va_arg(ap, double *)))
                return JS_FALSE;
            break;
          case 'I':
            if (!JS_ValueToNumber(cx, *sp, &d))
                return JS_FALSE;
            *va_arg(ap, double *) = ToInteger(d);
            break;
          case 'S':
          case 'W':
            str = ToString<CanGC>(cx, *sp);
            if (!str)
                return JS_FALSE;
            *sp = STRING_TO_JSVAL(str);
            if (c == 'W') {
                JSStableString *stable = str->ensureStable(cx);
                if (!stable)
                    return JS_FALSE;
                *va_arg(ap, const jschar **) = stable->chars().get();
            } else {
                *va_arg(ap, JSString **) = str;
            }
            break;
          case 'o':
            if (!js_ValueToObjectOrNull(cx, *sp, &obj))
                return JS_FALSE;
            *sp = OBJECT_TO_JSVAL(obj);
            *va_arg(ap, JSObject **) = obj;
            break;
          case 'f':
            obj = ReportIfNotFunction(cx, *sp);
            if (!obj)
                return JS_FALSE;
            *sp = OBJECT_TO_JSVAL(obj);
            *va_arg(ap, JSFunction **) = obj->toFunction();
            break;
          case 'v':
            *va_arg(ap, jsval *) = *sp;
            break;
          case '*':
            break;
          default:
            JS_ReportErrorNumber(cx, js_GetErrorMessage, NULL, JSMSG_BAD_CHAR, format);
            return JS_FALSE;
        }
        sp++;
    }
    return JS_TRUE;
}

JS_PUBLIC_API(JSBool)
JS_ConvertValue(JSContext *cx, jsval valueArg, JSType type, jsval *vp)
{
    RootedValue value(cx, valueArg);
    JSBool ok;
    RootedObject obj(cx);
    JSString *str;
    double d;

    AssertHeapIsIdle(cx);
    CHECK_REQUEST(cx);
    assertSameCompartment(cx, value);
    switch (type) {
      case JSTYPE_VOID:
        *vp = JSVAL_VOID;
        ok = JS_TRUE;
        break;
      case JSTYPE_OBJECT:
        ok = js_ValueToObjectOrNull(cx, value, &obj);
        if (ok)
            *vp = OBJECT_TO_JSVAL(obj);
        break;
      case JSTYPE_FUNCTION:
        *vp = value;
        obj = ReportIfNotFunction(cx, *vp);
        ok = (obj != NULL);
        break;
      case JSTYPE_STRING:
        str = ToString<CanGC>(cx, value);
        ok = (str != NULL);
        if (ok)
            *vp = STRING_TO_JSVAL(str);
        break;
      case JSTYPE_NUMBER:
        ok = JS_ValueToNumber(cx, value, &d);
        if (ok)
            *vp = DOUBLE_TO_JSVAL(d);
        break;
      case JSTYPE_BOOLEAN:
        *vp = BooleanValue(ToBoolean(value));
        return JS_TRUE;
      default: {
        char numBuf[12];
        JS_snprintf(numBuf, sizeof numBuf, "%d", (int)type);
        JS_ReportErrorNumber(cx, js_GetErrorMessage, NULL, JSMSG_BAD_TYPE, numBuf);
        ok = JS_FALSE;
        break;
      }
    }
    return ok;
}

JS_PUBLIC_API(JSBool)
JS_ValueToObject(JSContext *cx, jsval valueArg, JSObject **objpArg)
{
    RootedValue value(cx, valueArg);
    RootedObject objp(cx, *objpArg);
    AssertHeapIsIdle(cx);
    CHECK_REQUEST(cx);
    assertSameCompartment(cx, value);
    if (!js_ValueToObjectOrNull(cx, value, &objp))
        return false;
    *objpArg = objp;
    return true;
}

JS_PUBLIC_API(JSFunction *)
JS_ValueToFunction(JSContext *cx, jsval valueArg)
{
    RootedValue value(cx, valueArg);
    AssertHeapIsIdle(cx);
    CHECK_REQUEST(cx);
    assertSameCompartment(cx, value);
    return ReportIfNotFunction(cx, value);
}

JS_PUBLIC_API(JSFunction *)
JS_ValueToConstructor(JSContext *cx, jsval valueArg)
{
    RootedValue value(cx, valueArg);
    AssertHeapIsIdle(cx);
    CHECK_REQUEST(cx);
    assertSameCompartment(cx, value);
    return ReportIfNotFunction(cx, value);
}

JS_PUBLIC_API(JSString *)
JS_ValueToString(JSContext *cx, jsval valueArg)
{
    RootedValue value(cx, valueArg);
    AssertHeapIsIdle(cx);
    CHECK_REQUEST(cx);
    assertSameCompartment(cx, value);
    return ToString<CanGC>(cx, value);
}

JS_PUBLIC_API(JSString *)
JS_ValueToSource(JSContext *cx, jsval valueArg)
{
    RootedValue value(cx, valueArg);
    AssertHeapIsIdle(cx);
    CHECK_REQUEST(cx);
    assertSameCompartment(cx, value);
    return ValueToSource(cx, value);
}

JS_PUBLIC_API(JSBool)
JS_ValueToNumber(JSContext *cx, jsval valueArg, double *dp)
{
    RootedValue value(cx, valueArg);
    return JS::ToNumber(cx, value, dp);
}

JS_PUBLIC_API(JSBool)
JS_DoubleIsInt32(double d, int32_t *ip)
{
    return MOZ_DOUBLE_IS_INT32(d, ip);
}

JS_PUBLIC_API(int32_t)
JS_DoubleToInt32(double d)
{
    return ToInt32(d);
}

JS_PUBLIC_API(uint32_t)
JS_DoubleToUint32(double d)
{
    return ToUint32(d);
}

JS_PUBLIC_API(JSBool)
JS_ValueToECMAInt32(JSContext *cx, jsval valueArg, int32_t *ip)
{
    RootedValue value(cx, valueArg);
    return JS::ToInt32(cx, value, ip);
}

JS_PUBLIC_API(JSBool)
JS_ValueToECMAUint32(JSContext *cx, jsval valueArg, uint32_t *ip)
{
    RootedValue value(cx, valueArg);
    return JS::ToUint32(cx, value, ip);
}

JS_PUBLIC_API(JSBool)
JS_ValueToInt64(JSContext *cx, jsval valueArg, int64_t *ip)
{
    RootedValue value(cx, valueArg);
    return JS::ToInt64(cx, value, ip);
}

JS_PUBLIC_API(JSBool)
JS_ValueToUint64(JSContext *cx, jsval valueArg, uint64_t *ip)
{
    RootedValue value(cx, valueArg);
    return JS::ToUint64(cx, value, ip);
}

JS_PUBLIC_API(JSBool)
JS_ValueToInt32(JSContext *cx, jsval vArg, int32_t *ip)
{
    AssertHeapIsIdle(cx);
    CHECK_REQUEST(cx);

    RootedValue v(cx, vArg);
    assertSameCompartment(cx, v);

    if (v.isInt32()) {
        *ip = v.toInt32();
        return true;
    }

    double d;
    if (v.isDouble()) {
        d = v.toDouble();
    } else if (!ToNumberSlow(cx, v, &d)) {
        return false;
    }

    if (MOZ_DOUBLE_IS_NaN(d) || d <= -2147483649.0 || 2147483648.0 <= d) {
        js_ReportValueError(cx, JSMSG_CANT_CONVERT,
                            JSDVG_SEARCH_STACK, v, NullPtr());
        return false;
    }

    *ip = (int32_t) floor(d + 0.5);  /* Round to nearest */
    return true;
}

JS_PUBLIC_API(JSBool)
JS_ValueToUint16(JSContext *cx, jsval valueArg, uint16_t *ip)
{
    RootedValue value(cx, valueArg);
    return ToUint16(cx, value, ip);
}

JS_PUBLIC_API(JSBool)
JS_ValueToBoolean(JSContext *cx, jsval value, JSBool *bp)
{
    AssertHeapIsIdle(cx);
    CHECK_REQUEST(cx);
    assertSameCompartment(cx, value);
    *bp = ToBoolean(value);
    return JS_TRUE;
}

JS_PUBLIC_API(JSType)
JS_TypeOfValue(JSContext *cx, jsval valueArg)
{
    RootedValue value(cx, valueArg);
    AssertHeapIsIdle(cx);
    CHECK_REQUEST(cx);
    assertSameCompartment(cx, value);
    return TypeOfValue(cx, value);
}

JS_PUBLIC_API(const char *)
JS_GetTypeName(JSContext *cx, JSType type)
{
    if ((unsigned)type >= (unsigned)JSTYPE_LIMIT)
        return NULL;
    return TypeStrings[type];
}

JS_PUBLIC_API(JSBool)
JS_StrictlyEqual(JSContext *cx, jsval value1, jsval value2, JSBool *equal)
{
    AssertHeapIsIdle(cx);
    CHECK_REQUEST(cx);
    assertSameCompartment(cx, value1, value2);
    bool eq;
    if (!StrictlyEqual(cx, value1, value2, &eq))
        return false;
    *equal = eq;
    return true;
}

JS_PUBLIC_API(JSBool)
JS_LooselyEqual(JSContext *cx, jsval value1Arg, jsval value2Arg, JSBool *equal)
{
    RootedValue value1(cx, value1Arg);
    RootedValue value2(cx, value2Arg);
    AssertHeapIsIdle(cx);
    CHECK_REQUEST(cx);
    assertSameCompartment(cx, value1, value2);
    bool eq;
    if (!LooselyEqual(cx, value1, value2, &eq))
        return false;
    *equal = eq;
    return true;
}

JS_PUBLIC_API(JSBool)
JS_SameValue(JSContext *cx, jsval value1, jsval value2, JSBool *same)
{
    AssertHeapIsIdle(cx);
    CHECK_REQUEST(cx);
    assertSameCompartment(cx, value1, value2);
    bool s;
    if (!SameValue(cx, value1, value2, &s))
        return false;
    *same = s;
    return true;
}

JS_PUBLIC_API(JSBool)
JS_IsBuiltinEvalFunction(JSFunction *fun)
{
    return IsAnyBuiltinEval(fun);
}

JS_PUBLIC_API(JSBool)
JS_IsBuiltinFunctionConstructor(JSFunction *fun)
{
    return IsBuiltinFunctionConstructor(fun);
}

/************************************************************************/

/*
 * Has a new runtime ever been created?  This flag is used to control things
 * that should happen only once across all runtimes.
 */
static JSBool js_NewRuntimeWasCalled = JS_FALSE;

/*
 * Thread Local Storage slot for storing the runtime for a thread.
 */
mozilla::ThreadLocal<PerThreadData *> js::TlsPerThreadData;

#ifdef DEBUG
JS_FRIEND_API(bool)
JS::isGCEnabled()
{
    return !TlsPerThreadData.get()->suppressGC;
}
#else
JS_FRIEND_API(bool) JS::isGCEnabled() { return true; }
#endif

static const JSSecurityCallbacks NullSecurityCallbacks = { };

static bool
JitSupportsFloatingPoint()
{
#if defined(JS_METHODJIT) || defined(JS_ION)
    if (!JSC::MacroAssembler().supportsFloatingPoint())
        return false;

#if defined(JS_ION) && WTF_ARM_ARCH_VERSION == 6
    if (!js::ion::hasVFP())
        return false;
#endif

    return true;
#else
    return false;
#endif
}

PerThreadData::PerThreadData(JSRuntime *runtime)
  : PerThreadDataFriendFields(),
    runtime_(runtime),
    ionTop(NULL),
    ionJSContext(NULL),
    ionStackLimit(0),
#ifdef JS_THREADSAFE
    ionStackLimitLock_(NULL),
#endif
    ionActivation(NULL),
    asmJSActivationStack_(NULL),
#ifdef JS_THREADSAFE
    asmJSActivationStackLock_(NULL),
#endif
    suppressGC(0)
{}

bool
PerThreadData::init()
{
#ifdef JS_THREADSAFE
    ionStackLimitLock_ = PR_NewLock();
    if (!ionStackLimitLock_)
        return false;

    asmJSActivationStackLock_ = PR_NewLock();
    if (!asmJSActivationStackLock_)
        return false;
#endif
    return true;
}

PerThreadData::~PerThreadData()
{
#ifdef JS_THREADSAFE
    if (ionStackLimitLock_)
        PR_DestroyLock(ionStackLimitLock_);

    if (asmJSActivationStackLock_)
        PR_DestroyLock(asmJSActivationStackLock_);
#endif
}

JSRuntime::JSRuntime(JSUseHelperThreads useHelperThreads)
  : mainThread(this),
<<<<<<< HEAD
    extraExtents(NULL),
=======
    interrupt(0),
>>>>>>> b31a4037
    atomsCompartment(NULL),
    systemZone(NULL),
    numCompartments(0),
    localeCallbacks(NULL),
    defaultLocale(NULL),
#ifdef JS_THREADSAFE
    ownerThread_(NULL),
#endif
    tempLifoAlloc(TEMP_LIFO_ALLOC_PRIMARY_CHUNK_SIZE),
    freeLifoAlloc(TEMP_LIFO_ALLOC_PRIMARY_CHUNK_SIZE),
    execAlloc_(NULL),
    bumpAlloc_(NULL),
#ifdef JS_METHODJIT
    jaegerRuntime_(NULL),
#endif
    ionRuntime_(NULL),
    selfHostingGlobal_(NULL),
    nativeStackBase(0),
    nativeStackQuota(0),
    interpreterFrames(NULL),
    cxCallback(NULL),
    destroyCompartmentCallback(NULL),
    compartmentNameCallback(NULL),
    activityCallback(NULL),
    activityCallbackArg(NULL),
#ifdef JS_THREADSAFE
    requestDepth(0),
# ifdef DEBUG
    checkRequestDepth(0),
# endif
#endif
    gcSystemAvailableChunkListHead(NULL),
    gcUserAvailableChunkListHead(NULL),
    gcKeepAtoms(0),
    gcBytes(0),
    gcMaxBytes(0),
    gcMaxMallocBytes(0),
    gcNumArenasFreeCommitted(0),
    gcMarker(this),
    gcVerifyPreData(NULL),
    gcVerifyPostData(NULL),
    gcChunkAllocationSinceLastGC(false),
    gcNextFullGCTime(0),
    gcLastGCTime(0),
    gcJitReleaseTime(0),
    gcMode(JSGC_MODE_GLOBAL),
    gcAllocationThreshold(30 * 1024 * 1024),
    gcHighFrequencyGC(false),
    gcHighFrequencyTimeThreshold(1000),
    gcHighFrequencyLowLimitBytes(100 * 1024 * 1024),
    gcHighFrequencyHighLimitBytes(500 * 1024 * 1024),
    gcHighFrequencyHeapGrowthMax(3.0),
    gcHighFrequencyHeapGrowthMin(1.5),
    gcLowFrequencyHeapGrowth(1.5),
    gcDynamicHeapGrowth(false),
    gcDynamicMarkSlice(false),
    gcShouldCleanUpEverything(false),
    gcGrayBitsValid(false),
    gcIsNeeded(0),
    gcStats(thisFromCtor()),
    gcNumber(0),
    gcStartNumber(0),
    gcIsFull(false),
    gcTriggerReason(JS::gcreason::NO_REASON),
    gcStrictCompartmentChecking(false),
    gcDisableStrictProxyCheckingCount(0),
    gcIncrementalState(gc::NO_INCREMENTAL),
    gcLastMarkSlice(false),
    gcSweepOnBackgroundThread(false),
    gcFoundBlackGrayEdges(false),
    gcSweepingZones(NULL),
    gcZoneGroupIndex(0),
    gcZoneGroups(NULL),
    gcCurrentZoneGroup(NULL),
    gcSweepPhase(0),
    gcSweepZone(NULL),
    gcSweepKindIndex(0),
    gcAbortSweepAfterCurrentGroup(false),
    gcArenasAllocatedDuringSweep(NULL),
#ifdef DEBUG
    gcMarkingValidator(NULL),
#endif
    gcInterFrameGC(0),
    gcSliceBudget(SliceBudget::Unlimited),
    gcIncrementalEnabled(true),
    gcGenerationalEnabled(true),
    gcManipulatingDeadZones(false),
    gcObjectsMarkedInDeadZones(0),
    gcPoke(false),
    heapState(Idle),
#ifdef JSGC_GENERATIONAL
# ifdef JS_GC_ZEAL
    gcVerifierNursery(),
# endif
    gcStoreBuffer(thisFromCtor()),
#endif
#ifdef JS_GC_ZEAL
    gcZeal_(0),
    gcZealFrequency(0),
    gcNextScheduled(0),
    gcDeterministicOnly(false),
    gcIncrementalLimit(0),
#endif
    gcValidate(true),
    gcFullCompartmentChecks(false),
    gcCallback(NULL),
    gcSliceCallback(NULL),
    gcFinalizeCallback(NULL),
    analysisPurgeCallback(NULL),
    analysisPurgeTriggerBytes(0),
    gcMallocBytes(0),
    gcBlackRootsTraceOp(NULL),
    gcBlackRootsData(NULL),
    gcGrayRootsTraceOp(NULL),
    gcGrayRootsData(NULL),
    autoGCRooters(NULL),
    scriptAndCountsVector(NULL),
    NaNValue(UndefinedValue()),
    negativeInfinityValue(UndefinedValue()),
    positiveInfinityValue(UndefinedValue()),
    emptyString(NULL),
    sourceHook(NULL),
    debugMode(false),
    spsProfiler(thisFromCtor()),
    profilingScripts(false),
    alwaysPreserveCode(false),
    preserveCodeDueToParallelDo(false),
    hadOutOfMemory(false),
    data(NULL),
    gcLock(NULL),
    gcHelperThread(thisFromCtor()),
    sizeOfNonHeapAsmJSArrays_(0),
#ifdef JS_THREADSAFE
#ifdef JS_ION
    workerThreadState(NULL),
#endif
    sourceCompressorThread(),
#endif
    defaultFreeOp_(thisFromCtor(), false),
    debuggerMutations(0),
    securityCallbacks(const_cast<JSSecurityCallbacks *>(&NullSecurityCallbacks)),
    DOMcallbacks(NULL),
    destroyPrincipals(NULL),
    structuredCloneCallbacks(NULL),
    telemetryCallback(NULL),
    propertyRemovals(0),
#if !ENABLE_INTL_API
    thousandsSeparator(0),
    decimalSeparator(0),
    numGrouping(0),
#endif
    mathCache_(NULL),
    dtoaState(NULL),
    trustedPrincipals_(NULL),
    wrapObjectCallback(TransparentObjectWrapper),
    sameCompartmentWrapObjectCallback(NULL),
    preWrapObjectCallback(NULL),
    preserveWrapperCallback(NULL),
#ifdef DEBUG
    noGCOrAllocationCheck(0),
#endif
    jitHardening(false),
    jitSupportsFloatingPoint(false),
    ionPcScriptCache(NULL),
    threadPool(this),
    ctypesActivityCallback(NULL),
    parallelWarmup(0),
    ionReturnOverride_(MagicValue(JS_ARG_POISON)),
    useHelperThreads_(useHelperThreads),
    requestedHelperThreadCount(-1),
#ifdef DEBUG
    enteredPolicy(NULL),
#endif
    rngNonce(0)
{
    /* Initialize infallibly first, so we can goto bad and JS_DestroyRuntime. */
    JS_INIT_CLIST(&onNewGlobalObjectWatchers);

    PodZero(&debugHooks);
    PodZero(&atomState);

#if JS_STACK_GROWTH_DIRECTION > 0
    nativeStackLimit = UINTPTR_MAX;
#endif
}

bool
JSRuntime::init(uint32_t maxbytes)
{
#ifdef JS_THREADSAFE
    ownerThread_ = PR_GetCurrentThread();
#endif

    if (!mainThread.init())
        return false;

    js::TlsPerThreadData.set(&mainThread);

#ifdef JS_METHODJIT_SPEW
    JMCheckLogging();
#endif

    if (!js_InitGC(this, maxbytes))
        return false;

    if (!gcMarker.init())
        return false;

    const char *size = getenv("JSGC_MARK_STACK_LIMIT");
    if (size)
        SetMarkStackLimit(this, atoi(size));

    ScopedJSDeletePtr<Zone> atomsZone(new_<Zone>(this));
    if (!atomsZone)
        return false;

    ScopedJSDeletePtr<JSCompartment> atomsCompartment(new_<JSCompartment>(atomsZone.get()));
    if (!atomsCompartment || !atomsCompartment->init(NULL))
        return false;

    zones.append(atomsZone.get());
    atomsZone->compartments.append(atomsCompartment.get());

    atomsCompartment->isSystem = true;
    atomsZone->isSystem = true;
    atomsZone->setGCLastBytes(8192, GC_NORMAL);

    atomsZone.forget();
    this->atomsCompartment = atomsCompartment.forget();

    if (!InitAtoms(this))
        return false;

    if (!InitRuntimeNumberState(this))
        return false;

    dtoaState = js_NewDtoaState();
    if (!dtoaState)
        return false;

    dateTimeInfo.updateTimeZoneAdjustment();

    if (!stackSpace.init())
        return false;

    if (!scriptDataTable.init())
        return false;

    if (!threadPool.init())
        return false;

#ifdef JS_THREADSAFE
    if (useHelperThreads() && !sourceCompressorThread.init())
        return false;
#endif

    if (!evalCache.init())
        return false;

    nativeStackBase = GetNativeStackBase();

    jitSupportsFloatingPoint = JitSupportsFloatingPoint();
    return true;
}

JSRuntime::~JSRuntime()
{
#ifdef JS_THREADSAFE
    clearOwnerThread();
#endif

    /*
     * Even though all objects in the compartment are dead, we may have keep
     * some filenames around because of gcKeepAtoms.
     */
    FreeScriptData(this);

#ifdef JS_THREADSAFE
# ifdef JS_ION
    if (workerThreadState)
        js_delete(workerThreadState);
# endif
    sourceCompressorThread.finish();
#endif

#ifdef DEBUG
    /* Don't hurt everyone in leaky ol' Mozilla with a fatal JS_ASSERT! */
    if (hasContexts()) {
        unsigned cxcount = 0;
        for (ContextIter acx(this); !acx.done(); acx.next()) {
            fprintf(stderr,
"JS API usage error: found live context at %p\n",
                    (void *) acx.get());
            cxcount++;
        }
        fprintf(stderr,
"JS API usage error: %u context%s left in runtime upon JS_DestroyRuntime.\n",
                cxcount, (cxcount == 1) ? "" : "s");
    }
#endif

#if !ENABLE_INTL_API
    FinishRuntimeNumberState(this);
#endif
    FinishAtoms(this);

    if (dtoaState)
        js_DestroyDtoaState(dtoaState);

    js_FinishGC(this);
#ifdef JS_THREADSAFE
    if (gcLock)
        PR_DestroyLock(gcLock);
#endif

    js_delete(bumpAlloc_);
    js_delete(mathCache_);
#ifdef JS_METHODJIT
    js_delete(jaegerRuntime_);
#endif
#ifdef JS_ION
    js_delete(ionRuntime_);
#endif
    js_delete(execAlloc_);  /* Delete after jaegerRuntime_. */

    if (ionPcScriptCache)
        js_delete(ionPcScriptCache);
}

#ifdef JS_THREADSAFE
void
JSRuntime::setOwnerThread()
{
    JS_ASSERT(ownerThread_ == (void *)0xc1ea12);  /* "clear" */
    JS_ASSERT(requestDepth == 0);
    JS_ASSERT(js_NewRuntimeWasCalled);
    JS_ASSERT(js::TlsPerThreadData.get() == NULL);
    ownerThread_ = PR_GetCurrentThread();
    js::TlsPerThreadData.set(&mainThread);
    nativeStackBase = GetNativeStackBase();
    if (nativeStackQuota)
        JS_SetNativeStackQuota(this, nativeStackQuota);
#ifdef XP_MACOSX
    asmJSMachExceptionHandler.setCurrentThread();
#endif
}

void
JSRuntime::clearOwnerThread()
{
    assertValidThread();
    JS_ASSERT(requestDepth == 0);
    JS_ASSERT(js_NewRuntimeWasCalled);
    ownerThread_ = (void *)0xc1ea12;  /* "clear" */
    js::TlsPerThreadData.set(NULL);
    nativeStackBase = 0;
#if JS_STACK_GROWTH_DIRECTION > 0
    mainThread.nativeStackLimit = UINTPTR_MAX;
#else
    mainThread.nativeStackLimit = 0;
#endif
#ifdef XP_MACOSX
    asmJSMachExceptionHandler.clearCurrentThread();
#endif
}

JS_FRIEND_API(void)
JSRuntime::abortIfWrongThread() const
{
    if (ownerThread_ != PR_GetCurrentThread())
        MOZ_CRASH();
    if (!js::TlsPerThreadData.get()->associatedWith(this))
        MOZ_CRASH();
}

#ifdef DEBUG
JS_FRIEND_API(void)
JSRuntime::assertValidThread() const
{
    JS_ASSERT(ownerThread_ == PR_GetCurrentThread());
    JS_ASSERT(js::TlsPerThreadData.get()->associatedWith(this));
}
#endif  /* DEBUG */
#endif  /* JS_THREADSAFE */

JS_PUBLIC_API(JSRuntime *)
JS_NewRuntime(uint32_t maxbytes, JSUseHelperThreads useHelperThreads)
{
    if (!js_NewRuntimeWasCalled) {
#ifdef DEBUG
        /*
         * This code asserts that the numbers associated with the error names
         * in jsmsg.def are monotonically increasing.  It uses values for the
         * error names enumerated in jscntxt.c.  It's not a compile-time check
         * but it's better than nothing.
         */
        int errorNumber = 0;
#define MSG_DEF(name, number, count, exception, format)                       \
    JS_ASSERT(name == errorNumber++);
#include "js.msg"
#undef MSG_DEF

#define MSG_DEF(name, number, count, exception, format)                       \
    JS_BEGIN_MACRO                                                            \
        unsigned numfmtspecs = 0;                                                \
        const char *fmt;                                                      \
        for (fmt = format; *fmt != '\0'; fmt++) {                             \
            if (*fmt == '{' && isdigit(fmt[1]))                               \
                ++numfmtspecs;                                                \
        }                                                                     \
        JS_ASSERT(count == numfmtspecs);                                      \
    JS_END_MACRO;
#include "js.msg"
#undef MSG_DEF
#endif /* DEBUG */

        InitMemorySubsystem();

        if (!js::TlsPerThreadData.init())
            return NULL;

        js_NewRuntimeWasCalled = JS_TRUE;
    }

    JSRuntime *rt = js_new<JSRuntime>(useHelperThreads);
    if (!rt)
        return NULL;

#if defined(JS_METHODJIT) && defined(JS_ION)
    if (!ion::InitializeIon())
        return NULL;
#endif

    if (!ForkJoinSlice::InitializeTLS())
        return NULL;

    if (!rt->init(maxbytes)) {
        JS_DestroyRuntime(rt);
        return NULL;
    }

    return rt;
}

JS_PUBLIC_API(void)
JS_DestroyRuntime(JSRuntime *rt)
{
    js_free(rt->defaultLocale);
    js_delete(rt);
}

JS_PUBLIC_API(void)
JS_ShutDown(void)
{
    PRMJ_NowShutdown();
}

JS_PUBLIC_API(void *)
JS_GetRuntimePrivate(JSRuntime *rt)
{
    return rt->data;
}

JS_PUBLIC_API(void)
JS_SetRuntimePrivate(JSRuntime *rt, void *data)
{
    rt->data = data;
}

#ifdef JS_THREADSAFE
static void
StartRequest(JSContext *cx)
{
    JSRuntime *rt = cx->runtime;
    rt->assertValidThread();

    if (rt->requestDepth) {
        rt->requestDepth++;
    } else {
        /* Indicate that a request is running. */
        rt->requestDepth = 1;

        if (rt->activityCallback)
            rt->activityCallback(rt->activityCallbackArg, true);
    }
}

static void
StopRequest(JSContext *cx)
{
    JSRuntime *rt = cx->runtime;
    rt->assertValidThread();
    JS_ASSERT(rt->requestDepth != 0);
    if (rt->requestDepth != 1) {
        rt->requestDepth--;
    } else {
        rt->conservativeGC.updateForRequestEnd();
        rt->requestDepth = 0;

        if (rt->activityCallback)
            rt->activityCallback(rt->activityCallbackArg, false);
    }
}
#endif /* JS_THREADSAFE */

JS_PUBLIC_API(void)
JS_BeginRequest(JSContext *cx)
{
#ifdef JS_THREADSAFE
    cx->outstandingRequests++;
    StartRequest(cx);
#endif
}

JS_PUBLIC_API(void)
JS_EndRequest(JSContext *cx)
{
#ifdef JS_THREADSAFE
    JS_ASSERT(cx->outstandingRequests != 0);
    cx->outstandingRequests--;
    StopRequest(cx);
#endif
}

JS_PUBLIC_API(JSBool)
JS_IsInRequest(JSRuntime *rt)
{
#ifdef JS_THREADSAFE
    rt->assertValidThread();
    return rt->requestDepth != 0;
#else
    return false;
#endif
}

JS_PUBLIC_API(JSContextCallback)
JS_SetContextCallback(JSRuntime *rt, JSContextCallback cxCallback)
{
    JSContextCallback old;

    old = rt->cxCallback;
    rt->cxCallback = cxCallback;
    return old;
}

JS_PUBLIC_API(JSContext *)
JS_NewContext(JSRuntime *rt, size_t stackChunkSize)
{
    return NewContext(rt, stackChunkSize);
}

JS_PUBLIC_API(void)
JS_DestroyContext(JSContext *cx)
{
    DestroyContext(cx, DCM_FORCE_GC);
}

JS_PUBLIC_API(void)
JS_DestroyContextNoGC(JSContext *cx)
{
    DestroyContext(cx, DCM_NO_GC);
}

JS_PUBLIC_API(void *)
JS_GetContextPrivate(JSContext *cx)
{
    return cx->data;
}

JS_PUBLIC_API(void)
JS_SetContextPrivate(JSContext *cx, void *data)
{
    cx->data = data;
}

JS_PUBLIC_API(void *)
JS_GetSecondContextPrivate(JSContext *cx)
{
    return cx->data2;
}

JS_PUBLIC_API(void)
JS_SetSecondContextPrivate(JSContext *cx, void *data)
{
    cx->data2 = data;
}

JS_PUBLIC_API(JSRuntime *)
JS_GetRuntime(JSContext *cx)
{
    return cx->runtime;
}

JS_PUBLIC_API(JSContext *)
JS_ContextIterator(JSRuntime *rt, JSContext **iterp)
{
    JSContext *cx = *iterp;
    cx = cx ? cx->getNext() : rt->contextList.getFirst();
    *iterp = cx;
    return cx;
}

JS_PUBLIC_API(JSVersion)
JS_GetVersion(JSContext *cx)
{
    return VersionNumber(cx->findVersion());
}

JS_PUBLIC_API(JSVersion)
JS_SetVersion(JSContext *cx, JSVersion newVersion)
{
    JS_ASSERT(VersionIsKnown(newVersion));
    JS_ASSERT(!VersionHasFlags(newVersion));
    JSVersion newVersionNumber = newVersion;

    JSVersion oldVersion = cx->findVersion();
    JSVersion oldVersionNumber = VersionNumber(oldVersion);
    if (oldVersionNumber == newVersionNumber)
        return oldVersionNumber; /* No override actually occurs! */

    VersionCopyFlags(&newVersion, oldVersion);
    cx->maybeOverrideVersion(newVersion);
    return oldVersionNumber;
}

static struct v2smap {
    JSVersion   version;
    const char  *string;
} v2smap[] = {
    {JSVERSION_ECMA_3,  "ECMAv3"},
    {JSVERSION_1_6,     "1.6"},
    {JSVERSION_1_7,     "1.7"},
    {JSVERSION_1_8,     "1.8"},
    {JSVERSION_ECMA_5,  "ECMAv5"},
    {JSVERSION_DEFAULT, js_default_str},
    {JSVERSION_DEFAULT, "1.0"},
    {JSVERSION_DEFAULT, "1.1"},
    {JSVERSION_DEFAULT, "1.2"},
    {JSVERSION_DEFAULT, "1.3"},
    {JSVERSION_DEFAULT, "1.4"},
    {JSVERSION_DEFAULT, "1.5"},
    {JSVERSION_UNKNOWN, NULL},          /* must be last, NULL is sentinel */
};

JS_PUBLIC_API(const char *)
JS_VersionToString(JSVersion version)
{
    int i;

    for (i = 0; v2smap[i].string; i++)
        if (v2smap[i].version == version)
            return v2smap[i].string;
    return "unknown";
}

JS_PUBLIC_API(JSVersion)
JS_StringToVersion(const char *string)
{
    int i;

    for (i = 0; v2smap[i].string; i++)
        if (strcmp(v2smap[i].string, string) == 0)
            return v2smap[i].version;
    return JSVERSION_UNKNOWN;
}

JS_PUBLIC_API(uint32_t)
JS_GetOptions(JSContext *cx)
{
    /*
     * Can't check option/version synchronization here.
     * We may have been synchronized with a script version that was formerly on
     * the stack, but has now been popped.
     */
    return cx->options();
}

static unsigned
SetOptionsCommon(JSContext *cx, unsigned options)
{
    JS_ASSERT((options & JSOPTION_MASK) == options);
    unsigned oldopts = cx->options();
    unsigned newopts = options & JSOPTION_MASK;
    cx->setOptions(newopts);
    cx->updateJITEnabled();
    return oldopts;
}

JS_PUBLIC_API(uint32_t)
JS_SetOptions(JSContext *cx, uint32_t options)
{
    return SetOptionsCommon(cx, options);
}

JS_PUBLIC_API(uint32_t)
JS_ToggleOptions(JSContext *cx, uint32_t options)
{
    unsigned oldopts = cx->options();
    unsigned newopts = oldopts ^ options;
    return SetOptionsCommon(cx, newopts);
}

JS_PUBLIC_API(void)
JS_SetJitHardening(JSRuntime *rt, JSBool enabled)
{
    rt->setJitHardening(!!enabled);
}

JS_PUBLIC_API(const char *)
JS_GetImplementationVersion(void)
{
    return "JavaScript-C 1.8.5+ 2011-04-16";
}

JS_PUBLIC_API(void)
JS_SetDestroyCompartmentCallback(JSRuntime *rt, JSDestroyCompartmentCallback callback)
{
    rt->destroyCompartmentCallback = callback;
}

JS_PUBLIC_API(void)
JS_SetCompartmentNameCallback(JSRuntime *rt, JSCompartmentNameCallback callback)
{
    rt->compartmentNameCallback = callback;
}

JS_PUBLIC_API(JSWrapObjectCallback)
JS_SetWrapObjectCallbacks(JSRuntime *rt,
                          JSWrapObjectCallback callback,
                          JSSameCompartmentWrapObjectCallback sccallback,
                          JSPreWrapCallback precallback)
{
    JSWrapObjectCallback old = rt->wrapObjectCallback;
    rt->wrapObjectCallback = callback;
    rt->sameCompartmentWrapObjectCallback = sccallback;
    rt->preWrapObjectCallback = precallback;
    return old;
}

JS_PUBLIC_API(JSCompartment *)
JS_EnterCompartment(JSContext *cx, JSRawObject target)
{
    AssertHeapIsIdle(cx);
    CHECK_REQUEST(cx);

    JSCompartment *oldCompartment = cx->compartment;
    cx->enterCompartment(target->compartment());
    return oldCompartment;
}

JS_PUBLIC_API(JSCompartment *)
JS_EnterCompartmentOfScript(JSContext *cx, JSScript *target)
{
    AssertHeapIsIdle(cx);
    CHECK_REQUEST(cx);
    GlobalObject &global = target->global();
    return JS_EnterCompartment(cx, &global);
}

JS_PUBLIC_API(void)
JS_LeaveCompartment(JSContext *cx, JSCompartment *oldCompartment)
{
    AssertHeapIsIdle(cx);
    CHECK_REQUEST(cx);
    cx->leaveCompartment(oldCompartment);
}

JSAutoCompartment::JSAutoCompartment(JSContext *cx, JSRawObject target)
  : cx_(cx),
    oldCompartment_(cx->compartment)
{
    AssertHeapIsIdleOrIterating(cx_);
    cx_->enterCompartment(target->compartment());
}

JSAutoCompartment::JSAutoCompartment(JSContext *cx, JSScript *target)
  : cx_(cx),
    oldCompartment_(cx->compartment)
{
    AssertHeapIsIdleOrIterating(cx_);
    cx_->enterCompartment(target->compartment());
}

JSAutoCompartment::~JSAutoCompartment()
{
    cx_->leaveCompartment(oldCompartment_);
}

JS_PUBLIC_API(void)
JS_SetCompartmentPrivate(JSCompartment *compartment, void *data)
{
    compartment->data = data;
}

JS_PUBLIC_API(void *)
JS_GetCompartmentPrivate(JSCompartment *compartment)
{
    return compartment->data;
}

JS_PUBLIC_API(JSBool)
JS_WrapObject(JSContext *cx, JSObject **objp)
{
    AssertHeapIsIdle(cx);
    CHECK_REQUEST(cx);
    if (*objp)
        JS::ExposeGCThingToActiveJS(*objp, JSTRACE_OBJECT);
    return cx->compartment->wrap(cx, objp);
}

JS_PUBLIC_API(JSBool)
JS_WrapValue(JSContext *cx, jsval *vp)
{
    AssertHeapIsIdle(cx);
    CHECK_REQUEST(cx);
    if (vp)
        JS::ExposeValueToActiveJS(*vp);
    RootedValue value(cx, *vp);
    bool ok = cx->compartment->wrap(cx, &value);
    *vp = value.get();
    return ok;
}

JS_PUBLIC_API(JSBool)
JS_WrapId(JSContext *cx, jsid *idp)
{
  AssertHeapIsIdle(cx);
  CHECK_REQUEST(cx);
  if (idp) {
      jsid id = *idp;
      if (JSID_IS_STRING(id))
          JS::ExposeGCThingToActiveJS(JSID_TO_STRING(id), JSTRACE_STRING);
      else if (JSID_IS_OBJECT(id))
          JS::ExposeGCThingToActiveJS(JSID_TO_OBJECT(id), JSTRACE_OBJECT);
  }
  return cx->compartment->wrapId(cx, idp);
}

/*
 * Identity remapping. Not for casual consumers.
 *
 * Normally, an object's contents and its identity are inextricably linked.
 * Identity is determined by the address of the JSObject* in the heap, and
 * the contents are what is located at that address. Transplanting allows these
 * concepts to be separated through a combination of swapping (exchanging the
 * contents of two same-compartment objects) and remapping cross-compartment
 * identities by altering wrappers.
 *
 * The |origobj| argument should be the object whose identity needs to be
 * remapped, usually to another compartment. The contents of |origobj| are
 * destroyed.
 *
 * The |target| argument serves two purposes:
 *
 * First, |target| serves as a hint for the new identity of the object. The new
 * identity object will always be in the same compartment as |target|, but
 * if that compartment already had an object representing |origobj| (either a
 * cross-compartment wrapper for it, or |origobj| itself if the two arguments
 * are same-compartment), the existing object is used. Otherwise, |target|
 * itself is used. To avoid ambiguity, JS_TransplantObject always returns the
 * new identity.
 *
 * Second, the new identity object's contents will be those of |target|. A swap()
 * is used to make this happen if an object other than |target| is used.
 *
 * We don't have a good way to recover from failure in this function, so
 * we intentionally crash instead.
 */

JS_PUBLIC_API(JSObject *)
JS_TransplantObject(JSContext *cx, JSObject *origobjArg, JSObject *targetArg)
{
    RootedObject origobj(cx, origobjArg);
    RootedObject target(cx, targetArg);
    AssertHeapIsIdle(cx);
    JS_ASSERT(origobj != target);
    JS_ASSERT(!IsCrossCompartmentWrapper(origobj));
    JS_ASSERT(!IsCrossCompartmentWrapper(target));

    AutoMaybeTouchDeadZones agc(cx);

    JSCompartment *destination = target->compartment();
    RootedValue origv(cx, ObjectValue(*origobj));
    RootedObject newIdentity(cx);

    if (origobj->compartment() == destination) {
        // If the original object is in the same compartment as the
        // destination, then we know that we won't find a wrapper in the
        // destination's cross compartment map and that the same
        // object will continue to work.
        if (!JSObject::swap(cx, origobj, target))
            MOZ_CRASH();
        newIdentity = origobj;
    } else if (WrapperMap::Ptr p = destination->lookupWrapper(origv)) {
        // There might already be a wrapper for the original object in
        // the new compartment. If there is, we use its identity and swap
        // in the contents of |target|.
        newIdentity = &p->value.toObject();

        // When we remove origv from the wrapper map, its wrapper, newIdentity,
        // must immediately cease to be a cross-compartment wrapper. Neuter it.
        destination->removeWrapper(p);
        NukeCrossCompartmentWrapper(cx, newIdentity);

        if (!JSObject::swap(cx, newIdentity, target))
            MOZ_CRASH();
    } else {
        // Otherwise, we use |target| for the new identity object.
        newIdentity = target;
    }

    // Now, iterate through other scopes looking for references to the
    // old object, and update the relevant cross-compartment wrappers.
    if (!RemapAllWrappersForObject(cx, origobj, newIdentity))
        MOZ_CRASH();

    // Lastly, update the original object to point to the new one.
    if (origobj->compartment() != destination) {
        RootedObject newIdentityWrapper(cx, newIdentity);
        AutoCompartment ac(cx, origobj);
        if (!JS_WrapObject(cx, newIdentityWrapper.address()))
            MOZ_CRASH();
        JS_ASSERT(Wrapper::wrappedObject(newIdentityWrapper) == newIdentity);
        if (!JSObject::swap(cx, origobj, newIdentityWrapper))
            MOZ_CRASH();
        origobj->compartment()->putWrapper(ObjectValue(*newIdentity), origv);
    }

    // The new identity object might be one of several things. Return it to avoid
    // ambiguity.
    return newIdentity;
}

/*
 * Some C++ objects (such as the location object and XBL) require both an XPConnect
 * reflector and a security wrapper for that reflector. We expect that there are
 * no live references to the reflector, so when we perform the transplant we turn
 * the security wrapper into a cross-compartment wrapper. Just in case there
 * happen to be live references to the reflector, we swap it out to limit the harm.
 */
JS_FRIEND_API(JSObject *)
js_TransplantObjectWithWrapper(JSContext *cx,
                               JSObject *origobjArg,
                               JSObject *origwrapperArg,
                               JSObject *targetobjArg,
                               JSObject *targetwrapperArg)
{
    RootedObject origobj(cx, origobjArg);
    RootedObject origwrapper(cx, origwrapperArg);
    RootedObject targetobj(cx, targetobjArg);
    RootedObject targetwrapper(cx, targetwrapperArg);

    AutoMaybeTouchDeadZones agc(cx);

    AssertHeapIsIdle(cx);
    JS_ASSERT(!IsCrossCompartmentWrapper(origobj));
    JS_ASSERT(!IsCrossCompartmentWrapper(origwrapper));
    JS_ASSERT(!IsCrossCompartmentWrapper(targetobj));
    JS_ASSERT(!IsCrossCompartmentWrapper(targetwrapper));

    RootedObject newWrapper(cx);
    JSCompartment *destination = targetobj->compartment();

    // |origv| is the map entry we're looking up. The map entries are going to
    // be for |origobj|, not |origwrapper|.
    Value origv = ObjectValue(*origobj);

    // There might already be a wrapper for the original object in the new
    // compartment.
    if (WrapperMap::Ptr p = destination->lookupWrapper(origv)) {
        // There is. Make the existing cross-compartment wrapper a same-
        // compartment wrapper.
        newWrapper = &p->value.toObject();

        // When we remove origv from the wrapper map, its wrapper, newWrapper,
        // must immediately cease to be a cross-compartment wrapper. Neuter it.
        destination->removeWrapper(p);
        NukeCrossCompartmentWrapper(cx, newWrapper);

        if (!JSObject::swap(cx, newWrapper, targetwrapper))
            MOZ_CRASH();
    } else {
        // Otherwise, use the passed-in wrapper as the same-compartment wrapper.
        newWrapper = targetwrapper;
    }

    // Now, iterate through other scopes looking for references to the old
    // object. Note that the entries in the maps are for |origobj| and not
    // |origwrapper|. They need to be updated to point at the new object.
    if (!RemapAllWrappersForObject(cx, origobj, targetobj))
        MOZ_CRASH();

    // Lastly, update things in the original compartment. Our invariants dictate
    // that the original compartment can only have one cross-compartment wrapper
    // to the new object. So we choose to update |origwrapper|, not |origobj|,
    // since there are probably no live direct intra-compartment references to
    // |origobj|.
    {
        AutoCompartment ac(cx, origobj);

        // We can't be sure that the reflector is completely dead. This is bad,
        // because it is in a weird state. To minimize potential harm we create
        // a new unreachable dummy object and swap it with the reflector.
        // After the swap we have a possibly-live object that isn't dangerous,
        // and a possibly-dangerous object that isn't live.
        RootedObject reflectorGuts(cx, NewDeadProxyObject(cx, JS_GetGlobalForObject(cx, origobj)));
        if (!reflectorGuts || !JSObject::swap(cx, origobj, reflectorGuts))
            MOZ_CRASH();

        // Turn origwrapper into a CCW to the new object.
        RootedObject wrapperGuts(cx, targetobj);
        if (!JS_WrapObject(cx, wrapperGuts.address()))
            MOZ_CRASH();
        JS_ASSERT(Wrapper::wrappedObject(wrapperGuts) == targetobj);
        if (!JSObject::swap(cx, origwrapper, wrapperGuts))
            MOZ_CRASH();
        origwrapper->compartment()->putWrapper(ObjectValue(*targetobj),
                                               ObjectValue(*origwrapper));
    }

    return newWrapper;
}

/*
 * Recompute all cross-compartment wrappers for an object, resetting state.
 * Gecko uses this to clear Xray wrappers when doing a navigation that reuses
 * the inner window and global object.
 */
JS_PUBLIC_API(JSBool)
JS_RefreshCrossCompartmentWrappers(JSContext *cx, JSObject *objArg)
{
    RootedObject obj(cx, objArg);
    return RemapAllWrappersForObject(cx, obj, obj);
}

JS_PUBLIC_API(JSObject *)
JS_GetGlobalObject(JSContext *cx)
{
    return cx->maybeDefaultCompartmentObject();
}

JS_PUBLIC_API(void)
JS_SetGlobalObject(JSContext *cx, JSRawObject obj)
{
    AssertHeapIsIdle(cx);
    CHECK_REQUEST(cx);

    cx->setDefaultCompartmentObject(obj);
}

JS_PUBLIC_API(JSBool)
JS_InitStandardClasses(JSContext *cx, JSObject *objArg)
{
    RootedObject obj(cx, objArg);
    JS_THREADSAFE_ASSERT(cx->compartment != cx->runtime->atomsCompartment);
    AssertHeapIsIdle(cx);
    CHECK_REQUEST(cx);

    cx->setDefaultCompartmentObjectIfUnset(obj);
    assertSameCompartment(cx, obj);

    Rooted<GlobalObject*> global(cx, &obj->global());
    return GlobalObject::initStandardClasses(cx, global);
}

#define CLASP(name)                 (&name##Class)
#define TYPED_ARRAY_CLASP(type)     (&TypedArray::classes[TypedArray::type])
#define EAGER_ATOM(name)            NAME_OFFSET(name)
#define EAGER_CLASS_ATOM(name)      NAME_OFFSET(name)
#define EAGER_ATOM_AND_CLASP(name)  EAGER_CLASS_ATOM(name), CLASP(name)

typedef struct JSStdName {
    JSClassInitializerOp init;
    size_t      atomOffset;     /* offset of atom pointer in JSAtomState */
    Class       *clasp;
} JSStdName;

static Handle<PropertyName*>
StdNameToPropertyName(JSContext *cx, JSStdName *stdn)
{
    return OFFSET_TO_NAME(cx->runtime, stdn->atomOffset);
}

/*
 * Table of class initializers and their atom offsets in rt->atomState.
 * If you add a "standard" class, remember to update this table.
 */
static JSStdName standard_class_atoms[] = {
    {js_InitFunctionClass,              EAGER_ATOM_AND_CLASP(Function)},
    {js_InitObjectClass,                EAGER_ATOM_AND_CLASP(Object)},
    {js_InitArrayClass,                 EAGER_ATOM_AND_CLASP(Array)},
    {js_InitBooleanClass,               EAGER_ATOM_AND_CLASP(Boolean)},
    {js_InitDateClass,                  EAGER_ATOM_AND_CLASP(Date)},
    {js_InitMathClass,                  EAGER_ATOM_AND_CLASP(Math)},
    {js_InitNumberClass,                EAGER_ATOM_AND_CLASP(Number)},
    {js_InitStringClass,                EAGER_ATOM_AND_CLASP(String)},
    {js_InitExceptionClasses,           EAGER_ATOM_AND_CLASP(Error)},
    {js_InitRegExpClass,                EAGER_ATOM_AND_CLASP(RegExp)},
#if JS_HAS_GENERATORS
    {js_InitIteratorClasses,            EAGER_ATOM_AND_CLASP(StopIteration)},
#endif
    {js_InitJSONClass,                  EAGER_ATOM_AND_CLASP(JSON)},
    {js_InitTypedArrayClasses,          EAGER_CLASS_ATOM(ArrayBuffer), &js::ArrayBufferObject::protoClass},
    {js_InitWeakMapClass,               EAGER_ATOM_AND_CLASP(WeakMap)},
    {js_InitMapClass,                   EAGER_CLASS_ATOM(Map), &js::MapObject::class_},
    {js_InitSetClass,                   EAGER_CLASS_ATOM(Set), &js::SetObject::class_},
#ifdef ENABLE_PARALLEL_JS
    {js_InitParallelArrayClass,         EAGER_CLASS_ATOM(ParallelArray), &js::ParallelArrayObject::class_},
#endif
    {js_InitProxyClass,                 EAGER_ATOM_AND_CLASP(Proxy)},
#if ENABLE_INTL_API
    {js_InitIntlClass,                  EAGER_ATOM_AND_CLASP(Intl)},
#endif
    {NULL,                              0, NULL}
};

/*
 * Table of top-level function and constant names and their init functions.
 * If you add a "standard" global function or property, remember to update
 * this table.
 */
static JSStdName standard_class_names[] = {
    {js_InitObjectClass,        EAGER_ATOM(eval), CLASP(Object)},

    /* Global properties and functions defined by the Number class. */
    {js_InitNumberClass,        EAGER_ATOM(NaN), CLASP(Number)},
    {js_InitNumberClass,        EAGER_ATOM(Infinity), CLASP(Number)},
    {js_InitNumberClass,        EAGER_ATOM(isNaN), CLASP(Number)},
    {js_InitNumberClass,        EAGER_ATOM(isFinite), CLASP(Number)},
    {js_InitNumberClass,        EAGER_ATOM(parseFloat), CLASP(Number)},
    {js_InitNumberClass,        EAGER_ATOM(parseInt), CLASP(Number)},

    /* String global functions. */
    {js_InitStringClass,        EAGER_ATOM(escape), CLASP(String)},
    {js_InitStringClass,        EAGER_ATOM(unescape), CLASP(String)},
    {js_InitStringClass,        EAGER_ATOM(decodeURI), CLASP(String)},
    {js_InitStringClass,        EAGER_ATOM(encodeURI), CLASP(String)},
    {js_InitStringClass,        EAGER_ATOM(decodeURIComponent), CLASP(String)},
    {js_InitStringClass,        EAGER_ATOM(encodeURIComponent), CLASP(String)},
#if JS_HAS_UNEVAL
    {js_InitStringClass,        EAGER_ATOM(uneval), CLASP(String)},
#endif

    /* Exception constructors. */
    {js_InitExceptionClasses,   EAGER_CLASS_ATOM(Error), CLASP(Error)},
    {js_InitExceptionClasses,   EAGER_CLASS_ATOM(InternalError), CLASP(Error)},
    {js_InitExceptionClasses,   EAGER_CLASS_ATOM(EvalError), CLASP(Error)},
    {js_InitExceptionClasses,   EAGER_CLASS_ATOM(RangeError), CLASP(Error)},
    {js_InitExceptionClasses,   EAGER_CLASS_ATOM(ReferenceError), CLASP(Error)},
    {js_InitExceptionClasses,   EAGER_CLASS_ATOM(SyntaxError), CLASP(Error)},
    {js_InitExceptionClasses,   EAGER_CLASS_ATOM(TypeError), CLASP(Error)},
    {js_InitExceptionClasses,   EAGER_CLASS_ATOM(URIError), CLASP(Error)},

    {js_InitIteratorClasses,    EAGER_CLASS_ATOM(Iterator), &PropertyIteratorObject::class_},

    /* Typed Arrays */
    {js_InitTypedArrayClasses,  EAGER_CLASS_ATOM(ArrayBuffer),  &ArrayBufferClass},
    {js_InitTypedArrayClasses,  EAGER_CLASS_ATOM(Int8Array),    TYPED_ARRAY_CLASP(TYPE_INT8)},
    {js_InitTypedArrayClasses,  EAGER_CLASS_ATOM(Uint8Array),   TYPED_ARRAY_CLASP(TYPE_UINT8)},
    {js_InitTypedArrayClasses,  EAGER_CLASS_ATOM(Int16Array),   TYPED_ARRAY_CLASP(TYPE_INT16)},
    {js_InitTypedArrayClasses,  EAGER_CLASS_ATOM(Uint16Array),  TYPED_ARRAY_CLASP(TYPE_UINT16)},
    {js_InitTypedArrayClasses,  EAGER_CLASS_ATOM(Int32Array),   TYPED_ARRAY_CLASP(TYPE_INT32)},
    {js_InitTypedArrayClasses,  EAGER_CLASS_ATOM(Uint32Array),  TYPED_ARRAY_CLASP(TYPE_UINT32)},
    {js_InitTypedArrayClasses,  EAGER_CLASS_ATOM(Float32Array), TYPED_ARRAY_CLASP(TYPE_FLOAT32)},
    {js_InitTypedArrayClasses,  EAGER_CLASS_ATOM(Float64Array), TYPED_ARRAY_CLASP(TYPE_FLOAT64)},
    {js_InitTypedArrayClasses,  EAGER_CLASS_ATOM(Uint8ClampedArray),
                                TYPED_ARRAY_CLASP(TYPE_UINT8_CLAMPED)},
    {js_InitTypedArrayClasses,  EAGER_CLASS_ATOM(DataView),     &DataViewClass},

    {NULL,                      0, NULL}
};

static JSStdName object_prototype_names[] = {
    /* Object.prototype properties (global delegates to Object.prototype). */
    {js_InitObjectClass,        EAGER_ATOM(proto), CLASP(Object)},
#if JS_HAS_TOSOURCE
    {js_InitObjectClass,        EAGER_ATOM(toSource), CLASP(Object)},
#endif
    {js_InitObjectClass,        EAGER_ATOM(toString), CLASP(Object)},
    {js_InitObjectClass,        EAGER_ATOM(toLocaleString), CLASP(Object)},
    {js_InitObjectClass,        EAGER_ATOM(valueOf), CLASP(Object)},
#if JS_HAS_OBJ_WATCHPOINT
    {js_InitObjectClass,        EAGER_ATOM(watch), CLASP(Object)},
    {js_InitObjectClass,        EAGER_ATOM(unwatch), CLASP(Object)},
#endif
    {js_InitObjectClass,        EAGER_ATOM(hasOwnProperty), CLASP(Object)},
    {js_InitObjectClass,        EAGER_ATOM(isPrototypeOf), CLASP(Object)},
    {js_InitObjectClass,        EAGER_ATOM(propertyIsEnumerable), CLASP(Object)},
#if OLD_GETTER_SETTER_METHODS
    {js_InitObjectClass,        EAGER_ATOM(defineGetter), CLASP(Object)},
    {js_InitObjectClass,        EAGER_ATOM(defineSetter), CLASP(Object)},
    {js_InitObjectClass,        EAGER_ATOM(lookupGetter), CLASP(Object)},
    {js_InitObjectClass,        EAGER_ATOM(lookupSetter), CLASP(Object)},
#endif

    {NULL,                      0, NULL}
};

JS_PUBLIC_API(JSBool)
JS_ResolveStandardClass(JSContext *cx, JSObject *objArg, jsid id, JSBool *resolved)
{
    RootedObject obj(cx, objArg);
    JSRuntime *rt;
    JSAtom *atom;
    JSStdName *stdnm;
    unsigned i;

    AssertHeapIsIdle(cx);
    CHECK_REQUEST(cx);
    assertSameCompartment(cx, obj, id);
    *resolved = false;

    rt = cx->runtime;
    if (!rt->hasContexts() || !JSID_IS_ATOM(id))
        return true;

    RootedString idstr(cx, JSID_TO_STRING(id));

    /* Check whether we're resolving 'undefined', and define it if so. */
    atom = rt->atomState.undefined;
    if (idstr == atom) {
        *resolved = true;
        RootedValue undefinedValue(cx, UndefinedValue());
        return JSObject::defineProperty(cx, obj, atom->asPropertyName(), undefinedValue,
                                        JS_PropertyStub, JS_StrictPropertyStub,
                                        JSPROP_PERMANENT | JSPROP_READONLY);
    }

    /* Try for class constructors/prototypes named by well-known atoms. */
    stdnm = NULL;
    for (i = 0; standard_class_atoms[i].init; i++) {
        JS_ASSERT(standard_class_atoms[i].clasp);
        atom = OFFSET_TO_NAME(rt, standard_class_atoms[i].atomOffset);
        if (idstr == atom) {
            stdnm = &standard_class_atoms[i];
            break;
        }
    }

    if (!stdnm) {
        /* Try less frequently used top-level functions and constants. */
        for (i = 0; standard_class_names[i].init; i++) {
            JS_ASSERT(standard_class_names[i].clasp);
            atom = StdNameToPropertyName(cx, &standard_class_names[i]);
            if (!atom)
                return false;
            if (idstr == atom) {
                stdnm = &standard_class_names[i];
                break;
            }
        }

        RootedObject proto(cx);
        if (!JSObject::getProto(cx, obj, &proto))
            return false;
        if (!stdnm && !proto) {
            /*
             * Try even less frequently used names delegated from the global
             * object to Object.prototype, but only if the Object class hasn't
             * yet been initialized.
             */
            for (i = 0; object_prototype_names[i].init; i++) {
                JS_ASSERT(object_prototype_names[i].clasp);
                atom = StdNameToPropertyName(cx, &object_prototype_names[i]);
                if (!atom)
                    return false;
                if (idstr == atom) {
                    stdnm = &object_prototype_names[i];
                    break;
                }
            }
        }
    }

    if (stdnm) {
        /*
         * If this standard class is anonymous, then we don't want to resolve
         * by name.
         */
        JS_ASSERT(obj->isGlobal());
        if (stdnm->clasp->flags & JSCLASS_IS_ANONYMOUS)
            return true;

        if (IsStandardClassResolved(obj, stdnm->clasp))
            return true;

        if (!stdnm->init(cx, obj))
            return false;
        *resolved = true;
    }
    return true;
}

JS_PUBLIC_API(JSBool)
JS_EnumerateStandardClasses(JSContext *cx, JSObject *objArg)
{
    RootedObject obj(cx, objArg);
    AssertHeapIsIdle(cx);
    CHECK_REQUEST(cx);
    assertSameCompartment(cx, obj);

    /*
     * Check whether we need to bind 'undefined' and define it if so.
     * Since ES5 15.1.1.3 undefined can't be deleted.
     */
    HandlePropertyName undefinedName = cx->names().undefined;
    RootedValue undefinedValue(cx, UndefinedValue());
    if (!obj->nativeContains(cx, undefinedName) &&
        !JSObject::defineProperty(cx, obj, undefinedName, undefinedValue,
                                  JS_PropertyStub, JS_StrictPropertyStub,
                                  JSPROP_PERMANENT | JSPROP_READONLY)) {
        return false;
    }

    /* Initialize any classes that have not been initialized yet. */
    for (unsigned i = 0; standard_class_atoms[i].init; i++) {
        const JSStdName &stdnm = standard_class_atoms[i];
        if (!js::IsStandardClassResolved(obj, stdnm.clasp)) {
            if (!stdnm.init(cx, obj))
                return false;
        }
    }

    return true;
}

static JSIdArray *
NewIdArray(JSContext *cx, int length)
{
    JSIdArray *ida;

    ida = (JSIdArray *)
        cx->calloc_(offsetof(JSIdArray, vector) + length * sizeof(jsval));
    if (ida)
        ida->length = length;
    return ida;
}

/*
 * Unlike realloc(3), this function frees ida on failure.
 */
static JSIdArray *
SetIdArrayLength(JSContext *cx, JSIdArray *ida, int length)
{
    JSIdArray *rida;

    rida = (JSIdArray *)
           JS_realloc(cx, ida,
                      offsetof(JSIdArray, vector) + length * sizeof(jsval));
    if (!rida) {
        JS_DestroyIdArray(cx, ida);
    } else {
        rida->length = length;
    }
    return rida;
}

static JSIdArray *
AddNameToArray(JSContext *cx, PropertyName *name, JSIdArray *ida, int *ip)
{
    int i = *ip;
    int length = ida->length;
    if (i >= length) {
        ida = SetIdArrayLength(cx, ida, Max(length * 2, 8));
        if (!ida)
            return NULL;
        JS_ASSERT(i < ida->length);
    }
    ida->vector[i].init(NameToId(name));
    *ip = i + 1;
    return ida;
}

static JSIdArray *
EnumerateIfResolved(JSContext *cx, Handle<JSObject*> obj, Handle<PropertyName*> name,
                    JSIdArray *ida, int *ip, JSBool *foundp)
{
    *foundp = obj->nativeContains(cx, name);
    if (*foundp)
        ida = AddNameToArray(cx, name, ida, ip);
    return ida;
}

JS_PUBLIC_API(JSIdArray *)
JS_EnumerateResolvedStandardClasses(JSContext *cx, JSObject *objArg, JSIdArray *ida)
{
    RootedObject obj(cx, objArg);
    JSRuntime *rt;
    int i, j, k;
    JSBool found;
    JSClassInitializerOp init;

    AssertHeapIsIdle(cx);
    CHECK_REQUEST(cx);
    assertSameCompartment(cx, obj, ida);
    rt = cx->runtime;
    if (ida) {
        i = ida->length;
    } else {
        ida = NewIdArray(cx, 8);
        if (!ida)
            return NULL;
        i = 0;
    }

    /* Check whether 'undefined' has been resolved and enumerate it if so. */
    ida = EnumerateIfResolved(cx, obj, cx->names().undefined, ida, &i, &found);
    if (!ida)
        return NULL;

    /* Enumerate only classes that *have* been resolved. */
    Rooted<PropertyName*> name(cx);
    for (j = 0; standard_class_atoms[j].init; j++) {
        name = OFFSET_TO_NAME(rt, standard_class_atoms[j].atomOffset);
        ida = EnumerateIfResolved(cx, obj, name, ida, &i, &found);
        if (!ida)
            return NULL;

        if (found) {
            init = standard_class_atoms[j].init;

            for (k = 0; standard_class_names[k].init; k++) {
                if (standard_class_names[k].init == init) {
                    name = StdNameToPropertyName(cx, &standard_class_names[k]);
                    ida = AddNameToArray(cx, name, ida, &i);
                    if (!ida)
                        return NULL;
                }
            }

            if (init == js_InitObjectClass) {
                for (k = 0; object_prototype_names[k].init; k++) {
                    name = StdNameToPropertyName(cx, &object_prototype_names[k]);
                    ida = AddNameToArray(cx, name, ida, &i);
                    if (!ida)
                        return NULL;
                }
            }
        }
    }

    /* Trim to exact length. */
    return SetIdArrayLength(cx, ida, i);
}

#undef CLASP
#undef EAGER_ATOM
#undef EAGER_CLASS_ATOM
#undef EAGER_ATOM_CLASP

JS_PUBLIC_API(JSBool)
JS_GetClassObject(JSContext *cx, JSRawObject obj, JSProtoKey key, JSObject **objpArg)
{
    RootedObject objp(cx, *objpArg);
    AssertHeapIsIdle(cx);
    CHECK_REQUEST(cx);

    assertSameCompartment(cx, obj);
    if (!js_GetClassObject(cx, obj, key, &objp))
        return false;
    *objpArg = objp;
    return true;
}

JS_PUBLIC_API(JSBool)
JS_GetClassPrototype(JSContext *cx, JSProtoKey key, JSObject **objp_)
{
    AssertHeapIsIdle(cx);
    CHECK_REQUEST(cx);

    RootedObject objp(cx);
    bool result = js_GetClassPrototype(cx, key, &objp);
    *objp_ = objp;
    return result;
}

JS_PUBLIC_API(JSProtoKey)
JS_IdentifyClassPrototype(JSContext *cx, JSObject *obj)
{
    AssertHeapIsIdle(cx);
    CHECK_REQUEST(cx);
    assertSameCompartment(cx, obj);
    JS_ASSERT(!IsCrossCompartmentWrapper(obj));
    return js_IdentifyClassPrototype(obj);
}

JS_PUBLIC_API(JSObject *)
JS_GetObjectPrototype(JSContext *cx, JSRawObject forObj)
{
    CHECK_REQUEST(cx);
    assertSameCompartment(cx, forObj);
    return forObj->global().getOrCreateObjectPrototype(cx);
}

JS_PUBLIC_API(JSObject *)
JS_GetFunctionPrototype(JSContext *cx, JSRawObject forObj)
{
    CHECK_REQUEST(cx);
    assertSameCompartment(cx, forObj);
    return forObj->global().getOrCreateFunctionPrototype(cx);
}

JS_PUBLIC_API(JSObject *)
JS_GetGlobalForObject(JSContext *cx, JSRawObject obj)
{
    AssertHeapIsIdle(cx);
    assertSameCompartment(cx, obj);
    return &obj->global();
}

extern JS_PUBLIC_API(JSBool)
JS_IsGlobalObject(JSRawObject obj)
{
    return obj->isGlobal();
}

JS_PUBLIC_API(JSObject *)
JS_GetGlobalForCompartmentOrNull(JSContext *cx, JSCompartment *c)
{
    AssertHeapIsIdleOrIterating(cx);
    assertSameCompartment(cx, c);
    return c->maybeGlobal();
}

JS_PUBLIC_API(JSObject *)
JS_GetGlobalForScopeChain(JSContext *cx)
{
    AssertHeapIsIdleOrIterating(cx);
    CHECK_REQUEST(cx);
    return cx->global();
}

JS_PUBLIC_API(jsval)
JS_ComputeThis(JSContext *cx, jsval *vp)
{
    AssertHeapIsIdle(cx);
    assertSameCompartment(cx, JSValueArray(vp, 2));
    CallReceiver call = CallReceiverFromVp(vp);
    if (!BoxNonStrictThis(cx, call))
        return JSVAL_NULL;
    return call.thisv();
}

JS_PUBLIC_API(void *)
JS_malloc(JSContext *cx, size_t nbytes)
{
    AssertHeapIsIdle(cx);
    CHECK_REQUEST(cx);
    return cx->malloc_(nbytes);
}

JS_PUBLIC_API(void *)
JS_realloc(JSContext *cx, void *p, size_t nbytes)
{
    AssertHeapIsIdle(cx);
    CHECK_REQUEST(cx);
    return cx->realloc_(p, nbytes);
}

JS_PUBLIC_API(void)
JS_free(JSContext *cx, void *p)
{
    return js_free(p);
}

JS_PUBLIC_API(void)
JS_freeop(JSFreeOp *fop, void *p)
{
    return FreeOp::get(fop)->free_(p);
}

JS_PUBLIC_API(JSFreeOp *)
JS_GetDefaultFreeOp(JSRuntime *rt)
{
    return rt->defaultFreeOp();
}

JS_PUBLIC_API(void)
JS_updateMallocCounter(JSContext *cx, size_t nbytes)
{
    return cx->runtime->updateMallocCounter(cx->zone(), nbytes);
}

JS_PUBLIC_API(char *)
JS_strdup(JSContext *cx, const char *s)
{
    AssertHeapIsIdle(cx);
    size_t n = strlen(s) + 1;
    void *p = cx->malloc_(n);
    if (!p)
        return NULL;
    return (char *)js_memcpy(p, s, n);
}

JS_PUBLIC_API(char *)
JS_strdup(JSRuntime *rt, const char *s)
{
    AssertHeapIsIdle(rt);
    size_t n = strlen(s) + 1;
    void *p = rt->malloc_(n);
    if (!p)
        return NULL;
    return static_cast<char*>(js_memcpy(p, s, n));
}

#undef JS_AddRoot

JS_PUBLIC_API(JSBool)
JS_AddValueRoot(JSContext *cx, jsval *vp)
{
    AssertHeapIsIdle(cx);
    CHECK_REQUEST(cx);
    return AddValueRoot(cx, vp, NULL);
}

JS_PUBLIC_API(JSBool)
JS_AddStringRoot(JSContext *cx, JSString **rp)
{
    AssertHeapIsIdle(cx);
    CHECK_REQUEST(cx);
    return AddStringRoot(cx, rp, NULL);
}

JS_PUBLIC_API(JSBool)
JS_AddObjectRoot(JSContext *cx, JSObject **rp)
{
    AssertHeapIsIdle(cx);
    CHECK_REQUEST(cx);
    return AddObjectRoot(cx, rp, NULL);
}

JS_PUBLIC_API(JSBool)
JS_AddNamedValueRoot(JSContext *cx, jsval *vp, const char *name)
{
    AssertHeapIsIdle(cx);
    CHECK_REQUEST(cx);
    return AddValueRoot(cx, vp, name);
}

JS_PUBLIC_API(JSBool)
JS_AddNamedValueRootRT(JSRuntime *rt, jsval *vp, const char *name)
{
    return AddValueRootRT(rt, vp, name);
}

JS_PUBLIC_API(JSBool)
JS_AddNamedStringRoot(JSContext *cx, JSString **rp, const char *name)
{
    AssertHeapIsIdle(cx);
    CHECK_REQUEST(cx);
    return AddStringRoot(cx, rp, name);
}

JS_PUBLIC_API(JSBool)
JS_AddNamedObjectRoot(JSContext *cx, JSObject **rp, const char *name)
{
    AssertHeapIsIdle(cx);
    CHECK_REQUEST(cx);
    return AddObjectRoot(cx, rp, name);
}

JS_PUBLIC_API(JSBool)
JS_AddNamedScriptRoot(JSContext *cx, JSScript **rp, const char *name)
{
    AssertHeapIsIdle(cx);
    CHECK_REQUEST(cx);
    return AddScriptRoot(cx, rp, name);
}

/* We allow unrooting from finalizers within the GC */

JS_PUBLIC_API(void)
JS_RemoveValueRoot(JSContext *cx, jsval *vp)
{
    CHECK_REQUEST(cx);
    js_RemoveRoot(cx->runtime, (void *)vp);
}

JS_PUBLIC_API(void)
JS_RemoveStringRoot(JSContext *cx, JSString **rp)
{
    CHECK_REQUEST(cx);
    js_RemoveRoot(cx->runtime, (void *)rp);
}

JS_PUBLIC_API(void)
JS_RemoveObjectRoot(JSContext *cx, JSObject **rp)
{
    CHECK_REQUEST(cx);
    js_RemoveRoot(cx->runtime, (void *)rp);
}

JS_PUBLIC_API(void)
JS_RemoveScriptRoot(JSContext *cx, JSScript **rp)
{
    CHECK_REQUEST(cx);
    js_RemoveRoot(cx->runtime, (void *)rp);
}

JS_PUBLIC_API(void)
JS_RemoveValueRootRT(JSRuntime *rt, jsval *vp)
{
    js_RemoveRoot(rt, (void *)vp);
}

JS_PUBLIC_API(void)
JS_RemoveStringRootRT(JSRuntime *rt, JSString **rp)
{
    js_RemoveRoot(rt, (void *)rp);
}

JS_PUBLIC_API(void)
JS_RemoveObjectRootRT(JSRuntime *rt, JSObject **rp)
{
    js_RemoveRoot(rt, (void *)rp);
}

JS_PUBLIC_API(void)
JS_RemoveScriptRootRT(JSRuntime *rt, JSScript **rp)
{
    js_RemoveRoot(rt, (void *)rp);
}

JS_NEVER_INLINE JS_PUBLIC_API(void)
JS_AnchorPtr(void *p)
{
}

JS_PUBLIC_API(void)
JS_SetExtraGCRootsTracer(JSRuntime *rt, JSTraceDataOp traceOp, void *data)
{
    AssertHeapIsIdle(rt);
    rt->gcBlackRootsTraceOp = traceOp;
    rt->gcBlackRootsData = data;
}

JS_PUBLIC_API(void)
JS_CallValueTracer(JSTracer *trc, Value valueArg, const char *name)
{
    Value value = valueArg;
    MarkValueUnbarriered(trc, &value, name);
    JS_ASSERT(value == valueArg);
}

JS_PUBLIC_API(void)
JS_CallIdTracer(JSTracer *trc, jsid idArg, const char *name)
{
    jsid id = idArg;
    MarkIdUnbarriered(trc, &id, name);
    JS_ASSERT(id == idArg);
}

JS_PUBLIC_API(void)
JS_CallObjectTracer(JSTracer *trc, JSObject *objArg, const char *name)
{
    JSObject *obj = objArg;
    MarkObjectUnbarriered(trc, &obj, name);
    JS_ASSERT(obj == objArg);
}

JS_PUBLIC_API(void)
JS_CallStringTracer(JSTracer *trc, JSString *strArg, const char *name)
{
    JSString *str = strArg;
    MarkStringUnbarriered(trc, &str, name);
    JS_ASSERT(str == strArg);
}

JS_PUBLIC_API(void)
JS_CallScriptTracer(JSTracer *trc, JSScript *scriptArg, const char *name)
{
    JSScript *script = scriptArg;
    MarkScriptUnbarriered(trc, &script, name);
    JS_ASSERT(script == scriptArg);
}

JS_PUBLIC_API(void)
JS_CallGenericTracer(JSTracer *trc, void *gcthingArg, const char *name)
{
    void *gcthing = gcthingArg;
    JSGCTraceKind kind = gc::GetGCThingTraceKind(gcthing);
    JS_SET_TRACING_NAME(trc, name);
    MarkKind(trc, &gcthing, kind);
    JS_ASSERT(gcthing == gcthingArg);
}

JS_PUBLIC_API(void)
JS_TracerInit(JSTracer *trc, JSRuntime *rt, JSTraceCallback callback)
{
    InitTracer(trc, rt, callback);
}

JS_PUBLIC_API(void)
JS_TraceRuntime(JSTracer *trc)
{
    AssertHeapIsIdle(trc->runtime);
    TraceRuntime(trc);
}

JS_PUBLIC_API(void)
JS_TraceChildren(JSTracer *trc, void *thing, JSGCTraceKind kind)
{
    js::TraceChildren(trc, thing, kind);
}

JS_PUBLIC_API(void)
JS_GetTraceThingInfo(char *buf, size_t bufsize, JSTracer *trc, void *thing,
                     JSGCTraceKind kind, JSBool details)
{
    const char *name = NULL; /* silence uninitialized warning */
    size_t n;

    if (bufsize == 0)
        return;

    switch (kind) {
      case JSTRACE_OBJECT:
      {
        name = static_cast<JSObject *>(thing)->getClass()->name;
        break;
      }

      case JSTRACE_STRING:
        name = ((JSString *)thing)->isDependent()
               ? "substring"
               : "string";
        break;

      case JSTRACE_SCRIPT:
        name = "script";
        break;

      case JSTRACE_IONCODE:
        name = "ioncode";
        break;

      case JSTRACE_SHAPE:
        name = "shape";
        break;

      case JSTRACE_BASE_SHAPE:
        name = "base_shape";
        break;

      case JSTRACE_TYPE_OBJECT:
        name = "type_object";
        break;
    }

    n = strlen(name);
    if (n > bufsize - 1)
        n = bufsize - 1;
    js_memcpy(buf, name, n + 1);
    buf += n;
    bufsize -= n;
    *buf = '\0';

    if (details && bufsize > 2) {
        switch (kind) {
          case JSTRACE_OBJECT:
          {
            JSObject *obj = (JSObject *)thing;
            Class *clasp = obj->getClass();
            if (clasp == &FunctionClass) {
                JSFunction *fun = obj->toFunction();
                if (!fun) {
                    JS_snprintf(buf, bufsize, " <newborn>");
                } else if (fun != obj) {
                    JS_snprintf(buf, bufsize, " %p", fun);
                } else {
                    if (fun->displayAtom()) {
                        *buf++ = ' ';
                        bufsize--;
                        PutEscapedString(buf, bufsize, fun->displayAtom(), 0);
                    }
                }
            } else if (clasp->flags & JSCLASS_HAS_PRIVATE) {
                JS_snprintf(buf, bufsize, " %p", obj->getPrivate());
            } else {
                JS_snprintf(buf, bufsize, " <no private>");
            }
            break;
          }

          case JSTRACE_STRING:
          {
            *buf++ = ' ';
            bufsize--;
            JSString *str = (JSString *)thing;
            if (str->isLinear())
                PutEscapedString(buf, bufsize, &str->asLinear(), 0);
            else
                JS_snprintf(buf, bufsize, "<rope: length %d>", (int)str->length());
            break;
          }

          case JSTRACE_SCRIPT:
          {
            JSScript *script = static_cast<JSScript *>(thing);
            JS_snprintf(buf, bufsize, " %s:%u", script->filename(), unsigned(script->lineno));
            break;
          }

          case JSTRACE_IONCODE:
          case JSTRACE_SHAPE:
          case JSTRACE_BASE_SHAPE:
          case JSTRACE_TYPE_OBJECT:
            break;
        }
    }
    buf[bufsize - 1] = '\0';
}

extern JS_PUBLIC_API(const char *)
JS_GetTraceEdgeName(JSTracer *trc, char *buffer, int bufferSize)
{
    if (trc->debugPrinter) {
        trc->debugPrinter(trc, buffer, bufferSize);
        return buffer;
    }
    if (trc->debugPrintIndex != (size_t) - 1) {
        JS_snprintf(buffer, bufferSize, "%s[%lu]",
                    (const char *)trc->debugPrintArg,
                    trc->debugPrintIndex);
        return buffer;
    }
    return (const char*)trc->debugPrintArg;
}

#ifdef DEBUG

typedef struct JSHeapDumpNode JSHeapDumpNode;

struct JSHeapDumpNode {
    void            *thing;
    JSGCTraceKind   kind;
    JSHeapDumpNode  *next;          /* next sibling */
    JSHeapDumpNode  *parent;        /* node with the thing that refer to thing
                                       from this node */
    char            edgeName[1];    /* name of the edge from parent->thing
                                       into thing */
};

typedef HashSet<void *, PointerHasher<void *, 3>, SystemAllocPolicy> VisitedSet;

typedef struct JSDumpingTracer {
    JSTracer            base;
    VisitedSet          visited;
    bool                ok;
    void                *startThing;
    void                *thingToFind;
    void                *thingToIgnore;
    JSHeapDumpNode      *parentNode;
    JSHeapDumpNode      **lastNodep;
    char                buffer[200];
} JSDumpingTracer;

static void
DumpNotify(JSTracer *trc, void **thingp, JSGCTraceKind kind)
{
    JS_ASSERT(trc->callback == DumpNotify);

    JSDumpingTracer *dtrc = (JSDumpingTracer *)trc;
    void *thing = *thingp;

    if (!dtrc->ok || thing == dtrc->thingToIgnore)
        return;

    /*
     * Check if we have already seen thing unless it is thingToFind to include
     * it to the graph each time we reach it and print all live things that
     * refer to thingToFind.
     *
     * This does not print all possible paths leading to thingToFind since
     * when a thing A refers directly or indirectly to thingToFind and A is
     * present several times in the graph, we will print only the first path
     * leading to A and thingToFind, other ways to reach A will be ignored.
     */
    if (dtrc->thingToFind != thing) {
        /*
         * The startThing check allows to avoid putting startThing into the
         * hash table before tracing startThing in JS_DumpHeap.
         */
        if (thing == dtrc->startThing)
            return;
        VisitedSet::AddPtr p = dtrc->visited.lookupForAdd(thing);
        if (p)
            return;
        if (!dtrc->visited.add(p, thing)) {
            dtrc->ok = false;
            return;
        }
    }

    const char *edgeName = JS_GetTraceEdgeName(&dtrc->base, dtrc->buffer, sizeof(dtrc->buffer));
    size_t edgeNameSize = strlen(edgeName) + 1;
    size_t bytes = offsetof(JSHeapDumpNode, edgeName) + edgeNameSize;
    JSHeapDumpNode *node = (JSHeapDumpNode *) js_malloc(bytes);
    if (!node) {
        dtrc->ok = false;
        return;
    }

    node->thing = thing;
    node->kind = kind;
    node->next = NULL;
    node->parent = dtrc->parentNode;
    js_memcpy(node->edgeName, edgeName, edgeNameSize);

    JS_ASSERT(!*dtrc->lastNodep);
    *dtrc->lastNodep = node;
    dtrc->lastNodep = &node->next;
}

/* Dump node and the chain that leads to thing it contains. */
static JSBool
DumpNode(JSDumpingTracer *dtrc, FILE* fp, JSHeapDumpNode *node)
{
    JSHeapDumpNode *prev, *following;
    size_t chainLimit;
    enum { MAX_PARENTS_TO_PRINT = 10 };

    JS_GetTraceThingInfo(dtrc->buffer, sizeof dtrc->buffer,
                         &dtrc->base, node->thing, node->kind, JS_TRUE);
    if (fprintf(fp, "%p %-22s via ", node->thing, dtrc->buffer) < 0)
        return JS_FALSE;

    /*
     * We need to print the parent chain in the reverse order. To do it in
     * O(N) time where N is the chain length we first reverse the chain while
     * searching for the top and then print each node while restoring the
     * chain order.
     */
    chainLimit = MAX_PARENTS_TO_PRINT;
    prev = NULL;
    for (;;) {
        following = node->parent;
        node->parent = prev;
        prev = node;
        node = following;
        if (!node)
            break;
        if (chainLimit == 0) {
            if (fputs("...", fp) < 0)
                return JS_FALSE;
            break;
        }
        --chainLimit;
    }

    node = prev;
    prev = following;
    bool ok = true;
    do {
        /* Loop must continue even when !ok to restore the parent chain. */
        if (ok) {
            if (!prev) {
                /* Print edge from some runtime root or startThing. */
                if (fputs(node->edgeName, fp) < 0)
                    ok = false;
            } else {
                JS_GetTraceThingInfo(dtrc->buffer, sizeof dtrc->buffer,
                                     &dtrc->base, prev->thing, prev->kind,
                                     JS_FALSE);
                if (fprintf(fp, "(%p %s).%s",
                           prev->thing, dtrc->buffer, node->edgeName) < 0) {
                    ok = false;
                }
            }
        }
        following = node->parent;
        node->parent = prev;
        prev = node;
        node = following;
    } while (node);

    return ok && putc('\n', fp) >= 0;
}

JS_PUBLIC_API(JSBool)
JS_DumpHeap(JSRuntime *rt, FILE *fp, void* startThing, JSGCTraceKind startKind,
            void *thingToFind, size_t maxDepth, void *thingToIgnore)
{
    if (maxDepth == 0)
        return true;

    JSDumpingTracer dtrc;
    if (!dtrc.visited.init())
        return false;
    JS_TracerInit(&dtrc.base, rt, DumpNotify);
    dtrc.ok = true;
    dtrc.startThing = startThing;
    dtrc.thingToFind = thingToFind;
    dtrc.thingToIgnore = thingToIgnore;
    dtrc.parentNode = NULL;
    JSHeapDumpNode *node = NULL;
    dtrc.lastNodep = &node;
    if (!startThing) {
        JS_ASSERT(startKind == JSTRACE_OBJECT);
        TraceRuntime(&dtrc.base);
    } else {
        JS_TraceChildren(&dtrc.base, startThing, startKind);
    }

    if (!node)
        return dtrc.ok;

    size_t depth = 1;
    JSHeapDumpNode *children, *next, *parent;
    bool thingToFindWasTraced = thingToFind && thingToFind == startThing;
    for (;;) {
        /*
         * Loop must continue even when !dtrc.ok to free all nodes allocated
         * so far.
         */
        if (dtrc.ok) {
            if (thingToFind == NULL || thingToFind == node->thing)
                dtrc.ok = DumpNode(&dtrc, fp, node);

            /* Descend into children. */
            if (dtrc.ok &&
                depth < maxDepth &&
                (thingToFind != node->thing || !thingToFindWasTraced)) {
                dtrc.parentNode = node;
                children = NULL;
                dtrc.lastNodep = &children;
                JS_TraceChildren(&dtrc.base, node->thing, node->kind);
                if (thingToFind == node->thing)
                    thingToFindWasTraced = JS_TRUE;
                if (children != NULL) {
                    ++depth;
                    node = children;
                    continue;
                }
            }
        }

        /* Move to next or parents next and free the node. */
        for (;;) {
            next = node->next;
            parent = node->parent;
            js_free(node);
            node = next;
            if (node)
                break;
            if (!parent)
                return dtrc.ok;
            JS_ASSERT(depth > 1);
            --depth;
            node = parent;
        }
    }

    JS_ASSERT(depth == 1);
    return dtrc.ok;
}

#endif /* DEBUG */

extern JS_PUBLIC_API(JSBool)
JS_IsGCMarkingTracer(JSTracer *trc)
{
    return IS_GC_MARKING_TRACER(trc);
}

JS_PUBLIC_API(void)
JS_GC(JSRuntime *rt)
{
    AssertHeapIsIdle(rt);
    JS::PrepareForFullGC(rt);
    GC(rt, GC_NORMAL, JS::gcreason::API);
}

JS_PUBLIC_API(void)
JS_MaybeGC(JSContext *cx)
{
    MaybeGC(cx);
}

JS_PUBLIC_API(void)
JS_SetGCCallback(JSRuntime *rt, JSGCCallback cb)
{
    AssertHeapIsIdle(rt);
    rt->gcCallback = cb;
}

JS_PUBLIC_API(void)
JS_SetFinalizeCallback(JSRuntime *rt, JSFinalizeCallback cb)
{
    AssertHeapIsIdle(rt);
    rt->gcFinalizeCallback = cb;
}

JS_PUBLIC_API(JSBool)
JS_IsAboutToBeFinalized(JSObject **obj)
{
    return IsObjectAboutToBeFinalized(obj);
}

JS_PUBLIC_API(void)
JS_SetGCParameter(JSRuntime *rt, JSGCParamKey key, uint32_t value)
{
    switch (key) {
      case JSGC_MAX_BYTES: {
        JS_ASSERT(value >= rt->gcBytes);
        rt->gcMaxBytes = value;
        break;
      }
      case JSGC_MAX_MALLOC_BYTES:
        rt->setGCMaxMallocBytes(value);
        break;
      case JSGC_SLICE_TIME_BUDGET:
        rt->gcSliceBudget = SliceBudget::TimeBudget(value);
        break;
      case JSGC_MARK_STACK_LIMIT:
        js::SetMarkStackLimit(rt, value);
        break;
      case JSGC_HIGH_FREQUENCY_TIME_LIMIT:
        rt->gcHighFrequencyTimeThreshold = value;
        break;
      case JSGC_HIGH_FREQUENCY_LOW_LIMIT:
        rt->gcHighFrequencyLowLimitBytes = value * 1024 * 1024;
        break;
      case JSGC_HIGH_FREQUENCY_HIGH_LIMIT:
        rt->gcHighFrequencyHighLimitBytes = value * 1024 * 1024;
        break;
      case JSGC_HIGH_FREQUENCY_HEAP_GROWTH_MAX:
        rt->gcHighFrequencyHeapGrowthMax = value / 100.0;
        break;
      case JSGC_HIGH_FREQUENCY_HEAP_GROWTH_MIN:
        rt->gcHighFrequencyHeapGrowthMin = value / 100.0;
        break;
      case JSGC_LOW_FREQUENCY_HEAP_GROWTH:
        rt->gcLowFrequencyHeapGrowth = value / 100.0;
        break;
      case JSGC_DYNAMIC_HEAP_GROWTH:
        rt->gcDynamicHeapGrowth = value;
        break;
      case JSGC_DYNAMIC_MARK_SLICE:
        rt->gcDynamicMarkSlice = value;
        break;
      case JSGC_ANALYSIS_PURGE_TRIGGER:
        rt->analysisPurgeTriggerBytes = value * 1024 * 1024;
        break;
      case JSGC_ALLOCATION_THRESHOLD:
        rt->gcAllocationThreshold = value * 1024 * 1024;
        break;
      default:
        JS_ASSERT(key == JSGC_MODE);
        rt->gcMode = JSGCMode(value);
        JS_ASSERT(rt->gcMode == JSGC_MODE_GLOBAL ||
                  rt->gcMode == JSGC_MODE_COMPARTMENT ||
                  rt->gcMode == JSGC_MODE_INCREMENTAL);
        return;
    }
}

JS_PUBLIC_API(uint32_t)
JS_GetGCParameter(JSRuntime *rt, JSGCParamKey key)
{
    switch (key) {
      case JSGC_MAX_BYTES:
        return uint32_t(rt->gcMaxBytes);
      case JSGC_MAX_MALLOC_BYTES:
        return rt->gcMaxMallocBytes;
      case JSGC_BYTES:
        return uint32_t(rt->gcBytes);
      case JSGC_MODE:
        return uint32_t(rt->gcMode);
      case JSGC_UNUSED_CHUNKS:
        return uint32_t(rt->gcChunkPool.getEmptyCount());
      case JSGC_TOTAL_CHUNKS:
        return uint32_t(rt->gcChunkSet.count() + rt->gcChunkPool.getEmptyCount());
      case JSGC_SLICE_TIME_BUDGET:
        return uint32_t(rt->gcSliceBudget > 0 ? rt->gcSliceBudget / PRMJ_USEC_PER_MSEC : 0);
      case JSGC_MARK_STACK_LIMIT:
        return rt->gcMarker.sizeLimit();
      case JSGC_HIGH_FREQUENCY_TIME_LIMIT:
        return rt->gcHighFrequencyTimeThreshold;
      case JSGC_HIGH_FREQUENCY_LOW_LIMIT:
        return rt->gcHighFrequencyLowLimitBytes / 1024 / 1024;
      case JSGC_HIGH_FREQUENCY_HIGH_LIMIT:
        return rt->gcHighFrequencyHighLimitBytes / 1024 / 1024;
      case JSGC_HIGH_FREQUENCY_HEAP_GROWTH_MAX:
        return uint32_t(rt->gcHighFrequencyHeapGrowthMax * 100);
      case JSGC_HIGH_FREQUENCY_HEAP_GROWTH_MIN:
        return uint32_t(rt->gcHighFrequencyHeapGrowthMin * 100);
      case JSGC_LOW_FREQUENCY_HEAP_GROWTH:
        return uint32_t(rt->gcLowFrequencyHeapGrowth * 100);
      case JSGC_DYNAMIC_HEAP_GROWTH:
        return rt->gcDynamicHeapGrowth;
      case JSGC_DYNAMIC_MARK_SLICE:
        return rt->gcDynamicMarkSlice;
      case JSGC_ANALYSIS_PURGE_TRIGGER:
        return rt->analysisPurgeTriggerBytes / 1024 / 1024;
      case JSGC_ALLOCATION_THRESHOLD:
        return rt->gcAllocationThreshold / 1024 / 1024;
      default:
        JS_ASSERT(key == JSGC_NUMBER);
        return uint32_t(rt->gcNumber);
    }
}

JS_PUBLIC_API(void)
JS_SetGCParameterForThread(JSContext *cx, JSGCParamKey key, uint32_t value)
{
    JS_ASSERT(key == JSGC_MAX_CODE_CACHE_BYTES);
}

JS_PUBLIC_API(uint32_t)
JS_GetGCParameterForThread(JSContext *cx, JSGCParamKey key)
{
    JS_ASSERT(key == JSGC_MAX_CODE_CACHE_BYTES);
    return 0;
}

JS_PUBLIC_API(JSString *)
JS_NewExternalString(JSContext *cx, const jschar *chars, size_t length,
                     const JSStringFinalizer *fin)
{
    AssertHeapIsIdle(cx);
    CHECK_REQUEST(cx);
    JSString *s = JSExternalString::new_(cx, chars, length, fin);
    return s;
}

extern JS_PUBLIC_API(JSBool)
JS_IsExternalString(JSString *str)
{
    return str->isExternal();
}

extern JS_PUBLIC_API(const JSStringFinalizer *)
JS_GetExternalStringFinalizer(JSString *str)
{
    return str->asExternal().externalFinalizer();
}

JS_PUBLIC_API(void)
JS_SetNativeStackQuota(JSRuntime *rt, size_t stackSize)
{
    rt->nativeStackQuota = stackSize;
    if (!rt->nativeStackBase)
        return;

#if JS_STACK_GROWTH_DIRECTION > 0
    if (stackSize == 0) {
        rt->mainThread.nativeStackLimit = UINTPTR_MAX;
    } else {
        JS_ASSERT(rt->nativeStackBase <= size_t(-1) - stackSize);
        rt->mainThread.nativeStackLimit = rt->nativeStackBase + stackSize - 1;
    }
#else
    if (stackSize == 0) {
        rt->mainThread.nativeStackLimit = 0;
    } else {
        JS_ASSERT(rt->nativeStackBase >= stackSize);
        rt->mainThread.nativeStackLimit = rt->nativeStackBase - (stackSize - 1);
    }
#endif

    // If there's no pending interrupt request set on the runtime's main thread's
    // ionStackLimit, then update it so that it reflects the new nativeStacklimit.
#ifdef JS_ION
    {
        PerThreadData::IonStackLimitLock lock(rt->mainThread);
        if (rt->mainThread.ionStackLimit != uintptr_t(-1))
            rt->mainThread.ionStackLimit = rt->mainThread.nativeStackLimit;
    }
#endif
}

/************************************************************************/

JS_PUBLIC_API(int)
JS_IdArrayLength(JSContext *cx, JSIdArray *ida)
{
    return ida->length;
}

JS_PUBLIC_API(jsid)
JS_IdArrayGet(JSContext *cx, JSIdArray *ida, int index)
{
    JS_ASSERT(index >= 0 && index < ida->length);
    return ida->vector[index];
}

JS_PUBLIC_API(void)
JS_DestroyIdArray(JSContext *cx, JSIdArray *ida)
{
    DestroyIdArray(cx->runtime->defaultFreeOp(), ida);
}

JS_PUBLIC_API(JSBool)
JS_ValueToId(JSContext *cx, jsval valueArg, jsid *idp)
{
    RootedValue value(cx, valueArg);
    AssertHeapIsIdle(cx);
    CHECK_REQUEST(cx);
    assertSameCompartment(cx, value);

    RootedId id(cx);
    if (!ValueToId<CanGC>(cx, value, &id))
        return false;

    *idp = id;
    return true;
}

JS_PUBLIC_API(JSBool)
JS_IdToValue(JSContext *cx, jsid id, jsval *vp)
{
    AssertHeapIsIdle(cx);
    CHECK_REQUEST(cx);
    *vp = IdToJsval(id);
    assertSameCompartment(cx, *vp);
    return JS_TRUE;
}

JS_PUBLIC_API(JSBool)
JS_DefaultValue(JSContext *cx, JSObject *objArg, JSType hint, jsval *vp)
{
    RootedObject obj(cx, objArg);
    AssertHeapIsIdle(cx);
    CHECK_REQUEST(cx);
    JS_ASSERT(obj != NULL);
    JS_ASSERT(hint == JSTYPE_VOID || hint == JSTYPE_STRING || hint == JSTYPE_NUMBER);

    RootedValue value(cx);
    if (!JSObject::defaultValue(cx, obj, hint, &value))
        return false;

    *vp = value;
    return true;
}

JS_PUBLIC_API(JSBool)
JS_PropertyStub(JSContext *cx, JSHandleObject obj, JSHandleId id, JSMutableHandleValue vp)
{
    return JS_TRUE;
}

JS_PUBLIC_API(JSBool)
JS_StrictPropertyStub(JSContext *cx, JSHandleObject obj, JSHandleId id, JSBool strict, JSMutableHandleValue vp)
{
    return JS_TRUE;
}

JS_PUBLIC_API(JSBool)
JS_EnumerateStub(JSContext *cx, JSHandleObject obj)
{
    return JS_TRUE;
}

JS_PUBLIC_API(JSBool)
JS_ResolveStub(JSContext *cx, JSHandleObject obj, JSHandleId id)
{
    return JS_TRUE;
}

JS_PUBLIC_API(JSBool)
JS_ConvertStub(JSContext *cx, JSHandleObject obj, JSType type, JSMutableHandleValue vp)
{
    JS_ASSERT(type != JSTYPE_OBJECT && type != JSTYPE_FUNCTION);
    JS_ASSERT(obj);
    return DefaultValue(cx, obj, type, vp);
}

JS_PUBLIC_API(JSObject *)
JS_InitClass(JSContext *cx, JSObject *objArg, JSObject *parent_protoArg,
             JSClass *clasp, JSNative constructor, unsigned nargs,
             JSPropertySpec *ps, JSFunctionSpec *fs,
             JSPropertySpec *static_ps, JSFunctionSpec *static_fs)
{
    RootedObject obj(cx, objArg);
    RootedObject parent_proto(cx, parent_protoArg);
    AssertHeapIsIdle(cx);
    CHECK_REQUEST(cx);
    assertSameCompartment(cx, obj, parent_proto);
    return js_InitClass(cx, obj, parent_proto, Valueify(clasp), constructor,
                        nargs, ps, fs, static_ps, static_fs);
}

JS_PUBLIC_API(JSBool)
JS_LinkConstructorAndPrototype(JSContext *cx, JSObject *ctorArg, JSObject *protoArg)
{
    RootedObject ctor(cx, ctorArg);
    RootedObject proto(cx, protoArg);
    return LinkConstructorAndPrototype(cx, ctor, proto);
}

JS_PUBLIC_API(JSClass *)
JS_GetClass(RawObject obj)
{
    return obj->getJSClass();
}

JS_PUBLIC_API(JSBool)
JS_InstanceOf(JSContext *cx, JSObject *objArg, JSClass *clasp, jsval *argv)
{
    RootedObject obj(cx, objArg);
    AssertHeapIsIdle(cx);
    CHECK_REQUEST(cx);
#ifdef DEBUG
    if (argv) {
        assertSameCompartment(cx, obj);
        assertSameCompartment(cx, JSValueArray(argv - 2, 2));
    }
#endif
    if (!obj || obj->getJSClass() != clasp) {
        if (argv)
            ReportIncompatibleMethod(cx, CallReceiverFromArgv(argv), Valueify(clasp));
        return false;
    }
    return true;
}

JS_PUBLIC_API(JSBool)
JS_HasInstance(JSContext *cx, JSObject *objArg, jsval valueArg, JSBool *bp)
{
    RootedObject obj(cx, objArg);
    RootedValue value(cx, valueArg);
    AssertHeapIsIdle(cx);
    assertSameCompartment(cx, obj, value);
    return HasInstance(cx, obj, value, bp);
}

JS_PUBLIC_API(void *)
JS_GetPrivate(RawObject obj)
{
    /* This function can be called by a finalizer. */
    return obj->getPrivate();
}

JS_PUBLIC_API(void)
JS_SetPrivate(RawObject obj, void *data)
{
    /* This function can be called by a finalizer. */
    obj->setPrivate(data);
}

JS_PUBLIC_API(void *)
JS_GetInstancePrivate(JSContext *cx, JSObject *objArg, JSClass *clasp, jsval *argv)
{
    RootedObject obj(cx, objArg);
    if (!JS_InstanceOf(cx, obj, clasp, argv))
        return NULL;
    return obj->getPrivate();
}

JS_PUBLIC_API(JSBool)
JS_GetPrototype(JSContext *cx, JSObject *objArg, JSObject **protop)
{
    RootedObject obj(cx, objArg);
    RootedObject proto(cx);
    bool rv = JSObject::getProto(cx, obj, &proto);
    *protop = proto;
    return rv;
}

JS_PUBLIC_API(JSBool)
JS_SetPrototype(JSContext *cx, JSObject *objArg, JSObject *protoArg)
{
    RootedObject obj(cx, objArg);
    RootedObject proto(cx, protoArg);
    AssertHeapIsIdle(cx);
    CHECK_REQUEST(cx);
    assertSameCompartment(cx, obj, proto);

    return SetClassAndProto(cx, obj, obj->getClass(), proto, JS_FALSE);
}

JS_PUBLIC_API(JSObject *)
JS_GetParent(RawObject obj)
{
    JS_ASSERT(!obj->isScope());
    return obj->getParent();
}

JS_PUBLIC_API(JSBool)
JS_SetParent(JSContext *cx, JSObject *objArg, JSObject *parentArg)
{
    RootedObject obj(cx, objArg);
    RootedObject parent(cx, parentArg);
    AssertHeapIsIdle(cx);
    CHECK_REQUEST(cx);
    JS_ASSERT(!obj->isScope());
    JS_ASSERT(parent || !obj->getParent());
    assertSameCompartment(cx, obj, parent);

    return JSObject::setParent(cx, obj, parent);
}

JS_PUBLIC_API(JSObject *)
JS_GetConstructor(JSContext *cx, JSObject *protoArg)
{
    RootedObject proto(cx, protoArg);
    RootedValue cval(cx);

    AssertHeapIsIdle(cx);
    CHECK_REQUEST(cx);
    assertSameCompartment(cx, proto);
    {
        JSAutoResolveFlags rf(cx, 0);

        if (!JSObject::getProperty(cx, proto, proto, cx->names().constructor, &cval))
            return NULL;
    }
    if (!IsFunctionObject(cval)) {
        JS_ReportErrorNumber(cx, js_GetErrorMessage, NULL, JSMSG_NO_CONSTRUCTOR,
                             proto->getClass()->name);
        return NULL;
    }
    return &cval.toObject();
}

JS_PUBLIC_API(JSBool)
JS_GetObjectId(JSContext *cx, JSRawObject obj, jsid *idp)
{
    AssertHeapIsIdle(cx);
    assertSameCompartment(cx, obj);
    *idp = OBJECT_TO_JSID(obj);
    return JS_TRUE;
}

class AutoHoldZone
{
  public:
    explicit AutoHoldZone(Zone *zone
                          MOZ_GUARD_OBJECT_NOTIFIER_PARAM)
      : holdp(&zone->hold)
    {
        MOZ_GUARD_OBJECT_NOTIFIER_INIT;
        *holdp = true;
    }

    ~AutoHoldZone() {
        *holdp = false;
    }

  private:
    bool *holdp;
    MOZ_DECL_USE_GUARD_OBJECT_NOTIFIER
};

JS_PUBLIC_API(JSObject *)
JS_NewGlobalObject(JSContext *cx, JSClass *clasp, JSPrincipals *principals, JS::ZoneSpecifier zoneSpec)
{
    AssertHeapIsIdle(cx);
    CHECK_REQUEST(cx);
    JS_THREADSAFE_ASSERT(cx->compartment != cx->runtime->atomsCompartment);

    JSRuntime *rt = cx->runtime;

    Zone *zone;
    if (zoneSpec == JS::SystemZone)
        zone = rt->systemZone;
    else if (zoneSpec == JS::FreshZone)
        zone = NULL;
    else
        zone = ((JSObject *)zoneSpec)->zone();

    JSCompartment *compartment = NewCompartment(cx, zone, principals);
    if (!compartment)
        return NULL;

    if (zoneSpec == JS::SystemZone) {
        rt->systemZone = compartment->zone();
        rt->systemZone->isSystem = true;
    }

    AutoHoldZone hold(compartment->zone());

    JSCompartment *saved = cx->compartment;
    cx->setCompartment(compartment);
    Rooted<GlobalObject *> global(cx, GlobalObject::create(cx, Valueify(clasp)));
    cx->setCompartment(saved);
    if (!global)
        return NULL;

    if (!Debugger::onNewGlobalObject(cx, global))
        return NULL;

    return global;
}

JS_PUBLIC_API(JSObject *)
JS_NewObject(JSContext *cx, JSClass *jsclasp, JSObject *protoArg, JSObject *parentArg)
{
    RootedObject proto(cx, protoArg);
    RootedObject parent(cx, parentArg);
    JS_THREADSAFE_ASSERT(cx->compartment != cx->runtime->atomsCompartment);
    AssertHeapIsIdle(cx);
    CHECK_REQUEST(cx);
    assertSameCompartment(cx, proto, parent);

    Class *clasp = Valueify(jsclasp);
    if (!clasp)
        clasp = &ObjectClass;    /* default class is Object */

    JS_ASSERT(clasp != &FunctionClass);
    JS_ASSERT(!(clasp->flags & JSCLASS_IS_GLOBAL));

    JSObject *obj = NewObjectWithClassProto(cx, clasp, proto, parent);
    if (obj) {
        TypeObjectFlags flags = 0;
        if (clasp->emulatesUndefined())
            flags |= OBJECT_FLAG_EMULATES_UNDEFINED;
        if (flags)
            MarkTypeObjectFlags(cx, obj, flags);
    }

    JS_ASSERT_IF(obj, obj->getParent());
    return obj;
}

JS_PUBLIC_API(JSObject *)
JS_NewObjectWithGivenProto(JSContext *cx, JSClass *jsclasp, JSObject *protoArg, JSObject *parentArg)
{
    RootedObject proto(cx, protoArg);
    RootedObject parent(cx, parentArg);
    JS_THREADSAFE_ASSERT(cx->compartment != cx->runtime->atomsCompartment);
    AssertHeapIsIdle(cx);
    CHECK_REQUEST(cx);
    assertSameCompartment(cx, proto, parent);

    Class *clasp = Valueify(jsclasp);
    if (!clasp)
        clasp = &ObjectClass;    /* default class is Object */

    JS_ASSERT(clasp != &FunctionClass);
    JS_ASSERT(!(clasp->flags & JSCLASS_IS_GLOBAL));

    JSObject *obj = NewObjectWithGivenProto(cx, clasp, proto, parent);
    if (obj)
        MarkTypeObjectUnknownProperties(cx, obj->type());
    return obj;
}

JS_PUBLIC_API(JSObject *)
JS_NewObjectForConstructor(JSContext *cx, JSClass *clasp, const jsval *vp)
{
    AssertHeapIsIdle(cx);
    CHECK_REQUEST(cx);
    assertSameCompartment(cx, *vp);

    RootedObject obj(cx, JSVAL_TO_OBJECT(*vp));
    return CreateThis(cx, Valueify(clasp), obj);
}

JS_PUBLIC_API(JSBool)
JS_IsExtensible(JSRawObject obj)
{
    return obj->isExtensible();
}

JS_PUBLIC_API(JSBool)
JS_IsNative(JSRawObject obj)
{
    return obj->isNative();
}

JS_PUBLIC_API(JSRuntime *)
JS_GetObjectRuntime(JSRawObject obj)
{
    return obj->compartment()->rt;
}

JS_PUBLIC_API(JSBool)
JS_FreezeObject(JSContext *cx, JSObject *objArg)
{
    RootedObject obj(cx, objArg);
    AssertHeapIsIdle(cx);
    CHECK_REQUEST(cx);
    assertSameCompartment(cx, obj);

    return JSObject::freeze(cx, obj);
}

JS_PUBLIC_API(JSBool)
JS_DeepFreezeObject(JSContext *cx, JSObject *objArg)
{
    RootedObject obj(cx, objArg);
    AssertHeapIsIdle(cx);
    CHECK_REQUEST(cx);
    assertSameCompartment(cx, obj);

    /* Assume that non-extensible objects are already deep-frozen, to avoid divergence. */
    if (!obj->isExtensible())
        return true;

    if (!JSObject::freeze(cx, obj))
        return false;

    /* Walk slots in obj and if any value is a non-null object, seal it. */
    for (uint32_t i = 0, n = obj->slotSpan(); i < n; ++i) {
        const Value &v = obj->getSlot(i);
        if (v.isPrimitive())
            continue;
        RootedObject obj(cx, &v.toObject());
        if (!JS_DeepFreezeObject(cx, obj))
            return false;
    }

    return true;
}

static JSBool
LookupPropertyById(JSContext *cx, HandleObject obj, HandleId id, unsigned flags,
                   MutableHandleObject objp, MutableHandleShape propp)
{
    AssertHeapIsIdle(cx);
    CHECK_REQUEST(cx);
    assertSameCompartment(cx, obj, id);

    JSAutoResolveFlags rf(cx, flags);
    return JSObject::lookupGeneric(cx, obj, id, objp, propp);
}

#define AUTO_NAMELEN(s,n)   (((n) == (size_t)-1) ? js_strlen(s) : (n))

static JSBool
LookupResult(JSContext *cx, HandleObject obj, HandleObject obj2, HandleId id,
             HandleShape shape, Value *vp)
{
    if (!shape) {
        /* XXX bad API: no way to tell "not defined" from "void value" */
        vp->setUndefined();
        return JS_TRUE;
    }

    if (!obj2->isNative()) {
        if (obj2->isProxy()) {
            AutoPropertyDescriptorRooter desc(cx);
            if (!Proxy::getPropertyDescriptor(cx, obj2, id, &desc, 0))
                return false;
            if (!(desc.attrs & JSPROP_SHARED)) {
                *vp = desc.value;
                return true;
            }
        }
    } else if (IsImplicitDenseElement(shape)) {
        *vp = obj2->getDenseElement(JSID_TO_INT(id));
        return true;
    } else {
        /* Peek at the native property's slot value, without doing a Get. */
        if (shape->hasSlot()) {
            *vp = obj2->nativeGetSlot(shape->slot());
            return true;
        }
    }

    /* XXX bad API: no way to return "defined but value unknown" */
    vp->setBoolean(true);
    return true;
}

JS_PUBLIC_API(JSBool)
JS_LookupPropertyById(JSContext *cx, JSObject *objArg, jsid idArg, jsval *vp)
{
    RootedId id(cx, idArg);
    RootedObject obj(cx, objArg);
    RootedObject obj2(cx);
    RootedShape prop(cx);

    return LookupPropertyById(cx, obj, id, 0, &obj2, &prop) &&
           LookupResult(cx, obj, obj2, id, prop, vp);
}

JS_PUBLIC_API(JSBool)
JS_LookupElement(JSContext *cx, JSObject *objArg, uint32_t index, jsval *vp)
{
    RootedObject obj(cx, objArg);
    CHECK_REQUEST(cx);
    RootedId id(cx);
    if (!IndexToId(cx, index, &id))
        return false;
    return JS_LookupPropertyById(cx, obj, id, vp);
}

JS_PUBLIC_API(JSBool)
JS_LookupProperty(JSContext *cx, JSObject *objArg, const char *name, jsval *vp)
{
    RootedObject obj(cx, objArg);
    JSAtom *atom = Atomize(cx, name, strlen(name));
    return atom && JS_LookupPropertyById(cx, obj, AtomToId(atom), vp);
}

JS_PUBLIC_API(JSBool)
JS_LookupUCProperty(JSContext *cx, JSObject *objArg, const jschar *name, size_t namelen, jsval *vp)
{
    RootedObject obj(cx, objArg);
    JSAtom *atom = AtomizeChars<CanGC>(cx, name, AUTO_NAMELEN(name, namelen));
    return atom && JS_LookupPropertyById(cx, obj, AtomToId(atom), vp);
}

JS_PUBLIC_API(JSBool)
JS_LookupPropertyWithFlagsById(JSContext *cx, JSObject *objArg, jsid id_, unsigned flags,
                               JSObject **objpArg, jsval *vp)
{
    RootedObject obj(cx, objArg);
    RootedObject objp(cx, *objpArg);
    RootedId id(cx, id_);
    RootedShape prop(cx);

    AssertHeapIsIdle(cx);
    CHECK_REQUEST(cx);
    assertSameCompartment(cx, obj, id);
    if (!(obj->isNative()
          ? LookupPropertyWithFlags(cx, obj, id, flags, &objp, &prop)
          : JSObject::lookupGeneric(cx, obj, id, &objp, &prop)))
        return false;

    if (!LookupResult(cx, obj, objp, id, prop, vp))
        return false;

    *objpArg = objp;
    return true;
}

JS_PUBLIC_API(JSBool)
JS_LookupPropertyWithFlags(JSContext *cx, JSObject *objArg, const char *name, unsigned flags, jsval *vp)
{
    RootedObject obj(cx, objArg);
    JSObject *obj2;
    JSAtom *atom = Atomize(cx, name, strlen(name));
    return atom && JS_LookupPropertyWithFlagsById(cx, obj, AtomToId(atom), flags, &obj2, vp);
}

JS_PUBLIC_API(JSBool)
JS_HasPropertyById(JSContext *cx, JSObject *objArg, jsid idArg, JSBool *foundp)
{
    RootedObject obj(cx, objArg);
    RootedId id(cx, idArg);
    RootedObject obj2(cx);
    RootedShape prop(cx);
    JSBool ok = LookupPropertyById(cx, obj, id, 0, &obj2, &prop);
    *foundp = (prop != NULL);
    return ok;
}

JS_PUBLIC_API(JSBool)
JS_HasElement(JSContext *cx, JSObject *objArg, uint32_t index, JSBool *foundp)
{
    RootedObject obj(cx, objArg);
    AssertHeapIsIdle(cx);
    CHECK_REQUEST(cx);
    RootedId id(cx);
    if (!IndexToId(cx, index, &id))
        return false;
    return JS_HasPropertyById(cx, obj, id, foundp);
}

JS_PUBLIC_API(JSBool)
JS_HasProperty(JSContext *cx, JSObject *objArg, const char *name, JSBool *foundp)
{
    RootedObject obj(cx, objArg);
    JSAtom *atom = Atomize(cx, name, strlen(name));
    return atom && JS_HasPropertyById(cx, obj, AtomToId(atom), foundp);
}

JS_PUBLIC_API(JSBool)
JS_HasUCProperty(JSContext *cx, JSObject *objArg, const jschar *name, size_t namelen, JSBool *foundp)
{
    RootedObject obj(cx, objArg);
    JSAtom *atom = AtomizeChars<CanGC>(cx, name, AUTO_NAMELEN(name, namelen));
    return atom && JS_HasPropertyById(cx, obj, AtomToId(atom), foundp);
}

JS_PUBLIC_API(JSBool)
JS_AlreadyHasOwnPropertyById(JSContext *cx, JSObject *objArg, jsid id_, JSBool *foundp)
{
    RootedObject obj(cx, objArg);
    RootedId id(cx, id_);
    AssertHeapIsIdle(cx);
    CHECK_REQUEST(cx);
    assertSameCompartment(cx, obj, id);

    if (!obj->isNative()) {
        RootedObject obj2(cx);
        RootedShape prop(cx);

        if (!LookupPropertyById(cx, obj, id, 0, &obj2, &prop))
            return JS_FALSE;
        *foundp = (obj == obj2);
        return JS_TRUE;
    }

    if (JSID_IS_INT(id) && obj->containsDenseElement(JSID_TO_INT(id))) {
        *foundp = true;
        return JS_TRUE;
    }

    *foundp = obj->nativeContains(cx, id);
    return JS_TRUE;
}

JS_PUBLIC_API(JSBool)
JS_AlreadyHasOwnElement(JSContext *cx, JSObject *objArg, uint32_t index, JSBool *foundp)
{
    RootedObject obj(cx, objArg);
    AssertHeapIsIdle(cx);
    CHECK_REQUEST(cx);
    RootedId id(cx);
    if (!IndexToId(cx, index, &id))
        return false;
    return JS_AlreadyHasOwnPropertyById(cx, obj, id, foundp);
}

JS_PUBLIC_API(JSBool)
JS_AlreadyHasOwnProperty(JSContext *cx, JSObject *objArg, const char *name, JSBool *foundp)
{
    RootedObject obj(cx, objArg);
    JSAtom *atom = Atomize(cx, name, strlen(name));
    return atom && JS_AlreadyHasOwnPropertyById(cx, obj, AtomToId(atom), foundp);
}

JS_PUBLIC_API(JSBool)
JS_AlreadyHasOwnUCProperty(JSContext *cx, JSObject *objArg, const jschar *name, size_t namelen,
                           JSBool *foundp)
{
    RootedObject obj(cx, objArg);
    JSAtom *atom = AtomizeChars<CanGC>(cx, name, AUTO_NAMELEN(name, namelen));
    return atom && JS_AlreadyHasOwnPropertyById(cx, obj, AtomToId(atom), foundp);
}

/* Wrapper functions to create wrappers with no corresponding JSJitInfo from API
 * function arguments.
 */
static JSPropertyOpWrapper
GetterWrapper(JSPropertyOp getter)
{
    JSPropertyOpWrapper ret;
    ret.op = getter;
    ret.info = NULL;
    return ret;
}

static JSStrictPropertyOpWrapper
SetterWrapper(JSStrictPropertyOp setter)
{
    JSStrictPropertyOpWrapper ret;
    ret.op = setter;
    ret.info = NULL;
    return ret;
}

static JSBool
DefinePropertyById(JSContext *cx, HandleObject obj, HandleId id, HandleValue value,
                   const JSPropertyOpWrapper &get, const JSStrictPropertyOpWrapper &set,
                   unsigned attrs, unsigned flags, int tinyid)
{
    PropertyOp getter = get.op;
    StrictPropertyOp setter = set.op;
    /*
     * JSPROP_READONLY has no meaning when accessors are involved. Ideally we'd
     * throw if this happens, but we've accepted it for long enough that it's
     * not worth trying to make callers change their ways. Just flip it off on
     * its way through the API layer so that we can enforce this internally.
     */
    if (attrs & (JSPROP_GETTER | JSPROP_SETTER))
        attrs &= ~JSPROP_READONLY;

    /*
     * When we use DefineProperty, we need full scriptable Function objects rather
     * than JSNatives. However, we might be pulling this property descriptor off
     * of something with JSNative property descriptors. If we are, wrap them in
     * JS Function objects.
     */
    if (attrs & JSPROP_NATIVE_ACCESSORS) {
        JS_ASSERT(!(attrs & (JSPROP_GETTER | JSPROP_SETTER)));
        attrs &= ~JSPROP_NATIVE_ACCESSORS;
        if (getter) {
            RootedObject global(cx, (JSObject*) &obj->global());
            JSFunction *getobj = JS_NewFunction(cx, (Native) getter, 0, 0, global, NULL);
            if (!getobj)
                return false;

            if (get.info)
                getobj->setJitInfo(get.info);

            getter = JS_DATA_TO_FUNC_PTR(PropertyOp, getobj);
            attrs |= JSPROP_GETTER;
        }
        if (setter) {
            // Root just the getter, since the setter is not yet a JSObject.
            AutoRooterGetterSetter getRoot(cx, JSPROP_GETTER, &getter, NULL);
            RootedObject global(cx, (JSObject*) &obj->global());
            JSFunction *setobj = JS_NewFunction(cx, (Native) setter, 1, 0, global, NULL);
            if (!setobj)
                return false;

            if (set.info)
                setobj->setJitInfo(set.info);

            setter = JS_DATA_TO_FUNC_PTR(StrictPropertyOp, setobj);
            attrs |= JSPROP_SETTER;
        }
    }


    AssertHeapIsIdle(cx);
    CHECK_REQUEST(cx);
    assertSameCompartment(cx, obj, id, value,
                            (attrs & JSPROP_GETTER)
                            ? JS_FUNC_TO_DATA_PTR(JSObject *, getter)
                            : NULL,
                            (attrs & JSPROP_SETTER)
                            ? JS_FUNC_TO_DATA_PTR(JSObject *, setter)
                            : NULL);

    JSAutoResolveFlags rf(cx, 0);
    if (flags != 0 && obj->isNative()) {
        return DefineNativeProperty(cx, obj, id, value, getter, setter,
                                    attrs, flags, tinyid);
    }
    return JSObject::defineGeneric(cx, obj, id, value, getter, setter, attrs);
}

JS_PUBLIC_API(JSBool)
JS_DefinePropertyById(JSContext *cx, JSObject *objArg, jsid idArg, jsval valueArg,
                      JSPropertyOp getter, JSStrictPropertyOp setter, unsigned attrs)
{
    RootedObject obj(cx, objArg);
    RootedId id(cx, idArg);
    RootedValue value(cx, valueArg);
    return DefinePropertyById(cx, obj, id, value, GetterWrapper(getter),
                              SetterWrapper(setter), attrs, 0, 0);
}

JS_PUBLIC_API(JSBool)
JS_DefineElement(JSContext *cx, JSObject *objArg, uint32_t index, jsval valueArg,
                 JSPropertyOp getter, JSStrictPropertyOp setter, unsigned attrs)
{
    RootedObject obj(cx, objArg);
    RootedValue value(cx, valueArg);
    AutoRooterGetterSetter gsRoot(cx, attrs, &getter, &setter);
    AssertHeapIsIdle(cx);
    CHECK_REQUEST(cx);
    RootedId id(cx);
    if (!IndexToId(cx, index, &id))
        return false;
    return DefinePropertyById(cx, obj, id, value, GetterWrapper(getter),
                              SetterWrapper(setter), attrs, 0, 0);
}

static JSBool
DefineProperty(JSContext *cx, JSHandleObject obj, const char *name, const Value &value_,
               const JSPropertyOpWrapper &getter, const JSStrictPropertyOpWrapper &setter,
               unsigned attrs, unsigned flags, int tinyid)
{
    RootedValue value(cx, value_);
    AutoRooterGetterSetter gsRoot(cx, attrs, const_cast<JSPropertyOp *>(&getter.op),
                                  const_cast<JSStrictPropertyOp *>(&setter.op));
    RootedId id(cx);

    if (attrs & JSPROP_INDEX) {
        id = INT_TO_JSID(intptr_t(name));
        attrs &= ~JSPROP_INDEX;
    } else {
        JSAtom *atom = Atomize(cx, name, strlen(name));
        if (!atom)
            return JS_FALSE;
        id = AtomToId(atom);
    }

    return DefinePropertyById(cx, obj, id, value, getter, setter, attrs, flags, tinyid);
}

JS_PUBLIC_API(JSBool)
JS_DefineProperty(JSContext *cx, JSObject *objArg, const char *name, jsval valueArg,
                  PropertyOp getter, JSStrictPropertyOp setter, unsigned attrs)
{
    RootedObject obj(cx, objArg);
    RootedValue value(cx, valueArg);
    return DefineProperty(cx, obj, name, value, GetterWrapper(getter),
                          SetterWrapper(setter), attrs, 0, 0);
}

JS_PUBLIC_API(JSBool)
JS_DefinePropertyWithTinyId(JSContext *cx, JSObject *objArg, const char *name, int8_t tinyid,
                            jsval valueArg, PropertyOp getter, JSStrictPropertyOp setter, unsigned attrs)
{
    RootedObject obj(cx, objArg);
    RootedValue value(cx, valueArg);
    return DefineProperty(cx, obj, name, value, GetterWrapper(getter),
                          SetterWrapper(setter), attrs, Shape::HAS_SHORTID, tinyid);
}

static JSBool
DefineUCProperty(JSContext *cx, JSHandleObject obj, const jschar *name, size_t namelen,
                 const Value &value_, PropertyOp getter, StrictPropertyOp setter, unsigned attrs,
                 unsigned flags, int tinyid)
{
    RootedValue value(cx, value_);
    AutoRooterGetterSetter gsRoot(cx, attrs, &getter, &setter);
    JSAtom *atom = AtomizeChars<CanGC>(cx, name, AUTO_NAMELEN(name, namelen));
    if (!atom)
        return false;
    RootedId id(cx, AtomToId(atom));
    return DefinePropertyById(cx, obj, id, value, GetterWrapper(getter),
                              SetterWrapper(setter), attrs, flags, tinyid);
}

JS_PUBLIC_API(JSBool)
JS_DefineUCProperty(JSContext *cx, JSObject *objArg, const jschar *name, size_t namelen,
                    jsval valueArg, JSPropertyOp getter, JSStrictPropertyOp setter, unsigned attrs)
{
    RootedObject obj(cx, objArg);
    RootedValue value(cx, valueArg);
    return DefineUCProperty(cx, obj, name, namelen, value, getter, setter, attrs, 0, 0);
}

JS_PUBLIC_API(JSBool)
JS_DefineUCPropertyWithTinyId(JSContext *cx, JSObject *objArg, const jschar *name, size_t namelen,
                              int8_t tinyid, jsval valueArg,
                              JSPropertyOp getter, JSStrictPropertyOp setter, unsigned attrs)
{
    RootedObject obj(cx, objArg);
    RootedValue value(cx, valueArg);
    return DefineUCProperty(cx, obj, name, namelen, value, getter, setter, attrs,
                            Shape::HAS_SHORTID, tinyid);
}

JS_PUBLIC_API(JSBool)
JS_DefineOwnProperty(JSContext *cx, JSObject *objArg, jsid idArg, jsval descriptor, JSBool *bp)
{
    RootedObject obj(cx, objArg);
    RootedId id(cx, idArg);
    AssertHeapIsIdle(cx);
    CHECK_REQUEST(cx);
    assertSameCompartment(cx, obj, id, descriptor);

    return js_DefineOwnProperty(cx, obj, id, descriptor, bp);
}

JS_PUBLIC_API(JSObject *)
JS_DefineObject(JSContext *cx, JSObject *objArg, const char *name, JSClass *jsclasp,
                JSObject *protoArg, unsigned attrs)
{
    RootedObject obj(cx, objArg);
    RootedObject proto(cx, protoArg);
    AssertHeapIsIdle(cx);
    CHECK_REQUEST(cx);
    assertSameCompartment(cx, obj, proto);

    Class *clasp = Valueify(jsclasp);
    if (!clasp)
        clasp = &ObjectClass;    /* default class is Object */

    RootedObject nobj(cx, NewObjectWithClassProto(cx, clasp, proto, obj));
    if (!nobj)
        return NULL;

    if (!DefineProperty(cx, obj, name, ObjectValue(*nobj), GetterWrapper(NULL),
                        SetterWrapper(NULL), attrs, 0, 0))
    {
        return NULL;
    }

    return nobj;
}

JS_PUBLIC_API(JSBool)
JS_DefineConstDoubles(JSContext *cx, JSObject *objArg, JSConstDoubleSpec *cds)
{
    RootedObject obj(cx, objArg);
    JSBool ok;
    unsigned attrs;

    AssertHeapIsIdle(cx);
    CHECK_REQUEST(cx);
    JSPropertyOpWrapper noget = GetterWrapper(NULL);
    JSStrictPropertyOpWrapper noset = SetterWrapper(NULL);
    for (ok = JS_TRUE; cds->name; cds++) {
        Value value = DoubleValue(cds->dval);
        attrs = cds->flags;
        if (!attrs)
            attrs = JSPROP_READONLY | JSPROP_PERMANENT;
        ok = DefineProperty(cx, obj, cds->name, value, noget, noset, attrs, 0, 0);
        if (!ok)
            break;
    }
    return ok;
}

JS_PUBLIC_API(JSBool)
JS_DefineProperties(JSContext *cx, JSObject *objArg, const JSPropertySpec *ps)
{
    RootedObject obj(cx, objArg);
    JSBool ok;
    for (ok = true; ps->name; ps++) {
        ok = DefineProperty(cx, obj, ps->name, UndefinedValue(), ps->getter, ps->setter,
                            ps->flags, Shape::HAS_SHORTID, ps->tinyid);
        if (!ok)
            break;
    }
    return ok;
}

static JSBool
GetPropertyDescriptorById(JSContext *cx, HandleObject obj, HandleId id, unsigned flags,
                          JSBool own, PropertyDescriptor *desc)
{
    RootedObject obj2(cx);
    RootedShape shape(cx);

    if (!LookupPropertyById(cx, obj, id, flags, &obj2, &shape))
        return JS_FALSE;

    if (!shape || (own && obj != obj2)) {
        desc->obj = NULL;
        desc->attrs = 0;
        desc->getter = NULL;
        desc->setter = NULL;
        desc->value.setUndefined();
        return JS_TRUE;
    }

    desc->obj = obj2;
    if (obj2->isNative()) {
        if (IsImplicitDenseElement(shape)) {
            desc->attrs = JSPROP_ENUMERATE;
            desc->getter = NULL;
            desc->setter = NULL;
            desc->value = obj2->getDenseElement(JSID_TO_INT(id));
        } else {
            desc->attrs = shape->attributes();
            desc->getter = shape->getter();
            desc->setter = shape->setter();
            if (shape->hasSlot())
                desc->value = obj2->nativeGetSlot(shape->slot());
            else
                desc->value.setUndefined();
        }
    } else {
        if (obj2->isProxy()) {
            JSAutoResolveFlags rf(cx, flags);
            return own
                   ? Proxy::getOwnPropertyDescriptor(cx, obj2, id, desc, 0)
                   : Proxy::getPropertyDescriptor(cx, obj2, id, desc, 0);
        }
        if (!JSObject::getGenericAttributes(cx, obj2, id, &desc->attrs))
            return false;
        desc->getter = NULL;
        desc->setter = NULL;
        desc->value.setUndefined();
    }
    return true;
}

JS_PUBLIC_API(JSBool)
JS_GetPropertyDescriptorById(JSContext *cx, JSObject *objArg, jsid idArg, unsigned flags,
                             JSPropertyDescriptor *desc_)
{
    RootedObject obj(cx, objArg);
    RootedId id(cx, idArg);
    AutoPropertyDescriptorRooter desc(cx);
    if (!GetPropertyDescriptorById(cx, obj, id, flags, JS_FALSE, &desc))
        return false;
    *desc_ = desc;
    return true;
}

JS_PUBLIC_API(JSBool)
JS_GetPropertyAttrsGetterAndSetterById(JSContext *cx, JSObject *objArg, jsid idArg,
                                       unsigned *attrsp, JSBool *foundp,
                                       JSPropertyOp *getterp, JSStrictPropertyOp *setterp)
{
    RootedObject obj(cx, objArg);
    RootedId id(cx, idArg);
    AutoPropertyDescriptorRooter desc(cx);
    if (!GetPropertyDescriptorById(cx, obj, id, 0, JS_FALSE, &desc))
        return false;

    *attrsp = desc.attrs;
    *foundp = (desc.obj != NULL);
    if (getterp)
        *getterp = desc.getter;
    if (setterp)
        *setterp = desc.setter;
    return true;
}

JS_PUBLIC_API(JSBool)
JS_GetPropertyAttributes(JSContext *cx, JSObject *objArg, const char *name,
                         unsigned *attrsp, JSBool *foundp)
{
    RootedObject obj(cx, objArg);
    JSAtom *atom = Atomize(cx, name, strlen(name));
    return atom && JS_GetPropertyAttrsGetterAndSetterById(cx, obj, AtomToId(atom),
                                                          attrsp, foundp, NULL, NULL);
}

JS_PUBLIC_API(JSBool)
JS_GetUCPropertyAttributes(JSContext *cx, JSObject *objArg, const jschar *name, size_t namelen,
                           unsigned *attrsp, JSBool *foundp)
{
    RootedObject obj(cx, objArg);
    JSAtom *atom = AtomizeChars<CanGC>(cx, name, AUTO_NAMELEN(name, namelen));
    return atom && JS_GetPropertyAttrsGetterAndSetterById(cx, obj, AtomToId(atom),
                                                          attrsp, foundp, NULL, NULL);
}

JS_PUBLIC_API(JSBool)
JS_GetPropertyAttrsGetterAndSetter(JSContext *cx, JSObject *objArg, const char *name,
                                   unsigned *attrsp, JSBool *foundp,
                                   JSPropertyOp *getterp, JSStrictPropertyOp *setterp)
{
    RootedObject obj(cx, objArg);
    JSAtom *atom = Atomize(cx, name, strlen(name));
    return atom && JS_GetPropertyAttrsGetterAndSetterById(cx, obj, AtomToId(atom),
                                                          attrsp, foundp, getterp, setterp);
}

JS_PUBLIC_API(JSBool)
JS_GetUCPropertyAttrsGetterAndSetter(JSContext *cx, JSObject *objArg,
                                     const jschar *name, size_t namelen,
                                     unsigned *attrsp, JSBool *foundp,
                                     JSPropertyOp *getterp, JSStrictPropertyOp *setterp)
{
    RootedObject obj(cx, objArg);
    JSAtom *atom = AtomizeChars<CanGC>(cx, name, AUTO_NAMELEN(name, namelen));
    return atom && JS_GetPropertyAttrsGetterAndSetterById(cx, obj, AtomToId(atom),
                                                          attrsp, foundp, getterp, setterp);
}

JS_PUBLIC_API(JSBool)
JS_GetOwnPropertyDescriptor(JSContext *cx, JSObject *objArg, jsid idArg, jsval *vp)
{
    RootedObject obj(cx, objArg);
    RootedId id(cx, idArg);
    AssertHeapIsIdle(cx);
    CHECK_REQUEST(cx);

    RootedValue value(cx);
    if (!GetOwnPropertyDescriptor(cx, obj, id, &value))
        return false;
    *vp = value;
    return true;
}

static JSBool
SetPropertyAttributesById(JSContext *cx, HandleObject obj, HandleId id, unsigned attrs, JSBool *foundp)
{
    RootedObject obj2(cx);
    RootedShape shape(cx);

    if (!LookupPropertyById(cx, obj, id, 0, &obj2, &shape))
        return false;
    if (!shape || obj != obj2) {
        *foundp = false;
        return true;
    }
    JSBool ok = obj->isNative()
                ? JSObject::changePropertyAttributes(cx, obj, shape, attrs)
                : JSObject::setGenericAttributes(cx, obj, id, &attrs);
    if (ok)
        *foundp = true;
    return ok;
}

JS_PUBLIC_API(JSBool)
JS_SetPropertyAttributes(JSContext *cx, JSObject *objArg, const char *name,
                         unsigned attrs, JSBool *foundp)
{
    RootedObject obj(cx, objArg);
    JSAtom *atom = Atomize(cx, name, strlen(name));
    RootedId id(cx, AtomToId(atom));
    return atom && SetPropertyAttributesById(cx, obj, id, attrs, foundp);
}

JS_PUBLIC_API(JSBool)
JS_SetUCPropertyAttributes(JSContext *cx, JSObject *objArg, const jschar *name, size_t namelen,
                           unsigned attrs, JSBool *foundp)
{
    RootedObject obj(cx, objArg);
    JSAtom *atom = AtomizeChars<CanGC>(cx, name, AUTO_NAMELEN(name, namelen));
    RootedId id(cx, AtomToId(atom));
    return atom && SetPropertyAttributesById(cx, obj, id, attrs, foundp);
}

JS_PUBLIC_API(JSBool)
JS_GetPropertyById(JSContext *cx, JSObject *objArg, jsid idArg, jsval *vp)
{
    return JS_ForwardGetPropertyTo(cx, objArg, idArg, objArg, vp);
}

JS_PUBLIC_API(JSBool)
JS_ForwardGetPropertyTo(JSContext *cx, JSObject *objArg, jsid idArg, JSObject *onBehalfOfArg, jsval *vp)
{
    RootedObject obj(cx, objArg);
    RootedObject onBehalfOf(cx, onBehalfOfArg);
    RootedId id(cx, idArg);

    AssertHeapIsIdle(cx);
    CHECK_REQUEST(cx);
    assertSameCompartment(cx, obj, id);
    assertSameCompartment(cx, onBehalfOf);
    JSAutoResolveFlags rf(cx, 0);

    RootedValue value(cx);
    if (!JSObject::getGeneric(cx, obj, onBehalfOf, id, &value))
        return false;

    *vp = value;
    return true;
}

JS_PUBLIC_API(JSBool)
JS_GetPropertyByIdDefault(JSContext *cx, JSObject *objArg, jsid idArg, jsval defArg, jsval *vp)
{
    RootedObject obj(cx, objArg);
    RootedId id(cx, idArg);
    RootedValue def(cx, defArg);

    RootedValue value(cx);
    if (!baseops::GetPropertyDefault(cx, obj, id, def, &value))
        return false;

    *vp = value;
    return true;
}

JS_PUBLIC_API(JSBool)
JS_GetElement(JSContext *cx, JSObject *objArg, uint32_t index, jsval *vp)
{
    return JS_ForwardGetElementTo(cx, objArg, index, objArg, vp);
}

JS_PUBLIC_API(JSBool)
JS_ForwardGetElementTo(JSContext *cx, JSObject *objArg, uint32_t index, JSObject *onBehalfOfArg, jsval *vp)
{
    RootedObject obj(cx, objArg);
    RootedObject onBehalfOf(cx, onBehalfOfArg);
    AssertHeapIsIdle(cx);
    CHECK_REQUEST(cx);
    assertSameCompartment(cx, obj);
    JSAutoResolveFlags rf(cx, 0);

    RootedValue value(cx);
    if (!JSObject::getElement(cx, obj, onBehalfOf, index, &value))
        return false;

    *vp = value;
    return true;
}

JS_PUBLIC_API(JSBool)
JS_GetElementIfPresent(JSContext *cx, JSObject *objArg, uint32_t index, JSObject *onBehalfOfArg, jsval *vp, JSBool* present)
{
    RootedObject obj(cx, objArg);
    RootedObject onBehalfOf(cx, onBehalfOfArg);
    AssertHeapIsIdle(cx);
    CHECK_REQUEST(cx);
    assertSameCompartment(cx, obj);
    JSAutoResolveFlags rf(cx, 0);

    RootedValue value(cx);
    bool isPresent;
    if (!JSObject::getElementIfPresent(cx, obj, onBehalfOf, index, &value, &isPresent))
        return false;

    *vp = value;
    *present = isPresent;
    return true;
}

JS_PUBLIC_API(JSBool)
JS_GetProperty(JSContext *cx, JSObject *objArg, const char *name, jsval *vp)
{
    RootedObject obj(cx, objArg);
    JSAtom *atom = Atomize(cx, name, strlen(name));
    return atom && JS_GetPropertyById(cx, obj, AtomToId(atom), vp);
}

JS_PUBLIC_API(JSBool)
JS_GetPropertyDefault(JSContext *cx, JSObject *objArg, const char *name, jsval defArg, jsval *vp)
{
    RootedObject obj(cx, objArg);
    RootedValue def(cx, defArg);
    JSAtom *atom = Atomize(cx, name, strlen(name));
    return atom && JS_GetPropertyByIdDefault(cx, obj, AtomToId(atom), def, vp);
}

JS_PUBLIC_API(JSBool)
JS_GetUCProperty(JSContext *cx, JSObject *objArg, const jschar *name, size_t namelen, jsval *vp)
{
    RootedObject obj(cx, objArg);
    JSAtom *atom = AtomizeChars<CanGC>(cx, name, AUTO_NAMELEN(name, namelen));
    return atom && JS_GetPropertyById(cx, obj, AtomToId(atom), vp);
}

JS_PUBLIC_API(JSBool)
JS_GetMethodById(JSContext *cx, JSObject *objArg, jsid idArg, JSObject **objp, jsval *vp)
{
    RootedObject obj(cx, objArg);
    RootedId id(cx, idArg);

    AssertHeapIsIdle(cx);
    CHECK_REQUEST(cx);
    assertSameCompartment(cx, obj, id);

    RootedValue value(cx);
    if (!GetMethod(cx, obj, id, 0, &value))
        return JS_FALSE;
    *vp = value;

    if (objp)
        *objp = obj;
    return JS_TRUE;
}

JS_PUBLIC_API(JSBool)
JS_GetMethod(JSContext *cx, JSObject *objArg, const char *name, JSObject **objp, jsval *vp)
{
    RootedObject obj(cx, objArg);
    JSAtom *atom = Atomize(cx, name, strlen(name));
    return atom && JS_GetMethodById(cx, obj, AtomToId(atom), objp, vp);
}

JS_PUBLIC_API(JSBool)
JS_SetPropertyById(JSContext *cx, JSObject *objArg, jsid idArg, jsval *vp)
{
    RootedObject obj(cx, objArg);
    RootedId id(cx, idArg);
    AssertHeapIsIdle(cx);
    CHECK_REQUEST(cx);
    assertSameCompartment(cx, obj, id);
    JSAutoResolveFlags rf(cx, JSRESOLVE_ASSIGNING);

    RootedValue value(cx, *vp);
    if (!JSObject::setGeneric(cx, obj, obj, id, &value, false))
        return false;

    *vp = value;
    return true;
}

JS_PUBLIC_API(JSBool)
JS_SetElement(JSContext *cx, JSObject *objArg, uint32_t index, jsval *vp)
{
    RootedObject obj(cx, objArg);
    AssertHeapIsIdle(cx);
    CHECK_REQUEST(cx);
    assertSameCompartment(cx, obj, *vp);
    JSAutoResolveFlags rf(cx, JSRESOLVE_ASSIGNING);

    RootedValue value(cx, *vp);
    if (!JSObject::setElement(cx, obj, obj, index, &value, false))
        return false;

    *vp = value;
    return true;
}

JS_PUBLIC_API(JSBool)
JS_SetProperty(JSContext *cx, JSObject *objArg, const char *name, jsval *vp)
{
    RootedObject obj(cx, objArg);
    JSAtom *atom = Atomize(cx, name, strlen(name));
    return atom && JS_SetPropertyById(cx, obj, AtomToId(atom), vp);
}

JS_PUBLIC_API(JSBool)
JS_SetUCProperty(JSContext *cx, JSObject *objArg, const jschar *name, size_t namelen, jsval *vp)
{
    RootedObject obj(cx, objArg);
    JSAtom *atom = AtomizeChars<CanGC>(cx, name, AUTO_NAMELEN(name, namelen));
    return atom && JS_SetPropertyById(cx, obj, AtomToId(atom), vp);
}

JS_PUBLIC_API(JSBool)
JS_DeletePropertyById2(JSContext *cx, JSObject *objArg, jsid id, jsval *rval)
{
    RootedObject obj(cx, objArg);
    AssertHeapIsIdle(cx);
    CHECK_REQUEST(cx);
    assertSameCompartment(cx, obj, id);
    JSAutoResolveFlags rf(cx, 0);

    RootedValue value(cx);

    if (JSID_IS_SPECIAL(id)) {
        Rooted<SpecialId> sid(cx, JSID_TO_SPECIALID(id));
        if (!JSObject::deleteSpecial(cx, obj, sid, &value, false))
            return false;
    } else {
        if (!JSObject::deleteByValue(cx, obj, IdToValue(id), &value, false))
            return false;
    }

    *rval = value;
    return true;
}

JS_PUBLIC_API(JSBool)
JS_DeleteElement2(JSContext *cx, JSObject *objArg, uint32_t index, jsval *rval)
{
    RootedObject obj(cx, objArg);
    AssertHeapIsIdle(cx);
    CHECK_REQUEST(cx);
    assertSameCompartment(cx, obj);
    JSAutoResolveFlags rf(cx, 0);

    RootedValue value(cx);
    if (!JSObject::deleteElement(cx, obj, index, &value, false))
        return false;

    *rval = value;
    return true;
}

JS_PUBLIC_API(JSBool)
JS_DeleteProperty2(JSContext *cx, JSObject *objArg, const char *name, jsval *rval)
{
    RootedObject obj(cx, objArg);
    CHECK_REQUEST(cx);
    assertSameCompartment(cx, obj);
    JSAutoResolveFlags rf(cx, 0);

    JSAtom *atom = Atomize(cx, name, strlen(name));
    if (!atom)
        return false;

    RootedValue value(cx);
    if (!JSObject::deleteByValue(cx, obj, StringValue(atom), &value, false))
        return false;

    *rval = value;
    return true;
}

JS_PUBLIC_API(JSBool)
JS_DeleteUCProperty2(JSContext *cx, JSObject *objArg, const jschar *name, size_t namelen, jsval *rval)
{
    RootedObject obj(cx, objArg);
    CHECK_REQUEST(cx);
    assertSameCompartment(cx, obj);
    JSAutoResolveFlags rf(cx, 0);

    JSAtom *atom = AtomizeChars<CanGC>(cx, name, AUTO_NAMELEN(name, namelen));
    if (!atom)
        return false;

    RootedValue value(cx);
    if (!JSObject::deleteByValue(cx, obj, StringValue(atom), &value, false))
        return false;

    *rval = value;
    return true;
}

JS_PUBLIC_API(JSBool)
JS_DeletePropertyById(JSContext *cx, JSObject *objArg, jsid idArg)
{
    jsval junk;
    return JS_DeletePropertyById2(cx, objArg, idArg, &junk);
}

JS_PUBLIC_API(JSBool)
JS_DeleteElement(JSContext *cx, JSObject *objArg, uint32_t index)
{
    jsval junk;
    return JS_DeleteElement2(cx, objArg, index, &junk);
}

JS_PUBLIC_API(JSBool)
JS_DeleteProperty(JSContext *cx, JSObject *objArg, const char *name)
{
    jsval junk;
    return JS_DeleteProperty2(cx, objArg, name, &junk);
}

static RawShape
LastConfigurableShape(JSObject *obj)
{
    for (Shape::Range<NoGC> r(obj->lastProperty()); !r.empty(); r.popFront()) {
        Shape *shape = &r.front();
        if (shape->configurable())
            return shape;
    }
    return NULL;
}

JS_PUBLIC_API(void)
JS_ClearNonGlobalObject(JSContext *cx, JSObject *objArg)
{
    RootedObject obj(cx, objArg);
    AssertHeapIsIdle(cx);
    CHECK_REQUEST(cx);
    assertSameCompartment(cx, obj);

    JS_ASSERT(!obj->isGlobal());

    if (!obj->isNative())
        return;

    /* Remove all configurable properties from obj. */
    RootedShape shape(cx);
    while ((shape = LastConfigurableShape(obj))) {
        if (!obj->removeProperty(cx, shape->propid()))
            return;
    }

    /* Set all remaining writable plain data properties to undefined. */
    for (Shape::Range<NoGC> r(obj->lastProperty()); !r.empty(); r.popFront()) {
        Shape *shape = &r.front();
        if (shape->isDataDescriptor() &&
            shape->writable() &&
            shape->hasDefaultSetter() &&
            shape->hasSlot())
        {
            obj->nativeSetSlot(shape->slot(), UndefinedValue());
        }
    }
}

JS_PUBLIC_API(void)
JS_SetAllNonReservedSlotsToUndefined(JSContext *cx, JSObject *objArg)
{
    RootedObject obj(cx, objArg);
    AssertHeapIsIdle(cx);
    CHECK_REQUEST(cx);
    assertSameCompartment(cx, obj);

    if (!obj->isNative())
        return;

    Class *clasp = obj->getClass();
    unsigned numReserved = JSCLASS_RESERVED_SLOTS(clasp);
    unsigned numSlots = obj->slotSpan();
    for (unsigned i = numReserved; i < numSlots; i++)
        obj->setSlot(i, UndefinedValue());
}

JS_PUBLIC_API(JSIdArray *)
JS_Enumerate(JSContext *cx, JSObject *objArg)
{
    RootedObject obj(cx, objArg);
    AssertHeapIsIdle(cx);
    CHECK_REQUEST(cx);
    assertSameCompartment(cx, obj);

    AutoIdVector props(cx);
    JSIdArray *ida;
    if (!GetPropertyNames(cx, obj, JSITER_OWNONLY, &props) || !VectorToIdArray(cx, props, &ida))
        return NULL;
    return ida;
}

/*
 * XXX reverse iterator for properties, unreverse and meld with jsinterp.c's
 *     prop_iterator_class somehow...
 * + preserve the obj->enumerate API while optimizing the native object case
 * + native case here uses a JSShape *, but that iterates in reverse!
 * + so we make non-native match, by reverse-iterating after JS_Enumerating
 */
const uint32_t JSSLOT_ITER_INDEX = 0;

static void
prop_iter_finalize(FreeOp *fop, RawObject obj)
{
    void *pdata = obj->getPrivate();
    if (!pdata)
        return;

    if (obj->getSlot(JSSLOT_ITER_INDEX).toInt32() >= 0) {
        /* Non-native case: destroy the ida enumerated when obj was created. */
        JSIdArray *ida = (JSIdArray *) pdata;
        DestroyIdArray(fop, ida);
    }
}

static void
prop_iter_trace(JSTracer *trc, RawObject obj)
{
    void *pdata = obj->getPrivate();
    if (!pdata)
        return;

    if (obj->getSlot(JSSLOT_ITER_INDEX).toInt32() < 0) {
        /*
         * Native case: just mark the next property to visit. We don't need a
         * barrier here because the pointer is updated via setPrivate, which
         * always takes a barrier.
         */
        RawShape tmp = static_cast<RawShape>(pdata);
        MarkShapeUnbarriered(trc, &tmp, "prop iter shape");
        obj->setPrivateUnbarriered(tmp);
    } else {
        /* Non-native case: mark each id in the JSIdArray private. */
        JSIdArray *ida = (JSIdArray *) pdata;
        MarkIdRange(trc, ida->length, ida->vector, "prop iter");
    }
}

static Class prop_iter_class = {
    "PropertyIterator",
    JSCLASS_HAS_PRIVATE | JSCLASS_IMPLEMENTS_BARRIERS | JSCLASS_HAS_RESERVED_SLOTS(1),
    JS_PropertyStub,         /* addProperty */
    JS_PropertyStub,         /* delProperty */
    JS_PropertyStub,         /* getProperty */
    JS_StrictPropertyStub,   /* setProperty */
    JS_EnumerateStub,
    JS_ResolveStub,
    JS_ConvertStub,
    prop_iter_finalize,
    NULL,           /* checkAccess */
    NULL,           /* call        */
    NULL,           /* construct   */
    NULL,           /* hasInstance */
    prop_iter_trace
};

JS_PUBLIC_API(JSObject *)
JS_NewPropertyIterator(JSContext *cx, JSObject *objArg)
{
    RootedObject obj(cx, objArg);

    AssertHeapIsIdle(cx);
    CHECK_REQUEST(cx);
    assertSameCompartment(cx, obj);

    RootedObject iterobj(cx, NewObjectWithClassProto(cx, &prop_iter_class, NULL, obj));
    if (!iterobj)
        return NULL;

    int index;
    if (obj->isNative()) {
        /* Native case: start with the last property in obj. */
        iterobj->setPrivateGCThing(obj->lastProperty());
        index = -1;
    } else {
        /* Non-native case: enumerate a JSIdArray and keep it via private. */
        JSIdArray *ida = JS_Enumerate(cx, obj);
        if (!ida)
            return NULL;
        iterobj->setPrivate((void *)ida);
        index = ida->length;
    }

    /* iterobj cannot escape to other threads here. */
    iterobj->setSlot(JSSLOT_ITER_INDEX, Int32Value(index));
    return iterobj;
}

JS_PUBLIC_API(JSBool)
JS_NextProperty(JSContext *cx, JSObject *iterobjArg, jsid *idp)
{
    RootedObject iterobj(cx, iterobjArg);

    AssertHeapIsIdle(cx);
    CHECK_REQUEST(cx);
    assertSameCompartment(cx, iterobj);
    int32_t i = iterobj->getSlot(JSSLOT_ITER_INDEX).toInt32();
    if (i < 0) {
        /* Native case: private data is a property tree node pointer. */
        JS_ASSERT(iterobj->getParent()->isNative());
        RawShape shape = static_cast<RawShape>(iterobj->getPrivate());

        while (shape->previous() && !shape->enumerable())
            shape = shape->previous();

        if (!shape->previous()) {
            JS_ASSERT(shape->isEmptyShape());
            *idp = JSID_VOID;
        } else {
            iterobj->setPrivateGCThing(const_cast<RawShape>(shape->previous().get()));
            *idp = shape->propid();
        }
    } else {
        /* Non-native case: use the ida enumerated when iterobj was created. */
        JSIdArray *ida = (JSIdArray *) iterobj->getPrivate();
        JS_ASSERT(i <= ida->length);
        STATIC_ASSUME(i <= ida->length);
        if (i == 0) {
            *idp = JSID_VOID;
        } else {
            *idp = ida->vector[--i];
            iterobj->setSlot(JSSLOT_ITER_INDEX, Int32Value(i));
        }
    }
    return true;
}

JS_PUBLIC_API(JSBool)
JS_ArrayIterator(JSContext *cx, unsigned argc, jsval *vp)
{
    CallArgs args = CallArgsFromVp(argc, vp);
    Rooted<Value> target(cx, args.thisv());
    AssertHeapIsIdle(cx);
    assertSameCompartment(cx, target);
    CHECK_REQUEST(cx);

    JSObject *iterobj = ElementIteratorObject::create(cx, target);
    if (!iterobj)
        return false;
    vp->setObject(*iterobj);
    return true;
}

JS_PUBLIC_API(jsval)
JS_GetReservedSlot(RawObject obj, uint32_t index)
{
    return obj->getReservedSlot(index);
}

JS_PUBLIC_API(void)
JS_SetReservedSlot(RawObject obj, uint32_t index, RawValue value)
{
    obj->setReservedSlot(index, value);
}

JS_PUBLIC_API(JSObject *)
JS_NewArrayObject(JSContext *cx, int length, jsval *vector)
{
    AutoArrayRooter tvr(cx, length, vector);

    JS_THREADSAFE_ASSERT(cx->compartment != cx->runtime->atomsCompartment);
    AssertHeapIsIdle(cx);
    CHECK_REQUEST(cx);

    assertSameCompartment(cx, JSValueArray(vector, vector ? (uint32_t)length : 0));
    return NewDenseCopiedArray(cx, (uint32_t)length, vector);
}

JS_PUBLIC_API(JSBool)
JS_IsArrayObject(JSContext *cx, JSObject *objArg)
{
    RootedObject obj(cx, objArg);
    assertSameCompartment(cx, obj);
    return ObjectClassIs(obj, ESClass_Array, cx);
}

JS_PUBLIC_API(JSBool)
JS_GetArrayLength(JSContext *cx, JSObject *objArg, uint32_t *lengthp)
{
    RootedObject obj(cx, objArg);
    AssertHeapIsIdle(cx);
    CHECK_REQUEST(cx);
    assertSameCompartment(cx, obj);
    return GetLengthProperty(cx, obj, lengthp);
}

JS_PUBLIC_API(JSBool)
JS_SetArrayLength(JSContext *cx, JSObject *objArg, uint32_t length)
{
    RootedObject obj(cx, objArg);
    AssertHeapIsIdle(cx);
    CHECK_REQUEST(cx);
    assertSameCompartment(cx, obj);
    return SetLengthProperty(cx, obj, length);
}

JS_PUBLIC_API(JSBool)
JS_CheckAccess(JSContext *cx, JSObject *objArg, jsid idArg, JSAccessMode mode,
               jsval *vp, unsigned *attrsp)
{
    RootedObject obj(cx, objArg);
    RootedId id(cx, idArg);
    RootedValue value(cx, *vp);

    AssertHeapIsIdle(cx);
    CHECK_REQUEST(cx);
    assertSameCompartment(cx, obj, id);
    JSBool status = CheckAccess(cx, obj, id, mode, &value, attrsp);
    *vp = value;
    return status;
}

JS_PUBLIC_API(void)
JS_HoldPrincipals(JSPrincipals *principals)
{
    JS_ATOMIC_INCREMENT(&principals->refcount);
}

JS_PUBLIC_API(void)
JS_DropPrincipals(JSRuntime *rt, JSPrincipals *principals)
{
    int rc = JS_ATOMIC_DECREMENT(&principals->refcount);
    if (rc == 0)
        rt->destroyPrincipals(principals);
}

JS_PUBLIC_API(void)
JS_SetSecurityCallbacks(JSRuntime *rt, const JSSecurityCallbacks *scb)
{
    JS_ASSERT(scb != &NullSecurityCallbacks);
    rt->securityCallbacks = scb ? scb : &NullSecurityCallbacks;
}

JS_PUBLIC_API(const JSSecurityCallbacks *)
JS_GetSecurityCallbacks(JSRuntime *rt)
{
    return (rt->securityCallbacks != &NullSecurityCallbacks) ? rt->securityCallbacks : NULL;
}

JS_PUBLIC_API(void)
JS_SetTrustedPrincipals(JSRuntime *rt, JSPrincipals *prin)
{
    rt->setTrustedPrincipals(prin);
}

extern JS_PUBLIC_API(void)
JS_InitDestroyPrincipalsCallback(JSRuntime *rt, JSDestroyPrincipalsOp destroyPrincipals)
{
    JS_ASSERT(destroyPrincipals);
    JS_ASSERT(!rt->destroyPrincipals);
    rt->destroyPrincipals = destroyPrincipals;
}

JS_PUBLIC_API(JSFunction *)
JS_NewFunction(JSContext *cx, JSNative native, unsigned nargs, unsigned flags,
               JSObject *parentArg, const char *name)
{
    RootedObject parent(cx, parentArg);
    JS_THREADSAFE_ASSERT(cx->compartment != cx->runtime->atomsCompartment);

    AssertHeapIsIdle(cx);
    CHECK_REQUEST(cx);
    assertSameCompartment(cx, parent);

    RootedAtom atom(cx);
    if (name) {
        atom = Atomize(cx, name, strlen(name));
        if (!atom)
            return NULL;
    }

    JSFunction::Flags funFlags = JSAPIToJSFunctionFlags(flags);
    return NewFunction(cx, NullPtr(), native, nargs, funFlags, parent, atom);
}

JS_PUBLIC_API(JSFunction *)
JS_NewFunctionById(JSContext *cx, JSNative native, unsigned nargs, unsigned flags, JSObject *parentArg,
                   jsid id)
{
    RootedObject parent(cx, parentArg);
    JS_ASSERT(JSID_IS_STRING(id));
    JS_THREADSAFE_ASSERT(cx->compartment != cx->runtime->atomsCompartment);
    AssertHeapIsIdle(cx);
    CHECK_REQUEST(cx);
    assertSameCompartment(cx, parent);

    RootedAtom atom(cx, JSID_TO_ATOM(id));
    JSFunction::Flags funFlags = JSAPIToJSFunctionFlags(flags);
    return NewFunction(cx, NullPtr(), native, nargs, funFlags, parent, atom);
}

JS_PUBLIC_API(JSObject *)
JS_CloneFunctionObject(JSContext *cx, JSObject *funobjArg, JSRawObject parentArg)
{
    RootedObject funobj(cx, funobjArg);
    RootedObject parent(cx, parentArg);
    AssertHeapIsIdle(cx);
    CHECK_REQUEST(cx);
    assertSameCompartment(cx, parent);
    // Note that funobj can be in a different compartment.

    if (!parent)
        parent = cx->global();

    if (!funobj->isFunction()) {
        AutoCompartment ac(cx, funobj);
        ReportIsNotFunction(cx, ObjectValue(*funobj));
        return NULL;
    }

    /*
     * If a function was compiled to be lexically nested inside some other
     * script, we cannot clone it without breaking the compiler's assumptions.
     */
    RootedFunction fun(cx, funobj->toFunction());
    if (fun->isInterpreted() && (fun->nonLazyScript()->enclosingStaticScope() ||
        (fun->nonLazyScript()->compileAndGo && !parent->isGlobal())))
    {
        JS_ReportErrorNumber(cx, js_GetErrorMessage, NULL, JSMSG_BAD_CLONE_FUNOBJ_SCOPE);
        return NULL;
    }

    if (fun->isBoundFunction()) {
        JS_ReportErrorNumber(cx, js_GetErrorMessage, NULL, JSMSG_CANT_CLONE_OBJECT);
        return NULL;
    }

    if (fun->isNative() && IsAsmJSModuleNative(fun->native())) {
        JS_ReportErrorNumber(cx, js_GetErrorMessage, NULL, JSMSG_CANT_CLONE_OBJECT);
        return NULL;
    }

    return CloneFunctionObject(cx, fun, parent, fun->getAllocKind());
}

JS_PUBLIC_API(JSObject *)
JS_GetFunctionObject(JSFunction *fun)
{
    return fun;
}

JS_PUBLIC_API(JSString *)
JS_GetFunctionId(JSFunction *fun)
{
    return fun->atom();
}

JS_PUBLIC_API(JSString *)
JS_GetFunctionDisplayId(JSFunction *fun)
{
    return fun->displayAtom();
}

JS_PUBLIC_API(uint16_t)
JS_GetFunctionArity(JSFunction *fun)
{
    return fun->nargs;
}

JS_PUBLIC_API(JSBool)
JS_ObjectIsFunction(JSContext *cx, RawObject obj)
{
    return obj->isFunction();
}

JS_PUBLIC_API(JSBool)
JS_ObjectIsCallable(JSContext *cx, RawObject obj)
{
    return obj->isCallable();
}

JS_PUBLIC_API(JSBool)
JS_IsNativeFunction(JSRawObject funobj, JSNative call)
{
    if (!funobj->isFunction())
        return false;
    JSFunction *fun = funobj->toFunction();
    return fun->isNative() && fun->native() == call;
}

extern JS_PUBLIC_API(JSBool)
JS_IsConstructor(JSFunction *fun)
{
    return fun->isNativeConstructor() || fun->isInterpretedConstructor();
}

JS_PUBLIC_API(JSObject*)
JS_BindCallable(JSContext *cx, JSObject *targetArg, JSRawObject newThis)
{
    RootedObject target(cx, targetArg);
    RootedValue thisArg(cx, ObjectValue(*newThis));
    return js_fun_bind(cx, target, thisArg, NULL, 0);
}

JSBool
js_generic_native_method_dispatcher(JSContext *cx, unsigned argc, Value *vp)
{
    CallArgs args = CallArgsFromVp(argc, vp);

    JSFunctionSpec *fs = (JSFunctionSpec *)
        vp->toObject().toFunction()->getExtendedSlot(0).toPrivate();
    JS_ASSERT((fs->flags & JSFUN_GENERIC_NATIVE) != 0);

    if (argc < 1) {
        js_ReportMissingArg(cx, args.calleev(), 0);
        return JS_FALSE;
    }

    /*
     * Copy all actual (argc) arguments down over our |this| parameter, vp[1],
     * which is almost always the class constructor object, e.g. Array.  Then
     * call the corresponding prototype native method with our first argument
     * passed as |this|.
     */
    memmove(vp + 1, vp + 2, argc * sizeof(jsval));

    /* Clear the last parameter in case too few arguments were passed. */
    vp[2 + --argc].setUndefined();

    return fs->call.op(cx, argc, vp);
}

JS_PUBLIC_API(JSBool)
JS_DefineFunctions(JSContext *cx, JSObject *objArg, const JSFunctionSpec *fs)
{
    JS_THREADSAFE_ASSERT(cx->compartment != cx->runtime->atomsCompartment);
    AssertHeapIsIdle(cx);
    CHECK_REQUEST(cx);
    assertSameCompartment(cx, objArg);

    RootedObject obj(cx, objArg);
    RootedObject ctor(cx);

    for (; fs->name; fs++) {
        RootedAtom atom(cx, Atomize(cx, fs->name, strlen(fs->name)));
        if (!atom)
            return JS_FALSE;

        Rooted<jsid> id(cx, AtomToId(atom));

        /*
         * Define a generic arity N+1 static method for the arity N prototype
         * method if flags contains JSFUN_GENERIC_NATIVE.
         */
        unsigned flags = fs->flags;
        if (flags & JSFUN_GENERIC_NATIVE) {
            if (!ctor) {
                ctor = JS_GetConstructor(cx, obj);
                if (!ctor)
                    return JS_FALSE;
            }

            flags &= ~JSFUN_GENERIC_NATIVE;
            JSFunction *fun = DefineFunction(cx, ctor, id,
                                             js_generic_native_method_dispatcher,
                                             fs->nargs + 1, flags,
                                             JSFunction::ExtendedFinalizeKind);
            if (!fun)
                return JS_FALSE;

            /*
             * As jsapi.h notes, fs must point to storage that lives as long
             * as fun->object lives.
             */
            fun->setExtendedSlot(0, PrivateValue(const_cast<JSFunctionSpec*>(fs)));
        }

        /*
         * Delay cloning self-hosted functions until they are called. This is
         * achieved by passing DefineFunction a NULL JSNative which
         * produces an interpreted JSFunction where !hasScript. Interpreted
         * call paths then call InitializeLazyFunctionScript if !hasScript.
         */
        if (fs->selfHostedName) {
            /*
             * During creation of the self-hosting global, we ignore all
             * self-hosted functions, as that means we're currently setting up
             * the global object that the self-hosted code is then compiled
             * in. Self-hosted functions can access each other via their names,
             * but not via the builtin classes they get installed into.
             */
            if (cx->runtime->isSelfHostingGlobal(cx->global()))
                continue;

            RootedAtom shAtom(cx, Atomize(cx, fs->selfHostedName, strlen(fs->selfHostedName)));
            if (!shAtom)
                return JS_FALSE;
            RootedPropertyName shName(cx, shAtom->asPropertyName());
            RootedValue funVal(cx);
            if (!cx->runtime->maybeWrappedSelfHostedFunction(cx, shName, &funVal))
                return JS_FALSE;
            if (!funVal.isUndefined()) {
                if (!JSObject::defineProperty(cx, obj, atom->asPropertyName(), funVal,
                                             NULL, NULL, flags & ~JSFUN_FLAGS_MASK))
                {
                    return JS_FALSE;
                }
            } else {
                RawFunction fun = DefineFunction(cx, obj, id, /* native = */ NULL, fs->nargs, 0,
                                                 JSFunction::ExtendedFinalizeKind, SingletonObject);
                if (!fun)
                    return JS_FALSE;
                fun->setIsSelfHostedBuiltin();
                fun->setExtendedSlot(0, PrivateValue(const_cast<JSFunctionSpec*>(fs)));
                funVal.setObject(*fun);
            }
            RootedObject holder(cx, cx->global()->intrinsicsHolder());
            if (!JSObject::defineProperty(cx, holder, shName, funVal))
                return JS_FALSE;
        } else {
            JSFunction *fun = DefineFunction(cx, obj, id, fs->call.op, fs->nargs, flags);
            if (!fun)
                return JS_FALSE;
            if (fs->call.info)
                fun->setJitInfo(fs->call.info);
        }
    }
    return JS_TRUE;
}

JS_PUBLIC_API(JSFunction *)
JS_DefineFunction(JSContext *cx, JSObject *objArg, const char *name, JSNative call,
                  unsigned nargs, unsigned attrs)
{
    RootedObject obj(cx, objArg);
    JS_THREADSAFE_ASSERT(cx->compartment != cx->runtime->atomsCompartment);
    AssertHeapIsIdle(cx);
    CHECK_REQUEST(cx);
    assertSameCompartment(cx, obj);
    JSAtom *atom = Atomize(cx, name, strlen(name));
    if (!atom)
        return NULL;
    Rooted<jsid> id(cx, AtomToId(atom));
    return DefineFunction(cx, obj, id, call, nargs, attrs);
}

JS_PUBLIC_API(JSFunction *)
JS_DefineUCFunction(JSContext *cx, JSObject *objArg,
                    const jschar *name, size_t namelen, JSNative call,
                    unsigned nargs, unsigned attrs)
{
    RootedObject obj(cx, objArg);
    JS_THREADSAFE_ASSERT(cx->compartment != cx->runtime->atomsCompartment);
    AssertHeapIsIdle(cx);
    CHECK_REQUEST(cx);
    assertSameCompartment(cx, obj);
    JSAtom *atom = AtomizeChars<CanGC>(cx, name, AUTO_NAMELEN(name, namelen));
    if (!atom)
        return NULL;
    Rooted<jsid> id(cx, AtomToId(atom));
    return DefineFunction(cx, obj, id, call, nargs, attrs);
}

extern JS_PUBLIC_API(JSFunction *)
JS_DefineFunctionById(JSContext *cx, JSObject *objArg, jsid id_, JSNative call,
                      unsigned nargs, unsigned attrs)
{
    RootedObject obj(cx, objArg);
    RootedId id(cx, id_);
    JS_THREADSAFE_ASSERT(cx->compartment != cx->runtime->atomsCompartment);
    AssertHeapIsIdle(cx);
    CHECK_REQUEST(cx);
    assertSameCompartment(cx, obj);
    return DefineFunction(cx, obj, id, call, nargs, attrs);
}

struct AutoLastFrameCheck
{
    AutoLastFrameCheck(JSContext *cx
                       MOZ_GUARD_OBJECT_NOTIFIER_PARAM)
      : cx(cx)
    {
        JS_ASSERT(cx);
        MOZ_GUARD_OBJECT_NOTIFIER_INIT;
    }

    ~AutoLastFrameCheck() {
        if (cx->isExceptionPending() &&
            !JS_IsRunning(cx) &&
            !cx->hasOption(JSOPTION_DONT_REPORT_UNCAUGHT)) {
            js_ReportUncaughtException(cx);
        }
    }

  private:
    JSContext *cx;
    MOZ_DECL_USE_GUARD_OBJECT_NOTIFIER
};

/* Use the fastest available getc. */
#if defined(HAVE_GETC_UNLOCKED)
# define fast_getc getc_unlocked
#elif defined(HAVE__GETC_NOLOCK)
# define fast_getc _getc_nolock
#else
# define fast_getc getc
#endif

typedef Vector<char, 8, TempAllocPolicy> FileContents;

static bool
ReadCompleteFile(JSContext *cx, FILE *fp, FileContents &buffer)
{
    /* Get the complete length of the file, if possible. */
    struct stat st;
    int ok = fstat(fileno(fp), &st);
    if (ok != 0)
        return false;
    if (st.st_size > 0) {
        if (!buffer.reserve(st.st_size))
            return false;
    }

    // Read in the whole file. Note that we can't assume the data's length
    // is actually st.st_size, because 1) some files lie about their size
    // (/dev/zero and /dev/random), and 2) reading files in text mode on
    // Windows collapses "\r\n" pairs to single \n characters.
    for (;;) {
        int c = fast_getc(fp);
        if (c == EOF)
            break;
        if (!buffer.append(c))
            return false;
    }

    return true;
}

class AutoFile
{
    FILE *fp_;
  public:
    AutoFile()
      : fp_(NULL)
    {}
    ~AutoFile()
    {
        if (fp_ && fp_ != stdin)
            fclose(fp_);
    }
    FILE *fp() const { return fp_; }
    bool open(JSContext *cx, const char *filename);
    bool readAll(JSContext *cx, FileContents &buffer)
    {
        JS_ASSERT(fp_);
        return ReadCompleteFile(cx, fp_, buffer);
    }
};

/*
 * Open a source file for reading. Supports "-" and NULL to mean stdin. The
 * return value must be fclosed unless it is stdin.
 */
bool
AutoFile::open(JSContext *cx, const char *filename)
{
    if (!filename || strcmp(filename, "-") == 0) {
        fp_ = stdin;
    } else {
        fp_ = fopen(filename, "r");
        if (!fp_) {
            JS_ReportErrorNumber(cx, js_GetErrorMessage, NULL, JSMSG_CANT_OPEN,
                                 filename, "No such file or directory");
            return false;
        }
    }
    return true;
}


JS::CompileOptions::CompileOptions(JSContext *cx)
    : principals(NULL),
      originPrincipals(NULL),
      version(cx->findVersion()),
      versionSet(false),
      utf8(false),
      filename(NULL),
      lineno(1),
      compileAndGo(cx->hasOption(JSOPTION_COMPILE_N_GO)),
      noScriptRval(cx->hasOption(JSOPTION_NO_SCRIPT_RVAL)),
      selfHostingMode(false),
      userBit(false),
      sourcePolicy(SAVE_SOURCE)
{
}

JSScript *
JS::Compile(JSContext *cx, HandleObject obj, CompileOptions options,
            const jschar *chars, size_t length)
{
    Maybe<AutoVersionAPI> mava;
    if (options.versionSet) {
        mava.construct(cx, options.version);
        // AutoVersionAPI propagates some compilation flags through.
        options.version = mava.ref().version();
    }

    JS_THREADSAFE_ASSERT(cx->compartment != cx->runtime->atomsCompartment);
    AssertHeapIsIdle(cx);
    CHECK_REQUEST(cx);
    assertSameCompartment(cx, obj);
    JS_ASSERT_IF(options.principals, cx->compartment->principals == options.principals);
    AutoLastFrameCheck lfc(cx);

    return frontend::CompileScript(cx, obj, NullPtr(), options, chars, length);
}

JSScript *
JS::Compile(JSContext *cx, HandleObject obj, CompileOptions options,
            const char *bytes, size_t length)
{
    jschar *chars;
    if (options.utf8)
        chars = InflateUTF8String(cx, bytes, &length);
    else
        chars = InflateString(cx, bytes, &length);
    if (!chars)
        return NULL;

    JSScript *script = Compile(cx, obj, options, chars, length);
    js_free(chars);
    return script;
}

JSScript *
JS::Compile(JSContext *cx, HandleObject obj, CompileOptions options, FILE *fp)
{
    FileContents buffer(cx);
    if (!ReadCompleteFile(cx, fp, buffer))
        return NULL;

    JSScript *script = Compile(cx, obj, options, buffer.begin(), buffer.length());
    return script;
}

JSScript *
JS::Compile(JSContext *cx, HandleObject obj, CompileOptions options, const char *filename)
{
    AutoFile file;
    if (!file.open(cx, filename))
        return NULL;
    options = options.setFileAndLine(filename, 1);
    JSScript *script = Compile(cx, obj, options, file.fp());
    return script;
}

JS_PUBLIC_API(JSScript *)
JS_CompileUCScriptForPrincipals(JSContext *cx, JSObject *objArg, JSPrincipals *principals,
                                const jschar *chars, size_t length,
                                const char *filename, unsigned lineno)
{
    RootedObject obj(cx, objArg);
    CompileOptions options(cx);
    options.setPrincipals(principals)
           .setFileAndLine(filename, lineno);

    return Compile(cx, obj, options, chars, length);
}

JS_PUBLIC_API(JSScript *)
JS_CompileUCScript(JSContext *cx, JSObject *objArg, const jschar *chars, size_t length,
                   const char *filename, unsigned lineno)
{
    RootedObject obj(cx, objArg);
    CompileOptions options(cx);
    options.setFileAndLine(filename, lineno);

    return Compile(cx, obj, options, chars, length);
}

JS_PUBLIC_API(JSScript *)
JS_CompileScriptForPrincipals(JSContext *cx, JSObject *objArg,
                              JSPrincipals *principals,
                              const char *ascii, size_t length,
                              const char *filename, unsigned lineno)
{
    RootedObject obj(cx, objArg);
    CompileOptions options(cx);
    options.setPrincipals(principals)
           .setFileAndLine(filename, lineno);

    return Compile(cx, obj, options, ascii, length);
}

JS_PUBLIC_API(JSScript *)
JS_CompileScript(JSContext *cx, JSObject *objArg, const char *ascii, size_t length,
                 const char *filename, unsigned lineno)
{
    RootedObject obj(cx, objArg);
    CompileOptions options(cx);
    options.setFileAndLine(filename, lineno);

    return Compile(cx, obj, options, ascii, length);
}

JS_PUBLIC_API(JSBool)
JS_BufferIsCompilableUnit(JSContext *cx, JSObject *objArg, const char *utf8, size_t length)
{
    RootedObject obj(cx, objArg);
    JSBool result;
    JSExceptionState *exnState;
    JSErrorReporter older;

    AssertHeapIsIdle(cx);
    CHECK_REQUEST(cx);
    assertSameCompartment(cx, obj);
    jschar *chars = InflateUTF8String(cx, utf8, &length);
    if (!chars)
        return JS_TRUE;

    /*
     * Return true on any out-of-memory error, so our caller doesn't try to
     * collect more buffered source.
     */
    result = JS_TRUE;
    exnState = JS_SaveExceptionState(cx);
    {
        CompileOptions options(cx);
        options.setCompileAndGo(false);
        Parser<frontend::FullParseHandler> parser(cx, options, chars, length,
                                                  /* foldConstants = */ true);
        if (parser.init()) {
            older = JS_SetErrorReporter(cx, NULL);
            if (!parser.parse(obj) &&
                parser.tokenStream.isUnexpectedEOF()) {
                /*
                 * We ran into an error. If it was because we ran out of
                 * source, we return false so our caller knows to try to
                 * collect more buffered source.
                 */
                result = JS_FALSE;
            }
            JS_SetErrorReporter(cx, older);
        }
    }
    js_free(chars);
    JS_RestoreExceptionState(cx, exnState);
    return result;
}

JS_PUBLIC_API(JSObject *)
JS_GetGlobalFromScript(JSScript *script)
{
    JS_ASSERT(!script->isCachedEval);
    return &script->global();
}

JS_PUBLIC_API(JSFunction *)
JS::CompileFunction(JSContext *cx, HandleObject obj, CompileOptions options,
                    const char *name, unsigned nargs, const char **argnames,
                    const jschar *chars, size_t length)
{
    Maybe<AutoVersionAPI> mava;
    if (options.versionSet) {
        mava.construct(cx, options.version);
        // AutoVersionAPI propagates some compilation flags through.
        options.version = mava.ref().version();
    }

    JS_THREADSAFE_ASSERT(cx->compartment != cx->runtime->atomsCompartment);
    AssertHeapIsIdle(cx);
    CHECK_REQUEST(cx);
    assertSameCompartment(cx, obj);
    JS_ASSERT_IF(options.principals, cx->compartment->principals == options.principals);
    AutoLastFrameCheck lfc(cx);

    RootedAtom funAtom(cx);
    if (name) {
        funAtom = Atomize(cx, name, strlen(name));
        if (!funAtom)
            return NULL;
    }

    AutoNameVector formals(cx);
    for (unsigned i = 0; i < nargs; i++) {
        RootedAtom argAtom(cx, Atomize(cx, argnames[i], strlen(argnames[i])));
        if (!argAtom || !formals.append(argAtom->asPropertyName()))
            return NULL;
    }

    RootedFunction fun(cx, NewFunction(cx, NullPtr(), NULL, 0, JSFunction::INTERPRETED, obj, funAtom));
    if (!fun)
        return NULL;

    if (!frontend::CompileFunctionBody(cx, &fun, options, formals, chars, length))
        return NULL;

    if (obj && funAtom) {
        Rooted<jsid> id(cx, AtomToId(funAtom));
        RootedValue value(cx, ObjectValue(*fun));
        if (!JSObject::defineGeneric(cx, obj, id, value, NULL, NULL, JSPROP_ENUMERATE))
            return NULL;
    }

    return fun;
}

JS_PUBLIC_API(JSFunction *)
JS::CompileFunction(JSContext *cx, HandleObject obj, CompileOptions options,
                    const char *name, unsigned nargs, const char **argnames,
                    const char *bytes, size_t length)
{
    jschar *chars;
    if (options.utf8)
        chars = InflateUTF8String(cx, bytes, &length);
    else
        chars = InflateString(cx, bytes, &length);
    if (!chars)
        return NULL;

    JSFunction *fun = CompileFunction(cx, obj, options, name, nargs, argnames, chars, length);
    js_free(chars);
    return fun;
}

JS_PUBLIC_API(JSFunction *)
JS_CompileUCFunction(JSContext *cx, JSObject *objArg, const char *name,
                     unsigned nargs, const char **argnames,
                     const jschar *chars, size_t length,
                     const char *filename, unsigned lineno)
{
    RootedObject obj(cx, objArg);
    CompileOptions options(cx);
    options.setFileAndLine(filename, lineno);

    return CompileFunction(cx, obj, options, name, nargs, argnames, chars, length);
}

JS_PUBLIC_API(JSFunction *)
JS_CompileFunctionForPrincipals(JSContext *cx, JSObject *objArg,
                                JSPrincipals *principals, const char *name,
                                unsigned nargs, const char **argnames,
                                const char *ascii, size_t length,
                                const char *filename, unsigned lineno)
{
    RootedObject obj(cx, objArg);
    CompileOptions options(cx);
    options.setPrincipals(principals)
           .setFileAndLine(filename, lineno);

    return CompileFunction(cx, obj, options, name, nargs, argnames, ascii, length);
}

JS_PUBLIC_API(JSFunction *)
JS_CompileFunction(JSContext *cx, JSObject *objArg, const char *name,
                   unsigned nargs, const char **argnames,
                   const char *ascii, size_t length,
                   const char *filename, unsigned lineno)
{
    RootedObject obj(cx, objArg);
    CompileOptions options(cx);
    options.setFileAndLine(filename, lineno);

    return CompileFunction(cx, obj, options, name, nargs, argnames, ascii, length);
}

JS_PUBLIC_API(JSString *)
JS_DecompileScript(JSContext *cx, JSScript *scriptArg, const char *name, unsigned indent)
{
    JS_THREADSAFE_ASSERT(cx->compartment != cx->runtime->atomsCompartment);

    AssertHeapIsIdle(cx);
    CHECK_REQUEST(cx);
    RootedScript script(cx, scriptArg);
    RootedFunction fun(cx, script->function());
    if (fun)
        return JS_DecompileFunction(cx, fun, indent);
    bool haveSource = script->scriptSource()->hasSourceData();
    if (!haveSource && !JSScript::loadSource(cx, script, &haveSource))
        return NULL;
    return haveSource ? script->sourceData(cx) : js_NewStringCopyZ<CanGC>(cx, "[no source]");
}

JS_PUBLIC_API(JSString *)
JS_DecompileFunction(JSContext *cx, JSFunction *funArg, unsigned indent)
{
    JS_THREADSAFE_ASSERT(cx->compartment != cx->runtime->atomsCompartment);
    AssertHeapIsIdle(cx);
    CHECK_REQUEST(cx);
    assertSameCompartment(cx, funArg);
    RootedFunction fun(cx, funArg);
    return FunctionToString(cx, fun, false, !(indent & JS_DONT_PRETTY_PRINT));
}

JS_PUBLIC_API(JSString *)
JS_DecompileFunctionBody(JSContext *cx, JSFunction *funArg, unsigned indent)
{
    JS_THREADSAFE_ASSERT(cx->compartment != cx->runtime->atomsCompartment);
    AssertHeapIsIdle(cx);
    CHECK_REQUEST(cx);
    assertSameCompartment(cx, funArg);
    RootedFunction fun(cx, funArg);
    return FunctionToString(cx, fun, true, !(indent & JS_DONT_PRETTY_PRINT));
}

JS_NEVER_INLINE JS_PUBLIC_API(JSBool)
JS_ExecuteScript(JSContext *cx, JSObject *objArg, JSScript *scriptArg, jsval *rval)
{
    RootedObject obj(cx, objArg);
    RootedScript script(cx, scriptArg);

    JS_THREADSAFE_ASSERT(cx->compartment != cx->runtime->atomsCompartment);
    AssertHeapIsIdle(cx);
    CHECK_REQUEST(cx);
    assertSameCompartment(cx, obj);
    if (cx->compartment != obj->compartment())
        *(volatile int *) 0 = 0xf0;
    AutoLastFrameCheck lfc(cx);

    /*
     * Mozilla caches pre-compiled scripts (e.g., in the XUL prototype cache)
     * and runs them against multiple globals. With a compartment per global,
     * this requires cloning the pre-compiled script into each new global.
     * Since each script gets run once, there is no point in trying to cache
     * this clone. Ideally, this would be handled at some pinch point in
     * mozilla, but there doesn't seem to be one, so we handle it here.
     */
    if (script->compartment() != obj->compartment()) {
        script = CloneScript(cx, NullPtr(), NullPtr(), script);
        if (!script.get())
            return false;
    } else {
        script = scriptArg;
    }

    return Execute(cx, script, *obj, rval);
}

JS_PUBLIC_API(JSBool)
JS_ExecuteScriptVersion(JSContext *cx, JSObject *objArg, JSScript *script, jsval *rval,
                        JSVersion version)
{
    RootedObject obj(cx, objArg);
    AutoVersionAPI ava(cx, version);
    return JS_ExecuteScript(cx, obj, script, rval);
}

static const unsigned LARGE_SCRIPT_LENGTH = 500*1024;

extern JS_PUBLIC_API(bool)
JS::Evaluate(JSContext *cx, HandleObject obj, CompileOptions options,
             const jschar *chars, size_t length, jsval *rval)
{
    Maybe<AutoVersionAPI> mava;
    if (options.versionSet) {
        mava.construct(cx, options.version);
        // AutoVersionAPI propagates some compilation flags through.
        options.version = mava.ref().version();
    }

    JS_THREADSAFE_ASSERT(cx->compartment != cx->runtime->atomsCompartment);
    AssertHeapIsIdle(cx);
    CHECK_REQUEST(cx);
    assertSameCompartment(cx, obj);
    JS_ASSERT_IF(options.principals, cx->compartment->principals == options.principals);

    AutoLastFrameCheck lfc(cx);

    options.setCompileAndGo(true);
    options.setNoScriptRval(!rval);
    SourceCompressionToken sct(cx);
    RootedScript script(cx, frontend::CompileScript(cx, obj, NullPtr(), options,
                                                    chars, length, NULL, 0, &sct));
    if (!script)
        return false;

    JS_ASSERT(script->getVersion() == options.version);

    bool result = Execute(cx, script, *obj, rval);
    if (!sct.complete())
        result = false;

    // After evaluation, the compiled script will not be run again.
    // script->ensureRanAnalysis allocated 1 analyze::Bytecode for every opcode
    // which for large scripts means significant memory. Perform a GC eagerly
    // to clear out this analysis data before anything happens to inhibit the
    // flushing of this memory (such as setting requestAnimationFrame).
    if (script->length > LARGE_SCRIPT_LENGTH) {
        script = NULL;
        PrepareZoneForGC(cx->zone());
        GC(cx->runtime, GC_NORMAL, gcreason::FINISH_LARGE_EVALUTE);
    }

    return result;
}

extern JS_PUBLIC_API(bool)
JS::Evaluate(JSContext *cx, HandleObject obj, CompileOptions options,
             const char *bytes, size_t length, jsval *rval)
{
    jschar *chars;
    if (options.utf8)
        chars = InflateUTF8String(cx, bytes, &length);
    else
        chars = InflateString(cx, bytes, &length);
    if (!chars)
        return false;

    bool ok = Evaluate(cx, obj, options, chars, length, rval);
    js_free(chars);
    return ok;
}

extern JS_PUBLIC_API(bool)
JS::Evaluate(JSContext *cx, HandleObject obj, CompileOptions options,
             const char *filename, jsval *rval)
{
    FileContents buffer(cx);
    {
        AutoFile file;
        if (!file.open(cx, filename) || !file.readAll(cx, buffer))
            return false;
    }

    options.setFileAndLine(filename, 1);
    return Evaluate(cx, obj, options, buffer.begin(), buffer.length(), rval);
}

JS_PUBLIC_API(JSBool)
JS_EvaluateUCScriptForPrincipals(JSContext *cx, JSObject *objArg,
                                 JSPrincipals *principals,
                                 const jschar *chars, unsigned length,
                                 const char *filename, unsigned lineno,
                                 jsval *rval)
{
    RootedObject obj(cx, objArg);
    CompileOptions options(cx);
    options.setPrincipals(principals)
           .setFileAndLine(filename, lineno);

    return Evaluate(cx, obj, options, chars, length, rval);
}

JS_PUBLIC_API(JSBool)
JS_EvaluateUCScriptForPrincipalsVersion(JSContext *cx, JSObject *objArg,
                                        JSPrincipals *principals,
                                        const jschar *chars, unsigned length,
                                        const char *filename, unsigned lineno,
                                        jsval *rval, JSVersion version)
{
    RootedObject obj(cx, objArg);
    CompileOptions options(cx);
    options.setPrincipals(principals)
           .setFileAndLine(filename, lineno)
           .setVersion(version);

    return Evaluate(cx, obj, options, chars, length, rval);
}

extern JS_PUBLIC_API(JSBool)
JS_EvaluateUCScriptForPrincipalsVersionOrigin(JSContext *cx, JSObject *objArg,
                                              JSPrincipals *principals,
                                              JSPrincipals *originPrincipals,
                                              const jschar *chars, unsigned length,
                                              const char *filename, unsigned lineno,
                                              jsval *rval, JSVersion version)
{
    RootedObject obj(cx, objArg);
    CompileOptions options(cx);
    options.setPrincipals(principals)
           .setOriginPrincipals(originPrincipals)
           .setFileAndLine(filename, lineno)
           .setVersion(version);

    return Evaluate(cx, obj, options, chars, length, rval);
}

JS_PUBLIC_API(JSBool)
JS_EvaluateUCScript(JSContext *cx, JSObject *objArg, const jschar *chars, unsigned length,
                    const char *filename, unsigned lineno, jsval *rval)
{
    RootedObject obj(cx, objArg);
    CompileOptions options(cx);
    options.setFileAndLine(filename, lineno);

    return Evaluate(cx, obj, options, chars, length, rval);
}

/* Ancient unsigned nbytes is part of API/ABI, so use size_t length local. */
JS_PUBLIC_API(JSBool)
JS_EvaluateScriptForPrincipals(JSContext *cx, JSObject *objArg, JSPrincipals *principals,
                               const char *bytes, unsigned nbytes,
                               const char *filename, unsigned lineno, jsval *rval)
{
    RootedObject obj(cx, objArg);
    CompileOptions options(cx);
    options.setPrincipals(principals)
           .setFileAndLine(filename, lineno);

    return Evaluate(cx, obj, options, bytes, nbytes, rval);
}

JS_PUBLIC_API(JSBool)
JS_EvaluateScriptForPrincipalsVersion(JSContext *cx, JSObject *objArg, JSPrincipals *principals,
                                      const char *bytes, unsigned nbytes,
                                      const char *filename, unsigned lineno, jsval *rval,
                                      JSVersion version)
{
    RootedObject obj(cx, objArg);
    CompileOptions options(cx);
    options.setPrincipals(principals)
           .setVersion(version)
           .setFileAndLine(filename, lineno);

    return Evaluate(cx, obj, options, bytes, nbytes, rval);
}

JS_PUBLIC_API(JSBool)
JS_EvaluateScript(JSContext *cx, JSObject *objArg, const char *bytes, unsigned nbytes,
                  const char *filename, unsigned lineno, jsval *rval)
{
    RootedObject obj(cx, objArg);
    CompileOptions options(cx);
    options.setFileAndLine(filename, lineno);

    return Evaluate(cx, obj, options, bytes, nbytes, rval);
}

JS_PUBLIC_API(JSBool)
JS_CallFunction(JSContext *cx, JSObject *objArg, JSFunction *fun, unsigned argc, jsval *argv,
                jsval *rval)
{
    RootedObject obj(cx, objArg);
    JS_THREADSAFE_ASSERT(cx->compartment != cx->runtime->atomsCompartment);
    AssertHeapIsIdle(cx);
    CHECK_REQUEST(cx);
    assertSameCompartment(cx, obj, fun, JSValueArray(argv, argc));
    AutoLastFrameCheck lfc(cx);

    return Invoke(cx, ObjectOrNullValue(obj), ObjectValue(*fun), argc, argv, rval);
}

JS_PUBLIC_API(JSBool)
JS_CallFunctionName(JSContext *cx, JSObject *objArg, const char *name, unsigned argc, jsval *argv,
                    jsval *rval)
{
    RootedObject obj(cx, objArg);
    JS_THREADSAFE_ASSERT(cx->compartment != cx->runtime->atomsCompartment);
    AssertHeapIsIdle(cx);
    CHECK_REQUEST(cx);
    assertSameCompartment(cx, obj, JSValueArray(argv, argc));
    AutoLastFrameCheck lfc(cx);

    JSAtom *atom = Atomize(cx, name, strlen(name));
    if (!atom)
        return false;

    RootedValue v(cx);
    RootedId id(cx, AtomToId(atom));
    return GetMethod(cx, obj, id, 0, &v) &&
           Invoke(cx, ObjectOrNullValue(obj), v, argc, argv, rval);
}

JS_PUBLIC_API(JSBool)
JS_CallFunctionValue(JSContext *cx, JSObject *objArg, jsval fval, unsigned argc, jsval *argv,
                     jsval *rval)
{
    RootedObject obj(cx, objArg);
    JS_THREADSAFE_ASSERT(cx->compartment != cx->runtime->atomsCompartment);
    AssertHeapIsIdle(cx);
    CHECK_REQUEST(cx);
    assertSameCompartment(cx, obj, fval, JSValueArray(argv, argc));
    AutoLastFrameCheck lfc(cx);

    return Invoke(cx, ObjectOrNullValue(obj), fval, argc, argv, rval);
}

JS_PUBLIC_API(bool)
JS::Call(JSContext *cx, jsval thisv, jsval fval, unsigned argc, jsval *argv, jsval *rval)
{
    AssertHeapIsIdle(cx);
    CHECK_REQUEST(cx);
    assertSameCompartment(cx, thisv, fval, JSValueArray(argv, argc));
    AutoLastFrameCheck lfc(cx);

    return Invoke(cx, thisv, fval, argc, argv, rval);
}

JS_PUBLIC_API(JSObject *)
JS_New(JSContext *cx, JSObject *ctorArg, unsigned argc, jsval *argv)
{
    RootedObject ctor(cx, ctorArg);
    AssertHeapIsIdle(cx);
    CHECK_REQUEST(cx);
    assertSameCompartment(cx, ctor, JSValueArray(argv, argc));
    AutoLastFrameCheck lfc(cx);

    // This is not a simple variation of JS_CallFunctionValue because JSOP_NEW
    // is not a simple variation of JSOP_CALL. We have to determine what class
    // of object to create, create it, and clamp the return value to an object,
    // among other details. InvokeConstructor does the hard work.
    InvokeArgsGuard args;
    if (!cx->stack.pushInvokeArgs(cx, argc, &args))
        return NULL;

    args.setCallee(ObjectValue(*ctor));
    args.setThis(NullValue());
    PodCopy(args.array(), argv, argc);

    if (!InvokeConstructor(cx, args))
        return NULL;

    if (!args.rval().isObject()) {
        /*
         * Although constructors may return primitives (via proxies), this
         * API is asking for an object, so we report an error.
         */
        JSAutoByteString bytes;
        if (js_ValueToPrintable(cx, args.rval(), &bytes)) {
            JS_ReportErrorNumber(cx, js_GetErrorMessage, NULL, JSMSG_BAD_NEW_RESULT,
                                 bytes.ptr());
        }
        return NULL;
    }

    return &args.rval().toObject();
}

JS_PUBLIC_API(JSOperationCallback)
JS_SetOperationCallback(JSContext *cx, JSOperationCallback callback)
{
    JSOperationCallback old = cx->operationCallback;
    cx->operationCallback = callback;
    return old;
}

JS_PUBLIC_API(JSOperationCallback)
JS_GetOperationCallback(JSContext *cx)
{
    return cx->operationCallback;
}

JS_PUBLIC_API(void)
JS_TriggerOperationCallback(JSRuntime *rt)
{
    rt->triggerOperationCallback();
}

JS_PUBLIC_API(JSBool)
JS_IsRunning(JSContext *cx)
{
    return cx->hasfp();
}

JS_PUBLIC_API(JSBool)
JS_SaveFrameChain(JSContext *cx)
{
    AssertHeapIsIdleOrIterating(cx);
    CHECK_REQUEST(cx);
    return cx->saveFrameChain();
}

JS_PUBLIC_API(void)
JS_RestoreFrameChain(JSContext *cx)
{
    AssertHeapIsIdleOrIterating(cx);
    CHECK_REQUEST(cx);
    cx->restoreFrameChain();
}

#ifdef MOZ_TRACE_JSCALLS
JS_PUBLIC_API(void)
JS_SetFunctionCallback(JSContext *cx, JSFunctionCallback fcb)
{
    cx->functionCallback = fcb;
}

JS_PUBLIC_API(JSFunctionCallback)
JS_GetFunctionCallback(JSContext *cx)
{
    return cx->functionCallback;
}
#endif

/************************************************************************/
JS_PUBLIC_API(JSString *)
JS_NewStringCopyN(JSContext *cx, const char *s, size_t n)
{
    AssertHeapIsIdle(cx);
    CHECK_REQUEST(cx);
    return js_NewStringCopyN<CanGC>(cx, s, n);
}

JS_PUBLIC_API(JSString *)
JS_NewStringCopyZ(JSContext *cx, const char *s)
{
    size_t n;
    jschar *js;
    JSString *str;

    AssertHeapIsIdle(cx);
    CHECK_REQUEST(cx);
    if (!s || !*s)
        return cx->runtime->emptyString;
    n = strlen(s);
    js = InflateString(cx, s, &n);
    if (!js)
        return NULL;
    str = js_NewString<CanGC>(cx, js, n);
    if (!str)
        js_free(js);
    return str;
}

JS_PUBLIC_API(JSBool)
JS_StringHasBeenInterned(JSContext *cx, JSString *str)
{
    AssertHeapIsIdle(cx);
    CHECK_REQUEST(cx);

    if (!str->isAtom())
        return false;

    return AtomIsInterned(cx, &str->asAtom());
}

JS_PUBLIC_API(jsid)
INTERNED_STRING_TO_JSID(JSContext *cx, JSString *str)
{
    JS_ASSERT(str);
    JS_ASSERT(((size_t)str & JSID_TYPE_MASK) == 0);
    JS_ASSERT_IF(cx, JS_StringHasBeenInterned(cx, str));
    return AtomToId(&str->asAtom());
}

JS_PUBLIC_API(JSString *)
JS_InternJSString(JSContext *cx, JSString *str)
{
    AssertHeapIsIdle(cx);
    CHECK_REQUEST(cx);
    JSAtom *atom = AtomizeString<CanGC>(cx, str, InternAtom);
    JS_ASSERT_IF(atom, JS_StringHasBeenInterned(cx, atom));
    return atom;
}

JS_PUBLIC_API(JSString *)
JS_InternString(JSContext *cx, const char *s)
{
    return JS_InternStringN(cx, s, strlen(s));
}

JS_PUBLIC_API(JSString *)
JS_InternStringN(JSContext *cx, const char *s, size_t length)
{
    AssertHeapIsIdle(cx);
    CHECK_REQUEST(cx);
    JSAtom *atom = Atomize(cx, s, length, InternAtom);
    JS_ASSERT_IF(atom, JS_StringHasBeenInterned(cx, atom));
    return atom;
}

JS_PUBLIC_API(JSString *)
JS_NewUCString(JSContext *cx, jschar *chars, size_t length)
{
    AssertHeapIsIdle(cx);
    CHECK_REQUEST(cx);
    return js_NewString<CanGC>(cx, chars, length);
}

JS_PUBLIC_API(JSString *)
JS_NewUCStringCopyN(JSContext *cx, const jschar *s, size_t n)
{
    AssertHeapIsIdle(cx);
    CHECK_REQUEST(cx);
    return js_NewStringCopyN<CanGC>(cx, s, n);
}

JS_PUBLIC_API(JSString *)
JS_NewUCStringCopyZ(JSContext *cx, const jschar *s)
{
    AssertHeapIsIdle(cx);
    CHECK_REQUEST(cx);
    if (!s)
        return cx->runtime->emptyString;
    return js_NewStringCopyZ<CanGC>(cx, s);
}

JS_PUBLIC_API(JSString *)
JS_InternUCStringN(JSContext *cx, const jschar *s, size_t length)
{
    AssertHeapIsIdle(cx);
    CHECK_REQUEST(cx);
    JSAtom *atom = AtomizeChars<CanGC>(cx, s, length, InternAtom);
    JS_ASSERT_IF(atom, JS_StringHasBeenInterned(cx, atom));
    return atom;
}

JS_PUBLIC_API(JSString *)
JS_InternUCString(JSContext *cx, const jschar *s)
{
    return JS_InternUCStringN(cx, s, js_strlen(s));
}

JS_PUBLIC_API(size_t)
JS_GetStringLength(JSString *str)
{
    return str->length();
}

JS_PUBLIC_API(const jschar *)
JS_GetStringCharsZ(JSContext *cx, JSString *str)
{
    size_t dummy;
    return JS_GetStringCharsZAndLength(cx, str, &dummy);
}

JS_PUBLIC_API(const jschar *)
JS_GetStringCharsZAndLength(JSContext *cx, JSString *str, size_t *plength)
{
    /*
     * Don't require |cx->compartment| to be |str|'s compartment. We don't need
     * it, and it's annoying for callers.
     */
    JS_ASSERT(plength);
    AssertHeapIsIdleOrStringIsFlat(cx, str);
    CHECK_REQUEST(cx);
    JSFlatString *flat = str->ensureFlat(cx);
    if (!flat)
        return NULL;
    *plength = flat->length();
    return flat->chars();
}

JS_PUBLIC_API(const jschar *)
JS_GetStringCharsAndLength(JSContext *cx, JSString *str, size_t *plength)
{
    JS_ASSERT(plength);
    AssertHeapIsIdleOrStringIsFlat(cx, str);
    CHECK_REQUEST(cx);
    assertSameCompartment(cx, str);
    JSLinearString *linear = str->ensureLinear(cx);
    if (!linear)
        return NULL;
    *plength = linear->length();
    return linear->chars();
}

JS_PUBLIC_API(const jschar *)
JS_GetInternedStringChars(JSString *str)
{
    JS_ASSERT(str->isAtom());
    JSFlatString *flat = str->ensureFlat(NULL);
    if (!flat)
        return NULL;
    return flat->chars();
}

JS_PUBLIC_API(const jschar *)
JS_GetInternedStringCharsAndLength(JSString *str, size_t *plength)
{
    JS_ASSERT(str->isAtom());
    JS_ASSERT(plength);
    JSFlatString *flat = str->ensureFlat(NULL);
    if (!flat)
        return NULL;
    *plength = flat->length();
    return flat->chars();
}

extern JS_PUBLIC_API(JSFlatString *)
JS_FlattenString(JSContext *cx, JSString *str)
{
    AssertHeapIsIdle(cx);
    CHECK_REQUEST(cx);
    assertSameCompartment(cx, str);
    JSFlatString *flat = str->ensureFlat(cx);
    if (!flat)
        return NULL;
    return flat;
}

extern JS_PUBLIC_API(const jschar *)
JS_GetFlatStringChars(JSFlatString *str)
{
    return str->chars();
}

JS_PUBLIC_API(JSBool)
JS_CompareStrings(JSContext *cx, JSString *str1, JSString *str2, int32_t *result)
{
    AssertHeapIsIdle(cx);
    CHECK_REQUEST(cx);

    return CompareStrings(cx, str1, str2, result);
}

JS_PUBLIC_API(JSBool)
JS_StringEqualsAscii(JSContext *cx, JSString *str, const char *asciiBytes, JSBool *match)
{
    AssertHeapIsIdle(cx);
    CHECK_REQUEST(cx);

    JSLinearString *linearStr = str->ensureLinear(cx);
    if (!linearStr)
        return false;
    *match = StringEqualsAscii(linearStr, asciiBytes);
    return true;
}

JS_PUBLIC_API(JSBool)
JS_FlatStringEqualsAscii(JSFlatString *str, const char *asciiBytes)
{
    return StringEqualsAscii(str, asciiBytes);
}

JS_PUBLIC_API(size_t)
JS_PutEscapedFlatString(char *buffer, size_t size, JSFlatString *str, char quote)
{
    return PutEscapedString(buffer, size, str, quote);
}

JS_PUBLIC_API(size_t)
JS_PutEscapedString(JSContext *cx, char *buffer, size_t size, JSString *str, char quote)
{
    AssertHeapIsIdle(cx);
    JSLinearString *linearStr = str->ensureLinear(cx);
    if (!linearStr)
        return size_t(-1);
    return PutEscapedString(buffer, size, linearStr, quote);
}

JS_PUBLIC_API(JSBool)
JS_FileEscapedString(FILE *fp, JSString *str, char quote)
{
    JSLinearString *linearStr = str->ensureLinear(NULL);
    return linearStr && FileEscapedString(fp, linearStr, quote);
}

JS_PUBLIC_API(JSString *)
JS_NewGrowableString(JSContext *cx, jschar *chars, size_t length)
{
    AssertHeapIsIdle(cx);
    CHECK_REQUEST(cx);
    return js_NewString<CanGC>(cx, chars, length);
}

JS_PUBLIC_API(JSString *)
JS_NewDependentString(JSContext *cx, JSString *str, size_t start, size_t length)
{
    AssertHeapIsIdle(cx);
    CHECK_REQUEST(cx);
    return js_NewDependentString(cx, str, start, length);
}

JS_PUBLIC_API(JSString *)
JS_ConcatStrings(JSContext *cx, JSString *left, JSString *right)
{
    AssertHeapIsIdle(cx);
    CHECK_REQUEST(cx);
    Rooted<JSString*> lstr(cx, left);
    Rooted<JSString*> rstr(cx, right);
    return ConcatStrings<CanGC>(cx, lstr, rstr);
}

JS_PUBLIC_API(JSBool)
JS_DecodeBytes(JSContext *cx, const char *src, size_t srclen, jschar *dst, size_t *dstlenp)
{
    AssertHeapIsIdle(cx);
    CHECK_REQUEST(cx);
    return InflateStringToBuffer(cx, src, srclen, dst, dstlenp);
}

JS_PUBLIC_API(char *)
JS_EncodeString(JSContext *cx, JSRawString str)
{
    AssertHeapIsIdle(cx);
    CHECK_REQUEST(cx);

    JSLinearString *linear = str->ensureLinear(cx);
    if (!linear)
        return NULL;

    return LossyTwoByteCharsToNewLatin1CharsZ(cx, linear->range()).c_str();
}

JS_PUBLIC_API(char *)
JS_EncodeStringToUTF8(JSContext *cx, JSRawString str)
{
    AssertHeapIsIdle(cx);
    CHECK_REQUEST(cx);

    JSLinearString *linear = str->ensureLinear(cx);
    if (!linear)
        return NULL;

    return TwoByteCharsToNewUTF8CharsZ(cx, linear->range()).c_str();
}

JS_PUBLIC_API(size_t)
JS_GetStringEncodingLength(JSContext *cx, JSString *str)
{
    AssertHeapIsIdle(cx);
    CHECK_REQUEST(cx);

    const jschar *chars = str->getChars(cx);
    if (!chars)
        return size_t(-1);
    return str->length();
}

JS_PUBLIC_API(size_t)
JS_EncodeStringToBuffer(JSContext *cx, JSString *str, char *buffer, size_t length)
{
    AssertHeapIsIdle(cx);
    CHECK_REQUEST(cx);

    /*
     * FIXME bug 612141 - fix DeflateStringToBuffer interface so the result
     * would allow to distinguish between insufficient buffer and encoding
     * error.
     */
    size_t writtenLength = length;
    const jschar *chars = str->getChars(NULL);
    if (!chars)
        return size_t(-1);
    if (DeflateStringToBuffer(NULL, chars, str->length(), buffer, &writtenLength)) {
        JS_ASSERT(writtenLength <= length);
        return writtenLength;
    }
    JS_ASSERT(writtenLength <= length);
    size_t necessaryLength = str->length();
    if (necessaryLength == size_t(-1))
        return size_t(-1);
    JS_ASSERT(writtenLength == length); // C strings are NOT encoded.
    return necessaryLength;
}

JS_PUBLIC_API(JSBool)
JS_Stringify(JSContext *cx, jsval *vp, JSObject *replacerArg, jsval space,
             JSONWriteCallback callback, void *data)
{
    RootedObject replacer(cx, replacerArg);
    RootedValue value(cx, *vp);

    AssertHeapIsIdle(cx);
    CHECK_REQUEST(cx);
    assertSameCompartment(cx, replacer, space);
    StringBuffer sb(cx);
    if (!js_Stringify(cx, &value, replacer, space, sb))
        return false;
    *vp = value;
    if (sb.empty()) {
        HandlePropertyName null = cx->names().null;
        return callback(null->chars(), null->length(), data);
    }
    return callback(sb.begin(), sb.length(), data);
}

JS_PUBLIC_API(JSBool)
JS_ParseJSON(JSContext *cx, const jschar *chars, uint32_t len, jsval *vp)
{
    AssertHeapIsIdle(cx);
    CHECK_REQUEST(cx);

    RootedValue reviver(cx, NullValue()), value(cx);
    if (!ParseJSONWithReviver(cx, JS::StableCharPtr(chars, len), len, reviver, &value))
        return false;

    *vp = value;
    return true;
}

JS_PUBLIC_API(JSBool)
JS_ParseJSONWithReviver(JSContext *cx, const jschar *chars, uint32_t len, jsval reviverArg, jsval *vp)
{
    AssertHeapIsIdle(cx);
    CHECK_REQUEST(cx);

    RootedValue reviver(cx, reviverArg), value(cx);
    if (!ParseJSONWithReviver(cx, StableCharPtr(chars, len), len, reviver, &value))
        return false;

    *vp = value;
    return true;
}

JS_PUBLIC_API(JSBool)
JS_ReadStructuredClone(JSContext *cx, uint64_t *buf, size_t nbytes,
                       uint32_t version, jsval *vp,
                       const JSStructuredCloneCallbacks *optionalCallbacks,
                       void *closure)
{
    AssertHeapIsIdle(cx);
    CHECK_REQUEST(cx);

    if (version > JS_STRUCTURED_CLONE_VERSION) {
        JS_ReportErrorNumber(cx, js_GetErrorMessage, NULL, JSMSG_BAD_CLONE_VERSION);
        return false;
    }
    const JSStructuredCloneCallbacks *callbacks =
        optionalCallbacks ?
        optionalCallbacks :
        cx->runtime->structuredCloneCallbacks;
    return ReadStructuredClone(cx, buf, nbytes, vp, callbacks, closure);
}

JS_PUBLIC_API(JSBool)
JS_WriteStructuredClone(JSContext *cx, jsval valueArg, uint64_t **bufp, size_t *nbytesp,
                        const JSStructuredCloneCallbacks *optionalCallbacks,
                        void *closure, jsval transferable)
{
    RootedValue value(cx, valueArg);
    AssertHeapIsIdle(cx);
    CHECK_REQUEST(cx);
    assertSameCompartment(cx, value);

    const JSStructuredCloneCallbacks *callbacks =
        optionalCallbacks ?
        optionalCallbacks :
        cx->runtime->structuredCloneCallbacks;
    return WriteStructuredClone(cx, value, (uint64_t **) bufp, nbytesp,
                                callbacks, closure, transferable);
}

JS_PUBLIC_API(JSBool)
JS_ClearStructuredClone(const uint64_t *data, size_t nbytes)
{
    return ClearStructuredClone(data, nbytes);
}

JS_PUBLIC_API(JSBool)
JS_StructuredCloneHasTransferables(const uint64_t *data, size_t nbytes,
                                   JSBool *hasTransferable)
{
    bool transferable;
    if (!StructuredCloneHasTransferObjects(data, nbytes, &transferable))
        return false;

    *hasTransferable = transferable;
    return true;
}

JS_PUBLIC_API(JSBool)
JS_StructuredClone(JSContext *cx, jsval valueArg, jsval *vp,
                   const JSStructuredCloneCallbacks *optionalCallbacks,
                   void *closure)
{
    RootedValue value(cx, valueArg);
    AssertHeapIsIdle(cx);
    CHECK_REQUEST(cx);
    assertSameCompartment(cx, value);

    const JSStructuredCloneCallbacks *callbacks =
        optionalCallbacks ?
        optionalCallbacks :
        cx->runtime->structuredCloneCallbacks;
    JSAutoStructuredCloneBuffer buf;
    return buf.write(cx, value, callbacks, closure) &&
           buf.read(cx, vp, callbacks, closure);
}

void
JSAutoStructuredCloneBuffer::clear()
{
    if (data_) {
        ClearStructuredClone(data_, nbytes_);
        data_ = NULL;
        nbytes_ = 0;
        version_ = 0;
    }
}

void
JSAutoStructuredCloneBuffer::adopt(uint64_t *data, size_t nbytes, uint32_t version)
{
    clear();
    data_ = data;
    nbytes_ = nbytes;
    version_ = version;
}

bool
JSAutoStructuredCloneBuffer::copy(const uint64_t *srcData, size_t nbytes, uint32_t version)
{
    // transferable objects cannot be copied
    bool hasTransferable;
    if (!StructuredCloneHasTransferObjects(data_, nbytes_, &hasTransferable) ||
        hasTransferable)
        return false;

    uint64_t *newData = static_cast<uint64_t *>(js_malloc(nbytes));
    if (!newData)
        return false;

    js_memcpy(newData, srcData, nbytes);

    clear();
    data_ = newData;
    nbytes_ = nbytes;
    version_ = version;
    return true;
}
void
JSAutoStructuredCloneBuffer::steal(uint64_t **datap, size_t *nbytesp, uint32_t *versionp)
{
    *datap = data_;
    *nbytesp = nbytes_;
    if (versionp)
        *versionp = version_;

    data_ = NULL;
    nbytes_ = 0;
    version_ = 0;
}

bool
JSAutoStructuredCloneBuffer::read(JSContext *cx, jsval *vp,
                                  const JSStructuredCloneCallbacks *optionalCallbacks,
                                  void *closure)
{
    JS_ASSERT(cx);
    JS_ASSERT(data_);
    return !!JS_ReadStructuredClone(cx, data_, nbytes_, version_, vp,
                                    optionalCallbacks, closure);
}

bool
JSAutoStructuredCloneBuffer::write(JSContext *cx, jsval valueArg,
                                   const JSStructuredCloneCallbacks *optionalCallbacks,
                                   void *closure)
{
    jsval transferable = JSVAL_VOID;
    return write(cx, valueArg, transferable, optionalCallbacks, closure);
}

bool
JSAutoStructuredCloneBuffer::write(JSContext *cx, jsval valueArg,
                                   jsval transferable,
                                   const JSStructuredCloneCallbacks *optionalCallbacks,
                                   void *closure)
{
    RootedValue value(cx, valueArg);
    clear();
    bool ok = !!JS_WriteStructuredClone(cx, value, &data_, &nbytes_,
                                        optionalCallbacks, closure,
                                        transferable);
    if (!ok) {
        data_ = NULL;
        nbytes_ = 0;
        version_ = JS_STRUCTURED_CLONE_VERSION;
    }
    return ok;
}

void
JSAutoStructuredCloneBuffer::swap(JSAutoStructuredCloneBuffer &other)
{
    uint64_t *data = other.data_;
    size_t nbytes = other.nbytes_;
    uint32_t version = other.version_;

    other.data_ = this->data_;
    other.nbytes_ = this->nbytes_;
    other.version_ = this->version_;

    this->data_ = data;
    this->nbytes_ = nbytes;
    this->version_ = version;
}

JS_PUBLIC_API(void)
JS_SetStructuredCloneCallbacks(JSRuntime *rt, const JSStructuredCloneCallbacks *callbacks)
{
    rt->structuredCloneCallbacks = callbacks;
}

JS_PUBLIC_API(JSBool)
JS_ReadUint32Pair(JSStructuredCloneReader *r, uint32_t *p1, uint32_t *p2)
{
    return r->input().readPair((uint32_t *) p1, (uint32_t *) p2);
}

JS_PUBLIC_API(JSBool)
JS_ReadBytes(JSStructuredCloneReader *r, void *p, size_t len)
{
    return r->input().readBytes(p, len);
}

JS_PUBLIC_API(JSBool)
JS_WriteUint32Pair(JSStructuredCloneWriter *w, uint32_t tag, uint32_t data)
{
    return w->output().writePair(tag, data);
}

JS_PUBLIC_API(JSBool)
JS_WriteBytes(JSStructuredCloneWriter *w, const void *p, size_t len)
{
    return w->output().writeBytes(p, len);
}

/************************************************************************/

JS_PUBLIC_API(void)
JS_ReportError(JSContext *cx, const char *format, ...)
{
    va_list ap;

    AssertHeapIsIdle(cx);
    va_start(ap, format);
    js_ReportErrorVA(cx, JSREPORT_ERROR, format, ap);
    va_end(ap);
}

JS_PUBLIC_API(void)
JS_ReportErrorNumber(JSContext *cx, JSErrorCallback errorCallback,
                     void *userRef, const unsigned errorNumber, ...)
{
    va_list ap;
    va_start(ap, errorNumber);
    JS_ReportErrorNumberVA(cx, errorCallback, userRef, errorNumber, ap);
    va_end(ap);
}

JS_PUBLIC_API(void)
JS_ReportErrorNumberVA(JSContext *cx, JSErrorCallback errorCallback,
                       void *userRef, const unsigned errorNumber,
                       va_list ap)
{
    AssertHeapIsIdle(cx);
    js_ReportErrorNumberVA(cx, JSREPORT_ERROR, errorCallback, userRef,
                           errorNumber, ArgumentsAreASCII, ap);
}

JS_PUBLIC_API(void)
JS_ReportErrorNumberUC(JSContext *cx, JSErrorCallback errorCallback,
                       void *userRef, const unsigned errorNumber, ...)
{
    va_list ap;

    AssertHeapIsIdle(cx);
    va_start(ap, errorNumber);
    js_ReportErrorNumberVA(cx, JSREPORT_ERROR, errorCallback, userRef,
                           errorNumber, ArgumentsAreUnicode, ap);
    va_end(ap);
}

JS_PUBLIC_API(void)
JS_ReportErrorNumberUCArray(JSContext *cx, JSErrorCallback errorCallback,
                            void *userRef, const unsigned errorNumber,
                            const jschar **args)
{
    AssertHeapIsIdle(cx);
    js_ReportErrorNumberUCArray(cx, JSREPORT_ERROR, errorCallback, userRef,
                                errorNumber, args);
}

JS_PUBLIC_API(JSBool)
JS_ReportWarning(JSContext *cx, const char *format, ...)
{
    va_list ap;
    JSBool ok;

    AssertHeapIsIdle(cx);
    va_start(ap, format);
    ok = js_ReportErrorVA(cx, JSREPORT_WARNING, format, ap);
    va_end(ap);
    return ok;
}

JS_PUBLIC_API(JSBool)
JS_ReportErrorFlagsAndNumber(JSContext *cx, unsigned flags,
                             JSErrorCallback errorCallback, void *userRef,
                             const unsigned errorNumber, ...)
{
    va_list ap;
    JSBool ok;

    AssertHeapIsIdle(cx);
    va_start(ap, errorNumber);
    ok = js_ReportErrorNumberVA(cx, flags, errorCallback, userRef,
                                errorNumber, ArgumentsAreASCII, ap);
    va_end(ap);
    return ok;
}

JS_PUBLIC_API(JSBool)
JS_ReportErrorFlagsAndNumberUC(JSContext *cx, unsigned flags,
                               JSErrorCallback errorCallback, void *userRef,
                               const unsigned errorNumber, ...)
{
    va_list ap;
    JSBool ok;

    AssertHeapIsIdle(cx);
    va_start(ap, errorNumber);
    ok = js_ReportErrorNumberVA(cx, flags, errorCallback, userRef,
                                errorNumber, ArgumentsAreUnicode, ap);
    va_end(ap);
    return ok;
}

JS_PUBLIC_API(void)
JS_ReportOutOfMemory(JSContext *cx)
{
    js_ReportOutOfMemory(cx);
}

JS_PUBLIC_API(void)
JS_ReportAllocationOverflow(JSContext *cx)
{
    js_ReportAllocationOverflow(cx);
}

JS_PUBLIC_API(JSErrorReporter)
JS_GetErrorReporter(JSContext *cx)
{
    return cx->errorReporter;
}

JS_PUBLIC_API(JSErrorReporter)
JS_SetErrorReporter(JSContext *cx, JSErrorReporter er)
{
    JSErrorReporter older;

    older = cx->errorReporter;
    cx->errorReporter = er;
    return older;
}

/************************************************************************/

/*
 * Dates.
 */
JS_PUBLIC_API(JSObject *)
JS_NewDateObject(JSContext *cx, int year, int mon, int mday, int hour, int min, int sec)
{
    AssertHeapIsIdle(cx);
    CHECK_REQUEST(cx);
    return js_NewDateObject(cx, year, mon, mday, hour, min, sec);
}

JS_PUBLIC_API(JSObject *)
JS_NewDateObjectMsec(JSContext *cx, double msec)
{
    AssertHeapIsIdle(cx);
    CHECK_REQUEST(cx);
    return js_NewDateObjectMsec(cx, msec);
}

JS_PUBLIC_API(JSBool)
JS_ObjectIsDate(JSContext *cx, JSRawObject objArg)
{
    RootedObject obj(cx, objArg);
    assertSameCompartment(cx, obj);
    return ObjectClassIs(obj, ESClass_Date, cx);
}

JS_PUBLIC_API(void)
JS_ClearDateCaches(JSContext *cx)
{
    AssertHeapIsIdle(cx);
    CHECK_REQUEST(cx);
    cx->runtime->dateTimeInfo.updateTimeZoneAdjustment();
}

/************************************************************************/

/*
 * Regular Expressions.
 */
JS_PUBLIC_API(JSObject *)
JS_NewRegExpObject(JSContext *cx, JSObject *objArg, char *bytes, size_t length, unsigned flags)
{
    RootedObject obj(cx, objArg);
    AssertHeapIsIdle(cx);
    CHECK_REQUEST(cx);
    jschar *chars = InflateString(cx, bytes, &length);
    if (!chars)
        return NULL;

    RegExpStatics *res = obj->asGlobal().getRegExpStatics();
    RegExpObject *reobj = RegExpObject::create(cx, res, chars, length,
                                               RegExpFlag(flags), NULL);
    js_free(chars);
    return reobj;
}

JS_PUBLIC_API(JSObject *)
JS_NewUCRegExpObject(JSContext *cx, JSObject *objArg, jschar *chars, size_t length, unsigned flags)
{
    RootedObject obj(cx, objArg);
    AssertHeapIsIdle(cx);
    CHECK_REQUEST(cx);
    RegExpStatics *res = obj->asGlobal().getRegExpStatics();
    return RegExpObject::create(cx, res, chars, length,
                                RegExpFlag(flags), NULL);
}

JS_PUBLIC_API(void)
JS_SetRegExpInput(JSContext *cx, JSObject *objArg, JSString *input, JSBool multiline)
{
    RootedObject obj(cx, objArg);
    AssertHeapIsIdle(cx);
    CHECK_REQUEST(cx);
    assertSameCompartment(cx, input);

    obj->asGlobal().getRegExpStatics()->reset(cx, input, !!multiline);
}

JS_PUBLIC_API(void)
JS_ClearRegExpStatics(JSContext *cx, JSObject *objArg)
{
    RootedObject obj(cx, objArg);
    AssertHeapIsIdle(cx);
    CHECK_REQUEST(cx);
    JS_ASSERT(obj);

    obj->asGlobal().getRegExpStatics()->clear();
}

JS_PUBLIC_API(JSBool)
JS_ExecuteRegExp(JSContext *cx, JSObject *objArg, JSObject *reobjArg, jschar *chars, size_t length,
                 size_t *indexp, JSBool test, jsval *rval)
{
    RootedObject obj(cx, objArg);
    RootedObject reobj(cx, reobjArg);
    AssertHeapIsIdle(cx);
    CHECK_REQUEST(cx);

    RegExpStatics *res = obj->asGlobal().getRegExpStatics();

    RootedValue val(cx);
    if (!ExecuteRegExpLegacy(cx, res, reobj->asRegExp(), NullPtr(), chars, length, indexp, test,
                             &val))
    {
        return false;
    }
    *rval = val;
    return true;
}

JS_PUBLIC_API(JSObject *)
JS_NewRegExpObjectNoStatics(JSContext *cx, char *bytes, size_t length, unsigned flags)
{
    AssertHeapIsIdle(cx);
    CHECK_REQUEST(cx);
    jschar *chars = InflateString(cx, bytes, &length);
    if (!chars)
        return NULL;
    RegExpObject *reobj = RegExpObject::createNoStatics(cx, chars, length,
                                                        RegExpFlag(flags), NULL);
    js_free(chars);
    return reobj;
}

JS_PUBLIC_API(JSObject *)
JS_NewUCRegExpObjectNoStatics(JSContext *cx, jschar *chars, size_t length, unsigned flags)
{
    AssertHeapIsIdle(cx);
    CHECK_REQUEST(cx);
    return RegExpObject::createNoStatics(cx, chars, length,
                                         RegExpFlag(flags), NULL);
}

JS_PUBLIC_API(JSBool)
JS_ExecuteRegExpNoStatics(JSContext *cx, JSObject *objArg, jschar *chars, size_t length,
                          size_t *indexp, JSBool test, jsval *rval)
{
    RootedObject obj(cx, objArg);
    AssertHeapIsIdle(cx);
    CHECK_REQUEST(cx);

    RootedValue val(cx);
    if (!ExecuteRegExpLegacy(cx, NULL, obj->asRegExp(), NullPtr(), chars, length, indexp, test,
                             &val))
    {
        return false;
    }
    *rval = val;
    return true;
}

JS_PUBLIC_API(JSBool)
JS_ObjectIsRegExp(JSContext *cx, JSObject *objArg)
{
    RootedObject obj(cx, objArg);
    assertSameCompartment(cx, obj);
    return ObjectClassIs(obj, ESClass_RegExp, cx);
}

JS_PUBLIC_API(unsigned)
JS_GetRegExpFlags(JSContext *cx, JSObject *objArg)
{
    RootedObject obj(cx, objArg);
    AssertHeapIsIdle(cx);
    CHECK_REQUEST(cx);

    return obj->asRegExp().getFlags();
}

JS_PUBLIC_API(JSString *)
JS_GetRegExpSource(JSContext *cx, JSObject *objArg)
{
    RootedObject obj(cx, objArg);
    AssertHeapIsIdle(cx);
    CHECK_REQUEST(cx);

    return obj->asRegExp().getSource();
}

/************************************************************************/

JS_PUBLIC_API(JSBool)
JS_SetDefaultLocale(JSRuntime *rt, const char *locale)
{
    AssertHeapIsIdle(rt);
    return rt->setDefaultLocale(locale);
}

JS_PUBLIC_API(void)
JS_ResetDefaultLocale(JSRuntime *rt)
{
    AssertHeapIsIdle(rt);
    rt->resetDefaultLocale();
}

JS_PUBLIC_API(void)
JS_SetLocaleCallbacks(JSRuntime *rt, JSLocaleCallbacks *callbacks)
{
    AssertHeapIsIdle(rt);
    rt->localeCallbacks = callbacks;
}

JS_PUBLIC_API(JSLocaleCallbacks *)
JS_GetLocaleCallbacks(JSRuntime *rt)
{
    /* This function can be called by a finalizer. */
    return rt->localeCallbacks;
}

/************************************************************************/

JS_PUBLIC_API(JSBool)
JS_IsExceptionPending(JSContext *cx)
{
    /* This function can be called by a finalizer. */
    return (JSBool) cx->isExceptionPending();
}

JS_PUBLIC_API(JSBool)
JS_GetPendingException(JSContext *cx, jsval *vp)
{
    AssertHeapIsIdle(cx);
    CHECK_REQUEST(cx);
    if (!cx->isExceptionPending())
        return JS_FALSE;
    *vp = cx->getPendingException();
    assertSameCompartment(cx, *vp);
    return JS_TRUE;
}

JS_PUBLIC_API(void)
JS_SetPendingException(JSContext *cx, jsval valueArg)
{
    RootedValue value(cx, valueArg);
    AssertHeapIsIdle(cx);
    CHECK_REQUEST(cx);
    assertSameCompartment(cx, value);
    cx->setPendingException(value);
}

JS_PUBLIC_API(void)
JS_ClearPendingException(JSContext *cx)
{
    AssertHeapIsIdle(cx);
    cx->clearPendingException();
}

JS_PUBLIC_API(JSBool)
JS_ReportPendingException(JSContext *cx)
{
    AssertHeapIsIdle(cx);
    CHECK_REQUEST(cx);

    return js_ReportUncaughtException(cx);
}

struct JSExceptionState {
    bool throwing;
    jsval exception;
};

JS_PUBLIC_API(JSExceptionState *)
JS_SaveExceptionState(JSContext *cx)
{
    JSExceptionState *state;

    AssertHeapIsIdle(cx);
    CHECK_REQUEST(cx);
    state = cx->pod_malloc<JSExceptionState>();
    if (state) {
        state->throwing = JS_GetPendingException(cx, &state->exception);
        if (state->throwing && JSVAL_IS_GCTHING(state->exception))
            AddValueRoot(cx, &state->exception, "JSExceptionState.exception");
    }
    return state;
}

JS_PUBLIC_API(void)
JS_RestoreExceptionState(JSContext *cx, JSExceptionState *state)
{
    AssertHeapIsIdle(cx);
    CHECK_REQUEST(cx);
    if (state) {
        if (state->throwing)
            JS_SetPendingException(cx, state->exception);
        else
            JS_ClearPendingException(cx);
        JS_DropExceptionState(cx, state);
    }
}

JS_PUBLIC_API(void)
JS_DropExceptionState(JSContext *cx, JSExceptionState *state)
{
    AssertHeapIsIdle(cx);
    CHECK_REQUEST(cx);
    if (state) {
        if (state->throwing && JSVAL_IS_GCTHING(state->exception)) {
            assertSameCompartment(cx, state->exception);
            JS_RemoveValueRoot(cx, &state->exception);
        }
        js_free(state);
    }
}

JS_PUBLIC_API(JSErrorReport *)
JS_ErrorFromException(JSContext *cx, jsval valueArg)
{
    RootedValue value(cx, valueArg);
    AssertHeapIsIdle(cx);
    CHECK_REQUEST(cx);
    assertSameCompartment(cx, value);
    return js_ErrorFromException(value);
}

JS_PUBLIC_API(JSBool)
JS_ThrowReportedError(JSContext *cx, const char *message,
                      JSErrorReport *reportp)
{
    AssertHeapIsIdle(cx);
    return JS_IsRunning(cx) &&
           js_ErrorToException(cx, message, reportp, NULL, NULL);
}

JS_PUBLIC_API(JSBool)
JS_ThrowStopIteration(JSContext *cx)
{
    AssertHeapIsIdle(cx);
    return js_ThrowStopIteration(cx);
}

JS_PUBLIC_API(intptr_t)
JS_GetCurrentThread()
{
#ifdef JS_THREADSAFE
    return reinterpret_cast<intptr_t>(PR_GetCurrentThread());
#else
    return 0;
#endif
}

extern JS_PUBLIC_API(void)
JS_ClearRuntimeThread(JSRuntime *rt)
{
    AssertHeapIsIdle(rt);
#ifdef JS_THREADSAFE
    rt->clearOwnerThread();
#endif
}

extern JS_PUBLIC_API(void)
JS_SetRuntimeThread(JSRuntime *rt)
{
    AssertHeapIsIdle(rt);
#ifdef JS_THREADSAFE
    rt->setOwnerThread();
#endif
}

extern JS_NEVER_INLINE JS_PUBLIC_API(void)
JS_AbortIfWrongThread(JSRuntime *rt)
{
    rt->abortIfWrongThread();
}

#ifdef JS_GC_ZEAL
JS_PUBLIC_API(void)
JS_SetGCZeal(JSContext *cx, uint8_t zeal, uint32_t frequency)
{
    SetGCZeal(cx->runtime, zeal, frequency);
}

JS_PUBLIC_API(void)
JS_ScheduleGC(JSContext *cx, uint32_t count)
{
    cx->runtime->gcNextScheduled = count;
}
#endif

JS_PUBLIC_API(void)
JS_SetParallelCompilationEnabled(JSContext *cx, bool enabled)
{
#ifdef JS_ION
    ion::js_IonOptions.parallelCompilation = enabled;
#endif
}

/************************************************************************/

#if !defined(STATIC_EXPORTABLE_JS_API) && !defined(STATIC_JS_API) && defined(XP_WIN)

#include "jswin.h"

/*
 * Initialization routine for the JS DLL.
 */
BOOL WINAPI DllMain (HINSTANCE hDLL, DWORD dwReason, LPVOID lpReserved)
{
    return TRUE;
}

#endif

JS_PUBLIC_API(JSBool)
JS_IndexToId(JSContext *cx, uint32_t index, jsid *idp)
{
    RootedId id(cx);
    if (!IndexToId(cx, index, &id))
        return false;
    *idp = id;
    return true;
}

JS_PUBLIC_API(JSBool)
JS_CharsToId(JSContext* cx, JS::TwoByteChars chars, jsid *idp)
{
    RootedAtom atom(cx, AtomizeChars<CanGC>(cx, chars.start().get(), chars.length()));
    if (!atom)
        return false;
#ifdef DEBUG
    uint32_t dummy;
    MOZ_ASSERT(!atom->isIndex(&dummy), "API misuse: |chars| must not encode an index");
#endif
    *idp = AtomToId(atom);
    return true;
}

JS_PUBLIC_API(JSBool)
JS_IsIdentifier(JSContext *cx, JSString *str, JSBool *isIdentifier)
{
    assertSameCompartment(cx, str);

    JSLinearString* linearStr = str->ensureLinear(cx);
    if (!linearStr)
        return false;

    *isIdentifier = js::frontend::IsIdentifier(linearStr);
    return true;
}

JS_PUBLIC_API(JSBool)
JS_DescribeScriptedCaller(JSContext *cx, JSScript **script, unsigned *lineno)
{
    if (script)
        *script = NULL;
    if (lineno)
        *lineno = 0;

    NonBuiltinScriptFrameIter i(cx);
    if (i.done())
        return JS_FALSE;

    if (script)
        *script = i.script();
    if (lineno)
        *lineno = js::PCToLineNumber(i.script(), i.pc());
    return JS_TRUE;
}

#ifdef JS_THREADSAFE
static PRStatus
CallOnce(void *func)
{
    JSInitCallback init = JS_DATA_TO_FUNC_PTR(JSInitCallback, func);
    return init() ? PR_SUCCESS : PR_FAILURE;
}
#endif

JS_PUBLIC_API(JSBool)
JS_CallOnce(JSCallOnceType *once, JSInitCallback func)
{
#ifdef JS_THREADSAFE
    return PR_CallOnceWithArg(once, CallOnce, JS_FUNC_TO_DATA_PTR(void *, func)) == PR_SUCCESS;
#else
    if (!*once) {
        *once = true;
        return func();
    } else {
        return JS_TRUE;
    }
#endif
}

AutoGCRooter::AutoGCRooter(JSContext *cx, ptrdiff_t tag)
  : down(cx->runtime->autoGCRooters), tag_(tag), stackTop(&cx->runtime->autoGCRooters)
{
    JS_ASSERT(this != *stackTop);
    *stackTop = this;
}

#ifdef DEBUG
JS_PUBLIC_API(void)
JS::AssertArgumentsAreSane(JSContext *cx, const JS::Value &value)
{
    AssertHeapIsIdle(cx);
    CHECK_REQUEST(cx);
    assertSameCompartment(cx, value);
}
#endif /* DEBUG */

JS_PUBLIC_API(void *)
JS_EncodeScript(JSContext *cx, RawScript scriptArg, uint32_t *lengthp)
{
    XDREncoder encoder(cx);
    RootedScript script(cx, scriptArg);
    if (!encoder.codeScript(&script))
        return NULL;
    return encoder.forgetData(lengthp);
}

JS_PUBLIC_API(void *)
JS_EncodeInterpretedFunction(JSContext *cx, JSRawObject funobjArg, uint32_t *lengthp)
{
    XDREncoder encoder(cx);
    RootedObject funobj(cx, funobjArg);
    if (!encoder.codeFunction(&funobj))
        return NULL;
    return encoder.forgetData(lengthp);
}

JS_PUBLIC_API(JSScript *)
JS_DecodeScript(JSContext *cx, const void *data, uint32_t length,
                JSPrincipals *principals, JSPrincipals *originPrincipals)
{
    XDRDecoder decoder(cx, data, length, principals, originPrincipals);
    RootedScript script(cx);
    if (!decoder.codeScript(&script))
        return NULL;
    return script;
}

JS_PUBLIC_API(JSObject *)
JS_DecodeInterpretedFunction(JSContext *cx, const void *data, uint32_t length,
                             JSPrincipals *principals, JSPrincipals *originPrincipals)
{
    XDRDecoder decoder(cx, data, length, principals, originPrincipals);
    RootedObject funobj(cx);
    if (!decoder.codeFunction(&funobj))
        return NULL;
    return funobj;
}

JS_PUBLIC_API(JSObject *)
JS_GetScriptedGlobal(JSContext *cx)
{
    ScriptFrameIter i(cx);
    if (i.done())
        return cx->global();
    return &i.scopeChain()->global();
}
<|MERGE_RESOLUTION|>--- conflicted
+++ resolved
@@ -749,11 +749,8 @@
 
 JSRuntime::JSRuntime(JSUseHelperThreads useHelperThreads)
   : mainThread(this),
-<<<<<<< HEAD
     extraExtents(NULL),
-=======
     interrupt(0),
->>>>>>> b31a4037
     atomsCompartment(NULL),
     systemZone(NULL),
     numCompartments(0),
