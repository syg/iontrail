--- conflicted
+++ resolved
@@ -145,9 +145,6 @@
   } while (bump(iv));
 }
 
-<<<<<<< HEAD
-function assertParallelArrayModesEq(modes, acc, opFunction, cmpFunction, expect) {
-=======
 function assertEqMatrix(a, b) {
   assertEq(a instanceof Matrix, true);
   assertEq(b instanceof Matrix, true);
@@ -162,8 +159,7 @@
   assertEqParallelGettableStructure(a, b);
 }
 
-function assertParallelArrayModesEq(modes, acc, opFunction, cmpFunction) {
->>>>>>> f8c787c9
+function assertParallelArrayModesEq(modes, acc, opFunction, cmpFunction, expect) {
   if (!cmpFunction) { cmpFunction = assertStructuralEq; }
   if (!expect) { expect = "success"; }
   modes.forEach(function (mode) {
