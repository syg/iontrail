/* This Source Code Form is subject to the terms of the Mozilla Public
 * License, v. 2.0. If a copy of the MPL was not distributed with this
 * file, You can obtain one at http://mozilla.org/MPL/2.0/. */

<<<<<<< HEAD
=======
// Explanation of minItemsTestingThreshold:
//
// If the volume of input items in a test is small, then all of them
// may be processed during warmup alone, and the parallel-invocation
// will trivially succeed even if we are intentionally trying to
// detect a failure.
//
// The maximum number of items processed by sequential warmups for
// ParallelArrayBuild is:
//      maxSeqItems = maxBailouts * numSlices * CHUNK_SIZE
//
// For maxBailouts = 3, maxSeqItems == 3 * 8 * 32 == 768
// For maxBailouts = 5, maxSeqItems == 5 * 8 * 32 == 1280
//
// Our test code does not have access to the values of these constants
// (maxBailouts, numSlices, CHUNK_SIZE).  Therefore, the value of
// minItemsTestingThreshold should be kept in sync with some value
// greater than maxSeqItems as calculated above.
//
// This is still imperfect since it assumes numSlices <= 8, but
// numSlices is machine-dependent.
// (TODO: consider exposing numSlices via builtin/TestingFunctions.cpp)

var minItemsTestingThreshold = 1024;

>>>>>>> 851fc655
function build(n, f) {
  var result = [];
  for (var i = 0; i < n; i++)
    result.push(f(i));
  return result;
}

function range(n, m) {
  // Returns an array with [n..m] (include on n, exclusive on m)

  var result = [];
  for (var i = n; i < m; i++)
    result.push(i);
  return result;
}

function seq_scan(array, f) {
  // Simple sequential version of scan() that operates over an array

  var result = [];
  result[0] = array[0];
  for (var i = 1; i < array.length; i++) {
    result[i] = f(result[i-1], array[i]);
  }
  return result;
}

function assertAlmostEq(v1, v2) {
  if (v1 === v2)
    return true;
  // + and other fp ops can vary somewhat when run in parallel!
  assertEq(typeof v1, "number");
  assertEq(typeof v2, "number");
  var diff = Math.abs(v1 - v2);
  var percent = diff / v1 * 100.0;
  print("v1 = " + v1);
  print("v2 = " + v2);
  print("% diff = " + percent);
  assertEq(percent < 1e-10, true); // off by an less than 1e-10%...good enough.
}

function assertStructuralEq(e1, e2) {
    if (e1 instanceof ParallelArray && e2 instanceof ParallelArray) {
      assertEqParallelArray(e1, e2);
    } else if (e1 instanceof Array && e2 instanceof ParallelArray) {
      assertEqParallelArrayArray(e2, e1);
    } else if (e1 instanceof ParallelArray && e2 instanceof Array) {
      assertEqParallelArrayArray(e1, e2);
    } else if (e1 instanceof Array && e2 instanceof Array) {
      assertEqArray(e1, e2);
    } else if (e1 instanceof Object && e2 instanceof Object) {
      assertEq(e1.__proto__, e2.__proto__);
      for (prop in e1) {
        if (e1.hasOwnProperty(prop)) {
          assertEq(e2.hasOwnProperty(prop), true);
          assertStructuralEq(e1[prop], e2[prop]);
        }
      }
    } else {
      assertEq(e1, e2);
    }
}

function assertEqParallelArrayArray(a, b) {
  assertEq(a.shape.length, 1);
  assertEq(a.length, b.length);
  for (var i = 0, l = a.length; i < l; i++) {
    try {
      assertStructuralEq(a.get(i), b[i]);
    } catch (e) {
      print("...in index ", i, " of ", l);
      throw e;
    }
  }
}

function assertEqArray(a, b) {
    assertEq(a.length, b.length);
    for (var i = 0, l = a.length; i < l; i++) {
      try {
        assertStructuralEq(a[i], b[i]);
      } catch (e) {
        print("...in index ", i, " of ", l);
        throw e;
      }
    }
}

function assertEqParallelArray(a, b) {
  assertEq(a instanceof ParallelArray, true);
  assertEq(b instanceof ParallelArray, true);

  var shape = a.shape;
  assertEqArray(shape, b.shape);

  function bump(indices) {
    var d = indices.length - 1;
    while (d >= 0) {
      if (++indices[d] < shape[d])
        break;
      indices[d] = 0;
      d--;
    }
    return d >= 0;
  }

  var iv = shape.map(function () { return 0; });
  do {
    try {
      var e1 = a.get.apply(a, iv);
      var e2 = b.get.apply(b, iv);
      assertStructuralEq(e1, e2);
    } catch (e) {
      print("...in indices ", iv, " of ", shape);
      throw e;
    }
  } while (bump(iv));
}

function assertParallelArrayModesEq(modes, acc, opFunction, cmpFunction) {
  if (!cmpFunction) { cmpFunction = assertStructuralEq; }
  modes.forEach(function (mode) {
    var result = opFunction({ mode: mode, expect: "success" });
    cmpFunction(acc, result);
  });
}

function assertParallelArrayModesCommute(modes, opFunction) {
    var acc = opFunction({ mode: modes[0], expect: "success" });
    assertParallelArrayModesEq(modes.slice(1), acc, opFunction);
}

function comparePerformance(opts) {
    var measurements = [];
    for (var i = 0; i < opts.length; i++) {
        var start = new Date();
        opts[i].func();
        var end = new Date();
        var diff = (end.getTime() - start.getTime());
        measurements.push(diff);
        print("Option " + opts[i].name + " took " + diff + "ms");
    }

    for (var i = 1; i < opts.length; i++) {
        var rel = (measurements[i] - measurements[0]) * 100 / measurements[0];
        print("Option " + opts[i].name + " relative to option " +
              opts[0].name + ": " + (rel|0) + "%");
    }
}

function compareAgainstArray(jsarray, opname, func, cmpFunction) {
  var expected = jsarray[opname].apply(jsarray, [func]);
  var parray = new ParallelArray(jsarray);

  // Unfortunately, it sometimes happens that running 'par' twice in a
  // row causes bailouts and other unfortunate things!

  assertParallelArrayModesEq(["seq", "par", "par"], expected, function(m) {
    print(m.mode + " " + m.expect);
    var result = parray[opname].apply(parray, [func, m]);
    // print(result.toString());
    return result;
  }, cmpFunction);
}

function testFilter(jsarray, func, cmpFunction) {
  compareAgainstArray(jsarray, "filter", func, cmpFunction);

  // var expected = jsarray.filter(func);
  // var filters = jsarray.map(func);
  // var parray = new ParallelArray(jsarray);
  //
  // // Unfortunately, it sometimes happens that running 'par' twice in a
  // // row causes bailouts and other unfortunate things!
  //
  // assertParallelArrayModesEq(["seq", "par", "par"], expected, function(m) {
  //   print(m.mode + " " + m.expect);
  //   return parray.filter(filters, m);
  // }, cmpFunction);
}

function testScan(jsarray, func, cmpFunction) {
  var expected = seq_scan(jsarray, func);
  var parray = new ParallelArray(jsarray);

  // Unfortunately, it sometimes happens that running 'par' twice in a
  // row causes bailouts and other unfortunate things!

  assertParallelArrayModesEq(["seq", "par", "par"], expected, function(m) {
    print(m.mode + " " + m.expect);
    var p = parray.scan(func, m);
    return p;
  }, cmpFunction);
}<|MERGE_RESOLUTION|>--- conflicted
+++ resolved
@@ -2,8 +2,6 @@
  * License, v. 2.0. If a copy of the MPL was not distributed with this
  * file, You can obtain one at http://mozilla.org/MPL/2.0/. */
 
-<<<<<<< HEAD
-=======
 // Explanation of minItemsTestingThreshold:
 //
 // If the volume of input items in a test is small, then all of them
@@ -29,7 +27,6 @@
 
 var minItemsTestingThreshold = 1024;
 
->>>>>>> 851fc655
 function build(n, f) {
   var result = [];
   for (var i = 0; i < n; i++)
