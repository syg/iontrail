--- conflicted
+++ resolved
@@ -155,7 +155,6 @@
   } while (bump(iv));
 }
 
-<<<<<<< HEAD
 function assertEqMatrix(a, b) {
   assertEq(a instanceof Matrix, true);
   assertEq(b instanceof Matrix, true);
@@ -170,14 +169,6 @@
   assertEqParallelGettableStructure(a, b);
 }
 
-function assertParallelArrayModesEq(modes, acc, opFunction, cmpFunction, expect) {
-  if (!cmpFunction) { cmpFunction = assertStructuralEq; }
-  if (!expect) { expect = "success"; }
-  modes.forEach(function (mode) {
-    var result = opFunction({ mode: mode, expect: expect });
-    cmpFunction(acc, result);
-  });
-=======
 // Checks that whenever we execute this in parallel mode,
 // it bails out. `opFunction` should be a closure that takes a
 // mode parameter and performs some parallel array operation.
@@ -194,7 +185,6 @@
 function assertParallelExecWillBail(opFunction) {
   opFunction({mode:"compile"}); // get the script compiled
   opFunction({mode:"bailout"}); // check that it bails when executed
->>>>>>> 15cf62b9
 }
 
 // Checks that when we execute this in parallel mode,
@@ -275,12 +265,48 @@
   // Unfortunately, it sometimes happens that running 'par' twice in a
   // row causes bailouts and other unfortunate things!
 
-<<<<<<< HEAD
-  assertParallelArrayModesEq(["seq", "par", "par"], expected, function(m) {
-    print(m.mode + " " + m.expect);
-    var p = parray.scan(func, m);
-    return p;
-  }, cmpFunction);
+  assertParallelExecSucceeds(
+    function(m) {
+      print(m.mode + " " + m.expect);
+      var p = parray.scan(func, m);
+      return p;
+    },
+    function(r) {
+      cmpFunction(expected, r);
+    });
+}
+
+// Similar to `compareAgainstArray`, but for the `scatter` method.
+// In this case, because scatter is so complex, we do not attempt
+// to compute the expected result and instead simply invoke
+// `cmpFunction(r)` with the result `r` of the scatter operation.
+function testScatter(opFunction, cmpFunction) {
+  var strategies = ["divide-scatter-version", "divide-output-range"];
+  for (var i in strategies) {
+    assertParallelExecSucceeds(
+      function(m) {
+        var m1 = {mode: m.mode,
+                  strategy: strategies[i]};
+        print(JSON.stringify(m1));
+        return opFunction(m1);
+      },
+      cmpFunction);
+  }
+}
+
+// Checks that `opFunction`, when run with each of the modes
+// in `modes`, returns the same value each time.
+function assertParallelArrayModesCommute(modes, opFunction) {
+  var expected = undefined;
+  var acc = opFunction(modes[0]);
+  assertParallelExecSucceeds(
+    opFunction,
+    function(r) {
+      if (expected === undefined)
+        expected = r;
+      else
+        assertStructuralEq(expected, r);
+    });
 }
 
 function viewToSource2d(view, width, height, payload) {
@@ -344,49 +370,4 @@
       }
       return viewToSource2d(function (j) { dbprint("view("+j+")"); return self.buffer[self.offset+j];}, w, h, p );
     }
-  };
-=======
-  assertParallelExecSucceeds(
-    function(m) {
-      print(m.mode + " " + m.expect);
-      var p = parray.scan(func, m);
-      return p;
-    },
-    function(r) {
-      cmpFunction(expected, r);
-    });
-}
-
-// Similar to `compareAgainstArray`, but for the `scatter` method.
-// In this case, because scatter is so complex, we do not attempt
-// to compute the expected result and instead simply invoke
-// `cmpFunction(r)` with the result `r` of the scatter operation.
-function testScatter(opFunction, cmpFunction) {
-  var strategies = ["divide-scatter-version", "divide-output-range"];
-  for (var i in strategies) {
-    assertParallelExecSucceeds(
-      function(m) {
-        var m1 = {mode: m.mode,
-                  strategy: strategies[i]};
-        print(JSON.stringify(m1));
-        return opFunction(m1);
-      },
-      cmpFunction);
-  }
-}
-
-// Checks that `opFunction`, when run with each of the modes
-// in `modes`, returns the same value each time.
-function assertParallelArrayModesCommute(modes, opFunction) {
-  var expected = undefined;
-  var acc = opFunction(modes[0]);
-  assertParallelExecSucceeds(
-    opFunction,
-    function(r) {
-      if (expected === undefined)
-        expected = r;
-      else
-        assertStructuralEq(expected, r);
-    });
-}
->>>>>>> 15cf62b9
+  };