--- conflicted
+++ resolved
@@ -11,9 +11,5 @@
   assertEq(p1d.toString(), p2d.toString());
 }
 
-<<<<<<< HEAD
-// FIXME self-hosted object not array-like, exposes internal properties
-=======
 // FIXME(bug 844882) self-hosted object not array-like, exposes internal properties
->>>>>>> bee8aaed
 // buildPA();