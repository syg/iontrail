load(libdir + "eqArrayHelper.js");

// ParallelArray surfaces

function test() {
  var desc = Object.getOwnPropertyDescriptor(this, "ParallelArray");
  assertEq(desc.enumerable, false);
  assertEq(desc.configurable, true);
  assertEq(desc.writable, true);

  assertEq(typeof ParallelArray, 'function');
  assertEq(Object.keys(ParallelArray).length, 0);
  assertEq(ParallelArray.length, 0);
  assertEq(ParallelArray.name, "ParallelArray");

  assertEq(Object.getPrototypeOf(ParallelArray.prototype), Object.prototype);
  assertEq(Object.prototype.toString.call(ParallelArray.prototype), "[object ParallelArray]");
  assertEq(Object.prototype.toString.call(new ParallelArray), "[object ParallelArray]");
  assertEq(Object.prototype.toString.call(ParallelArray()), "[object ParallelArray]");
  assertEq(Object.keys(ParallelArray.prototype).join(), "");
  assertEq(ParallelArray.prototype.constructor, ParallelArray);

  function checkMethod(name, arity) { 
    var desc = Object.getOwnPropertyDescriptor(ParallelArray.prototype, name);
    assertEq(desc.enumerable, false);
    assertEq(desc.configurable, true);
    assertEq(desc.writable, true);
    assertEq(typeof desc.value, 'function');
    assertEq(desc.value.name, name);
    assertEq(desc.value.length, arity);
  }

  checkMethod("map", 1);
  checkMethod("reduce", 1);
  checkMethod("scan", 1);
  checkMethod("scatter", 1);
  checkMethod("filter", 1);
  checkMethod("flatten", 0);
  checkMethod("partition", 1);
  checkMethod("get", 1);

  function checkAccessor(name) {
    var desc = Object.getOwnPropertyDescriptor(ParallelArray.prototype, name);
    assertEq(desc.enumerable, false);
    assertEq(desc.configurable, false);
    assertEq(typeof desc.get, 'function');
    assertEq(desc.set, undefined);
  }

  checkAccessor("length");
  checkAccessor("shape");
}

<<<<<<< HEAD
// FIXME self-hosted object not array-like, exposes internal properties
=======
// FIXME(bug 844882) self-hosted object not array-like, exposes internal properties
>>>>>>> bee8aaed
// test();<|MERGE_RESOLUTION|>--- conflicted
+++ resolved
@@ -51,9 +51,5 @@
   checkAccessor("shape");
 }
 
-<<<<<<< HEAD
-// FIXME self-hosted object not array-like, exposes internal properties
-=======
 // FIXME(bug 844882) self-hosted object not array-like, exposes internal properties
->>>>>>> bee8aaed
 // test();