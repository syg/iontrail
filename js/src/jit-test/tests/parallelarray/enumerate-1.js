--- conflicted
+++ resolved
@@ -5,9 +5,5 @@
 }
 
 // FIXME(bug 844882) self-hosted object not array-like, exposes internal properties
-<<<<<<< HEAD
-// testEnumerate();
-=======
 // if (getBuildConfiguration().parallelJS)
-//   testEnumerate();
->>>>>>> b31a4037
+//   testEnumerate();