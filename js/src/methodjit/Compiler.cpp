/* -*- Mode: C++; tab-width: 4; indent-tabs-mode: nil; c-basic-offset: 4 -*-
 * vim: set ts=4 sw=4 et tw=99:
 *
 * This Source Code Form is subject to the terms of the Mozilla Public
 * License, v. 2.0. If a copy of the MPL was not distributed with this
 * file, You can obtain one at http://mozilla.org/MPL/2.0/. */

#include "MethodJIT.h"
#include "jsnum.h"
#include "jsbool.h"
#include "jsiter.h"
#include "Compiler.h"
#include "StubCalls.h"
#include "MonoIC.h"
#include "PolyIC.h"
#include "ICChecker.h"
#include "Retcon.h"
#include "assembler/jit/ExecutableAllocator.h"
#include "assembler/assembler/LinkBuffer.h"
#include "FrameState-inl.h"
#include "jsobjinlines.h"
#include "jsscriptinlines.h"
#include "InlineFrameAssembler.h"
#include "jscompartment.h"
#include "jsopcodeinlines.h"

#include "builtin/RegExp.h"
#include "vm/RegExpStatics.h"
#include "vm/RegExpObject.h"

#include "jsautooplen.h"
#include "jstypedarrayinlines.h"
#include "vm/RegExpObject-inl.h"

#include "ion/Ion.h"

#if JS_TRACE_LOGGING
#include "TraceLogging.h"
#endif

using namespace js;
using namespace js::mjit;
#if defined(JS_POLYIC) || defined(JS_MONOIC)
using namespace js::mjit::ic;
#endif
using namespace js::analyze;

using mozilla::DebugOnly;

#define RETURN_IF_OOM(retval)                                   \
    JS_BEGIN_MACRO                                              \
        if (oomInVector || masm.oom() || stubcc.masm.oom())     \
            return retval;                                      \
    JS_END_MACRO

static inline bool IsIonEnabled(JSContext *cx)
{
#ifdef JS_ION
    return ion::IsEnabled(cx);
#else
    return false;
#endif
}

/*
 * Number of times a script must be called or had a backedge before we try to
 * inline its calls. This is only used if IonMonkey is disabled.
 */
static const size_t USES_BEFORE_INLINING = 10240;

mjit::Compiler::Compiler(JSContext *cx, JSScript *outerScript,
                         unsigned chunkIndex, bool isConstructing)
  : BaseCompiler(cx),
    outerScript(cx, outerScript),
    chunkIndex(chunkIndex),
    isConstructing(isConstructing),
    outerChunk(outerJIT()->chunkDescriptor(chunkIndex)),
    ssa(cx, outerScript),
    globalObj(cx, outerScript->compileAndGo ? &outerScript->global() : NULL),
    globalSlots(globalObj ? globalObj->getRawSlots() : NULL),
    sps(&cx->runtime->spsProfiler),
    masm(&sps, &PC),
    frame(cx, *thisFromCtor(), masm, stubcc),
    a(NULL), outer(NULL), script_(cx), PC(NULL), loop(NULL),
    inlineFrames(CompilerAllocPolicy(cx, *thisFromCtor())),
    branchPatches(CompilerAllocPolicy(cx, *thisFromCtor())),
#if defined JS_MONOIC
    getGlobalNames(CompilerAllocPolicy(cx, *thisFromCtor())),
    setGlobalNames(CompilerAllocPolicy(cx, *thisFromCtor())),
    callICs(CompilerAllocPolicy(cx, *thisFromCtor())),
    equalityICs(CompilerAllocPolicy(cx, *thisFromCtor())),
#endif
#if defined JS_POLYIC
    pics(CompilerAllocPolicy(cx, *thisFromCtor())),
    getElemICs(CompilerAllocPolicy(cx, *thisFromCtor())),
    setElemICs(CompilerAllocPolicy(cx, *thisFromCtor())),
#endif
    callPatches(CompilerAllocPolicy(cx, *thisFromCtor())),
    callSites(CompilerAllocPolicy(cx, *thisFromCtor())),
    doubleList(CompilerAllocPolicy(cx, *thisFromCtor())),
    rootedTemplates(CompilerAllocPolicy(cx, *thisFromCtor())),
    rootedRegExps(CompilerAllocPolicy(cx, *thisFromCtor())),
    monitoredBytecodes(CompilerAllocPolicy(cx, *thisFromCtor())),
    typeBarrierBytecodes(CompilerAllocPolicy(cx, *thisFromCtor())),
    fixedIntToDoubleEntries(CompilerAllocPolicy(cx, *thisFromCtor())),
    fixedDoubleToAnyEntries(CompilerAllocPolicy(cx, *thisFromCtor())),
    jumpTables(CompilerAllocPolicy(cx, *thisFromCtor())),
    jumpTableEdges(CompilerAllocPolicy(cx, *thisFromCtor())),
    loopEntries(CompilerAllocPolicy(cx, *thisFromCtor())),
    chunkEdges(CompilerAllocPolicy(cx, *thisFromCtor())),
    stubcc(cx, *thisFromCtor(), frame),
    debugMode_(cx->compartment->debugMode()),
    inlining_(false),
    hasGlobalReallocation(false),
    oomInVector(false),
    overflowICSpace(false),
    gcNumber(cx->runtime->gcNumber),
    pcLengths(NULL)
{
    if (!IsIonEnabled(cx)) {
        /* Once a script starts getting really hot we will inline calls in it. */
        if (!debugMode() && cx->typeInferenceEnabled() && globalObj &&
            (outerScript->getUseCount() >= USES_BEFORE_INLINING ||
             cx->hasRunOption(JSOPTION_METHODJIT_ALWAYS))) {
            inlining_ = true;
        }
    }
}

CompileStatus
mjit::Compiler::compile()
{
    JS_ASSERT(!outerChunkRef().chunk);

#if JS_TRACE_LOGGING
    AutoTraceLog logger(TraceLogging::defaultLogger(),
                        TraceLogging::JM_COMPILE_START,
                        TraceLogging::JM_COMPILE_STOP,
                        outerScript);
#endif

    CompileStatus status = performCompilation();
    if (status != Compile_Okay && status != Compile_Retry) {
        if (!outerScript->ensureHasMJITInfo(cx))
            return Compile_Error;
        JSScript::JITScriptHandle *jith = outerScript->jitHandle(isConstructing, cx->compartment->compileBarriers());
        JSScript::ReleaseCode(cx->runtime->defaultFreeOp(), jith);
        jith->setUnjittable();

        if (outerScript->function()) {
            outerScript->uninlineable = true;
            types::MarkTypeObjectFlags(cx, outerScript->function(),
                                       types::OBJECT_FLAG_UNINLINEABLE);
        }
    }

    return status;
}

CompileStatus
mjit::Compiler::checkAnalysis(HandleScript script)
{
    if (!script->ensureRanAnalysis(cx))
        return Compile_Error;

    if (!script->analysis()->jaegerCompileable()) {
        JaegerSpew(JSpew_Abort, "script has uncompileable opcodes\n");
        return Compile_Abort;
    }

    if (cx->typeInferenceEnabled() && !script->ensureRanInference(cx))
        return Compile_Error;

    ScriptAnalysis *analysis = script->analysis();
    analysis->assertMatchingDebugMode();
    if (analysis->failed()) {
        JaegerSpew(JSpew_Abort, "couldn't analyze bytecode; probably switchX or OOM\n");
        return Compile_Abort;
    }

    return Compile_Okay;
}

CompileStatus
mjit::Compiler::addInlineFrame(HandleScript script, uint32_t depth,
                               uint32_t parent, jsbytecode *parentpc)
{
    JS_ASSERT(inlining());

    CompileStatus status = checkAnalysis(script);
    if (status != Compile_Okay)
        return status;

    if (!ssa.addInlineFrame(script, depth, parent, parentpc))
        return Compile_Error;

    uint32_t index = ssa.iterFrame(ssa.numFrames() - 1).index;
    return scanInlineCalls(index, depth);
}

CompileStatus
mjit::Compiler::scanInlineCalls(uint32_t index, uint32_t depth)
{
    /* Maximum number of calls we will inline at the same site. */
    static const uint32_t INLINE_SITE_LIMIT = 5;

    JS_ASSERT(inlining() && globalObj);

    /* Not inlining yet from 'new' scripts. */
    if (isConstructing)
        return Compile_Okay;

    JSScript *script = ssa.getFrame(index).script;
    ScriptAnalysis *analysis = script->analysis();

    /* Don't inline from functions which could have a non-global scope object. */
    if (!script->compileAndGo ||
        &script->global() != globalObj ||
        (script->function() && script->function()->getParent() != globalObj) ||
        (script->function() && script->function()->isHeavyweight()) ||
        script->isActiveEval) {
        return Compile_Okay;
    }

    uint32_t nextOffset = 0;
    uint32_t lastOffset = script->length;

    if (index == CrossScriptSSA::OUTER_FRAME) {
        nextOffset = outerChunk.begin;
        lastOffset = outerChunk.end;
    }

    while (nextOffset < lastOffset) {
        uint32_t offset = nextOffset;
        jsbytecode *pc = script->code + offset;
        nextOffset = offset + GetBytecodeLength(pc);

        Bytecode *code = analysis->maybeCode(pc);
        if (!code)
            continue;

        /* :XXX: Not yet inlining 'new' calls. */
        if (JSOp(*pc) != JSOP_CALL)
            continue;

        /* Not inlining at monitored call sites or those with type barriers. */
        if (code->monitoredTypes || code->monitoredTypesReturn || analysis->typeBarriers(cx, pc) != NULL)
            continue;

        uint32_t argc = GET_ARGC(pc);
        types::StackTypeSet *calleeTypes = analysis->poppedTypes(pc, argc + 1);

        if (calleeTypes->getKnownTypeTag() != JSVAL_TYPE_OBJECT)
            continue;

        if (calleeTypes->getObjectCount() >= INLINE_SITE_LIMIT)
            continue;

        /*
         * Compute the maximum height we can grow the stack for inlined frames.
         * We always reserve space for loop temporaries, for an extra stack
         * frame pushed when making a call from the deepest inlined frame, and
         * for the temporary slot used by type barriers.
         */
        uint32_t stackLimit = outerScript->nslots + StackSpace::STACK_JIT_EXTRA
            - VALUES_PER_STACK_FRAME - FrameState::TEMPORARY_LIMIT - 1;

        /* Compute the depth of any frames inlined at this site. */
        uint32_t nextDepth = depth + VALUES_PER_STACK_FRAME + script->nfixed + code->stackDepth;

        /*
         * Scan each of the possible callees for other conditions precluding
         * inlining. We only inline at a call site if all callees are inlineable.
         */
        unsigned count = calleeTypes->getObjectCount();
        bool okay = true;
        for (unsigned i = 0; i < count; i++) {
            if (calleeTypes->getTypeObject(i) != NULL) {
                okay = false;
                break;
            }

            JSObject *obj = calleeTypes->getSingleObject(i);
            if (!obj)
                continue;

            if (!obj->isFunction()) {
                okay = false;
                break;
            }

            JSFunction *fun = obj->toFunction();
            if (!fun->isInterpreted()) {
                okay = false;
                break;
            }
            RootedScript script(cx, fun->script());

            /*
             * Don't inline calls to scripts which haven't been analyzed.
             * We need to analyze the inlined scripts to compile them, and
             * doing so can change type information we have queried already
             * in making inlining decisions.
             */
            if (!script->hasAnalysis() || !script->analysis()->ranInference()) {
                okay = false;
                break;
            }

            /* See bug 768313. */
            if (script->hasScriptCounts != outerScript->hasScriptCounts) {
                okay = false;
                break;
            }

            /*
             * The outer and inner scripts must have the same scope. This only
             * allows us to inline calls between non-inner functions. Also
             * check for consistent strictness between the functions.
             */
            if (!globalObj ||
                fun->getParent() != globalObj ||
                outerScript->strictModeCode != script->strictModeCode) {
                okay = false;
                break;
            }

            /* We can't cope with inlining recursive functions yet. */
            uint32_t nindex = index;
            while (nindex != CrossScriptSSA::INVALID_FRAME) {
                if (ssa.getFrame(nindex).script == script)
                    okay = false;
                nindex = ssa.getFrame(nindex).parent;
            }
            if (!okay)
                break;

            /* Watch for excessively deep nesting of inlined frames. */
            if (nextDepth + script->nslots >= stackLimit) {
                okay = false;
                break;
            }

            if (!script->types) {
                okay = false;
                break;
            }

            CompileStatus status = checkAnalysis(script);
            if (status != Compile_Okay)
                return status;

            if (!script->analysis()->inlineable(argc)) {
                okay = false;
                break;
            }

            if (types::HeapTypeSet::HasObjectFlags(cx, fun->getType(cx),
                                                   types::OBJECT_FLAG_UNINLINEABLE)) {
                okay = false;
                break;
            }

            /*
             * Watch for a generic state change in the callee's type, so that
             * the outer script will be recompiled if any type information
             * changes in stack values within the callee.
             */
            types::HeapTypeSet::WatchObjectStateChange(cx, fun->getType(cx));

            /*
             * Don't inline scripts which use 'this' if it is possible they
             * could be called with a 'this' value requiring wrapping. During
             * inlining we do not want to modify frame entries belonging to the
             * caller.
             */
            if (script->analysis()->usesThisValue() &&
                types::TypeScript::ThisTypes(script)->getKnownTypeTag() != JSVAL_TYPE_OBJECT) {
                okay = false;
                break;
            }
        }
        if (!okay)
            continue;

        /*
         * Add the inline frames to the cross script SSA. We will pick these
         * back up when compiling the call site.
         */
        for (unsigned i = 0; i < count; i++) {
            JSObject *obj = calleeTypes->getSingleObject(i);
            if (!obj)
                continue;

            JSFunction *fun = obj->toFunction();
            RootedScript script(cx, fun->script());

            CompileStatus status = addInlineFrame(script, nextDepth, index, pc);
            if (status != Compile_Okay)
                return status;
        }
    }

    return Compile_Okay;
}

CompileStatus
mjit::Compiler::pushActiveFrame(JSScript *scriptArg, uint32_t argc)
{
    RootedScript script(cx, scriptArg);
    if (cx->runtime->profilingScripts && !script->hasScriptCounts)
        script->initScriptCounts(cx);

    ActiveFrame *newa = js_new<ActiveFrame>(cx);
    if (!newa) {
        js_ReportOutOfMemory(cx);
        return Compile_Error;
    }

    newa->parent = a;
    if (a)
        newa->parentPC = PC;
    newa->script = script;
    newa->mainCodeStart = masm.size();
    newa->stubCodeStart = stubcc.size();

    if (outer) {
        newa->inlineIndex = uint32_t(inlineFrames.length());
        inlineFrames.append(newa);
    } else {
        newa->inlineIndex = CrossScriptSSA::OUTER_FRAME;
        outer = newa;
    }
    JS_ASSERT(ssa.getFrame(newa->inlineIndex).script == script);

    newa->inlinePCOffset = ssa.frameLength(newa->inlineIndex);

    ScriptAnalysis *newAnalysis = script->analysis();

#ifdef JS_METHODJIT_SPEW
    if (cx->typeInferenceEnabled() && IsJaegerSpewChannelActive(JSpew_Regalloc)) {
        unsigned nargs = script->function() ? script->function()->nargs : 0;
        for (unsigned i = 0; i < nargs; i++) {
            uint32_t slot = ArgSlot(i);
            if (!newAnalysis->slotEscapes(slot)) {
                JaegerSpew(JSpew_Regalloc, "Argument %u:", i);
                newAnalysis->liveness(slot).print();
            }
        }
        for (unsigned i = 0; i < script->nfixed; i++) {
            uint32_t slot = LocalSlot(script, i);
            if (!newAnalysis->slotEscapes(slot)) {
                JaegerSpew(JSpew_Regalloc, "Local %u:", i);
                newAnalysis->liveness(slot).print();
            }
        }
    }
#endif

    if (!frame.pushActiveFrame(script, argc)) {
        js_ReportOutOfMemory(cx);
        return Compile_Error;
    }

    newa->jumpMap = js_pod_malloc<Label>(script->length);
    if (!newa->jumpMap) {
        js_ReportOutOfMemory(cx);
        return Compile_Error;
    }
#ifdef DEBUG
    for (uint32_t i = 0; i < script->length; i++)
        newa->jumpMap[i] = Label();
#endif

    if (cx->typeInferenceEnabled()) {
        CompileStatus status = prepareInferenceTypes(script, newa);
        if (status != Compile_Okay)
            return status;
    }

    if (script != outerScript && !sps.enterInlineFrame())
        return Compile_Error;

    this->script_ = script;
    this->analysis = newAnalysis;
    this->PC = script->code;
    this->a = newa;

    return Compile_Okay;
}

void
mjit::Compiler::popActiveFrame()
{
    JS_ASSERT(a->parent);
    a->mainCodeEnd = masm.size();
    a->stubCodeEnd = stubcc.size();
    this->PC = a->parentPC;
    this->a = (ActiveFrame *) a->parent;
    this->script_ = a->script;
    this->analysis = this->script_->analysis();

    frame.popActiveFrame();
    sps.leaveInlineFrame();
}

#define CHECK_STATUS(expr)                                           \
    JS_BEGIN_MACRO                                                   \
        CompileStatus status_ = (expr);                              \
        if (status_ != Compile_Okay) {                               \
            if (oomInVector || masm.oom() || stubcc.masm.oom())      \
                js_ReportOutOfMemory(cx);                            \
            return status_;                                          \
        }                                                            \
    JS_END_MACRO

CompileStatus
mjit::Compiler::performCompilation()
{
    JaegerSpew(JSpew_Scripts,
               "compiling script (file \"%s\") (line \"%d\") (length \"%d\") (chunk \"%d\") (usecount \"%d\")\n",
               outerScript->filename, outerScript->lineno, outerScript->length, chunkIndex, (int) outerScript->getUseCount());

    if (inlining()) {
        JaegerSpew(JSpew_Inlining,
                   "inlining calls in script (file \"%s\") (line \"%d\")\n",
                   outerScript->filename, outerScript->lineno);
    }

#ifdef JS_METHODJIT_SPEW
    Profiler prof;
    prof.start();
#endif

#ifdef JS_METHODJIT
    outerScript->debugMode = debugMode();
#endif

    JS_ASSERT(cx->compartment->activeInference);

    {
<<<<<<< HEAD
        types::AutoEnterCompilation enter(cx, types::AutoEnterCompilation::JM,
                                          COMPILE_MODE_SEQ);
=======
        types::AutoEnterCompilation enter(cx, types::CompilerOutput::MethodJIT);
>>>>>>> 4057aa24
        if (!enter.init(outerScript, isConstructing, chunkIndex)) {
            js_ReportOutOfMemory(cx);
            return Compile_Error;
        }

        CHECK_STATUS(checkAnalysis(outerScript));
        if (inlining())
            CHECK_STATUS(scanInlineCalls(CrossScriptSSA::OUTER_FRAME, 0));
        CHECK_STATUS(pushActiveFrame(outerScript, 0));

        if (outerScript->hasScriptCounts || Probes::wantNativeAddressInfo(cx)) {
            size_t length = ssa.frameLength(ssa.numFrames() - 1);
            pcLengths = js_pod_calloc<PCLengthEntry>(length);
            if (!pcLengths)
                return Compile_Error;
        }

        if (chunkIndex == 0)
            CHECK_STATUS(generatePrologue());
        else
            sps.setPushed(script_);
        CHECK_STATUS(generateMethod());
        if (outerJIT() && chunkIndex == outerJIT()->nchunks - 1)
            CHECK_STATUS(generateEpilogue());
        CHECK_STATUS(finishThisUp());
    }

#ifdef JS_METHODJIT_SPEW
    prof.stop();
    JaegerSpew(JSpew_Prof, "compilation took %d us\n", prof.time_us());
#endif

    JaegerSpew(JSpew_Scripts, "successfully compiled (code \"%p\") (size \"%u\")\n",
               outerChunkRef().chunk->code.m_code.executableAddress(),
               unsigned(outerChunkRef().chunk->code.m_size));

    return Compile_Okay;
}

#undef CHECK_STATUS

mjit::JSActiveFrame::JSActiveFrame()
    : parent(NULL), parentPC(NULL), script(NULL), inlineIndex(UINT32_MAX)
{
}

mjit::Compiler::ActiveFrame::ActiveFrame(JSContext *cx)
    : jumpMap(NULL),
      varTypes(NULL), needReturnValue(false),
      syncReturnValue(false), returnValueDouble(false), returnSet(false),
      returnEntry(NULL), returnJumps(NULL), exitState(NULL)
{}

mjit::Compiler::ActiveFrame::~ActiveFrame()
{
    js_free(jumpMap);
    if (varTypes)
        js_free(varTypes);
}

mjit::Compiler::~Compiler()
{
    if (outer)
        js_delete(outer);
    for (unsigned i = 0; i < inlineFrames.length(); i++)
        js_delete(inlineFrames[i]);
    while (loop) {
        LoopState *nloop = loop->outer;
        js_delete(loop);
        loop = nloop;
    }
}

CompileStatus
mjit::Compiler::prepareInferenceTypes(JSScript *script, ActiveFrame *a)
{
    /*
     * During our walk of the script, we need to preserve the invariant that at
     * join points the in memory type tag is always in sync with the known type
     * tag of the variable's SSA value at that join point. In particular, SSA
     * values inferred as (int|double) must in fact be doubles, stored either
     * in floating point registers or in memory. There is an exception for
     * locals whose value is currently dead, whose type might not be synced.
     *
     * To ensure this, we need to know the SSA values for each variable at each
     * join point, which the SSA analysis does not store explicitly. These can
     * be recovered, though. During the forward walk, the SSA value of a var
     * (and its associated type set) change only when we see an explicit assign
     * to the var or get to a join point with a phi node for that var. So we
     * can duplicate the effects of that walk here by watching for writes to
     * vars (updateVarTypes) and new phi nodes at join points.
     *
     * When we get to a branch and need to know a variable's value at the
     * branch target, we know it will either be a phi node at the target or
     * the variable's current value, as no phi node is created at the target
     * only if a variable has the same value on all incoming edges.
     */

    a->varTypes = js_pod_calloc<VarType>(TotalSlots(script));
    if (!a->varTypes) {
        js_ReportOutOfMemory(cx);
        return Compile_Error;
    }

    for (uint32_t slot = ArgSlot(0); slot < TotalSlots(script); slot++) {
        VarType &vt = a->varTypes[slot];
        vt.setTypes(types::TypeScript::SlotTypes(script, slot));
    }

    return Compile_Okay;
}

/*
 * Number of times a script must be called or have back edges taken before we
 * run it in the methodjit. We wait longer if type inference is enabled, to
 * allow more gathering of type information and less recompilation.
 */
static const size_t USES_BEFORE_COMPILE       = 16;
static const size_t INFER_USES_BEFORE_COMPILE = 43;

/* Target maximum size, in bytecode length, for a compiled chunk of a script. */
static uint32_t CHUNK_LIMIT = 1500;

void
mjit::SetChunkLimit(uint32_t limit)
{
    if (limit)
        CHUNK_LIMIT = limit;
}

JITScript *
MakeJITScript(JSContext *cx, JSScript *script)
{
    if (!script->ensureRanAnalysis(cx))
        return NULL;

    ScriptAnalysis *analysis = script->analysis();

    Vector<ChunkDescriptor> chunks(cx);
    Vector<CrossChunkEdge> edges(cx);

    if (script->length < CHUNK_LIMIT || !cx->typeInferenceEnabled()) {
        ChunkDescriptor desc;
        desc.begin = 0;
        desc.end = script->length;
        if (!chunks.append(desc))
            return NULL;
    } else {
        if (!script->ensureRanInference(cx))
            return NULL;

        /* Outgoing edges within the current chunk. */
        Vector<CrossChunkEdge> currentEdges(cx);
        uint32_t chunkStart = 0;

        unsigned offset, nextOffset = 0;
        while (nextOffset < script->length) {
            offset = nextOffset;

            jsbytecode *pc = script->code + offset;
            JSOp op = JSOp(*pc);

            nextOffset = offset + GetBytecodeLength(pc);

            Bytecode *code = analysis->maybeCode(offset);
            if (!code)
                op = JSOP_NOP; /* Ignore edges from unreachable opcodes. */

            /* Whether this should be the last opcode in the chunk. */
            bool finishChunk = false;

            /* Keep going, override finishChunk. */
            bool preserveChunk = false;

            /*
             * Add an edge for opcodes which perform a branch. Skip LABEL ops,
             * which do not actually branch. XXX LABEL should not be JOF_JUMP.
             */
            uint32_t type = JOF_TYPE(js_CodeSpec[op].format);
            if (type == JOF_JUMP && op != JSOP_LABEL) {
                CrossChunkEdge edge;
                edge.source = offset;
                edge.target = FollowBranch(cx, script, pc - script->code);
                if (edge.target < offset) {
                    /* Always end chunks after loop back edges. */
                    finishChunk = true;
                    if (edge.target < chunkStart) {
                        analysis->getCode(edge.target).safePoint = true;
                        if (!edges.append(edge))
                            return NULL;
                    }
                } else if (edge.target == nextOffset) {
                    /*
                     * Override finishChunk for bytecodes which directly
                     * jump to their fallthrough opcode ('if (x) {}'). This
                     * creates two CFG edges with the same source/target, which
                     * will confuse the compiler's edge patching code.
                     */
                    preserveChunk = true;
                } else {
                    if (!currentEdges.append(edge))
                        return NULL;
                }
            }

            if (op == JSOP_TABLESWITCH) {
                jsbytecode *pc2 = pc;
                unsigned defaultOffset = offset + GET_JUMP_OFFSET(pc);
                pc2 += JUMP_OFFSET_LEN;
                int32_t low = GET_JUMP_OFFSET(pc2);
                pc2 += JUMP_OFFSET_LEN;
                int32_t high = GET_JUMP_OFFSET(pc2);
                pc2 += JUMP_OFFSET_LEN;

                CrossChunkEdge edge;
                edge.source = offset;
                edge.target = defaultOffset;
                if (!currentEdges.append(edge))
                    return NULL;

                for (int32_t i = low; i <= high; i++) {
                    unsigned targetOffset = offset + GET_JUMP_OFFSET(pc2);
                    if (targetOffset != offset) {
                        /*
                         * This can end up inserting duplicate edges, all but
                         * the first of which will be ignored.
                         */
                        CrossChunkEdge edge;
                        edge.source = offset;
                        edge.target = targetOffset;
                        if (!currentEdges.append(edge))
                            return NULL;
                    }
                    pc2 += JUMP_OFFSET_LEN;
                }
            }

            if (op == JSOP_LOOKUPSWITCH) {
                unsigned defaultOffset = offset + GET_JUMP_OFFSET(pc);
                jsbytecode *pc2 = pc + JUMP_OFFSET_LEN;
                unsigned npairs = GET_UINT16(pc2);
                pc2 += UINT16_LEN;

                CrossChunkEdge edge;
                edge.source = offset;
                edge.target = defaultOffset;
                if (!currentEdges.append(edge))
                    return NULL;

                while (npairs) {
                    pc2 += UINT32_INDEX_LEN;
                    unsigned targetOffset = offset + GET_JUMP_OFFSET(pc2);
                    CrossChunkEdge edge;
                    edge.source = offset;
                    edge.target = targetOffset;
                    if (!currentEdges.append(edge))
                        return NULL;
                    pc2 += JUMP_OFFSET_LEN;
                    npairs--;
                }
            }

            if (unsigned(offset - chunkStart) > CHUNK_LIMIT)
                finishChunk = true;

            if (nextOffset >= script->length || !analysis->maybeCode(nextOffset)) {
                /* Ensure that chunks do not start on unreachable opcodes. */
                preserveChunk = true;
            } else {
                /*
                 * Start new chunks at the opcode before each loop head.
                 * This ensures that the initial goto for loops is included in
                 * the same chunk as the loop itself.
                 */
                jsbytecode *nextpc = script->code + nextOffset;

                /*
                 * Don't insert a chunk boundary in the middle of two opcodes
                 * which may be fused together.
                 */
                switch (JSOp(*nextpc)) {
                  case JSOP_POP:
                  case JSOP_IFNE:
                  case JSOP_IFEQ:
                    preserveChunk = true;
                    break;
                  default:
                    break;
                }

                uint32_t afterOffset = nextOffset + GetBytecodeLength(nextpc);
                if (afterOffset < script->length) {
                    if (analysis->maybeCode(afterOffset) &&
                        JSOp(script->code[afterOffset]) == JSOP_LOOPHEAD &&
                        analysis->getLoop(afterOffset))
                    {
                        finishChunk = true;
                    }
                }
            }

            if (finishChunk && !preserveChunk) {
                ChunkDescriptor desc;
                desc.begin = chunkStart;
                desc.end = nextOffset;
                if (!chunks.append(desc))
                    return NULL;

                /* Add an edge for fallthrough from this chunk to the next one. */
                if (!BytecodeNoFallThrough(op)) {
                    CrossChunkEdge edge;
                    edge.source = offset;
                    edge.target = nextOffset;
                    analysis->getCode(edge.target).safePoint = true;
                    if (!edges.append(edge))
                        return NULL;
                }

                chunkStart = nextOffset;
                for (unsigned i = 0; i < currentEdges.length(); i++) {
                    const CrossChunkEdge &edge = currentEdges[i];
                    if (edge.target >= nextOffset) {
                        analysis->getCode(edge.target).safePoint = true;
                        if (!edges.append(edge))
                            return NULL;
                    }
                }
                currentEdges.clear();
            }
        }

        if (chunkStart != script->length) {
            ChunkDescriptor desc;
            desc.begin = chunkStart;
            desc.end = script->length;
            if (!chunks.append(desc))
                return NULL;
        }
    }

    size_t dataSize = sizeof(JITScript)
        + (chunks.length() * sizeof(ChunkDescriptor))
        + (edges.length() * sizeof(CrossChunkEdge));
    uint8_t *cursor = (uint8_t *) js_calloc(dataSize);
    if (!cursor)
        return NULL;

    JITScript *jit = (JITScript *) cursor;
    cursor += sizeof(JITScript);

    jit->script = script;
    JS_INIT_CLIST(&jit->callers);

    jit->nchunks = chunks.length();
    for (unsigned i = 0; i < chunks.length(); i++) {
        const ChunkDescriptor &a = chunks[i];
        ChunkDescriptor &b = jit->chunkDescriptor(i);
        b.begin = a.begin;
        b.end = a.end;

        if (chunks.length() == 1) {
            /* Seed the chunk's count so it is immediately compiled. */
            b.counter = INFER_USES_BEFORE_COMPILE;
        }
    }

    if (edges.empty())
        return jit;

    jit->nedges = edges.length();
    CrossChunkEdge *jitEdges = jit->edges();
    for (unsigned i = 0; i < edges.length(); i++) {
        const CrossChunkEdge &a = edges[i];
        CrossChunkEdge &b = jitEdges[i];
        b.source = a.source;
        b.target = a.target;
    }

    /* Generate a pool with all cross chunk shims, and set shimLabel for each edge. */
    jsbytecode *pc;
    MJITInstrumentation sps(&cx->runtime->spsProfiler);
    Assembler masm(&sps, &pc);
    sps.setPushed(script);
    for (unsigned i = 0; i < jit->nedges; i++) {
        pc = script->code + jitEdges[i].target;
        jitEdges[i].shimLabel = (void *) masm.distanceOf(masm.label());
        masm.move(JSC::MacroAssembler::ImmPtr(&jitEdges[i]), Registers::ArgReg1);
        masm.fallibleVMCall(true, JS_FUNC_TO_DATA_PTR(void *, stubs::CrossChunkShim),
                            pc, NULL, script->nfixed + analysis->getCode(pc).stackDepth);
    }
    LinkerHelper linker(masm, JSC::JAEGER_CODE);
    JSC::ExecutablePool *ep = linker.init(cx);
    if (!ep)
        return NULL;
    jit->shimPool = ep;

    masm.finalize(linker);
    uint8_t *shimCode = (uint8_t *) linker.finalizeCodeAddendum().executableAddress();

    JS_ALWAYS_TRUE(linker.verifyRange(JSC::JITCode(shimCode, masm.size())));

    JaegerSpew(JSpew_PICs, "generated SHIM POOL stub %p (%lu bytes)\n",
               shimCode, (unsigned long)masm.size());

    for (unsigned i = 0; i < jit->nedges; i++) {
        CrossChunkEdge &edge = jitEdges[i];
        edge.shimLabel = shimCode + (size_t) edge.shimLabel;
    }

    return jit;
}

static inline bool
IonGetsFirstChance(JSContext *cx, JSScript *script, CompileRequest request)
{
#ifdef JS_ION
    if (!ion::IsEnabled(cx))
        return false;

    // If the script is not hot, use JM. recompileCheckHelper will insert a check
    // to trigger a recompile when the script becomes hot.
    if (script->getUseCount() < ion::js_IonOptions.usesBeforeCompile)
        return false;

    // If we're called from JM, use JM to avoid slow JM -> Ion calls.
    if (request == CompileRequest_JIT)
        return false;

    // If there's no way this script is going to be Ion compiled, let JM take over.
    if (!script->canIonCompile(js::COMPILE_MODE_SEQ))
        return false;

    // If we cannot enter Ion because bailouts are expected, let JM take over.
    if (script->hasIonScript(js::COMPILE_MODE_SEQ) &&
        script->ions[js::COMPILE_MODE_SEQ]->bailoutExpected())
        return false;

    // If ion compilation is pending or in progress on another thread, continue
    // using JM until that compilation finishes.
    if (script->ions[js::COMPILE_MODE_SEQ] == ION_COMPILING_SCRIPT)
        return false;

    return true;
#endif
    return false;
}

CompileStatus
mjit::CanMethodJIT(JSContext *cx, JSScript *scriptArg, jsbytecode *pc,
                   bool construct, CompileRequest request, StackFrame *frame)
{
    RootedScript script(cx, scriptArg);
  restart:
    if (!cx->methodJitEnabled)
        return Compile_Abort;

    /*
     * If SPS (profiling) is enabled, then the emitted instrumentation has to be
     * careful to not wildly write to random locations. This is relevant
     * whenever the status of profiling (on/off) is changed while JS is running.
     * All pushed frames still need to be popped, but newly emitted code may
     * have slightly different behavior.
     *
     * For a new function, this doesn't matter at all, but if we're compiling
     * the current function, then the writes start to matter. If an SPS frame
     * has been pushed and SPS is still enabled, then we're good to go. If an
     * SPS frame has not been pushed, and SPS is not enabled, then we're still
     * good to go. If, however, the two are different, then we cannot emit JIT
     * code because the instrumentation will be wrong one way or another.
     */
    if (frame->script() == script && pc != script->code) {
        if (frame->hasPushedSPSFrame() != cx->runtime->spsProfiler.enabled())
            return Compile_Skipped;
    }
		
    if (IonGetsFirstChance(cx, script, request))
        return Compile_Skipped;

    if (script->hasMJITInfo()) {
        JSScript::JITScriptHandle *jith = script->jitHandle(construct, cx->compartment->compileBarriers());
        if (jith->isUnjittable())
            return Compile_Abort;
    }

    if (!cx->hasRunOption(JSOPTION_METHODJIT_ALWAYS) &&
        (cx->typeInferenceEnabled()
         ? script->incUseCount() <= INFER_USES_BEFORE_COMPILE
         : script->incUseCount() <= USES_BEFORE_COMPILE))
    {
        return Compile_Skipped;
    }

    if (!cx->runtime->getJaegerRuntime(cx))
        return Compile_Error;

    // Ensure that constructors have at least one slot.
    if (construct && !script->nslots)
        script->nslots++;

    uint64_t gcNumber = cx->runtime->gcNumber;

    if (!script->ensureHasMJITInfo(cx))
        return Compile_Error;

    JSScript::JITScriptHandle *jith = script->jitHandle(construct, cx->compartment->compileBarriers());

    JITScript *jit;
    if (jith->isEmpty()) {
        jit = MakeJITScript(cx, script);
        if (!jit)
            return Compile_Error;

        // Script analysis can trigger GC, watch in case compileBarriers() changed.
        if (gcNumber != cx->runtime->gcNumber) {
            FreeOp *fop = cx->runtime->defaultFreeOp();
            jit->destroy(fop);
            fop->free_(jit);
            goto restart;
        }

        jith->setValid(jit);
    } else {
        jit = jith->getValid();
    }

    unsigned chunkIndex = jit->chunkIndex(pc);
    ChunkDescriptor &desc = jit->chunkDescriptor(chunkIndex);

    if (jit->mustDestroyEntryChunk) {
        // We kept this chunk around so that Ion can get info from its caches.
        // If we end up here, we decided not to use Ion so we can destroy the
        // chunk now.
        JS_ASSERT(jit->nchunks == 1);
        jit->mustDestroyEntryChunk = false;

        if (desc.chunk) {
            jit->destroyChunk(cx->runtime->defaultFreeOp(), chunkIndex, /* resetUses = */ false);
            return Compile_Skipped;
        }
    }

    if (desc.chunk)
        return Compile_Okay;

    if (!cx->hasRunOption(JSOPTION_METHODJIT_ALWAYS) &&
        ++desc.counter <= INFER_USES_BEFORE_COMPILE)
    {
        return Compile_Skipped;
    }

    CompileStatus status;
    {
        types::AutoEnterTypeInference enter(cx, true);

        Compiler cc(cx, script, chunkIndex, construct);
        status = cc.compile();
    }

    /*
     * Check if we have hit the threshold for purging analysis data. This is
     * done after compilation, rather than after another analysis stage, to
     * ensure we don't throw away the work just performed.
     */
    cx->compartment->types.maybePurgeAnalysis(cx);

    if (status == Compile_Okay) {
        /*
         * Compiling a script can occasionally trigger its own recompilation,
         * so go back through the compilation logic.
         */
        goto restart;
    }

    /* Non-OOM errors should have an associated exception. */
    JS_ASSERT_IF(status == Compile_Error,
                 cx->isExceptionPending() || cx->runtime->hadOutOfMemory);

    return status;
}

CompileStatus
mjit::Compiler::generatePrologue()
{
    fastEntryLabel = masm.label();

    /*
     * If there is no function, then this can only be called via JaegerShot(),
     * which expects an existing frame to be initialized like the interpreter.
     */
    if (script_->function()) {
        Jump j = masm.jump();

        /*
         * Entry point #2: The caller has partially constructed a frame, and
         * either argc >= nargs or the arity check has corrected the frame.
         */
        fastEntryLabel = masm.label();

        /* Store this early on so slow paths can access it. */
        masm.storePtr(ImmPtr(script_->function()),
                      Address(JSFrameReg, StackFrame::offsetOfExec()));

        {
            /*
             * Entry point #3: The caller has partially constructed a frame,
             * but argc might be != nargs, so an arity check might be called.
             *
             * This loops back to entry point #2.
             */
            arityLabel = stubcc.masm.label();

            Jump argMatch = stubcc.masm.branch32(Assembler::Equal, JSParamReg_Argc,
                                                 Imm32(script_->function()->nargs));

            if (JSParamReg_Argc != Registers::ArgReg1)
                stubcc.masm.move(JSParamReg_Argc, Registers::ArgReg1);

            /* Slow path - call the arity check function. Returns new fp. */
            stubcc.masm.storePtr(ImmPtr(script_->function()),
                                 Address(JSFrameReg, StackFrame::offsetOfExec()));
            OOL_STUBCALL(stubs::FixupArity, REJOIN_NONE);
            stubcc.masm.move(Registers::ReturnReg, JSFrameReg);
            argMatch.linkTo(stubcc.masm.label(), &stubcc.masm);

            argsCheckLabel = stubcc.masm.label();

            /* Type check the arguments as well. */
            if (cx->typeInferenceEnabled()) {
#ifdef JS_MONOIC
                this->argsCheckJump = stubcc.masm.jump();
                this->argsCheckStub = stubcc.masm.label();
                this->argsCheckJump.linkTo(this->argsCheckStub, &stubcc.masm);
#endif
                stubcc.masm.storePtr(ImmPtr(script_->function()),
                                     Address(JSFrameReg, StackFrame::offsetOfExec()));
                OOL_STUBCALL(stubs::CheckArgumentTypes, REJOIN_CHECK_ARGUMENTS);
#ifdef JS_MONOIC
                this->argsCheckFallthrough = stubcc.masm.label();
#endif
            }

            stubcc.crossJump(stubcc.masm.jump(), fastEntryLabel);
        }

        /*
         * Guard that there is enough stack space. Note we reserve space for
         * any inline frames we end up generating, or a callee's stack frame
         * we write to before the callee checks the stack.
         */
        uint32_t nvals = VALUES_PER_STACK_FRAME + script_->nslots + StackSpace::STACK_JIT_EXTRA;
        masm.addPtr(Imm32(nvals * sizeof(Value)), JSFrameReg, Registers::ReturnReg);
        Jump stackCheck = masm.branchPtr(Assembler::AboveOrEqual, Registers::ReturnReg,
                                         FrameAddress(offsetof(VMFrame, stackLimit)));

        /*
         * If the stack check fails then we need to either commit more of the
         * reserved stack space or throw an error. Specify that the number of
         * local slots is 0 (instead of the default script->nfixed) since the
         * range [fp->slots(), fp->base()) may not be commited. (The calling
         * contract requires only that the caller has reserved space for fp.)
         */
        {
            stubcc.linkExitDirect(stackCheck, stubcc.masm.label());
            OOL_STUBCALL(stubs::HitStackQuota, REJOIN_NONE);
            stubcc.crossJump(stubcc.masm.jump(), masm.label());
        }

        markUndefinedLocals();

        /*
         * Load the scope chain into the frame if it will be needed by NAME
         * opcodes or by the nesting prologue below. The scope chain is always
         * set for global and eval frames, and will have been set by
         * HeavyweightFunctionPrologue for heavyweight function frames.
         */
        if (!script_->function()->isHeavyweight() && analysis->usesScopeChain()) {
            RegisterID t0 = Registers::ReturnReg;
            Jump hasScope = masm.branchTest32(Assembler::NonZero,
                                              FrameFlagsAddress(), Imm32(StackFrame::HAS_SCOPECHAIN));
            masm.loadPayload(Address(JSFrameReg, StackFrame::offsetOfCallee(script_->function())), t0);
            masm.loadPtr(Address(t0, JSFunction::offsetOfEnvironment()), t0);
            masm.storePtr(t0, Address(JSFrameReg, StackFrame::offsetOfScopeChain()));
            hasScope.linkTo(masm.label(), &masm);
        }

        /*
         * When 'arguments' is used in the script, it may be optimized away
         * which involves reading from the stack frame directly, including
         * fp->u.nactual. fp->u.nactual is only set when numActual != numFormal,
         * so store 'fp->u.nactual = numFormal' when there is no over/underflow.
         */
        if (script_->argumentsHasVarBinding()) {
            Jump hasArgs = masm.branchTest32(Assembler::NonZero, FrameFlagsAddress(),
                                             Imm32(StackFrame::UNDERFLOW_ARGS |
                                                   StackFrame::OVERFLOW_ARGS));
            masm.storePtr(ImmPtr((void *)(size_t) script_->function()->nargs),
                          Address(JSFrameReg, StackFrame::offsetOfNumActual()));
            hasArgs.linkTo(masm.label(), &masm);
        }

        j.linkTo(masm.label(), &masm);
    }

    if (cx->typeInferenceEnabled()) {
#ifdef DEBUG
        if (script_->function()) {
            prepareStubCall(Uses(0));
            INLINE_STUBCALL(stubs::AssertArgumentTypes, REJOIN_NONE);
        }
#endif
        ensureDoubleArguments();
    }

    /* Inline StackFrame::prologue. */
    if (script_->isActiveEval && script_->strictModeCode) {
        prepareStubCall(Uses(0));
        INLINE_STUBCALL(stubs::StrictEvalPrologue, REJOIN_EVAL_PROLOGUE);
    } else if (script_->function()) {
        if (script_->function()->isHeavyweight()) {
            prepareStubCall(Uses(0));
            INLINE_STUBCALL(stubs::HeavyweightFunctionPrologue, REJOIN_FUNCTION_PROLOGUE);
        }

        if (isConstructing && !constructThis())
            return Compile_Error;
    }

    CompileStatus status = methodEntryHelper();
    if (status == Compile_Okay) {
        if (IsIonEnabled(cx))
            ionCompileHelper();
        else
            inliningCompileHelper();
    }

    return status;
}

void
mjit::Compiler::ensureDoubleArguments()
{
    /* Convert integer arguments which were inferred as (int|double) to doubles. */
    for (uint32_t i = 0; script_->function() && i < script_->function()->nargs; i++) {
        uint32_t slot = ArgSlot(i);
        if (a->varTypes[slot].getTypeTag() == JSVAL_TYPE_DOUBLE && analysis->trackSlot(slot))
            frame.ensureDouble(frame.getArg(i));
    }
}

void
mjit::Compiler::markUndefinedLocal(uint32_t offset, uint32_t i)
{
    uint32_t depth = ssa.getFrame(a->inlineIndex).depth;
    Address local(JSFrameReg, sizeof(StackFrame) + (depth + i) * sizeof(Value));
    masm.storeValue(UndefinedValue(), local);
}

void
mjit::Compiler::markUndefinedLocals()
{
    /*
     * Set locals to undefined. Skip locals which aren't closed and are known
     * to be defined before used,
     */
    for (uint32_t i = 0; i < script_->nfixed; i++)
        markUndefinedLocal(0, i);

#ifdef DEBUG
    uint32_t depth = ssa.getFrame(a->inlineIndex).depth;
    for (uint32_t i = script_->nfixed; i < script_->nslots; i++) {
        Address local(JSFrameReg, sizeof(StackFrame) + (depth + i) * sizeof(Value));
        masm.storeValue(ObjectValueCrashOnTouch(), local);
    }
#endif
}

CompileStatus
mjit::Compiler::generateEpilogue()
{
    return Compile_Okay;
}

CompileStatus
mjit::Compiler::finishThisUp()
{
#ifdef JS_CPU_X64
    /* Generate trampolines to ensure that cross chunk edges are patchable. */
    for (unsigned i = 0; i < chunkEdges.length(); i++) {
        chunkEdges[i].sourceTrampoline = stubcc.masm.label();
        stubcc.masm.move(ImmPtr(NULL), Registers::ScratchReg);
        stubcc.masm.jump(Registers::ScratchReg);
    }
#endif

    RETURN_IF_OOM(Compile_Error);

    /*
     * Watch for reallocation of the global slots while we were in the middle
     * of compiling due to, e.g. standard class initialization.
     */
    if (globalSlots && globalObj->getRawSlots() != globalSlots)
        return Compile_Retry;

    /*
     * Watch for GCs which occurred during compilation. These may have
     * renumbered shapes baked into the jitcode.
     */
    if (cx->runtime->gcNumber != gcNumber)
        return Compile_Retry;

    /* The JIT will not have been cleared if no GC has occurred. */
    JITScript *jit = outerJIT();
    JS_ASSERT(jit != NULL);

    if (overflowICSpace) {
        JaegerSpew(JSpew_Scripts, "dumped a constant pool while generating an IC\n");
        return Compile_Abort;
    }

    a->mainCodeEnd = masm.size();
    a->stubCodeEnd = stubcc.size();

    for (size_t i = 0; i < branchPatches.length(); i++) {
        Label label = labelOf(branchPatches[i].pc, branchPatches[i].inlineIndex);
        branchPatches[i].jump.linkTo(label, &masm);
    }

#ifdef JS_CPU_ARM
    masm.forceFlushConstantPool();
    stubcc.masm.forceFlushConstantPool();
#endif
    JaegerSpew(JSpew_Insns, "## Fast code (masm) size = %lu, Slow code (stubcc) size = %lu.\n",
               (unsigned long) masm.size(), (unsigned long) stubcc.size());

    /* To make inlineDoubles and oolDoubles aligned to sizeof(double) bytes,
       MIPS adds extra sizeof(double) bytes to codeSize.  */
    size_t codeSize = masm.size() +
#if defined(JS_CPU_MIPS)
                      stubcc.size() + sizeof(double) +
#else
                      stubcc.size() +
#endif
                      (masm.numDoubles() * sizeof(double)) +
                      (stubcc.masm.numDoubles() * sizeof(double)) +
                      jumpTableEdges.length() * sizeof(void *);

    Vector<ChunkJumpTableEdge> chunkJumps(cx);
    if (!chunkJumps.reserve(jumpTableEdges.length()))
        return Compile_Error;

    JSC::ExecutableAllocator &execAlloc = cx->runtime->execAlloc();
    JSC::ExecutablePool *execPool;
    uint8_t *result = (uint8_t *)execAlloc.alloc(codeSize, &execPool, JSC::JAEGER_CODE);
    if (!result) {
        js_ReportOutOfMemory(cx);
        return Compile_Error;
    }
    JS_ASSERT(execPool);
    JSC::ExecutableAllocator::makeWritable(result, codeSize);
    masm.executableCopy(result);
    stubcc.masm.executableCopy(result + masm.size());

    JSC::LinkBuffer fullCode(result, codeSize, JSC::JAEGER_CODE);
    JSC::LinkBuffer stubCode(result + masm.size(), stubcc.size(), JSC::JAEGER_CODE);

    JS_ASSERT(!loop);

    size_t nNmapLive = loopEntries.length();
    for (size_t i = outerChunk.begin; i < outerChunk.end; i++) {
        Bytecode *opinfo = analysis->maybeCode(i);
        if (opinfo && opinfo->safePoint)
            nNmapLive++;
    }

    /* Please keep in sync with JITChunk::sizeOfIncludingThis! */
    size_t dataSize = sizeof(JITChunk) +
                      sizeof(NativeMapEntry) * nNmapLive +
                      sizeof(InlineFrame) * inlineFrames.length() +
                      sizeof(CallSite) * callSites.length() +
                      sizeof(JSObject*) * rootedTemplates.length() +
                      sizeof(RegExpShared*) * rootedRegExps.length() +
                      sizeof(uint32_t) * monitoredBytecodes.length() +
                      sizeof(uint32_t) * typeBarrierBytecodes.length() +
#if defined JS_MONOIC
                      sizeof(ic::GetGlobalNameIC) * getGlobalNames.length() +
                      sizeof(ic::SetGlobalNameIC) * setGlobalNames.length() +
                      sizeof(ic::CallICInfo) * callICs.length() +
                      sizeof(ic::EqualityICInfo) * equalityICs.length() +
#endif
#if defined JS_POLYIC
                      sizeof(ic::PICInfo) * pics.length() +
                      sizeof(ic::GetElementIC) * getElemICs.length() +
                      sizeof(ic::SetElementIC) * setElemICs.length() +
#endif
                      0;

    uint8_t *cursor = (uint8_t *)js_calloc(dataSize);
    if (!cursor) {
        execPool->release();
        js_ReportOutOfMemory(cx);
        return Compile_Error;
    }

    JITChunk *chunk = new(cursor) JITChunk;
    cursor += sizeof(JITChunk);

    JS_ASSERT(outerScript == script_);

    chunk->code = JSC::MacroAssemblerCodeRef(result, execPool, masm.size() + stubcc.size());
    chunk->pcLengths = pcLengths;

    if (chunkIndex == 0) {
        jit->invokeEntry = result;
        if (script_->function()) {
            jit->arityCheckEntry = stubCode.locationOf(arityLabel).executableAddress();
            jit->argsCheckEntry = stubCode.locationOf(argsCheckLabel).executableAddress();
            jit->fastEntry = fullCode.locationOf(fastEntryLabel).executableAddress();
        }
    }

    /*
     * WARNING: mics(), callICs() et al depend on the ordering of these
     * variable-length sections.  See JITChunk's declaration for details.
     */

    /* ICs can only refer to bytecodes in the outermost script, not inlined calls. */
    Label *jumpMap = a->jumpMap;

    /* Build the pc -> ncode mapping. */
    NativeMapEntry *jitNmap = (NativeMapEntry *)cursor;
    chunk->nNmapPairs = nNmapLive;
    cursor += sizeof(NativeMapEntry) * chunk->nNmapPairs;
    size_t ix = 0;
    if (chunk->nNmapPairs > 0) {
        for (size_t i = outerChunk.begin; i < outerChunk.end; i++) {
            Bytecode *opinfo = analysis->maybeCode(i);
            if (opinfo && opinfo->safePoint) {
                Label L = jumpMap[i];
                JS_ASSERT(L.isSet());
                jitNmap[ix].bcOff = i;
                jitNmap[ix].ncode = (uint8_t *)(result + masm.distanceOf(L));
                ix++;
            }
        }
        for (size_t i = 0; i < loopEntries.length(); i++) {
            /* Insert the entry at the right position. */
            const LoopEntry &entry = loopEntries[i];
            size_t j;
            for (j = 0; j < ix; j++) {
                if (jitNmap[j].bcOff > entry.pcOffset) {
                    memmove(jitNmap + j + 1, jitNmap + j, (ix - j) * sizeof(NativeMapEntry));
                    break;
                }
            }
            jitNmap[j].bcOff = entry.pcOffset;
            jitNmap[j].ncode = (uint8_t *) stubCode.locationOf(entry.label).executableAddress();
            ix++;
        }
    }
    JS_ASSERT(ix == chunk->nNmapPairs);

    /* Build the table of inlined frames. */
    InlineFrame *jitInlineFrames = (InlineFrame *)cursor;
    chunk->nInlineFrames = inlineFrames.length();
    cursor += sizeof(InlineFrame) * chunk->nInlineFrames;
    for (size_t i = 0; i < chunk->nInlineFrames; i++) {
        InlineFrame &to = jitInlineFrames[i];
        ActiveFrame *from = inlineFrames[i];
        if (from->parent != outer)
            to.parent = &jitInlineFrames[from->parent->inlineIndex];
        else
            to.parent = NULL;
        to.parentpc = from->parentPC;
        to.fun = from->script->function();
        to.depth = ssa.getFrame(from->inlineIndex).depth;
    }

    /* Build the table of call sites. */
    CallSite *jitCallSites = (CallSite *)cursor;
    chunk->nCallSites = callSites.length();
    cursor += sizeof(CallSite) * chunk->nCallSites;
    for (size_t i = 0; i < chunk->nCallSites; i++) {
        CallSite &to = jitCallSites[i];
        InternalCallSite &from = callSites[i];

        /* Patch stores of f.regs.inlined for stubs called from within inline frames. */
        if (cx->typeInferenceEnabled() &&
            from.rejoin != REJOIN_TRAP &&
            from.rejoin != REJOIN_SCRIPTED &&
            from.inlineIndex != UINT32_MAX) {
            if (from.ool)
                stubCode.patch(from.inlinePatch, &to);
            else
                fullCode.patch(from.inlinePatch, &to);
        }

        JSScript *script =
            (from.inlineIndex == UINT32_MAX) ? outerScript.get()
                                             : inlineFrames[from.inlineIndex]->script;
        uint32_t codeOffset = from.ool
                            ? masm.size() + from.returnOffset
                            : from.returnOffset;
        to.initialize(codeOffset, from.inlineIndex, from.inlinepc - script->code, from.rejoin);

        /*
         * Patch stores of the base call's return address for InvariantFailure
         * calls. InvariantFailure will patch its own return address to this
         * pointer before triggering recompilation.
         */
        if (from.loopPatch.hasPatch)
            stubCode.patch(from.loopPatch.codePatch, result + codeOffset);
    }

    JSObject **jitRootedTemplates = (JSObject **)cursor;
    chunk->nRootedTemplates = rootedTemplates.length();
    cursor += sizeof(JSObject*) * chunk->nRootedTemplates;
    for (size_t i = 0; i < chunk->nRootedTemplates; i++)
        jitRootedTemplates[i] = rootedTemplates[i];

    RegExpShared **jitRootedRegExps = (RegExpShared **)cursor;
    chunk->nRootedRegExps = rootedRegExps.length();
    cursor += sizeof(RegExpShared*) * chunk->nRootedRegExps;
    for (size_t i = 0; i < chunk->nRootedRegExps; i++) {
        jitRootedRegExps[i] = rootedRegExps[i];
        jitRootedRegExps[i]->incRef();
    }

    uint32_t *jitMonitoredBytecodes = (uint32_t *)cursor;
    chunk->nMonitoredBytecodes = monitoredBytecodes.length();
    cursor += sizeof(uint32_t) * chunk->nMonitoredBytecodes;
    for (size_t i = 0; i < chunk->nMonitoredBytecodes; i++)
        jitMonitoredBytecodes[i] = monitoredBytecodes[i];

    uint32_t *jitTypeBarrierBytecodes = (uint32_t *)cursor;
    chunk->nTypeBarrierBytecodes = typeBarrierBytecodes.length();
    cursor += sizeof(uint32_t) * chunk->nTypeBarrierBytecodes;
    for (size_t i = 0; i < chunk->nTypeBarrierBytecodes; i++)
        jitTypeBarrierBytecodes[i] = typeBarrierBytecodes[i];

#if defined JS_MONOIC
    if (chunkIndex == 0 && script_->function()) {
        JS_ASSERT(jit->argsCheckPool == NULL);
        if (cx->typeInferenceEnabled()) {
            jit->argsCheckStub = stubCode.locationOf(argsCheckStub);
            jit->argsCheckFallthrough = stubCode.locationOf(argsCheckFallthrough);
            jit->argsCheckJump = stubCode.locationOf(argsCheckJump);
        }
    }

    ic::GetGlobalNameIC *getGlobalNames_ = (ic::GetGlobalNameIC *)cursor;
    chunk->nGetGlobalNames = getGlobalNames.length();
    cursor += sizeof(ic::GetGlobalNameIC) * chunk->nGetGlobalNames;
    for (size_t i = 0; i < chunk->nGetGlobalNames; i++) {
        ic::GetGlobalNameIC &to = getGlobalNames_[i];
        GetGlobalNameICInfo &from = getGlobalNames[i];
        from.copyTo(to, fullCode, stubCode);

        int offset = fullCode.locationOf(from.load) - to.fastPathStart;
        to.loadStoreOffset = offset;
        JS_ASSERT(to.loadStoreOffset == offset);

        stubCode.patch(from.addrLabel, &to);
    }

    ic::SetGlobalNameIC *setGlobalNames_ = (ic::SetGlobalNameIC *)cursor;
    chunk->nSetGlobalNames = setGlobalNames.length();
    cursor += sizeof(ic::SetGlobalNameIC) * chunk->nSetGlobalNames;
    for (size_t i = 0; i < chunk->nSetGlobalNames; i++) {
        ic::SetGlobalNameIC &to = setGlobalNames_[i];
        SetGlobalNameICInfo &from = setGlobalNames[i];
        from.copyTo(to, fullCode, stubCode);
        to.slowPathStart = stubCode.locationOf(from.slowPathStart);

        int offset = fullCode.locationOf(from.store).labelAtOffset(0) -
                     to.fastPathStart;
        to.loadStoreOffset = offset;
        JS_ASSERT(to.loadStoreOffset == offset);

        to.objConst = from.objConst;
        to.shapeReg = from.shapeReg;
        to.objReg = from.objReg;
        to.vr = from.vr;

        offset = fullCode.locationOf(from.shapeGuardJump) -
                 to.fastPathStart;
        to.inlineShapeJump = offset;
        JS_ASSERT(to.inlineShapeJump == offset);

        offset = fullCode.locationOf(from.fastPathRejoin) -
                 to.fastPathStart;
        to.fastRejoinOffset = offset;
        JS_ASSERT(to.fastRejoinOffset == offset);

        stubCode.patch(from.addrLabel, &to);
    }

    ic::CallICInfo *jitCallICs = (ic::CallICInfo *)cursor;
    chunk->nCallICs = callICs.length();
    cursor += sizeof(ic::CallICInfo) * chunk->nCallICs;
    for (size_t i = 0; i < chunk->nCallICs; i++) {
        jitCallICs[i].funGuard = fullCode.locationOf(callICs[i].funGuard);
        jitCallICs[i].funJump = fullCode.locationOf(callICs[i].funJump);
        jitCallICs[i].slowPathStart = stubCode.locationOf(callICs[i].slowPathStart);
        jitCallICs[i].typeMonitored = callICs[i].typeMonitored;

        /* Compute the hot call offset. */
        uint32_t offset = fullCode.locationOf(callICs[i].hotJump) -
                        fullCode.locationOf(callICs[i].funGuard);
        jitCallICs[i].hotJumpOffset = offset;
        JS_ASSERT(jitCallICs[i].hotJumpOffset == offset);

        /* Compute the join point offset. */
        offset = fullCode.locationOf(callICs[i].joinPoint) -
                 fullCode.locationOf(callICs[i].funGuard);
        jitCallICs[i].joinPointOffset = offset;
        JS_ASSERT(jitCallICs[i].joinPointOffset == offset);

        offset = fullCode.locationOf(callICs[i].ionJoinPoint) -
                 fullCode.locationOf(callICs[i].funGuard);
        jitCallICs[i].ionJoinOffset = offset;
        JS_ASSERT(jitCallICs[i].ionJoinOffset == offset);

        /* Compute the OOL call offset. */
        offset = stubCode.locationOf(callICs[i].oolCall) -
                 stubCode.locationOf(callICs[i].slowPathStart);
        jitCallICs[i].oolCallOffset = offset;
        JS_ASSERT(jitCallICs[i].oolCallOffset == offset);

        /* Compute the OOL jump offset. */
        offset = stubCode.locationOf(callICs[i].oolJump) -
                 stubCode.locationOf(callICs[i].slowPathStart);
        jitCallICs[i].oolJumpOffset = offset;
        JS_ASSERT(jitCallICs[i].oolJumpOffset == offset);

        /* Compute the start of the OOL IC call. */
        offset = stubCode.locationOf(callICs[i].icCall) -
                 stubCode.locationOf(callICs[i].slowPathStart);
        jitCallICs[i].icCallOffset = offset;
        JS_ASSERT(jitCallICs[i].icCallOffset == offset);

        /* Compute the slow join point offset. */
        offset = stubCode.locationOf(callICs[i].slowJoinPoint) -
                 stubCode.locationOf(callICs[i].slowPathStart);
        jitCallICs[i].slowJoinOffset = offset;
        JS_ASSERT(jitCallICs[i].slowJoinOffset == offset);

        /* Compute the join point offset for continuing on the hot path. */
        offset = stubCode.locationOf(callICs[i].hotPathLabel) -
                 stubCode.locationOf(callICs[i].funGuard);
        jitCallICs[i].hotPathOffset = offset;
        JS_ASSERT(jitCallICs[i].hotPathOffset == offset);

        jitCallICs[i].call = &jitCallSites[callICs[i].callIndex];
        jitCallICs[i].frameSize = callICs[i].frameSize;
        jitCallICs[i].funObjReg = callICs[i].funObjReg;
        stubCode.patch(callICs[i].addrLabel1, &jitCallICs[i]);
        stubCode.patch(callICs[i].addrLabel2, &jitCallICs[i]);
    }

    ic::EqualityICInfo *jitEqualityICs = (ic::EqualityICInfo *)cursor;
    chunk->nEqualityICs = equalityICs.length();
    cursor += sizeof(ic::EqualityICInfo) * chunk->nEqualityICs;
    for (size_t i = 0; i < chunk->nEqualityICs; i++) {
        if (equalityICs[i].trampoline) {
            jitEqualityICs[i].target = stubCode.locationOf(equalityICs[i].trampolineStart);
        } else {
            uint32_t offs = uint32_t(equalityICs[i].jumpTarget - script_->code);
            JS_ASSERT(jumpMap[offs].isSet());
            jitEqualityICs[i].target = fullCode.locationOf(jumpMap[offs]);
        }
        jitEqualityICs[i].stubEntry = stubCode.locationOf(equalityICs[i].stubEntry);
        jitEqualityICs[i].stubCall = stubCode.locationOf(equalityICs[i].stubCall);
        jitEqualityICs[i].stub = equalityICs[i].stub;
        jitEqualityICs[i].lvr = equalityICs[i].lvr;
        jitEqualityICs[i].rvr = equalityICs[i].rvr;
        jitEqualityICs[i].tempReg = equalityICs[i].tempReg;
        jitEqualityICs[i].cond = equalityICs[i].cond;
        if (equalityICs[i].jumpToStub.isSet())
            jitEqualityICs[i].jumpToStub = fullCode.locationOf(equalityICs[i].jumpToStub.get());
        jitEqualityICs[i].fallThrough = fullCode.locationOf(equalityICs[i].fallThrough);

        stubCode.patch(equalityICs[i].addrLabel, &jitEqualityICs[i]);
    }
#endif /* JS_MONOIC */

    for (size_t i = 0; i < callPatches.length(); i++) {
        CallPatchInfo &patch = callPatches[i];

        CodeLocationLabel joinPoint = patch.joinSlow
            ? stubCode.locationOf(patch.joinPoint)
            : fullCode.locationOf(patch.joinPoint);

        if (patch.hasFastNcode)
            fullCode.patch(patch.fastNcodePatch, joinPoint);
        if (patch.hasSlowNcode)
            stubCode.patch(patch.slowNcodePatch, joinPoint);
    }

#ifdef JS_POLYIC
    ic::GetElementIC *jitGetElems = (ic::GetElementIC *)cursor;
    chunk->nGetElems = getElemICs.length();
    cursor += sizeof(ic::GetElementIC) * chunk->nGetElems;
    for (size_t i = 0; i < chunk->nGetElems; i++) {
        ic::GetElementIC &to = jitGetElems[i];
        GetElementICInfo &from = getElemICs[i];

        new (&to) ic::GetElementIC();
        from.copyTo(to, fullCode, stubCode);

        to.typeReg = from.typeReg;
        to.objReg = from.objReg;
        to.idRemat = from.id;

        if (from.typeGuard.isSet()) {
            int inlineTypeGuard = fullCode.locationOf(from.typeGuard.get()) -
                                  fullCode.locationOf(from.fastPathStart);
            to.inlineTypeGuard = inlineTypeGuard;
            JS_ASSERT(to.inlineTypeGuard == inlineTypeGuard);
        }
        int inlineShapeGuard = fullCode.locationOf(from.shapeGuard) -
                               fullCode.locationOf(from.fastPathStart);
        to.inlineShapeGuard = inlineShapeGuard;
        JS_ASSERT(to.inlineShapeGuard == inlineShapeGuard);

        stubCode.patch(from.paramAddr, &to);
    }

    ic::SetElementIC *jitSetElems = (ic::SetElementIC *)cursor;
    chunk->nSetElems = setElemICs.length();
    cursor += sizeof(ic::SetElementIC) * chunk->nSetElems;
    for (size_t i = 0; i < chunk->nSetElems; i++) {
        ic::SetElementIC &to = jitSetElems[i];
        SetElementICInfo &from = setElemICs[i];

        new (&to) ic::SetElementIC();
        from.copyTo(to, fullCode, stubCode);

        to.strictMode = script_->strictModeCode;
        to.vr = from.vr;
        to.objReg = from.objReg;
        to.objRemat = from.objRemat.toInt32();
        JS_ASSERT(to.objRemat == from.objRemat.toInt32());

        to.hasConstantKey = from.key.isConstant();
        if (from.key.isConstant())
            to.keyValue = from.key.index();
        else
            to.keyReg = from.key.reg();

        int inlineShapeGuard = fullCode.locationOf(from.shapeGuard) -
                               fullCode.locationOf(from.fastPathStart);
        to.inlineShapeGuard = inlineShapeGuard;
        JS_ASSERT(to.inlineShapeGuard == inlineShapeGuard);

        int inlineHoleGuard = fullCode.locationOf(from.holeGuard) -
                               fullCode.locationOf(from.fastPathStart);
        to.inlineHoleGuard = inlineHoleGuard;
        JS_ASSERT(to.inlineHoleGuard == inlineHoleGuard);

        CheckIsStubCall(to.slowPathCall.labelAtOffset(0));

        to.volatileMask = from.volatileMask;
        JS_ASSERT(to.volatileMask == from.volatileMask);

        stubCode.patch(from.paramAddr, &to);
    }

    ic::PICInfo *jitPics = (ic::PICInfo *)cursor;
    chunk->nPICs = pics.length();
    cursor += sizeof(ic::PICInfo) * chunk->nPICs;
    for (size_t i = 0; i < chunk->nPICs; i++) {
        new (&jitPics[i]) ic::PICInfo();
        pics[i].copyTo(jitPics[i], fullCode, stubCode);
        pics[i].copySimpleMembersTo(jitPics[i]);

        jitPics[i].shapeGuard = masm.distanceOf(pics[i].shapeGuard) -
                                masm.distanceOf(pics[i].fastPathStart);
        JS_ASSERT(jitPics[i].shapeGuard == masm.distanceOf(pics[i].shapeGuard) -
                                           masm.distanceOf(pics[i].fastPathStart));
        jitPics[i].shapeRegHasBaseShape = true;
        jitPics[i].pc = pics[i].pc;

        if (pics[i].kind == ic::PICInfo::SET) {
            jitPics[i].u.vr = pics[i].vr;
        } else if (pics[i].kind != ic::PICInfo::NAME) {
            if (pics[i].hasTypeCheck) {
                int32_t distance = stubcc.masm.distanceOf(pics[i].typeCheck) -
                                 stubcc.masm.distanceOf(pics[i].slowPathStart);
                JS_ASSERT(distance <= 0);
                jitPics[i].u.get.typeCheckOffset = distance;
            }
        }
        stubCode.patch(pics[i].paramAddr, &jitPics[i]);
    }
#endif

    JS_ASSERT(size_t(cursor - (uint8_t*)chunk) == dataSize);
    /* Use the computed size here -- we don't want slop bytes to be counted. */
    JS_ASSERT(chunk->computedSizeOfIncludingThis() == dataSize);

    /* Link fast and slow paths together. */
    stubcc.fixCrossJumps(result, masm.size(), masm.size() + stubcc.size());

#if defined(JS_CPU_MIPS)
    /* Make sure doubleOffset is aligned to sizeof(double) bytes.  */
    size_t doubleOffset = (((size_t)result + masm.size() + stubcc.size() +
                            sizeof(double) - 1) & (~(sizeof(double) - 1))) -
                          (size_t)result;
    JS_ASSERT((((size_t)result + doubleOffset) & 7) == 0);
#else
    size_t doubleOffset = masm.size() + stubcc.size();
#endif

    double *inlineDoubles = (double *) (result + doubleOffset);
    double *oolDoubles = (double*) (result + doubleOffset +
                                    masm.numDoubles() * sizeof(double));

    /* Generate jump tables. */
    void **jumpVec = (void **)(oolDoubles + stubcc.masm.numDoubles());

    for (size_t i = 0; i < jumpTableEdges.length(); i++) {
        JumpTableEdge edge = jumpTableEdges[i];
        if (bytecodeInChunk(script_->code + edge.target)) {
            JS_ASSERT(jumpMap[edge.target].isSet());
            jumpVec[i] = (void *)(result + masm.distanceOf(jumpMap[edge.target]));
        } else {
            ChunkJumpTableEdge nedge;
            nedge.edge = edge;
            nedge.jumpTableEntry = &jumpVec[i];
            chunkJumps.infallibleAppend(nedge);
            jumpVec[i] = NULL;
        }
    }

    /* Patch jump table references. */
    for (size_t i = 0; i < jumpTables.length(); i++) {
        JumpTable &jumpTable = jumpTables[i];
        fullCode.patch(jumpTable.label, &jumpVec[jumpTable.offsetIndex]);
    }

    /* Patch all outgoing calls. */
    masm.finalize(fullCode, inlineDoubles);
    stubcc.masm.finalize(stubCode, oolDoubles);

    JSC::ExecutableAllocator::makeExecutable(result, masm.size() + stubcc.size());
    JSC::ExecutableAllocator::cacheFlush(result, masm.size() + stubcc.size());

    a->mainCodeStart = size_t(result);
    a->mainCodeEnd   = size_t(result + masm.size());
    a->stubCodeStart = a->mainCodeEnd;
    a->stubCodeEnd   = a->mainCodeEnd + stubcc.size();
    if (!Probes::registerMJITCode(cx, chunk,
                                  a, (JSActiveFrame**) inlineFrames.begin())) {
        execPool->release();
        js_free(chunk);
        js_ReportOutOfMemory(cx);
        return Compile_Error;
    }

    outerChunkRef().chunk = chunk;

    /* Patch all incoming and outgoing cross-chunk jumps. */
    CrossChunkEdge *crossEdges = jit->edges();
    for (unsigned i = 0; i < jit->nedges; i++) {
        CrossChunkEdge &edge = crossEdges[i];
        if (bytecodeInChunk(outerScript->code + edge.source)) {
            JS_ASSERT(!edge.sourceJump1 && !edge.sourceJump2);
            void *label = edge.targetLabel ? edge.targetLabel : edge.shimLabel;
            CodeLocationLabel targetLabel(label);
            JSOp op = JSOp(script_->code[edge.source]);
            if (op == JSOP_TABLESWITCH) {
                if (edge.jumpTableEntries)
                    js_free(edge.jumpTableEntries);
                CrossChunkEdge::JumpTableEntryVector *jumpTableEntries = NULL;
                bool failed = false;
                for (unsigned j = 0; j < chunkJumps.length(); j++) {
                    ChunkJumpTableEdge nedge = chunkJumps[j];
                    if (nedge.edge.source == edge.source && nedge.edge.target == edge.target) {
                        if (!jumpTableEntries) {
                            jumpTableEntries = js_new<CrossChunkEdge::JumpTableEntryVector>();
                            if (!jumpTableEntries)
                                failed = true;
                        }
                        if (!jumpTableEntries->append(nedge.jumpTableEntry))
                            failed = true;
                        *nedge.jumpTableEntry = label;
                    }
                }
                if (failed) {
                    execPool->release();
                    js_free(chunk);
                    js_ReportOutOfMemory(cx);
                    return Compile_Error;
                }
                edge.jumpTableEntries = jumpTableEntries;
            }
            for (unsigned j = 0; j < chunkEdges.length(); j++) {
                const OutgoingChunkEdge &oedge = chunkEdges[j];
                if (oedge.source == edge.source && oedge.target == edge.target) {
                    /*
                     * Only a single edge needs to be patched; we ensured while
                     * generating chunks that no two cross chunk edges can have
                     * the same source and target. Note that there may not be
                     * an edge to patch, if constant folding determined the
                     * jump is never taken.
                     */
                    edge.sourceJump1 = fullCode.locationOf(oedge.fastJump).executableAddress();
                    if (oedge.slowJump.isSet()) {
                        edge.sourceJump2 =
                            stubCode.locationOf(oedge.slowJump.get()).executableAddress();
                    }
#ifdef JS_CPU_X64
                    edge.sourceTrampoline =
                        stubCode.locationOf(oedge.sourceTrampoline).executableAddress();
#endif
                    jit->patchEdge(edge, label);
                    break;
                }
            }
        } else if (bytecodeInChunk(outerScript->code + edge.target)) {
            JS_ASSERT(!edge.targetLabel);
            JS_ASSERT(jumpMap[edge.target].isSet());
            edge.targetLabel = fullCode.locationOf(jumpMap[edge.target]).executableAddress();
            jit->patchEdge(edge, edge.targetLabel);
        }
    }

    chunk->recompileInfo = cx->compartment->types.compiledInfo;
    return Compile_Okay;
}

#ifdef DEBUG
#define SPEW_OPCODE()                                                         \
    JS_BEGIN_MACRO                                                            \
        if (IsJaegerSpewChannelActive(JSpew_JSOps)) {                         \
            Sprinter sprinter(cx);                                            \
            sprinter.init();                                                  \
            RootedScript script(cx, script_);                                 \
            js_Disassemble1(cx, script, PC, PC - script_->code,               \
                            JS_TRUE, &sprinter);                              \
            JaegerSpew(JSpew_JSOps, "    %2d %s",                             \
                       frame.stackDepth(), sprinter.string());                \
        }                                                                     \
    JS_END_MACRO;
#else
#define SPEW_OPCODE()
#endif /* DEBUG */

#define BEGIN_CASE(name)        case name:
#define END_CASE(name)                      \
    JS_BEGIN_MACRO                          \
        PC += name##_LENGTH;                \
    JS_END_MACRO;                           \
    break;

static inline void
FixDouble(Value &val)
{
    if (val.isInt32())
        val.setDouble((double)val.toInt32());
}

inline bool
mjit::Compiler::shouldStartLoop(jsbytecode *head)
{
    /*
     * Don't do loop based optimizations or register allocation for loops which
     * span multiple chunks.
     */
    if (*head == JSOP_LOOPHEAD && analysis->getLoop(head)) {
        uint32_t backedge = analysis->getLoop(head)->backedge;
        if (!bytecodeInChunk(script_->code + backedge))
            return false;
        return true;
    }
    return false;
}

CompileStatus
mjit::Compiler::generateMethod()
{
    SrcNoteLineScanner scanner(script_->notes(), script_->lineno);

    /* For join points, whether there was fallthrough from the previous opcode. */
    bool fallthrough = true;

    /* Last bytecode processed. */
    jsbytecode *lastPC = NULL;

    if (!outerJIT())
        return Compile_Retry;

    uint32_t chunkBegin = 0, chunkEnd = script_->length;
    if (!a->parent) {
        const ChunkDescriptor &desc =
            outerJIT()->chunkDescriptor(chunkIndex);
        chunkBegin = desc.begin;
        chunkEnd = desc.end;

        while (PC != script_->code + chunkBegin) {
            Bytecode *opinfo = analysis->maybeCode(PC);
            if (opinfo) {
                if (opinfo->jumpTarget) {
                    /* Update variable types for all new values at this bytecode. */
                    const SlotValue *newv = analysis->newValues(PC);
                    if (newv) {
                        while (newv->slot) {
                            if (newv->slot < TotalSlots(script_)) {
                                VarType &vt = a->varTypes[newv->slot];
                                vt.setTypes(analysis->getValueTypes(newv->value));
                            }
                            newv++;
                        }
                    }
                }
                if (analyze::BytecodeUpdatesSlot(JSOp(*PC))) {
                    uint32_t slot = GetBytecodeSlot(script_, PC);
                    if (analysis->trackSlot(slot)) {
                        VarType &vt = a->varTypes[slot];
                        vt.setTypes(analysis->pushedTypes(PC, 0));
                    }
                }
            }

            PC += GetBytecodeLength(PC);
        }

        if (chunkIndex != 0) {
            uint32_t depth = analysis->getCode(PC).stackDepth;
            for (uint32_t i = 0; i < depth; i++)
                frame.pushSynced(JSVAL_TYPE_UNKNOWN);
        }
    }

    for (;;) {
        JSOp op = JSOp(*PC);
        int trap = stubs::JSTRAP_NONE;

        if (script_->hasBreakpointsAt(PC))
            trap |= stubs::JSTRAP_TRAP;

        Bytecode *opinfo = analysis->maybeCode(PC);

        if (!opinfo) {
            if (op == JSOP_STOP)
                break;
            if (js_CodeSpec[op].length != -1)
                PC += js_CodeSpec[op].length;
            else
                PC += js_GetVariableBytecodeLength(PC);
            continue;
        }

        if (PC >= script_->code + script_->length)
            break;

        scanner.advanceTo(PC - script_->code);
        if (script_->stepModeEnabled() &&
            (scanner.isLineHeader() || opinfo->jumpTarget))
        {
            trap |= stubs::JSTRAP_SINGLESTEP;
        }

        frame.setPC(PC);
        frame.setInTryBlock(opinfo->inTryBlock);

        if (fallthrough) {
            /*
             * If there is fallthrough from the previous opcode and we changed
             * any entries into doubles for a branch at that previous op,
             * revert those entries into integers. Similarly, if we forgot that
             * an entry is a double then make it a double again, as the frame
             * may have assigned it a normal register.
             */
            for (unsigned i = 0; i < fixedIntToDoubleEntries.length(); i++) {
                FrameEntry *fe = frame.getSlotEntry(fixedIntToDoubleEntries[i]);
                frame.ensureInteger(fe);
            }
            for (unsigned i = 0; i < fixedDoubleToAnyEntries.length(); i++) {
                FrameEntry *fe = frame.getSlotEntry(fixedDoubleToAnyEntries[i]);
                frame.syncAndForgetFe(fe);
            }
        }
        fixedIntToDoubleEntries.clear();
        fixedDoubleToAnyEntries.clear();

        if (PC >= script_->code + chunkEnd) {
            if (fallthrough) {
                if (opinfo->jumpTarget)
                    fixDoubleTypes(PC);
                frame.syncAndForgetEverything();
                jsbytecode *curPC = PC;
                do {
                    PC--;
                } while (!analysis->maybeCode(PC));
                if (!jumpAndRun(masm.jump(), curPC, NULL, NULL, /* fallthrough = */ true))
                    return Compile_Error;
                PC = curPC;
            }
            break;
        }

        if (opinfo->jumpTarget || trap) {
            if (fallthrough) {
                fixDoubleTypes(PC);
                fixedIntToDoubleEntries.clear();
                fixedDoubleToAnyEntries.clear();

                /*
                 * Watch for fallthrough to the head of a 'do while' loop.
                 * We don't know what register state we will be using at the head
                 * of the loop so sync, branch, and fix it up after the loop
                 * has been processed.
                 */
                if (cx->typeInferenceEnabled() && shouldStartLoop(PC)) {
                    frame.syncAndForgetEverything();
                    Jump j = masm.jump();
                    if (!startLoop(PC, j, PC))
                        return Compile_Error;
                } else {
                    Label start = masm.label();
                    if (!frame.syncForBranch(PC, Uses(0)))
                        return Compile_Error;
                    if (pcLengths && lastPC) {
                        /* Track this sync code for the previous op. */
                        size_t length = masm.size() - masm.distanceOf(start);
                        uint32_t offset = ssa.frameLength(a->inlineIndex) + lastPC - script_->code;
                        pcLengths[offset].codeLengthAugment += length;
                    }
                    JS_ASSERT(frame.consistentRegisters(PC));
                }
            }

            if (!frame.discardForJoin(analysis->getAllocation(PC), opinfo->stackDepth))
                return Compile_Error;
            updateJoinVarTypes();
            fallthrough = true;

            if (!cx->typeInferenceEnabled()) {
                /* All join points have synced state if we aren't doing cross-branch regalloc. */
                opinfo->safePoint = true;
            }
        } else if (opinfo->safePoint) {
            frame.syncAndForgetEverything();
        }
        frame.assertValidRegisterState();
        a->jumpMap[uint32_t(PC - script_->code)] = masm.label();

        if (cx->typeInferenceEnabled() && opinfo->safePoint) {
            /*
             * We may have come in from a table switch, which does not watch
             * for the new types introduced for variables at each dispatch
             * target. Make sure that new SSA values at this safe point with
             * double type have the correct in memory representation.
             */
            const SlotValue *newv = analysis->newValues(PC);
            if (newv) {
                while (newv->slot) {
                    if (newv->value.kind() == SSAValue::PHI &&
                        newv->value.phiOffset() == uint32_t(PC - script_->code) &&
                        analysis->trackSlot(newv->slot) &&
                        a->varTypes[newv->slot].getTypeTag() == JSVAL_TYPE_DOUBLE) {
                        FrameEntry *fe = frame.getSlotEntry(newv->slot);
                        masm.ensureInMemoryDouble(frame.addressOf(fe));
                    }
                    newv++;
                }
            }
        }

        // Now that we have the PC's register allocation, make sure it gets
        // explicitly updated if this is the loop entry and new loop registers
        // are allocated later on.
        if (loop && !a->parent)
            loop->setOuterPC(PC);

        SPEW_OPCODE();
        JS_ASSERT(frame.stackDepth() == opinfo->stackDepth);

        if (op == JSOP_LOOPHEAD && analysis->getLoop(PC)) {
            jsbytecode *backedge = script_->code + analysis->getLoop(PC)->backedge;
            if (!bytecodeInChunk(backedge)){
                for (uint32_t slot = ArgSlot(0); slot < TotalSlots(script_); slot++) {
                    if (a->varTypes[slot].getTypeTag() == JSVAL_TYPE_DOUBLE) {
                        FrameEntry *fe = frame.getSlotEntry(slot);
                        masm.ensureInMemoryDouble(frame.addressOf(fe));
                    }
                }
            }
        }

        // If this is an exception entry point, then jsl_InternalThrow has set
        // VMFrame::fp to the correct fp for the entry point. We need to copy
        // that value here to FpReg so that FpReg also has the correct sp.
        // Otherwise, we would simply be using a stale FpReg value.
        if (op == JSOP_ENTERBLOCK && analysis->getCode(PC).exceptionEntry)
            masm.loadPtr(FrameAddress(VMFrame::offsetOfFp), JSFrameReg);

        if (trap) {
            prepareStubCall(Uses(0));
            masm.move(Imm32(trap), Registers::ArgReg1);
            Call cl = emitStubCall(JS_FUNC_TO_DATA_PTR(void *, stubs::Trap), NULL);
            InternalCallSite site(masm.callReturnOffset(cl), a->inlineIndex, PC,
                                  REJOIN_TRAP, false);
            addCallSite(site);
        }

        /* Don't compile fat opcodes, run the decomposed version instead. */
        if (js_CodeSpec[op].format & JOF_DECOMPOSE) {
            PC += js_CodeSpec[op].length;
            continue;
        }

        Label inlineStart = masm.label();
        Label stubStart = stubcc.masm.label();
        bool countsUpdated = false;
        bool arithUpdated = false;

        JSValueType arithFirstUseType = JSVAL_TYPE_UNKNOWN;
        JSValueType arithSecondUseType = JSVAL_TYPE_UNKNOWN;
        if (script_->hasScriptCounts && !!(js_CodeSpec[op].format & JOF_ARITH)) {
            if (GetUseCount(script_, PC - script_->code) == 1) {
                FrameEntry *use = frame.peek(-1);
                /*
                 * Pretend it's a binary operation and the second operand has
                 * the same type as the first one.
                 */
                if (use->isTypeKnown())
                    arithFirstUseType = arithSecondUseType = use->getKnownType();
            } else {
                FrameEntry *use = frame.peek(-1);
                if (use->isTypeKnown())
                    arithFirstUseType = use->getKnownType();
                use = frame.peek(-2);
                if (use->isTypeKnown())
                    arithSecondUseType = use->getKnownType();
            }
        }

        /*
         * Update PC counts for jump opcodes at their start, so that we don't
         * miss them when taking the jump. This is delayed for other opcodes,
         * as we want to skip updating for ops we didn't generate any code for.
         */
        if (script_->hasScriptCounts && JOF_OPTYPE(op) == JOF_JUMP)
            updatePCCounts(PC, &countsUpdated);

    /**********************
     * BEGIN COMPILER OPS *
     **********************/

        lastPC = PC;

        switch (op) {
          BEGIN_CASE(JSOP_NOP)
          END_CASE(JSOP_NOP)

          BEGIN_CASE(JSOP_NOTEARG)
          END_CASE(JSOP_NOTEARG)

          BEGIN_CASE(JSOP_UNDEFINED)
            frame.push(UndefinedValue());
          END_CASE(JSOP_UNDEFINED)

          BEGIN_CASE(JSOP_POPV)
          BEGIN_CASE(JSOP_SETRVAL)
          {
            RegisterID reg = frame.allocReg();
            masm.load32(FrameFlagsAddress(), reg);
            masm.or32(Imm32(StackFrame::HAS_RVAL), reg);
            masm.store32(reg, FrameFlagsAddress());
            frame.freeReg(reg);

            /* Scripts which write to the frame's return slot aren't inlined. */
            JS_ASSERT(a == outer);

            FrameEntry *fe = frame.peek(-1);
            frame.storeTo(fe, Address(JSFrameReg, StackFrame::offsetOfReturnValue()), true);
            frame.pop();
          }
          END_CASE(JSOP_POPV)

          BEGIN_CASE(JSOP_RETURN)
            if (script_->hasScriptCounts)
                updatePCCounts(PC, &countsUpdated);
            emitReturn(frame.peek(-1));
            fallthrough = false;
          END_CASE(JSOP_RETURN)

          BEGIN_CASE(JSOP_GOTO)
          BEGIN_CASE(JSOP_DEFAULT)
          {
            unsigned targetOffset = FollowBranch(cx, script_, PC - script_->code);
            jsbytecode *target = script_->code + targetOffset;

            fixDoubleTypes(target);

            /*
             * Watch for gotos which are entering a 'for' or 'while' loop.
             * These jump to the loop condition test and are immediately
             * followed by the head of the loop.
             */
            jsbytecode *next = PC + js_CodeSpec[op].length;
            if (cx->typeInferenceEnabled() &&
                analysis->maybeCode(next) &&
                shouldStartLoop(next))
            {
                frame.syncAndForgetEverything();
                Jump j = masm.jump();
                if (!startLoop(next, j, target))
                    return Compile_Error;
            } else {
                if (!frame.syncForBranch(target, Uses(0)))
                    return Compile_Error;
                Jump j = masm.jump();
                if (!jumpAndRun(j, target))
                    return Compile_Error;
            }
            fallthrough = false;
            PC += js_CodeSpec[op].length;
            break;
          }
          END_CASE(JSOP_GOTO)

          BEGIN_CASE(JSOP_IFEQ)
          BEGIN_CASE(JSOP_IFNE)
          {
            jsbytecode *target = PC + GET_JUMP_OFFSET(PC);
            fixDoubleTypes(target);
            if (!jsop_ifneq(op, target))
                return Compile_Error;
            PC += js_CodeSpec[op].length;
            break;
          }
          END_CASE(JSOP_IFNE)

          BEGIN_CASE(JSOP_ARGUMENTS)
            if (script_->needsArgsObj()) {
                prepareStubCall(Uses(0));
                INLINE_STUBCALL(stubs::Arguments, REJOIN_FALLTHROUGH);
                pushSyncedEntry(0);
            } else {
                frame.push(MagicValue(JS_OPTIMIZED_ARGUMENTS));
            }
          END_CASE(JSOP_ARGUMENTS)

          BEGIN_CASE(JSOP_ITERNEXT)
            iterNext();
          END_CASE(JSOP_ITERNEXT)

          BEGIN_CASE(JSOP_DUP)
            frame.dup();
          END_CASE(JSOP_DUP)

          BEGIN_CASE(JSOP_DUP2)
            frame.dup2();
          END_CASE(JSOP_DUP2)

          BEGIN_CASE(JSOP_SWAP)
            frame.dup2();
            frame.shift(-3);
            frame.shift(-1);
          END_CASE(JSOP_SWAP)

          BEGIN_CASE(JSOP_PICK)
          {
            uint32_t amt = GET_UINT8(PC);

            // Push -(amt + 1), say amt == 2
            // Stack before: X3 X2 X1
            // Stack after:  X3 X2 X1 X3
            frame.dupAt(-int32_t(amt + 1));

            // For each item X[i...1] push it then move it down.
            // The above would transition like so:
            //   X3 X2 X1 X3 X2 (dupAt)
            //   X2 X2 X1 X3    (shift)
            //   X2 X2 X1 X3 X1 (dupAt)
            //   X2 X1 X1 X3    (shift)
            for (int32_t i = -int32_t(amt); i < 0; i++) {
                frame.dupAt(i - 1);
                frame.shift(i - 2);
            }

            // The stack looks like:
            // Xn ... X1 X1 X{n+1}
            // So shimmy the last value down.
            frame.shimmy(1);
          }
          END_CASE(JSOP_PICK)

          BEGIN_CASE(JSOP_BITOR)
          BEGIN_CASE(JSOP_BITXOR)
          BEGIN_CASE(JSOP_BITAND)
            jsop_bitop(op);
          END_CASE(JSOP_BITAND)

          BEGIN_CASE(JSOP_LT)
          BEGIN_CASE(JSOP_LE)
          BEGIN_CASE(JSOP_GT)
          BEGIN_CASE(JSOP_GE)
          BEGIN_CASE(JSOP_EQ)
          BEGIN_CASE(JSOP_NE)
          {
           if (script_->hasScriptCounts) {
               updateArithCounts(PC, NULL, arithFirstUseType, arithSecondUseType);
               arithUpdated = true;
           }

            /* Detect fusions. */
            jsbytecode *next = &PC[JSOP_GE_LENGTH];
            JSOp fused = JSOp(*next);
            if ((fused != JSOP_IFEQ && fused != JSOP_IFNE) || analysis->jumpTarget(next))
                fused = JSOP_NOP;

            /* Get jump target, if any. */
            jsbytecode *target = NULL;
            if (fused != JSOP_NOP) {
                if (script_->hasScriptCounts)
                    updatePCCounts(PC, &countsUpdated);
                target = next + GET_JUMP_OFFSET(next);
                fixDoubleTypes(target);
            }

            BoolStub stub = NULL;
            switch (op) {
              case JSOP_LT:
                stub = stubs::LessThan;
                break;
              case JSOP_LE:
                stub = stubs::LessEqual;
                break;
              case JSOP_GT:
                stub = stubs::GreaterThan;
                break;
              case JSOP_GE:
                stub = stubs::GreaterEqual;
                break;
              case JSOP_EQ:
                stub = stubs::Equal;
                break;
              case JSOP_NE:
                stub = stubs::NotEqual;
                break;
              default:
                JS_NOT_REACHED("WAT");
                break;
            }

            /*
             * We need to ensure in the target case that we always rejoin
             * before the rval test. In the non-target case we will rejoin
             * correctly after the op finishes.
             */

            FrameEntry *rhs = frame.peek(-1);
            FrameEntry *lhs = frame.peek(-2);

            /* Check for easy cases that the parser does not constant fold. */
            if (lhs->isConstant() && rhs->isConstant()) {
                /* Primitives can be trivially constant folded. */
                const Value &lv = lhs->getValue();
                const Value &rv = rhs->getValue();

                if (lv.isPrimitive() && rv.isPrimitive()) {
                    bool result = compareTwoValues(cx, op, lv, rv);

                    frame.pop();
                    frame.pop();

                    if (!target) {
                        frame.push(Value(BooleanValue(result)));
                    } else {
                        if (fused == JSOP_IFEQ)
                            result = !result;
                        if (!constantFoldBranch(target, result))
                            return Compile_Error;
                    }
                } else {
                    if (!emitStubCmpOp(stub, target, fused))
                        return Compile_Error;
                }
            } else {
                /* Anything else should go through the fast path generator. */
                if (!jsop_relational(op, stub, target, fused))
                    return Compile_Error;
            }

            /* Advance PC manually. */
            JS_STATIC_ASSERT(JSOP_LT_LENGTH == JSOP_GE_LENGTH);
            JS_STATIC_ASSERT(JSOP_LE_LENGTH == JSOP_GE_LENGTH);
            JS_STATIC_ASSERT(JSOP_GT_LENGTH == JSOP_GE_LENGTH);
            JS_STATIC_ASSERT(JSOP_EQ_LENGTH == JSOP_GE_LENGTH);
            JS_STATIC_ASSERT(JSOP_NE_LENGTH == JSOP_GE_LENGTH);

            PC += JSOP_GE_LENGTH;
            if (fused != JSOP_NOP) {
                SPEW_OPCODE();
                PC += JSOP_IFNE_LENGTH;
            }
            break;
          }
          END_CASE(JSOP_GE)

          BEGIN_CASE(JSOP_LSH)
            jsop_bitop(op);
          END_CASE(JSOP_LSH)

          BEGIN_CASE(JSOP_RSH)
            jsop_bitop(op);
          END_CASE(JSOP_RSH)

          BEGIN_CASE(JSOP_URSH)
            jsop_bitop(op);
          END_CASE(JSOP_URSH)

          BEGIN_CASE(JSOP_ADD)
            if (!jsop_binary(op, stubs::Add, knownPushedType(0), pushedTypeSet(0)))
                return Compile_Retry;
          END_CASE(JSOP_ADD)

          BEGIN_CASE(JSOP_SUB)
            if (!jsop_binary(op, stubs::Sub, knownPushedType(0), pushedTypeSet(0)))
                return Compile_Retry;
          END_CASE(JSOP_SUB)

          BEGIN_CASE(JSOP_MUL)
            if (!jsop_binary(op, stubs::Mul, knownPushedType(0), pushedTypeSet(0)))
                return Compile_Retry;
          END_CASE(JSOP_MUL)

          BEGIN_CASE(JSOP_DIV)
            if (!jsop_binary(op, stubs::Div, knownPushedType(0), pushedTypeSet(0)))
                return Compile_Retry;
          END_CASE(JSOP_DIV)

          BEGIN_CASE(JSOP_MOD)
            if (!jsop_mod())
                return Compile_Retry;
          END_CASE(JSOP_MOD)

          BEGIN_CASE(JSOP_NOT)
            jsop_not();
          END_CASE(JSOP_NOT)

          BEGIN_CASE(JSOP_BITNOT)
          {
            FrameEntry *top = frame.peek(-1);
            if (top->isConstant() && top->getValue().isPrimitive()) {
                int32_t i;
                JS_ALWAYS_TRUE(ToInt32(cx, top->getValue(), &i));
                i = ~i;
                frame.pop();
                frame.push(Int32Value(i));
            } else {
                jsop_bitnot();
            }
          }
          END_CASE(JSOP_BITNOT)

          BEGIN_CASE(JSOP_NEG)
          {
            FrameEntry *top = frame.peek(-1);
            if (top->isConstant() && top->getValue().isPrimitive()) {
                double d;
                JS_ALWAYS_TRUE(ToNumber(cx, top->getValue(), &d));
                d = -d;
                Value v = NumberValue(d);

                /* Watch for overflow in constant propagation. */
                types::TypeSet *pushed = pushedTypeSet(0);
                if (!v.isInt32() && pushed && !pushed->hasType(types::Type::DoubleType())) {
                    RootedScript script(cx, script_);
                    types::TypeScript::MonitorOverflow(cx, script, PC);
                    return Compile_Retry;
                }

                frame.pop();
                frame.push(v);
            } else {
                jsop_neg();
            }
          }
          END_CASE(JSOP_NEG)

          BEGIN_CASE(JSOP_POS)
            jsop_pos();
          END_CASE(JSOP_POS)

          BEGIN_CASE(JSOP_DELNAME)
          {
            uint32_t index = GET_UINT32_INDEX(PC);
            PropertyName *name = script_->getName(index);

            prepareStubCall(Uses(0));
            masm.move(ImmPtr(name), Registers::ArgReg1);
            INLINE_STUBCALL(stubs::DelName, REJOIN_FALLTHROUGH);
            pushSyncedEntry(0);
          }
          END_CASE(JSOP_DELNAME)

          BEGIN_CASE(JSOP_DELPROP)
          {
            uint32_t index = GET_UINT32_INDEX(PC);
            PropertyName *name = script_->getName(index);

            prepareStubCall(Uses(1));
            masm.move(ImmPtr(name), Registers::ArgReg1);
            INLINE_STUBCALL(STRICT_VARIANT(script_, stubs::DelProp), REJOIN_FALLTHROUGH);
            frame.pop();
            pushSyncedEntry(0);
          }
          END_CASE(JSOP_DELPROP)

          BEGIN_CASE(JSOP_DELELEM)
          {
            prepareStubCall(Uses(2));
            INLINE_STUBCALL(STRICT_VARIANT(script_, stubs::DelElem), REJOIN_FALLTHROUGH);
            frame.popn(2);
            pushSyncedEntry(0);
          }
          END_CASE(JSOP_DELELEM)

          BEGIN_CASE(JSOP_TYPEOF)
          BEGIN_CASE(JSOP_TYPEOFEXPR)
            jsop_typeof();
          END_CASE(JSOP_TYPEOF)

          BEGIN_CASE(JSOP_VOID)
            frame.pop();
            frame.push(UndefinedValue());
          END_CASE(JSOP_VOID)

          BEGIN_CASE(JSOP_GETPROP)
          BEGIN_CASE(JSOP_CALLPROP)
          BEGIN_CASE(JSOP_LENGTH)
            if (!jsop_getprop(script_->getName(GET_UINT32_INDEX(PC)), knownPushedType(0)))
                return Compile_Error;
          END_CASE(JSOP_GETPROP)

          BEGIN_CASE(JSOP_GETELEM)
          BEGIN_CASE(JSOP_CALLELEM)
            if (script_->hasScriptCounts)
                updateElemCounts(PC, frame.peek(-2), frame.peek(-1));
            if (!jsop_getelem())
                return Compile_Error;
          END_CASE(JSOP_GETELEM)

          BEGIN_CASE(JSOP_TOID)
            jsop_toid();
          END_CASE(JSOP_TOID)

          BEGIN_CASE(JSOP_SETELEM)
          {
            if (script_->hasScriptCounts)
                updateElemCounts(PC, frame.peek(-3), frame.peek(-2));
            jsbytecode *next = &PC[JSOP_SETELEM_LENGTH];
            bool pop = (JSOp(*next) == JSOP_POP && !analysis->jumpTarget(next));
            if (!jsop_setelem(pop))
                return Compile_Error;
          }
          END_CASE(JSOP_SETELEM);

          BEGIN_CASE(JSOP_EVAL)
          {
            JaegerSpew(JSpew_Insns, " --- EVAL --- \n");
            emitEval(GET_ARGC(PC));
            JaegerSpew(JSpew_Insns, " --- END EVAL --- \n");
          }
          END_CASE(JSOP_EVAL)

          BEGIN_CASE(JSOP_CALL)
          BEGIN_CASE(JSOP_NEW)
          BEGIN_CASE(JSOP_FUNAPPLY)
          BEGIN_CASE(JSOP_FUNCALL)
          {
            bool callingNew = (op == JSOP_NEW);

            bool done = false;
            if ((op == JSOP_CALL || op == JSOP_NEW) && !monitored(PC)) {
                CompileStatus status = inlineNativeFunction(GET_ARGC(PC), callingNew);
                if (status == Compile_Okay)
                    done = true;
                else if (status != Compile_InlineAbort)
                    return status;
            }
            if (!done && inlining()) {
                CompileStatus status = inlineScriptedFunction(GET_ARGC(PC), callingNew);
                if (status == Compile_Okay)
                    done = true;
                else if (status != Compile_InlineAbort)
                    return status;
                if (script_->hasScriptCounts) {
                    /* Code generated while inlining has been accounted for. */
                    countsUpdated = true;
                }
            }

            FrameSize frameSize;
            frameSize.initStatic(frame.totalDepth(), GET_ARGC(PC));

            if (!done) {
                JaegerSpew(JSpew_Insns, " --- SCRIPTED CALL --- \n");
                if (!inlineCallHelper(GET_ARGC(PC), callingNew, frameSize))
                    return Compile_Error;
                JaegerSpew(JSpew_Insns, " --- END SCRIPTED CALL --- \n");
            }
          }
          END_CASE(JSOP_CALL)

          BEGIN_CASE(JSOP_NAME)
          BEGIN_CASE(JSOP_CALLNAME)
          {
            PropertyName *name = script_->getName(GET_UINT32_INDEX(PC));
            jsop_name(name, knownPushedType(0));
            frame.extra(frame.peek(-1)).name = name;
          }
          END_CASE(JSOP_NAME)

          BEGIN_CASE(JSOP_INTRINSICNAME)
          BEGIN_CASE(JSOP_CALLINTRINSIC)
          {
            PropertyName *name = script_->getName(GET_UINT32_INDEX(PC));
            jsop_intrinsicname(name, knownPushedType(0));
            frame.extra(frame.peek(-1)).name = name;
          }
          END_CASE(JSOP_INTRINSICNAME)

          BEGIN_CASE(JSOP_IMPLICITTHIS)
          {
            prepareStubCall(Uses(0));
            masm.move(ImmPtr(script_->getName(GET_UINT32_INDEX(PC))), Registers::ArgReg1);
            INLINE_STUBCALL(stubs::ImplicitThis, REJOIN_FALLTHROUGH);
            frame.pushSynced(JSVAL_TYPE_UNKNOWN);
          }
          END_CASE(JSOP_IMPLICITTHIS)

          BEGIN_CASE(JSOP_DOUBLE)
          {
            double d = script_->getConst(GET_UINT32_INDEX(PC)).toDouble();
            frame.push(Value(DoubleValue(d)));
          }
          END_CASE(JSOP_DOUBLE)

          BEGIN_CASE(JSOP_STRING)
            frame.push(StringValue(script_->getAtom(GET_UINT32_INDEX(PC))));
          END_CASE(JSOP_STRING)

          BEGIN_CASE(JSOP_ZERO)
            frame.push(JSVAL_ZERO);
          END_CASE(JSOP_ZERO)

          BEGIN_CASE(JSOP_ONE)
            frame.push(JSVAL_ONE);
          END_CASE(JSOP_ONE)

          BEGIN_CASE(JSOP_NULL)
            frame.push(NullValue());
          END_CASE(JSOP_NULL)

          BEGIN_CASE(JSOP_THIS)
            jsop_this();
          END_CASE(JSOP_THIS)

          BEGIN_CASE(JSOP_FALSE)
            frame.push(Value(BooleanValue(false)));
          END_CASE(JSOP_FALSE)

          BEGIN_CASE(JSOP_TRUE)
            frame.push(Value(BooleanValue(true)));
          END_CASE(JSOP_TRUE)

          BEGIN_CASE(JSOP_OR)
          BEGIN_CASE(JSOP_AND)
          {
            jsbytecode *target = PC + GET_JUMP_OFFSET(PC);
            fixDoubleTypes(target);
            if (!jsop_andor(op, target))
                return Compile_Error;
          }
          END_CASE(JSOP_AND)

          BEGIN_CASE(JSOP_TABLESWITCH)
            /*
             * Note: there is no need to syncForBranch for the various targets of
             * switch statement. The liveness analysis has already marked these as
             * allocated with no registers in use. There is also no need to fix
             * double types, as we don't track types of slots in scripts with
             * switch statements (could be fixed).
             */
            if (script_->hasScriptCounts)
                updatePCCounts(PC, &countsUpdated);
#if defined JS_CPU_ARM /* Need to implement jump(BaseIndex) for ARM */
            frame.syncAndKillEverything();
            masm.move(ImmPtr(PC), Registers::ArgReg1);

            /* prepareStubCall() is not needed due to syncAndForgetEverything() */
            INLINE_STUBCALL(stubs::TableSwitch, REJOIN_NONE);
            frame.pop();

            masm.jump(Registers::ReturnReg);
#else
            if (!jsop_tableswitch(PC))
                return Compile_Error;
#endif
            PC += js_GetVariableBytecodeLength(PC);
            break;
          END_CASE(JSOP_TABLESWITCH)

          BEGIN_CASE(JSOP_LOOKUPSWITCH)
            if (script_->hasScriptCounts)
                updatePCCounts(PC, &countsUpdated);
            frame.syncAndForgetEverything();
            masm.move(ImmPtr(PC), Registers::ArgReg1);

            /* prepareStubCall() is not needed due to syncAndForgetEverything() */
            INLINE_STUBCALL(stubs::LookupSwitch, REJOIN_NONE);
            frame.pop();

            masm.jump(Registers::ReturnReg);
            PC += js_GetVariableBytecodeLength(PC);
            break;
          END_CASE(JSOP_LOOKUPSWITCH)

          BEGIN_CASE(JSOP_CASE)
            // X Y

            frame.dupAt(-2);
            // X Y X

            jsop_stricteq(JSOP_STRICTEQ);
            // X cond

            if (!jsop_ifneq(JSOP_IFNE, PC + GET_JUMP_OFFSET(PC)))
                return Compile_Error;
          END_CASE(JSOP_CASE)

          BEGIN_CASE(JSOP_STRICTEQ)
          BEGIN_CASE(JSOP_STRICTNE)
            if (script_->hasScriptCounts) {
                updateArithCounts(PC, NULL, arithFirstUseType, arithSecondUseType);
                arithUpdated = true;
            }
            jsop_stricteq(op);
          END_CASE(JSOP_STRICTEQ)

          BEGIN_CASE(JSOP_ITER)
            if (!iter(GET_UINT8(PC)))
                return Compile_Error;
          END_CASE(JSOP_ITER)

          BEGIN_CASE(JSOP_MOREITER)
          {
            /* At the byte level, this is always fused with IFNE or IFNEX. */
            if (script_->hasScriptCounts)
                updatePCCounts(PC, &countsUpdated);
            jsbytecode *target = &PC[JSOP_MOREITER_LENGTH];
            JSOp next = JSOp(*target);
            JS_ASSERT(next == JSOP_IFNE);

            target += GET_JUMP_OFFSET(target);

            fixDoubleTypes(target);
            if (!iterMore(target))
                return Compile_Error;
            PC += JSOP_MOREITER_LENGTH;
            PC += js_CodeSpec[next].length;
            break;
          }
          END_CASE(JSOP_MOREITER)

          BEGIN_CASE(JSOP_ENDITER)
            iterEnd();
          END_CASE(JSOP_ENDITER)

          BEGIN_CASE(JSOP_POP)
            frame.pop();
          END_CASE(JSOP_POP)

          BEGIN_CASE(JSOP_GETARG)
          BEGIN_CASE(JSOP_CALLARG)
          {
            restoreVarType();
            uint32_t arg = GET_SLOTNO(PC);
            if (JSObject *singleton = pushedSingleton(0))
                frame.push(ObjectValue(*singleton));
            else if (script_->argsObjAliasesFormals())
                jsop_aliasedArg(arg, /* get = */ true);
            else
                frame.pushArg(arg);
          }
          END_CASE(JSOP_GETARG)

          BEGIN_CASE(JSOP_BINDGNAME)
            jsop_bindgname();
          END_CASE(JSOP_BINDGNAME)

          BEGIN_CASE(JSOP_SETARG)
          {
            jsbytecode *next = &PC[JSOP_SETARG_LENGTH];
            bool pop = JSOp(*next) == JSOP_POP && !analysis->jumpTarget(next);

            uint32_t arg = GET_SLOTNO(PC);
            if (script_->argsObjAliasesFormals())
                jsop_aliasedArg(arg, /* get = */ false, pop);
            else
                frame.storeArg(arg, pop);

            updateVarType();

            if (pop) {
                frame.pop();
                PC += JSOP_SETARG_LENGTH + JSOP_POP_LENGTH;
                break;
            }
          }
          END_CASE(JSOP_SETARG)

          BEGIN_CASE(JSOP_GETLOCAL)
          BEGIN_CASE(JSOP_CALLLOCAL)
          {
            /*
             * Update the var type unless we are about to pop the variable.
             * Sync is not guaranteed for types of dead locals, and GETLOCAL
             * followed by POP is not regarded as a use of the variable.
             */
            jsbytecode *next = &PC[JSOP_GETLOCAL_LENGTH];
            if (JSOp(*next) != JSOP_POP || analysis->jumpTarget(next))
                restoreVarType();
            if (JSObject *singleton = pushedSingleton(0))
                frame.push(ObjectValue(*singleton));
            else
                frame.pushLocal(GET_SLOTNO(PC));
          }
          END_CASE(JSOP_GETLOCAL)

          BEGIN_CASE(JSOP_GETALIASEDVAR)
          BEGIN_CASE(JSOP_CALLALIASEDVAR)
            jsop_aliasedVar(ScopeCoordinate(PC), /* get = */ true);
          END_CASE(JSOP_GETALIASEDVAR);

          BEGIN_CASE(JSOP_SETLOCAL)
          BEGIN_CASE(JSOP_SETALIASEDVAR)
          {
            jsbytecode *next = &PC[GetBytecodeLength(PC)];
            bool pop = JSOp(*next) == JSOP_POP && !analysis->jumpTarget(next);
            if (JOF_OPTYPE(*PC) == JOF_SCOPECOORD) {
                jsop_aliasedVar(ScopeCoordinate(PC), /* get = */ false, pop);
            } else {
                frame.storeLocal(GET_SLOTNO(PC), pop);
                updateVarType();
            }

            if (pop) {
                frame.pop();
                PC = next + JSOP_POP_LENGTH;
                break;
            }

            PC = next;
            break;
          }
          END_CASE(JSOP_SETLOCAL)

          BEGIN_CASE(JSOP_UINT16)
            frame.push(Value(Int32Value((int32_t) GET_UINT16(PC))));
          END_CASE(JSOP_UINT16)

          BEGIN_CASE(JSOP_NEWINIT)
            if (!jsop_newinit())
                return Compile_Error;
          END_CASE(JSOP_NEWINIT)

          BEGIN_CASE(JSOP_NEWARRAY)
            if (!jsop_newinit())
                return Compile_Error;
          END_CASE(JSOP_NEWARRAY)

          BEGIN_CASE(JSOP_NEWOBJECT)
            if (!jsop_newinit())
                return Compile_Error;
          END_CASE(JSOP_NEWOBJECT)

          BEGIN_CASE(JSOP_ENDINIT)
          END_CASE(JSOP_ENDINIT)

          BEGIN_CASE(JSOP_INITPROP)
            jsop_initprop();
            frame.pop();
          END_CASE(JSOP_INITPROP)

          BEGIN_CASE(JSOP_INITELEM)
            jsop_initelem();
            frame.popn(2);
          END_CASE(JSOP_INITELEM)

          BEGIN_CASE(JSOP_BINDNAME)
            jsop_bindname(script_->getName(GET_UINT32_INDEX(PC)));
          END_CASE(JSOP_BINDNAME)

          BEGIN_CASE(JSOP_SETPROP)
          {
            jsbytecode *next = &PC[JSOP_SETPROP_LENGTH];
            bool pop = JSOp(*next) == JSOP_POP && !analysis->jumpTarget(next);
            if (!jsop_setprop(script_->getName(GET_UINT32_INDEX(PC)), pop))
                return Compile_Error;
          }
          END_CASE(JSOP_SETPROP)

          BEGIN_CASE(JSOP_SETNAME)
          {
            jsbytecode *next = &PC[JSOP_SETNAME_LENGTH];
            bool pop = JSOp(*next) == JSOP_POP && !analysis->jumpTarget(next);
            if (!jsop_setprop(script_->getName(GET_UINT32_INDEX(PC)), pop))
                return Compile_Error;
          }
          END_CASE(JSOP_SETNAME)

          BEGIN_CASE(JSOP_THROW)
            prepareStubCall(Uses(1));
            INLINE_STUBCALL(stubs::Throw, REJOIN_NONE);
            frame.pop();
            fallthrough = false;
          END_CASE(JSOP_THROW)

          BEGIN_CASE(JSOP_IN)
          {
            jsop_in();
          }
          END_CASE(JSOP_IN)

          BEGIN_CASE(JSOP_INSTANCEOF)
            if (!jsop_instanceof())
                return Compile_Error;
          END_CASE(JSOP_INSTANCEOF)

          BEGIN_CASE(JSOP_EXCEPTION)
          {
            prepareStubCall(Uses(0));
            INLINE_STUBCALL(stubs::Exception, REJOIN_FALLTHROUGH);
            frame.pushSynced(JSVAL_TYPE_UNKNOWN);
          }
          END_CASE(JSOP_EXCEPTION)

          BEGIN_CASE(JSOP_LINENO)
          END_CASE(JSOP_LINENO)

          BEGIN_CASE(JSOP_ENUMELEM)
            // Normally, SETELEM transforms the stack
            //  from: OBJ ID VALUE
            //  to:   VALUE
            //
            // Here, the stack transition is
            //  from: VALUE OBJ ID
            //  to:
            // So we make the stack look like a SETELEM, and re-use it.

            // Before: VALUE OBJ ID
            // After:  VALUE OBJ ID VALUE
            frame.dupAt(-3);

            // Before: VALUE OBJ ID VALUE
            // After:  VALUE VALUE
            if (!jsop_setelem(true))
                return Compile_Error;

            // Before: VALUE VALUE
            // After:
            frame.popn(2);
          END_CASE(JSOP_ENUMELEM)

          BEGIN_CASE(JSOP_CONDSWITCH)
            /* No-op for the decompiler. */
          END_CASE(JSOP_CONDSWITCH)

          BEGIN_CASE(JSOP_LABEL)
          END_CASE(JSOP_LABEL)

          BEGIN_CASE(JSOP_DEFFUN)
          {
            JSFunction *innerFun = script_->getFunction(GET_UINT32_INDEX(PC));

            prepareStubCall(Uses(0));
            masm.move(ImmPtr(innerFun), Registers::ArgReg1);
            INLINE_STUBCALL(STRICT_VARIANT(script_, stubs::DefFun), REJOIN_FALLTHROUGH);
          }
          END_CASE(JSOP_DEFFUN)

          BEGIN_CASE(JSOP_DEFVAR)
          BEGIN_CASE(JSOP_DEFCONST)
          {
            PropertyName *name = script_->getName(GET_UINT32_INDEX(PC));

            prepareStubCall(Uses(0));
            masm.move(ImmPtr(name), Registers::ArgReg1);
            INLINE_STUBCALL(stubs::DefVarOrConst, REJOIN_FALLTHROUGH);
          }
          END_CASE(JSOP_DEFVAR)

          BEGIN_CASE(JSOP_SETCONST)
          {
            PropertyName *name = script_->getName(GET_UINT32_INDEX(PC));

            prepareStubCall(Uses(1));
            masm.move(ImmPtr(name), Registers::ArgReg1);
            INLINE_STUBCALL(stubs::SetConst, REJOIN_FALLTHROUGH);
          }
          END_CASE(JSOP_SETCONST)

          BEGIN_CASE(JSOP_LAMBDA)
          {
            JSFunction *fun = script_->getFunction(GET_UINT32_INDEX(PC));

            JSObjStubFun stub = stubs::Lambda;
            uint32_t uses = 0;

            prepareStubCall(Uses(uses));
            masm.move(ImmPtr(fun), Registers::ArgReg1);

            INLINE_STUBCALL(stub, REJOIN_PUSH_OBJECT);

            frame.takeReg(Registers::ReturnReg);
            frame.pushTypedPayload(JSVAL_TYPE_OBJECT, Registers::ReturnReg);
          }
          END_CASE(JSOP_LAMBDA)

          BEGIN_CASE(JSOP_TRY)
            frame.syncAndForgetEverything();
          END_CASE(JSOP_TRY)

          BEGIN_CASE(JSOP_RETRVAL)
            emitReturn(NULL);
            fallthrough = false;
          END_CASE(JSOP_RETRVAL)

          BEGIN_CASE(JSOP_GETGNAME)
          BEGIN_CASE(JSOP_CALLGNAME)
          {
            uint32_t index = GET_UINT32_INDEX(PC);
            if (!jsop_getgname(index))
                return Compile_Error;
            frame.extra(frame.peek(-1)).name = script_->getName(index);
          }
          END_CASE(JSOP_GETGNAME)

          BEGIN_CASE(JSOP_SETGNAME)
          {
            jsbytecode *next = &PC[JSOP_SETGNAME_LENGTH];
            bool pop = JSOp(*next) == JSOP_POP && !analysis->jumpTarget(next);
            if (!jsop_setgname(script_->getName(GET_UINT32_INDEX(PC)), pop))
                return Compile_Error;
          }
          END_CASE(JSOP_SETGNAME)

          BEGIN_CASE(JSOP_REGEXP)
            if (!jsop_regexp())
                return Compile_Error;
          END_CASE(JSOP_REGEXP)

          BEGIN_CASE(JSOP_OBJECT)
          {
            JSObject *object = script_->getObject(GET_UINT32_INDEX(PC));
            RegisterID reg = frame.allocReg();
            masm.move(ImmPtr(object), reg);
            frame.pushTypedPayload(JSVAL_TYPE_OBJECT, reg);
          }
          END_CASE(JSOP_OBJECT)

          BEGIN_CASE(JSOP_UINT24)
            frame.push(Value(Int32Value((int32_t) GET_UINT24(PC))));
          END_CASE(JSOP_UINT24)

          BEGIN_CASE(JSOP_STOP)
            if (script_->hasScriptCounts)
                updatePCCounts(PC, &countsUpdated);
            emitReturn(NULL);
            goto done;
          END_CASE(JSOP_STOP)

          BEGIN_CASE(JSOP_GETXPROP)
            if (!jsop_xname(script_->getName(GET_UINT32_INDEX(PC))))
                return Compile_Error;
          END_CASE(JSOP_GETXPROP)

          BEGIN_CASE(JSOP_ENTERBLOCK)
          BEGIN_CASE(JSOP_ENTERLET0)
          BEGIN_CASE(JSOP_ENTERLET1)
            enterBlock(&script_->getObject(GET_UINT32_INDEX(PC))->asStaticBlock());
          END_CASE(JSOP_ENTERBLOCK);

          BEGIN_CASE(JSOP_LEAVEBLOCK)
            leaveBlock();
          END_CASE(JSOP_LEAVEBLOCK)

          BEGIN_CASE(JSOP_INT8)
            frame.push(Value(Int32Value(GET_INT8(PC))));
          END_CASE(JSOP_INT8)

          BEGIN_CASE(JSOP_INT32)
            frame.push(Value(Int32Value(GET_INT32(PC))));
          END_CASE(JSOP_INT32)

          BEGIN_CASE(JSOP_HOLE)
            frame.push(MagicValue(JS_ARRAY_HOLE));
          END_CASE(JSOP_HOLE)

          BEGIN_CASE(JSOP_LOOPHEAD)
            if (analysis->jumpTarget(PC))
                interruptCheckHelper();
          END_CASE(JSOP_LOOPHEAD)

          BEGIN_CASE(JSOP_LOOPENTRY)
            // Unlike JM, IonMonkey OSR enters loops at the LOOPENTRY op.
            // Insert the recompile check here so that we can immediately
            // enter Ion.
            if (loop) {
                if (IsIonEnabled(cx))
                    ionCompileHelper();
                else
                    inliningCompileHelper();
            }
          END_CASE(JSOP_LOOPENTRY)

          BEGIN_CASE(JSOP_DEBUGGER)
          {
            prepareStubCall(Uses(0));
            masm.move(ImmPtr(PC), Registers::ArgReg1);
            INLINE_STUBCALL(stubs::DebuggerStatement, REJOIN_FALLTHROUGH);
          }
          END_CASE(JSOP_DEBUGGER)

          default:
            JS_NOT_REACHED("Opcode not implemented");
        }

    /**********************
     *  END COMPILER OPS  *
     **********************/

        if (cx->typeInferenceEnabled() && PC == lastPC + GetBytecodeLength(lastPC)) {
            /*
             * Inform the frame of the type sets for values just pushed. Skip
             * this if we did any opcode fusions, we don't keep track of the
             * associated type sets in such cases.
             */
            unsigned nuses = GetUseCount(script_, lastPC - script_->code);
            unsigned ndefs = GetDefCount(script_, lastPC - script_->code);
            for (unsigned i = 0; i < ndefs; i++) {
                FrameEntry *fe = frame.getStack(opinfo->stackDepth - nuses + i);
                if (fe) {
                    /* fe may be NULL for conditionally pushed entries, e.g. JSOP_AND */
                    frame.extra(fe).types = analysis->pushedTypes(lastPC - script_->code, i);
                }
            }
        }

        if (script_->hasScriptCounts) {
            size_t length = masm.size() - masm.distanceOf(inlineStart);
            bool typesUpdated = false;

            /* Update information about the type of value pushed by arithmetic ops. */
            if ((js_CodeSpec[op].format & JOF_ARITH) && !arithUpdated) {
                FrameEntry *pushed = NULL;
                if (PC == lastPC + GetBytecodeLength(lastPC))
                    pushed = frame.peek(-1);
                updateArithCounts(lastPC, pushed, arithFirstUseType, arithSecondUseType);
                typesUpdated = true;
            }

            /* Update information about the result type of access operations. */
            if (PCCounts::accessOp(op) &&
                op != JSOP_SETPROP && op != JSOP_SETELEM) {
                FrameEntry *fe = (GetDefCount(script_, lastPC - script_->code) == 1)
                    ? frame.peek(-1)
                    : frame.peek(-2);
                updatePCTypes(lastPC, fe);
                typesUpdated = true;
            }

            if (!countsUpdated && (typesUpdated || length != 0))
                updatePCCounts(lastPC, &countsUpdated);
        }
        /* Update how much code we generated for this opcode */
        if (pcLengths) {
            size_t length     = masm.size() - masm.distanceOf(inlineStart);
            size_t stubLength = stubcc.size() - stubcc.masm.distanceOf(stubStart);
            uint32_t offset   = ssa.frameLength(a->inlineIndex) + lastPC - script_->code;
            pcLengths[offset].inlineLength += length;
            pcLengths[offset].stubLength   += stubLength;
        }

        frame.assertValidRegisterState();
    }

  done:
    return Compile_Okay;
}

#undef END_CASE
#undef BEGIN_CASE

void
mjit::Compiler::updatePCCounts(jsbytecode *pc, bool *updated)
{
    JS_ASSERT(script_->hasScriptCounts);

    Label start = masm.label();

    /*
     * Bump the METHODJIT count for the opcode, read the METHODJIT_CODE_LENGTH
     * and METHODJIT_PICS_LENGTH counts, indicating the amounts of inline path
     * code and generated code, respectively, and add them to the accumulated
     * total for the op.
     */
    uint32_t offset = ssa.frameLength(a->inlineIndex) + pc - script_->code;

    /*
     * Base register for addresses, we can't use AbsoluteAddress in all places.
     * This may hold a live value, so write it out to the top of the stack
     * first. This cannot overflow the stack, as space is always reserved for
     * an extra callee frame.
     */
    RegisterID reg = Registers::ReturnReg;
    masm.storePtr(reg, frame.addressOfTop());

    PCCounts counts = script_->getPCCounts(pc);

    /*
     * The inlineLength represents the actual length of the opcode generated,
     * but this includes the instrumentation as well as other possibly not
     * useful bytes. This extra cruft is accumulated in codeLengthAugment and
     * will be taken out accordingly.
     */
    double *code = &counts.get(PCCounts::BASE_METHODJIT_CODE);
    masm.addCount(&pcLengths[offset].inlineLength, code, reg);
    masm.addCount(&pcLengths[offset].codeLengthAugment, code, reg);

    double *pics = &counts.get(PCCounts::BASE_METHODJIT_PICS);
    double *picsLength = &pcLengths[offset].picsLength;
    masm.addCount(picsLength, pics, reg);

    double *count = &counts.get(PCCounts::BASE_METHODJIT);
    masm.bumpCount(count, reg);

    /* Reload the base register's original value. */
    masm.loadPtr(frame.addressOfTop(), reg);

    /* The count of code executed should not reflect instrumentation as well */
    pcLengths[offset].codeLengthAugment -= masm.size() - masm.distanceOf(start);

    *updated = true;
}

static inline bool
HasPayloadType(types::TypeSet *types)
{
    if (types->unknown())
        return false;

    types::TypeFlags flags = types->baseFlags();
    bool objects = !!(flags & types::TYPE_FLAG_ANYOBJECT) || !!types->getObjectCount();

    if (objects && !!(flags & types::TYPE_FLAG_STRING))
        return false;

    flags = flags & ~(types::TYPE_FLAG_ANYOBJECT | types::TYPE_FLAG_STRING);

    return (flags == types::TYPE_FLAG_UNDEFINED)
        || (flags == types::TYPE_FLAG_NULL)
        || (flags == types::TYPE_FLAG_BOOLEAN);
}

void
mjit::Compiler::updatePCTypes(jsbytecode *pc, FrameEntry *fe)
{
    JS_ASSERT(script_->hasScriptCounts);

    /*
     * Get a temporary register, as for updatePCCounts. Don't overlap with
     * the backing store for the entry's type tag, if there is one.
     */
    RegisterID reg = Registers::ReturnReg;
    if (frame.peekTypeInRegister(fe) && reg == frame.tempRegForType(fe)) {
        JS_STATIC_ASSERT(Registers::ReturnReg != Registers::ArgReg1);
        reg = Registers::ArgReg1;
    }
    masm.push(reg);

    PCCounts counts = script_->getPCCounts(pc);

    /* Update the counts for pushed type tags and possible access types. */
    if (fe->isTypeKnown()) {
        masm.bumpCount(&counts.get(PCCounts::ACCESS_MONOMORPHIC), reg);
        PCCounts::AccessCounts count = PCCounts::ACCESS_OBJECT;
        switch (fe->getKnownType()) {
          case JSVAL_TYPE_UNDEFINED:  count = PCCounts::ACCESS_UNDEFINED;  break;
          case JSVAL_TYPE_NULL:       count = PCCounts::ACCESS_NULL;       break;
          case JSVAL_TYPE_BOOLEAN:    count = PCCounts::ACCESS_BOOLEAN;    break;
          case JSVAL_TYPE_INT32:      count = PCCounts::ACCESS_INT32;      break;
          case JSVAL_TYPE_DOUBLE:     count = PCCounts::ACCESS_DOUBLE;     break;
          case JSVAL_TYPE_STRING:     count = PCCounts::ACCESS_STRING;     break;
          case JSVAL_TYPE_OBJECT:     count = PCCounts::ACCESS_OBJECT;     break;
          default:;
        }
        if (count)
            masm.bumpCount(&counts.get(count), reg);
    } else {
        types::TypeSet *types = frame.extra(fe).types;
        if (types && HasPayloadType(types))
            masm.bumpCount(&counts.get(PCCounts::ACCESS_DIMORPHIC), reg);
        else
            masm.bumpCount(&counts.get(PCCounts::ACCESS_POLYMORPHIC), reg);

        frame.loadTypeIntoReg(fe, reg);

        Jump j = masm.testUndefined(Assembler::NotEqual, reg);
        masm.bumpCount(&counts.get(PCCounts::ACCESS_UNDEFINED), reg);
        frame.loadTypeIntoReg(fe, reg);
        j.linkTo(masm.label(), &masm);

        j = masm.testNull(Assembler::NotEqual, reg);
        masm.bumpCount(&counts.get(PCCounts::ACCESS_NULL), reg);
        frame.loadTypeIntoReg(fe, reg);
        j.linkTo(masm.label(), &masm);

        j = masm.testBoolean(Assembler::NotEqual, reg);
        masm.bumpCount(&counts.get(PCCounts::ACCESS_BOOLEAN), reg);
        frame.loadTypeIntoReg(fe, reg);
        j.linkTo(masm.label(), &masm);

        j = masm.testInt32(Assembler::NotEqual, reg);
        masm.bumpCount(&counts.get(PCCounts::ACCESS_INT32), reg);
        frame.loadTypeIntoReg(fe, reg);
        j.linkTo(masm.label(), &masm);

        j = masm.testDouble(Assembler::NotEqual, reg);
        masm.bumpCount(&counts.get(PCCounts::ACCESS_DOUBLE), reg);
        frame.loadTypeIntoReg(fe, reg);
        j.linkTo(masm.label(), &masm);

        j = masm.testString(Assembler::NotEqual, reg);
        masm.bumpCount(&counts.get(PCCounts::ACCESS_STRING), reg);
        frame.loadTypeIntoReg(fe, reg);
        j.linkTo(masm.label(), &masm);

        j = masm.testObject(Assembler::NotEqual, reg);
        masm.bumpCount(&counts.get(PCCounts::ACCESS_OBJECT), reg);
        frame.loadTypeIntoReg(fe, reg);
        j.linkTo(masm.label(), &masm);
    }

    /* Update the count for accesses with type barriers. */
    if (js_CodeSpec[*pc].format & JOF_TYPESET) {
        double *count = &counts.get(hasTypeBarriers(pc)
                                      ? PCCounts::ACCESS_BARRIER
                                      : PCCounts::ACCESS_NOBARRIER);
        masm.bumpCount(count, reg);
    }

    /* Reload the base register's original value. */
    masm.pop(reg);
}

void
mjit::Compiler::updateArithCounts(jsbytecode *pc, FrameEntry *fe,
                                  JSValueType firstUseType, JSValueType secondUseType)
{
    JS_ASSERT(script_->hasScriptCounts);

    RegisterID reg = Registers::ReturnReg;
    masm.push(reg);

    /*
     * What count we bump for arithmetic expressions depend on the
     * known types of its operands.
     *
     * ARITH_INT: operands are known ints, result is int
     * ARITH_OVERFLOW: operands are known ints, result is double
     * ARITH_DOUBLE: either operand is a known double, result is double
     * ARITH_OTHER: operands are monomorphic but not int or double
     * ARITH_UNKNOWN: operands are polymorphic
     */

    PCCounts::ArithCounts count;
    if (firstUseType == JSVAL_TYPE_INT32 && secondUseType == JSVAL_TYPE_INT32 &&
        (!fe || fe->isNotType(JSVAL_TYPE_DOUBLE))) {
        count = PCCounts::ARITH_INT;
    } else if (firstUseType == JSVAL_TYPE_INT32 || firstUseType == JSVAL_TYPE_DOUBLE ||
               secondUseType == JSVAL_TYPE_INT32 || secondUseType == JSVAL_TYPE_DOUBLE) {
        count = PCCounts::ARITH_DOUBLE;
    } else if (firstUseType != JSVAL_TYPE_UNKNOWN && secondUseType != JSVAL_TYPE_UNKNOWN &&
               (!fe || fe->isTypeKnown())) {
        count = PCCounts::ARITH_OTHER;
    } else {
        count = PCCounts::ARITH_UNKNOWN;
    }

    masm.bumpCount(&script_->getPCCounts(pc).get(count), reg);
    masm.pop(reg);
}

void
mjit::Compiler::updateElemCounts(jsbytecode *pc, FrameEntry *obj, FrameEntry *id)
{
    JS_ASSERT(script_->hasScriptCounts);

    RegisterID reg = Registers::ReturnReg;
    masm.push(reg);

    PCCounts counts = script_->getPCCounts(pc);

    PCCounts::ElementCounts count;
    if (id->isTypeKnown()) {
        switch (id->getKnownType()) {
          case JSVAL_TYPE_INT32:   count = PCCounts::ELEM_ID_INT;     break;
          case JSVAL_TYPE_DOUBLE:  count = PCCounts::ELEM_ID_DOUBLE;  break;
          default:                 count = PCCounts::ELEM_ID_OTHER;   break;
        }
    } else {
        count = PCCounts::ELEM_ID_UNKNOWN;
    }
    masm.bumpCount(&counts.get(count), reg);

    if (obj->mightBeType(JSVAL_TYPE_OBJECT)) {
        types::StackTypeSet *types = frame.extra(obj).types;
        if (types && !types->hasObjectFlags(cx, types::OBJECT_FLAG_NON_TYPED_ARRAY) &&
            types->getTypedArrayType() != TypedArray::TYPE_MAX) {
            count = PCCounts::ELEM_OBJECT_TYPED;
        } else if (types && !types->hasObjectFlags(cx, types::OBJECT_FLAG_NON_DENSE_ARRAY)) {
            if (!types->hasObjectFlags(cx, types::OBJECT_FLAG_NON_PACKED_ARRAY))
                count = PCCounts::ELEM_OBJECT_PACKED;
            else
                count = PCCounts::ELEM_OBJECT_DENSE;
        } else {
            count = PCCounts::ELEM_OBJECT_OTHER;
        }
        masm.bumpCount(&counts.get(count), reg);
    } else {
        masm.bumpCount(&counts.get(PCCounts::ELEM_OBJECT_OTHER), reg);
    }

    masm.pop(reg);
}

void
mjit::Compiler::bumpPropCount(jsbytecode *pc, int count)
{
    /* Don't accumulate counts for property ops fused with other ops. */
    if (!(js_CodeSpec[*pc].format & JOF_PROP))
        return;
    RegisterID reg = Registers::ReturnReg;
    masm.push(reg);
    masm.bumpCount(&script_->getPCCounts(pc).get(count), reg);
    masm.pop(reg);
}

JSC::MacroAssembler::Label
mjit::Compiler::labelOf(jsbytecode *pc, uint32_t inlineIndex)
{
    ActiveFrame *a = (inlineIndex == UINT32_MAX) ? outer : inlineFrames[inlineIndex];
    JS_ASSERT(uint32_t(pc - a->script->code) < a->script->length);

    uint32_t offs = uint32_t(pc - a->script->code);
    JS_ASSERT(a->jumpMap[offs].isSet());
    return a->jumpMap[offs];
}

bool
mjit::Compiler::knownJump(jsbytecode *pc)
{
    return pc < PC;
}

bool
mjit::Compiler::jumpInScript(Jump j, jsbytecode *pc)
{
    JS_ASSERT(pc >= script_->code && uint32_t(pc - script_->code) < script_->length);

    if (pc < PC) {
        j.linkTo(a->jumpMap[uint32_t(pc - script_->code)], &masm);
        return true;
    }
    return branchPatches.append(BranchPatch(j, pc, a->inlineIndex));
}

void
mjit::Compiler::emitFinalReturn(Assembler &masm)
{
    masm.loadPtr(Address(JSFrameReg, StackFrame::offsetOfNcode()), Registers::ReturnReg);
    masm.jump(Registers::ReturnReg);
}

// Emits code to load a return value of the frame into the scripted-ABI
// type & data register pair. If the return value is in fp->rval, then |fe|
// is NULL. Otherwise, |fe| contains the return value.
//
// If reading from fp->rval, |undefined| is loaded optimistically, before
// checking if fp->rval is set in the frame flags and loading that instead.
//
// Otherwise, if |masm| is the inline path, it is loaded as efficiently as
// the FrameState can manage. If |masm| is the OOL path, the value is simply
// loaded from its slot in the frame, since the caller has guaranteed it's
// been synced.
//
void
mjit::Compiler::loadReturnValue(Assembler *masm, FrameEntry *fe)
{
    RegisterID typeReg = JSReturnReg_Type;
    RegisterID dataReg = JSReturnReg_Data;

    if (fe) {
        // If using the OOL assembler, the caller signifies that the |fe| is
        // synced, but not to rely on its register state.
        if (masm != &this->masm) {
            if (fe->isConstant()) {
                stubcc.masm.loadValueAsComponents(fe->getValue(), typeReg, dataReg);
            } else {
                Address rval(frame.addressOf(fe));
                if (fe->isTypeKnown() && !fe->isType(JSVAL_TYPE_DOUBLE)) {
                    stubcc.masm.loadPayload(rval, dataReg);
                    stubcc.masm.move(ImmType(fe->getKnownType()), typeReg);
                } else {
                    stubcc.masm.loadValueAsComponents(rval, typeReg, dataReg);
                }
            }
        } else {
            frame.loadForReturn(fe, typeReg, dataReg, Registers::ReturnReg);
        }
    } else {
         // Load a return value from POPV or SETRVAL into the return registers,
         // otherwise return undefined.
        masm->loadValueAsComponents(UndefinedValue(), typeReg, dataReg);
        if (analysis->usesReturnValue()) {
            Jump rvalClear = masm->branchTest32(Assembler::Zero,
                                               FrameFlagsAddress(),
                                               Imm32(StackFrame::HAS_RVAL));
            Address rvalAddress(JSFrameReg, StackFrame::offsetOfReturnValue());
            masm->loadValueAsComponents(rvalAddress, typeReg, dataReg);
            rvalClear.linkTo(masm->label(), masm);
        }
    }
}

// This ensures that constructor return values are an object. If a non-object
// is returned, either explicitly or implicitly, the newly created object is
// loaded out of the frame. Otherwise, the explicitly returned object is kept.
//
void
mjit::Compiler::fixPrimitiveReturn(Assembler *masm, FrameEntry *fe)
{
    JS_ASSERT(isConstructing);

    bool ool = (masm != &this->masm);
    Address thisv(JSFrameReg, StackFrame::offsetOfThis(script_->function()));

    // We can just load |thisv| if either of the following is true:
    //  (1) There is no explicit return value, AND fp->rval is not used.
    //  (2) There is an explicit return value, and it's known to be primitive.
    if ((!fe && !analysis->usesReturnValue()) ||
        (fe && fe->isTypeKnown() && fe->getKnownType() != JSVAL_TYPE_OBJECT))
    {
        if (ool)
            masm->loadValueAsComponents(thisv, JSReturnReg_Type, JSReturnReg_Data);
        else
            frame.loadThisForReturn(JSReturnReg_Type, JSReturnReg_Data, Registers::ReturnReg);
        return;
    }

    // If the type is known to be an object, just load the return value as normal.
    if (fe && fe->isTypeKnown() && fe->getKnownType() == JSVAL_TYPE_OBJECT) {
        loadReturnValue(masm, fe);
        return;
    }

    // There's a return value, and its type is unknown. Test the type and load
    // |thisv| if necessary. Sync the 'this' entry before doing so, as it may
    // be stored in registers if we constructed it inline.
    frame.syncThis();
    loadReturnValue(masm, fe);
    Jump j = masm->testObject(Assembler::Equal, JSReturnReg_Type);
    masm->loadValueAsComponents(thisv, JSReturnReg_Type, JSReturnReg_Data);
    j.linkTo(masm->label(), masm);
}

// Loads the return value into the scripted ABI register pair, such that JS
// semantics in constructors are preserved.
//
void
mjit::Compiler::emitReturnValue(Assembler *masm, FrameEntry *fe)
{
    if (isConstructing)
        fixPrimitiveReturn(masm, fe);
    else
        loadReturnValue(masm, fe);
}

void
mjit::Compiler::emitInlineReturnValue(FrameEntry *fe)
{
    JS_ASSERT(!isConstructing && a->needReturnValue);

    if (a->syncReturnValue) {
        /* Needed return value with unknown type, the caller's entry is synced. */
        Address address = frame.addressForInlineReturn();
        if (fe)
            frame.storeTo(fe, address);
        else
            masm.storeValue(UndefinedValue(), address);
        return;
    }

    /*
     * For inlined functions that simply return an entry present in the outer
     * script (e.g. a loop invariant term), mark the copy and propagate it
     * after popping the frame.
     */
    if (!a->exitState && fe && fe->isCopy() && frame.isOuterSlot(fe->backing())) {
        a->returnEntry = fe->backing();
        return;
    }

    if (a->returnValueDouble) {
        JS_ASSERT(fe);
        frame.ensureDouble(fe);
        Registers mask(a->returnSet
                       ? Registers::maskReg(a->returnRegister)
                       : Registers::AvailFPRegs);
        FPRegisterID fpreg;
        if (!fe->isConstant()) {
            fpreg = frame.tempRegInMaskForData(fe, mask.freeMask).fpreg();
            frame.syncAndForgetFe(fe, true);
            frame.takeReg(fpreg);
        } else {
            fpreg = frame.allocReg(mask.freeMask).fpreg();
            masm.slowLoadConstantDouble(fe->getValue().toDouble(), fpreg);
        }
        JS_ASSERT_IF(a->returnSet, fpreg == a->returnRegister.fpreg());
        a->returnRegister = fpreg;
    } else {
        Registers mask(a->returnSet
                       ? Registers::maskReg(a->returnRegister)
                       : Registers::AvailRegs);
        RegisterID reg;
        if (fe && !fe->isConstant()) {
            reg = frame.tempRegInMaskForData(fe, mask.freeMask).reg();
            frame.syncAndForgetFe(fe, true);
            frame.takeReg(reg);
        } else {
            reg = frame.allocReg(mask.freeMask).reg();
            Value val = fe ? fe->getValue() : UndefinedValue();
            masm.loadValuePayload(val, reg);
        }
        JS_ASSERT_IF(a->returnSet, reg == a->returnRegister.reg());
        a->returnRegister = reg;
    }

    a->returnSet = true;
    if (a->exitState)
        a->exitState->setUnassigned(a->returnRegister);
}

void
mjit::Compiler::emitReturn(FrameEntry *fe)
{
    JS_ASSERT_IF(!script_->function(), JSOp(*PC) == JSOP_STOP);

    /* Only the top of the stack can be returned. */
    JS_ASSERT_IF(fe, fe == frame.peek(-1));

    if (debugMode()) {
        /* If the return value isn't in the frame's rval slot, move it there. */
        if (fe) {
            frame.storeTo(fe, Address(JSFrameReg, StackFrame::offsetOfReturnValue()), true);

            /* Set the frame flag indicating it's there. */
            RegisterID reg = frame.allocReg();
            masm.load32(FrameFlagsAddress(), reg);
            masm.or32(Imm32(StackFrame::HAS_RVAL), reg);
            masm.store32(reg, FrameFlagsAddress());
            frame.freeReg(reg);

            /* Use the frame's return value when generating further code. */
            fe = NULL;
        }

        prepareStubCall(Uses(0));
        INLINE_STUBCALL(stubs::ScriptDebugEpilogue, REJOIN_RESUME);
    }

    if (a != outer) {
        JS_ASSERT(!debugMode());
        profilingPopHelper();

        /*
         * Returning from an inlined script. The checks we do for inlineability
         * and recompilation triggered by args object construction ensure that
         * there can't be an arguments or call object.
         */

        if (a->needReturnValue)
            emitInlineReturnValue(fe);

        if (a->exitState) {
            /*
             * Restore the register state to reflect that at the original call,
             * modulo entries which will be popped once the call finishes and any
             * entry which will be clobbered by the return value register.
             */
            frame.syncForAllocation(a->exitState, true, Uses(0));
        }

        /*
         * Simple tests to see if we are at the end of the script and will
         * fallthrough after the script body finishes, thus won't need to jump.
         */
        bool endOfScript =
            (JSOp(*PC) == JSOP_STOP) ||
            (JSOp(*PC) == JSOP_RETURN &&
             (JSOp(PC[JSOP_RETURN_LENGTH]) == JSOP_STOP &&
              !analysis->maybeCode(PC + JSOP_RETURN_LENGTH)));
        if (!endOfScript)
            a->returnJumps->append(masm.jump());

        if (a->returnSet)
            frame.freeReg(a->returnRegister);
        return;
    }

    /* Inline StackFrame::epilogue. */
    if (debugMode()) {
        sps.skipNextReenter();
        prepareStubCall(Uses(0));
        INLINE_STUBCALL(stubs::Epilogue, REJOIN_NONE);
    } else {
        profilingPopHelper();
    }

    emitReturnValue(&masm, fe);
    emitFinalReturn(masm);

    /*
     * After we've placed the call object, all tracked state can be
     * thrown away. This will happen anyway because the next live opcode (if
     * any) must have an incoming edge. It's an optimization to throw it away
     * early - the tracker won't be spilled on further exits or join points.
     */
    frame.discardFrame();
}

void
mjit::Compiler::prepareStubCall(Uses uses)
{
    JaegerSpew(JSpew_Insns, " ---- STUB CALL, SYNCING FRAME ---- \n");
    frame.syncAndKill(Registers(Registers::AvailAnyRegs), uses);
    JaegerSpew(JSpew_Insns, " ---- FRAME SYNCING DONE ---- \n");
}

JSC::MacroAssembler::Call
mjit::Compiler::emitStubCall(void *ptr, DataLabelPtr *pinline)
{
    JaegerSpew(JSpew_Insns, " ---- CALLING STUB ---- \n");

    masm.bumpStubCount(script_, PC, Registers::tempCallReg());

    Call cl = masm.fallibleVMCall(cx->typeInferenceEnabled(),
                                  ptr, outerPC(), pinline, frame.totalDepth());
    JaegerSpew(JSpew_Insns, " ---- END STUB CALL ---- \n");
    return cl;
}

void
mjit::Compiler::interruptCheckHelper()
{
    Jump jump;
    if (cx->runtime->gcZeal() == js::gc::ZealVerifierPreValue ||
        cx->runtime->gcZeal() == js::gc::ZealVerifierPostValue)
    {
        /* For barrier verification, always take the interrupt so we can verify. */
        jump = masm.jump();
    } else {
        void *interrupt = (void*) &cx->runtime->interrupt;
#if defined(JS_CPU_X86) || defined(JS_CPU_ARM) || defined(JS_CPU_MIPS)
        jump = masm.branch32(Assembler::NotEqual, AbsoluteAddress(interrupt), Imm32(0));
#else
        /* Handle processors that can't load from absolute addresses. */
        RegisterID reg = frame.allocReg();
        masm.move(ImmPtr(interrupt), reg);
        jump = masm.branchTest32(Assembler::NonZero, Address(reg, 0));
        frame.freeReg(reg);
#endif
    }

    stubcc.linkExitDirect(jump, stubcc.masm.label());

    frame.sync(stubcc.masm, Uses(0));
    stubcc.masm.move(ImmPtr(PC), Registers::ArgReg1);
    OOL_STUBCALL(stubs::Interrupt, REJOIN_RESUME);
    stubcc.rejoin(Changes(0));
}

static inline bool
MaybeIonCompileable(JSContext *cx, JSScript *script, bool *recompileCheckForIon)
{
#ifdef JS_ION
    *recompileCheckForIon = true;

    if (!ion::IsEnabled(cx))
        return false;
    if (!script->canIonCompile(js::COMPILE_MODE_SEQ))
        return false;

    // If this script is small, doesn't have any function calls, and doesn't have
    // any big loops, then throwing in a recompile check and causing an invalidation
    // when we otherwise wouldn't have would be wasteful.
    if (script->isShortRunning())
        *recompileCheckForIon = false;

    return true;
#endif
    return false;
}

void
mjit::Compiler::ionCompileHelper()
{
    JS_ASSERT(IsIonEnabled(cx));
    JS_ASSERT(!inlining());

#ifdef JS_ION
    if (debugMode() || !globalObj || !cx->typeInferenceEnabled() || outerScript->hasIonScript(COMPILE_MODE_SEQ))
        return;

    bool recompileCheckForIon = false;
    if (!MaybeIonCompileable(cx, outerScript, &recompileCheckForIon))
        return;

    uint32_t minUses = ion::UsesBeforeIonRecompile(outerScript, PC);

    uint32_t *useCountAddress = script_->addressOfUseCount();
    masm.add32(Imm32(1), AbsoluteAddress(useCountAddress));

    // We cannot inline a JM -> Ion constructing call.
    // Compiling this function is pointless and would disable the JM -> JM fastpath.
    // This function will start running in Ion, when caller runs in Ion/Interpreter.
    if (isConstructing && outerScript->code == PC)
        return;

    // If we don't want to do a recompileCheck for Ion, then this just needs to
    // increment the useCount so that we know when to recompile this function
    // from an Ion call.  No need to call out to recompiler stub.
    if (!recompileCheckForIon)
        return;

    void *ionScriptAddress = &script_->ions[COMPILE_MODE_SEQ];

    // Trigger ion compilation if (a) the script has been used enough times for
    // this opcode, and (b) the script does not already have ion information
    // (whether successful, failed, or in progress off thread compilation)
    // *OR* off thread compilation is not being used.
    //
    // (b) prevents repetitive stub calls while off thread compilation is in
    // progress, but is otherwise unnecessary and negatively affects tuning
    // on some benchmarks (see bug 774253).
    Jump last;

#if defined(JS_CPU_X86) || defined(JS_CPU_ARM)
    if (ion::js_IonOptions.parallelCompilation) {
        Jump first = masm.branch32(Assembler::LessThan, AbsoluteAddress(useCountAddress),
                                   Imm32(minUses));
        last = masm.branch32(Assembler::Equal, AbsoluteAddress(ionScriptAddress),
                             Imm32(0));
        first.linkTo(masm.label(), &masm);
    } else {
        last = masm.branch32(Assembler::GreaterThanOrEqual, AbsoluteAddress(useCountAddress),
                             Imm32(minUses));
    }
#else
    /* Handle processors that can't load from absolute addresses. */
    RegisterID reg = frame.allocReg();
    masm.move(ImmPtr(useCountAddress), reg);
    if (ion::js_IonOptions.parallelCompilation) {
        Jump first = masm.branch32(Assembler::LessThan, Address(reg), Imm32(minUses));
        masm.move(ImmPtr(ionScriptAddress), reg);
        last = masm.branchPtr(Assembler::Equal, Address(reg), ImmPtr(NULL));
        first.linkTo(masm.label(), &masm);
    } else {
        last = masm.branch32(Assembler::GreaterThanOrEqual, Address(reg), Imm32(minUses));
    }
    frame.freeReg(reg);
#endif

    stubcc.linkExit(last, Uses(0));
    stubcc.leave();

    OOL_STUBCALL(stubs::TriggerIonCompile, REJOIN_RESUME);
    stubcc.rejoin(Changes(0));
#endif /* JS_ION */
}

void
mjit::Compiler::inliningCompileHelper()
{
    JS_ASSERT(!IsIonEnabled(cx));

    if (inlining() || debugMode() || !globalObj ||
        !analysis->hasFunctionCalls() || !cx->typeInferenceEnabled()) {
        return;
    }

    uint32_t *addr = script_->addressOfUseCount();
    masm.add32(Imm32(1), AbsoluteAddress(addr));
#if defined(JS_CPU_X86) || defined(JS_CPU_ARM)
    Jump jump = masm.branch32(Assembler::GreaterThanOrEqual, AbsoluteAddress(addr),
                              Imm32(USES_BEFORE_INLINING));
#else
    /* Handle processors that can't load from absolute addresses. */
    RegisterID reg = frame.allocReg();
    masm.move(ImmPtr(addr), reg);
    Jump jump = masm.branch32(Assembler::GreaterThanOrEqual, Address(reg, 0),
                              Imm32(USES_BEFORE_INLINING));
    frame.freeReg(reg);
#endif
    stubcc.linkExit(jump, Uses(0));
    stubcc.leave();

    OOL_STUBCALL(stubs::RecompileForInline, REJOIN_RESUME);
    stubcc.rejoin(Changes(0));
}

CompileStatus
mjit::Compiler::methodEntryHelper()
{
    if (debugMode()) {
        prepareStubCall(Uses(0));
        INLINE_STUBCALL(stubs::ScriptDebugPrologue, REJOIN_RESUME);

    /*
     * If necessary, call the tracking probe to trigger SPS assertions. We can
     * only do this when not inlining because the same StackFrame instance will
     * be used to enter a function, triggering an assertion in enterScript
     */
    } else if (Probes::callTrackingActive(cx) ||
               (sps.slowAssertions() && a->inlineIndex == UINT32_MAX)) {
        prepareStubCall(Uses(0));
        INLINE_STUBCALL(stubs::ScriptProbeOnlyPrologue, REJOIN_RESUME);
    } else {
        return profilingPushHelper();
    }
    /* Ensure that we've flagged that the push has happened */
    if (sps.enabled()) {
        RegisterID reg = frame.allocReg();
        sps.pushManual(script_, masm, reg);
        frame.freeReg(reg);
    }
    return Compile_Okay;
}

CompileStatus
mjit::Compiler::profilingPushHelper()
{
    if (!sps.enabled())
        return Compile_Okay;
    RegisterID reg = frame.allocReg();
    if (!sps.push(cx, script_, masm, reg))
        return Compile_Error;

    /* Set the flags that we've pushed information onto the SPS stack */
    masm.load32(FrameFlagsAddress(), reg);
    masm.or32(Imm32(StackFrame::HAS_PUSHED_SPS_FRAME), reg);
    masm.store32(reg, FrameFlagsAddress());
    frame.freeReg(reg);

    return Compile_Okay;
}

void
mjit::Compiler::profilingPopHelper()
{
    if (Probes::callTrackingActive(cx) || sps.slowAssertions()) {
        sps.skipNextReenter();
        prepareStubCall(Uses(0));
        INLINE_STUBCALL(stubs::ScriptProbeOnlyEpilogue, REJOIN_RESUME);
    } else if (cx->runtime->spsProfiler.enabled()) {
        RegisterID reg = frame.allocReg();
        sps.pop(masm, reg);
        frame.freeReg(reg);
    }
}

void
mjit::Compiler::addReturnSite()
{
    InternalCallSite site(masm.distanceOf(masm.label()), a->inlineIndex, PC,
                          REJOIN_SCRIPTED, false);
    addCallSite(site);
    masm.loadPtr(Address(JSFrameReg, StackFrame::offsetOfPrev()), JSFrameReg);
}

void
mjit::Compiler::emitUncachedCall(uint32_t argc, bool callingNew)
{
    CallPatchInfo callPatch;

    RegisterID r0 = Registers::ReturnReg;
    VoidPtrStubUInt32 stub = callingNew ? stubs::UncachedNew : stubs::UncachedCall;

    frame.syncAndKill(Uses(argc + 2));
    prepareStubCall(Uses(argc + 2));
    masm.move(Imm32(argc), Registers::ArgReg1);
    INLINE_STUBCALL(stub, REJOIN_CALL_PROLOGUE);

    Jump notCompiled = masm.branchTestPtr(Assembler::Zero, r0, r0);

    masm.loadPtr(FrameAddress(VMFrame::offsetOfRegsSp()), JSFrameReg);
    callPatch.hasFastNcode = true;
    callPatch.fastNcodePatch =
        masm.storePtrWithPatch(ImmPtr(NULL),
                               Address(JSFrameReg, StackFrame::offsetOfNcode()));

    masm.jump(r0);
    callPatch.joinPoint = masm.label();
    addReturnSite();

    frame.popn(argc + 2);

    frame.takeReg(JSReturnReg_Type);
    frame.takeReg(JSReturnReg_Data);
    frame.pushRegs(JSReturnReg_Type, JSReturnReg_Data, knownPushedType(0));

    BarrierState barrier = testBarrier(JSReturnReg_Type, JSReturnReg_Data,
                                       /* testUndefined = */ false,
                                       /* testReturn = */ true);

    stubcc.linkExitDirect(notCompiled, stubcc.masm.label());
    stubcc.rejoin(Changes(1));
    callPatches.append(callPatch);

    finishBarrier(barrier, REJOIN_FALLTHROUGH, 0);
    if (sps.enabled()) {
        RegisterID reg = frame.allocReg();
        sps.reenter(masm, reg);
        frame.freeReg(reg);
    }
}

void
mjit::Compiler::checkCallApplySpeculation(uint32_t argc, FrameEntry *origCallee, FrameEntry *origThis,
                                          MaybeRegisterID origCalleeType, RegisterID origCalleeData,
                                          MaybeRegisterID origThisType, RegisterID origThisData,
                                          Jump *uncachedCallSlowRejoin, CallPatchInfo *uncachedCallPatch)
{
    JS_ASSERT(IsLowerableFunCallOrApply(PC));

    RegisterID temp;
    Registers tempRegs(Registers::AvailRegs);
    if (origCalleeType.isSet())
        tempRegs.takeReg(origCalleeType.reg());
    tempRegs.takeReg(origCalleeData);
    if (origThisType.isSet())
        tempRegs.takeReg(origThisType.reg());
    tempRegs.takeReg(origThisData);
    temp = tempRegs.takeAnyReg().reg();

    /*
     * if (origCallee.isObject() &&
     *     origCallee.toObject().isFunction &&
     *     origCallee.toObject().toFunction() == js_fun_{call,apply})
     */
    MaybeJump isObj;
    if (origCalleeType.isSet())
        isObj = masm.testObject(Assembler::NotEqual, origCalleeType.reg());
    Jump isFun = masm.testFunction(Assembler::NotEqual, origCalleeData, temp);
    Native native = *PC == JSOP_FUNCALL ? js_fun_call : js_fun_apply;
    Jump isNative = masm.branchPtr(Assembler::NotEqual,
                                   Address(origCalleeData, JSFunction::offsetOfNativeOrScript()),
                                   ImmPtr(JS_FUNC_TO_DATA_PTR(void *, native)));

    /*
     * If speculation fails, we can't use the ic, since it is compiled on the
     * assumption that speculation succeeds. Instead, just do an uncached call.
     */
    {
        if (isObj.isSet())
            stubcc.linkExitDirect(isObj.getJump(), stubcc.masm.label());
        stubcc.linkExitDirect(isFun, stubcc.masm.label());
        stubcc.linkExitDirect(isNative, stubcc.masm.label());

        stubcc.masm.move(Imm32(argc), Registers::ArgReg1);
        JaegerSpew(JSpew_Insns, " ---- BEGIN SLOW CALL CODE ---- \n");
        OOL_STUBCALL(stubs::SlowCall, REJOIN_FALLTHROUGH);
        JaegerSpew(JSpew_Insns, " ---- END SLOW CALL CODE ---- \n");

        /*
         * inlineCallHelper will link uncachedCallSlowRejoin to the join point
         * at the end of the ic. At that join point, we'll load the rval into
         * the return registers.
         */
        *uncachedCallSlowRejoin = stubcc.masm.jump();
    }
}

/* See MonoIC.cpp, CallCompiler for more information on call ICs. */
bool
mjit::Compiler::inlineCallHelper(uint32_t argc, bool callingNew, FrameSize &callFrameSize)
{
    /*
     * Check for interrupts on function call. We don't do this for lazy
     * arguments objects as the interrupt may kick this frame into the
     * interpreter, which doesn't know about the apply tricks. Instead, we
     * do the interrupt check at the start of the JSOP_ARGUMENTS.
     */
    interruptCheckHelper();
    if (sps.enabled()) {
        RegisterID reg = frame.allocReg();
        sps.leave(PC, masm, reg);
        frame.freeReg(reg);
    }

    FrameEntry *origCallee = frame.peek(-(int(argc) + 2));
    FrameEntry *origThis = frame.peek(-(int(argc) + 1));

    /*
     * 'this' does not need to be synced for constructing. :FIXME: is it
     * possible that one of the arguments is directly copying the 'this'
     * entry (something like 'new x.f(x)')?
     */
    if (callingNew) {
        frame.discardFe(origThis);

        /*
         * We store NULL here to ensure that the slot doesn't contain
         * garbage. Additionally, we need to store a non-object value here for
         * TI. If a GC gets triggered before the callee can fill in the slot
         * (i.e. the GC happens on constructing the 'new' object or the call
         * object for a heavyweight callee), it needs to be able to read the
         * 'this' value to tell whether newScript constraints will need to be
         * regenerated afterwards.
         */
        masm.storeValue(NullValue(), frame.addressOf(origThis));
    }

    /*
     * From the presence of JSOP_FUN{CALL,APPLY}, we speculate that we are
     * going to call js_fun_{call,apply}. Normally, this call would go through
     * js::Invoke to ultimately call 'this'. We can do much better by having
     * the callIC cache and call 'this' directly. However, if it turns out that
     * we are not actually calling js_fun_call, the callIC must act as normal.
     *
     * Note: do *NOT* use type information or inline state in any way when
     * deciding whether to lower a CALL or APPLY. The stub calls here store
     * their return values in a different slot, so when recompiling we need
     * to go down the exact same path.
     */
    bool lowerFunCallOrApply = IsLowerableFunCallOrApply(PC);

    RootedScript script(cx, script_);
    bool newType = callingNew && cx->typeInferenceEnabled() && types::UseNewType(cx, script, PC);

#ifdef JS_MONOIC
    if (debugMode() || newType) {
#endif
        emitUncachedCall(argc, callingNew);
        return true;
#ifdef JS_MONOIC
    }

    frame.forgetMismatchedObject(origCallee);
    if (lowerFunCallOrApply)
        frame.forgetMismatchedObject(origThis);

    /* Initialized by both branches below. */
    CallGenInfo     callIC;
    CallPatchInfo   callPatch;
    MaybeRegisterID icCalleeType; /* type to test for function-ness */
    RegisterID      icCalleeData; /* data to call */
    Address         icRvalAddr;   /* return slot on slow-path rejoin */

    /*
     * IC space must be reserved (using RESERVE_IC_SPACE or RESERVE_OOL_SPACE) between the
     * following labels (as used in finishThisUp):
     *  - funGuard -> hotJump
     *  - funGuard -> joinPoint
     *  - funGuard -> hotPathLabel
     *  - slowPathStart -> oolCall
     *  - slowPathStart -> oolJump
     *  - slowPathStart -> icCall
     *  - slowPathStart -> slowJoinPoint
     * Because the call ICs are fairly long (compared to PICs), we don't reserve the space in each
     * path until the first usage of funGuard (for the in-line path) or slowPathStart (for the
     * out-of-line path).
     */

    /* Initialized only on lowerFunCallOrApply branch. */
    Jump            uncachedCallSlowRejoin;
    CallPatchInfo   uncachedCallPatch;

    {
        MaybeRegisterID origCalleeType, maybeOrigCalleeData;
        RegisterID origCalleeData;

        /* Get the callee in registers. */
        frame.ensureFullRegs(origCallee, &origCalleeType, &maybeOrigCalleeData);
        origCalleeData = maybeOrigCalleeData.reg();
        PinRegAcrossSyncAndKill p1(frame, origCalleeData), p2(frame, origCalleeType);

        if (lowerFunCallOrApply) {
            MaybeRegisterID origThisType, maybeOrigThisData;
            RegisterID origThisData;
            {
                /* Get thisv in registers. */
                frame.ensureFullRegs(origThis, &origThisType, &maybeOrigThisData);
                origThisData = maybeOrigThisData.reg();
                PinRegAcrossSyncAndKill p3(frame, origThisData), p4(frame, origThisType);

                /* Leaves pinned regs untouched. */
                frame.syncAndKill(Uses(argc + 2));
            }

            checkCallApplySpeculation(argc, origCallee, origThis,
                                      origCalleeType, origCalleeData,
                                      origThisType, origThisData,
                                      &uncachedCallSlowRejoin, &uncachedCallPatch);

            icCalleeType = origThisType;
            icCalleeData = origThisData;
            icRvalAddr = frame.addressOf(origThis);

            /*
             * For f.call(), since we compile the ic under the (checked)
             * assumption that call == js_fun_call, we still have a static
             * frame size. For f.apply(), the frame size depends on the dynamic
             * length of the array passed to apply.
             */
            if (*PC == JSOP_FUNCALL)
                callIC.frameSize.initStatic(frame.totalDepth(), argc - 1);
            else
                callIC.frameSize.initDynamic();
        } else {
            /* Leaves pinned regs untouched. */
            frame.syncAndKill(Uses(argc + 2));

            icCalleeType = origCalleeType;
            icCalleeData = origCalleeData;
            icRvalAddr = frame.addressOf(origCallee);
            callIC.frameSize.initStatic(frame.totalDepth(), argc);
        }
    }

    callFrameSize = callIC.frameSize;

    callIC.typeMonitored = monitored(PC) || hasTypeBarriers(PC);

    if (script_ == outerScript) {
        if (monitored(PC))
            monitoredBytecodes.append(PC - script_->code);
        if (hasTypeBarriers(PC))
            typeBarrierBytecodes.append(PC - script_->code);
    }

    /* Test the type if necessary. Failing this always takes a really slow path. */
    MaybeJump notObjectJump;
    if (icCalleeType.isSet())
        notObjectJump = masm.testObject(Assembler::NotEqual, icCalleeType.reg());

    Registers tempRegs(Registers::AvailRegs);
    tempRegs.takeReg(icCalleeData);

    /* Reserve space just before initialization of funGuard. */
    RESERVE_IC_SPACE(masm);

    /*
     * Guard on the callee identity. This misses on the first run. If the
     * callee is scripted, compiled/compilable, and argc == nargs, then this
     * guard is patched, and the compiled code address is baked in.
     */
    Jump j = masm.branchPtrWithPatch(Assembler::NotEqual, icCalleeData, callIC.funGuard);
    callIC.funJump = j;

    /* Reserve space just before initialization of slowPathStart. */
    RESERVE_OOL_SPACE(stubcc.masm);

    Jump rejoin1, rejoin2;
    {
        RESERVE_OOL_SPACE(stubcc.masm);
        stubcc.linkExitDirect(j, stubcc.masm.label());
        callIC.slowPathStart = stubcc.masm.label();

        RegisterID tmp = tempRegs.takeAnyReg().reg();

        /*
         * Test if the callee is even a function. If this doesn't match, we
         * take a _really_ slow path later.
         */
        Jump notFunction = stubcc.masm.testFunction(Assembler::NotEqual, icCalleeData, tmp);

        /* Test if the function is scripted. */
        stubcc.masm.load16(Address(icCalleeData, offsetof(JSFunction, flags)), tmp);
        Jump isNative = stubcc.masm.branchTest32(Assembler::Zero, tmp,
                                                 Imm32(JSFunction::INTERPRETED));
        tempRegs.putReg(tmp);

        /*
         * N.B. After this call, the frame will have a dynamic frame size.
         * Check after the function is known not to be a native so that the
         * catch-all/native path has a static depth.
         */
        if (callIC.frameSize.isDynamic()) {
            OOL_STUBCALL(ic::SplatApplyArgs, REJOIN_CALL_SPLAT);

            /*
             * Restore identity of callee after SplatApplyArgs, which may
             * have been clobbered (not callee save reg or changed by moving GC).
             */
            stubcc.masm.loadPayload(frame.addressOf(origThis), icCalleeData);
        }

        /*
         * No-op jump that gets patched by ic::New/Call to the stub generated
         * by generateFullCallStub.
         */
        Jump toPatch = stubcc.masm.jump();
        toPatch.linkTo(stubcc.masm.label(), &stubcc.masm);
        callIC.oolJump = toPatch;
        callIC.icCall = stubcc.masm.label();

        RejoinState rejoinState = callIC.frameSize.rejoinState(PC, false);

        /*
         * At this point the function is definitely scripted, so we try to
         * compile it and patch either funGuard/funJump or oolJump. This code
         * is only executed once.
         */
        callIC.addrLabel1 = stubcc.masm.moveWithPatch(ImmPtr(NULL), Registers::ArgReg1);
        void *icFunPtr = JS_FUNC_TO_DATA_PTR(void *, callingNew ? ic::New : ic::Call);
        if (callIC.frameSize.isStatic()) {
            callIC.oolCall = OOL_STUBCALL_LOCAL_SLOTS(icFunPtr, rejoinState, frame.totalDepth());
        } else {
            callIC.oolCall = OOL_STUBCALL_LOCAL_SLOTS(icFunPtr, rejoinState, -1);
        }

        callIC.funObjReg = icCalleeData;

        /*
         * The IC call either returns NULL, meaning call completed, or a
         * function pointer to jump to.
         */
        rejoin1 = stubcc.masm.branchTestPtr(Assembler::Zero, Registers::ReturnReg,
                                            Registers::ReturnReg);
        if (callIC.frameSize.isStatic())
            stubcc.masm.move(Imm32(callIC.frameSize.staticArgc()), JSParamReg_Argc);
        else
            stubcc.masm.load32(FrameAddress(VMFrame::offsetOfDynamicArgc()), JSParamReg_Argc);
        stubcc.masm.loadPtr(FrameAddress(VMFrame::offsetOfRegsSp()), JSFrameReg);
        callPatch.hasSlowNcode = true;
        callPatch.slowNcodePatch =
            stubcc.masm.storePtrWithPatch(ImmPtr(NULL),
                                          Address(JSFrameReg, StackFrame::offsetOfNcode()));
        stubcc.masm.jump(Registers::ReturnReg);



        /*
         * This ool path is the catch-all for everything but scripted function
         * callees. For native functions, ic::NativeNew/NativeCall will repatch
         * funGaurd/funJump with a fast call stub. All other cases
         * (non-function callable objects and invalid callees) take the slow
         * path through js::Invoke.
         */
        if (notObjectJump.isSet())
            stubcc.linkExitDirect(notObjectJump.get(), stubcc.masm.label());
        notFunction.linkTo(stubcc.masm.label(), &stubcc.masm);
        isNative.linkTo(stubcc.masm.label(), &stubcc.masm);

        callIC.addrLabel2 = stubcc.masm.moveWithPatch(ImmPtr(NULL), Registers::ArgReg1);
        OOL_STUBCALL(callingNew ? ic::NativeNew : ic::NativeCall, rejoinState);

        rejoin2 = stubcc.masm.jump();
    }

    /*
     * If the call site goes to a closure over the same function, it will
     * generate an out-of-line stub that joins back here.
     */
    callIC.hotPathLabel = masm.label();

    uint32_t flags = 0;
    if (callingNew)
        flags |= StackFrame::CONSTRUCTING;

    InlineFrameAssembler inlFrame(masm, callIC, flags);
    callPatch.hasFastNcode = true;
    callPatch.fastNcodePatch = inlFrame.assemble(NULL, PC);

    callIC.hotJump = masm.jump();
    callIC.joinPoint = callPatch.joinPoint = masm.label();
    callIC.callIndex = callSites.length();
    addReturnSite();
    callIC.ionJoinPoint = masm.label();
    if (lowerFunCallOrApply)
        uncachedCallPatch.joinPoint = callIC.joinPoint;

    /*
     * We've placed hotJump, joinPoint and hotPathLabel, and no other labels are located by offset
     * in the in-line path so we can check the IC space now.
     */
    CHECK_IC_SPACE();

    JSValueType type = knownPushedType(0);

    frame.popn(argc + 2);
    frame.takeReg(JSReturnReg_Type);
    frame.takeReg(JSReturnReg_Data);
    frame.pushRegs(JSReturnReg_Type, JSReturnReg_Data, type);

    BarrierState barrier = testBarrier(JSReturnReg_Type, JSReturnReg_Data,
                                       /* testUndefined = */ false,
                                       /* testReturn = */ true);

    /*
     * Now that the frame state is set, generate the rejoin path. Note that, if
     * lowerFunCallOrApply, we cannot just call 'stubcc.rejoin' since the return
     * value has been placed at vp[1] which is not the stack address associated
     * with frame.peek(-1).
     */
    callIC.slowJoinPoint = stubcc.masm.label();
    rejoin1.linkTo(callIC.slowJoinPoint, &stubcc.masm);
    rejoin2.linkTo(callIC.slowJoinPoint, &stubcc.masm);
    JaegerSpew(JSpew_Insns, " ---- BEGIN SLOW RESTORE CODE ---- \n");
    frame.reloadEntry(stubcc.masm, icRvalAddr, frame.peek(-1));
    stubcc.crossJump(stubcc.masm.jump(), masm.label());
    JaegerSpew(JSpew_Insns, " ---- END SLOW RESTORE CODE ---- \n");

    CHECK_OOL_SPACE();

    if (lowerFunCallOrApply) {
        uncachedCallSlowRejoin.linkTo(stubcc.masm.label(), &stubcc.masm);
        JaegerSpew(JSpew_Insns, " ---- BEGIN SLOW RESTORE CODE ---- \n");
        Address uncachedRvalAddr = frame.addressOf(origCallee);
        if (knownPushedType(0) == JSVAL_TYPE_DOUBLE)
            stubcc.masm.ensureInMemoryDouble(uncachedRvalAddr);
        frame.reloadEntry(stubcc.masm, uncachedRvalAddr, frame.peek(-1));
        stubcc.crossJump(stubcc.masm.jump(), masm.label());
        JaegerSpew(JSpew_Insns, " ---- END SLOW RESTORE CODE ---- \n");
    }

    callICs.append(callIC);
    callPatches.append(callPatch);
    if (lowerFunCallOrApply)
        callPatches.append(uncachedCallPatch);

    finishBarrier(barrier, REJOIN_FALLTHROUGH, 0);
    if (sps.enabled()) {
        RegisterID reg = frame.allocReg();
        sps.reenter(masm, reg);
        frame.freeReg(reg);
    }
    return true;
#endif
}

/* Maximum number of calls we will inline at the same site. */
static const uint32_t INLINE_SITE_LIMIT = 5;

CompileStatus
mjit::Compiler::inlineScriptedFunction(uint32_t argc, bool callingNew)
{
    JS_ASSERT(inlining());

    /* We already know which frames we are inlining at each PC, so scan the list of inline frames. */
    bool calleeMultipleReturns = false;
    Vector<JSScript *> inlineCallees(CompilerAllocPolicy(cx, *this));
    for (unsigned i = 0; i < ssa.numFrames(); i++) {
        if (ssa.iterFrame(i).parent == a->inlineIndex && ssa.iterFrame(i).parentpc == PC) {
            JSScript *script_ = ssa.iterFrame(i).script;
            inlineCallees.append(script_);
            if (script_->analysis()->numReturnSites() > 1)
                calleeMultipleReturns = true;
        }
    }

    if (inlineCallees.empty())
        return Compile_InlineAbort;

    if (sps.enabled()) {
        RegisterID reg = frame.allocReg();
        sps.leave(PC, masm, reg);
        frame.freeReg(reg);
    }

    JS_ASSERT(!monitored(PC));

    /*
     * Remove all dead entries from the frame's tracker. We will not recognize
     * them as dead after pushing the new frame.
     */
    frame.pruneDeadEntries();

    RegisterAllocation *exitState = NULL;
    if (inlineCallees.length() > 1 || calleeMultipleReturns) {
        /*
         * Multiple paths through the callees, get a register allocation for
         * the various incoming edges.
         */
        exitState = frame.computeAllocation(PC + JSOP_CALL_LENGTH);
    }

    /*
     * If this is a polymorphic callsite, get a register for the callee too.
     * After this, do not touch the register state in the current frame until
     * stubs for all callees have been generated.
     */
    FrameEntry *origCallee = frame.peek(-((int)argc + 2));
    FrameEntry *entrySnapshot = NULL;
    MaybeRegisterID calleeReg;
    if (inlineCallees.length() > 1) {
        frame.forgetMismatchedObject(origCallee);
        calleeReg = frame.tempRegForData(origCallee);

        entrySnapshot = frame.snapshotState();
        if (!entrySnapshot)
            return Compile_Error;
    }
    MaybeJump calleePrevious;

    JSValueType returnType = knownPushedType(0);

    bool needReturnValue = JSOP_POP != (JSOp)*(PC + JSOP_CALL_LENGTH);
    bool syncReturnValue = needReturnValue && returnType == JSVAL_TYPE_UNKNOWN;

    /* Track register state after the call. */
    bool returnSet = false;
    AnyRegisterID returnRegister;
    const FrameEntry *returnEntry = NULL;

    Vector<Jump, 4, CompilerAllocPolicy> returnJumps(CompilerAllocPolicy(cx, *this));

    for (unsigned i = 0; i < inlineCallees.length(); i++) {
        if (entrySnapshot)
            frame.restoreFromSnapshot(entrySnapshot);

        JSScript *script = inlineCallees[i];
        CompileStatus status;

        status = pushActiveFrame(script, argc);
        if (status != Compile_Okay)
            return status;

        a->exitState = exitState;

        JaegerSpew(JSpew_Inlining, "inlining call to script (file \"%s\") (line \"%d\")\n",
                   script->filename, script->lineno);

        if (calleePrevious.isSet()) {
            calleePrevious.get().linkTo(masm.label(), &masm);
            calleePrevious = MaybeJump();
        }

        if (i + 1 != inlineCallees.length()) {
            /* Guard on the callee, except when this object must be the callee. */
            JS_ASSERT(calleeReg.isSet());
            calleePrevious = masm.branchPtr(Assembler::NotEqual, calleeReg.reg(), ImmPtr(script->function()));
        }

        a->returnJumps = &returnJumps;
        a->needReturnValue = needReturnValue;
        a->syncReturnValue = syncReturnValue;
        a->returnValueDouble = returnType == JSVAL_TYPE_DOUBLE;
        if (returnSet) {
            a->returnSet = true;
            a->returnRegister = returnRegister;
        }

        /*
         * Update the argument frame entries in place if the callee has had an
         * argument inferred as double but we are passing an int.
         */
        ensureDoubleArguments();

        markUndefinedLocals();

        status = methodEntryHelper();
        if (status == Compile_Okay)
            status = generateMethod();

        if (status != Compile_Okay) {
            popActiveFrame();
            if (status == Compile_Abort) {
                /* The callee is uncompileable, mark it as uninlineable and retry. */
                script->uninlineable = true;
                types::MarkTypeObjectFlags(cx, script->function(),
                                           types::OBJECT_FLAG_UNINLINEABLE);
                return Compile_Retry;
            }
            return status;
        }

        if (needReturnValue && !returnSet) {
            if (a->returnSet) {
                returnSet = true;
                returnRegister = a->returnRegister;
            } else {
                returnEntry = a->returnEntry;
            }
        }

        popActiveFrame();

        if (i + 1 != inlineCallees.length())
            returnJumps.append(masm.jump());
    }

    for (unsigned i = 0; i < returnJumps.length(); i++)
        returnJumps[i].linkTo(masm.label(), &masm);

    frame.popn(argc + 2);

    if (entrySnapshot)
        js_free(entrySnapshot);

    if (exitState)
        frame.discardForJoin(exitState, analysis->getCode(PC).stackDepth - (argc + 2));

    if (returnSet) {
        frame.takeReg(returnRegister);
        if (returnRegister.isReg())
            frame.pushTypedPayload(returnType, returnRegister.reg());
        else
            frame.pushDouble(returnRegister.fpreg());
    } else if (returnEntry) {
        frame.pushCopyOf((FrameEntry *) returnEntry);
    } else {
        frame.pushSynced(JSVAL_TYPE_UNKNOWN);
    }

    JaegerSpew(JSpew_Inlining, "finished inlining call to script (file \"%s\") (line \"%d\")\n",
               script_->filename, script_->lineno);

    if (sps.enabled()) {
        RegisterID reg = frame.allocReg();
        sps.reenter(masm, reg);
        frame.freeReg(reg);
    }

    return Compile_Okay;
}

/*
 * This function must be called immediately after any instruction which could
 * cause a new StackFrame to be pushed and could lead to a new debug trap
 * being set. This includes any API callbacks and any scripted or native call.
 */
void
mjit::Compiler::addCallSite(const InternalCallSite &site)
{
    callSites.append(site);
}

void
mjit::Compiler::inlineStubCall(void *stub, RejoinState rejoin, Uses uses)
{
    DataLabelPtr inlinePatch;
    Call cl = emitStubCall(stub, &inlinePatch);
    InternalCallSite site(masm.callReturnOffset(cl), a->inlineIndex, PC,
                          rejoin, false);
    site.inlinePatch = inlinePatch;
    if (loop && loop->generatingInvariants()) {
        Jump j = masm.jump();
        Label l = masm.label();
        loop->addInvariantCall(j, l, false, false, callSites.length(), uses);
    }
    addCallSite(site);
}

bool
mjit::Compiler::compareTwoValues(JSContext *cx, JSOp op, const Value &lhs, const Value &rhs)
{
    JS_ASSERT(lhs.isPrimitive());
    JS_ASSERT(rhs.isPrimitive());

    if (lhs.isString() && rhs.isString()) {
        int32_t cmp;
        CompareStrings(cx, lhs.toString(), rhs.toString(), &cmp);
        switch (op) {
          case JSOP_LT:
            return cmp < 0;
          case JSOP_LE:
            return cmp <= 0;
          case JSOP_GT:
            return cmp > 0;
          case JSOP_GE:
            return cmp >= 0;
          case JSOP_EQ:
            return cmp == 0;
          case JSOP_NE:
            return cmp != 0;
          default:
            JS_NOT_REACHED("NYI");
        }
    } else {
        double ld, rd;

        /* These should be infallible w/ primitives. */
        JS_ALWAYS_TRUE(ToNumber(cx, lhs, &ld));
        JS_ALWAYS_TRUE(ToNumber(cx, rhs, &rd));
        switch(op) {
          case JSOP_LT:
            return ld < rd;
          case JSOP_LE:
            return ld <= rd;
          case JSOP_GT:
            return ld > rd;
          case JSOP_GE:
            return ld >= rd;
          case JSOP_EQ: /* fall through */
          case JSOP_NE:
            /* Special case null/undefined/void comparisons. */
            if (lhs.isNullOrUndefined()) {
                if (rhs.isNullOrUndefined())
                    return op == JSOP_EQ;
                return op == JSOP_NE;
            }
            if (rhs.isNullOrUndefined())
                return op == JSOP_NE;

            /* Normal return. */
            return (op == JSOP_EQ) ? (ld == rd) : (ld != rd);
          default:
            JS_NOT_REACHED("NYI");
        }
    }

    JS_NOT_REACHED("NYI");
    return false;
}

bool
mjit::Compiler::constantFoldBranch(jsbytecode *target, bool taken)
{
    if (taken) {
        if (!frame.syncForBranch(target, Uses(0)))
            return false;
        Jump j = masm.jump();
        if (!jumpAndRun(j, target))
            return false;
    } else {
        /*
         * Branch is never taken, but clean up any loop
         * if this is a backedge.
         */
        if (target < PC && !finishLoop(target))
            return false;
    }
    return true;
}

bool
mjit::Compiler::emitStubCmpOp(BoolStub stub, jsbytecode *target, JSOp fused)
{
    if (target)
        frame.syncAndKillEverything();
    else
        frame.syncAndKill(Uses(2));

    prepareStubCall(Uses(2));
    INLINE_STUBCALL(stub, target ? REJOIN_BRANCH : REJOIN_PUSH_BOOLEAN);
    frame.popn(2);

    if (!target) {
        frame.takeReg(Registers::ReturnReg);
        frame.pushTypedPayload(JSVAL_TYPE_BOOLEAN, Registers::ReturnReg);
        return true;
    }

    JS_ASSERT(fused == JSOP_IFEQ || fused == JSOP_IFNE);
    Jump j = masm.branchTest32(GetStubCompareCondition(fused), Registers::ReturnReg,
                               Registers::ReturnReg);
    return jumpAndRun(j, target);
}

void
mjit::Compiler::jsop_setprop_slow(PropertyName *name)
{
    JS_ASSERT(*PC == JSOP_SETPROP || *PC == JSOP_SETNAME);

    prepareStubCall(Uses(2));
    masm.move(ImmPtr(name), Registers::ArgReg1);

    if (*PC == JSOP_SETPROP)
        INLINE_STUBCALL(stubs::SetProp, REJOIN_FALLTHROUGH);
    else
        INLINE_STUBCALL(stubs::SetName, REJOIN_FALLTHROUGH);

    JS_STATIC_ASSERT(JSOP_SETNAME_LENGTH == JSOP_SETPROP_LENGTH);
    frame.shimmy(1);
    if (script_->hasScriptCounts)
        bumpPropCount(PC, PCCounts::PROP_OTHER);
}

void
mjit::Compiler::jsop_getprop_slow(PropertyName *name, bool forPrototype)
{
    /* See ::jsop_getprop */
    RejoinState rejoin = forPrototype ? REJOIN_THIS_PROTOTYPE : REJOIN_GETTER;

    prepareStubCall(Uses(1));
    masm.move(ImmPtr(name), Registers::ArgReg1);
    INLINE_STUBCALL(forPrototype ? stubs::GetPropNoCache : stubs::GetProp, rejoin);

    if (!forPrototype)
        testPushedType(rejoin, -1, /* ool = */ false);

    frame.pop();
    frame.pushSynced(JSVAL_TYPE_UNKNOWN);

    if (script_->hasScriptCounts)
        bumpPropCount(PC, PCCounts::PROP_OTHER);
}

#ifdef JS_MONOIC
void
mjit::Compiler::passMICAddress(GlobalNameICInfo &ic)
{
    ic.addrLabel = stubcc.masm.moveWithPatch(ImmPtr(NULL), Registers::ArgReg1);
}
#endif

#if defined JS_POLYIC
void
mjit::Compiler::passICAddress(BaseICInfo *ic)
{
    ic->paramAddr = stubcc.masm.moveWithPatch(ImmPtr(NULL), Registers::ArgReg1);
}

bool
mjit::Compiler::jsop_getprop(PropertyName *name, JSValueType knownType,
                             bool doTypeCheck, bool forPrototype)
{
    FrameEntry *top = frame.peek(-1);

    /*
     * Use a different rejoin for GETPROP computing the 'this' object, as we
     * can't use the current bytecode within InternalInterpret to tell this is
     * fetching the 'this' value.
     */
    RejoinState rejoin = REJOIN_GETTER;
    if (forPrototype) {
        JS_ASSERT(top->isType(JSVAL_TYPE_OBJECT) && name == cx->names().classPrototype);
        rejoin = REJOIN_THIS_PROTOTYPE;
    }

    /* Handle length accesses on known strings without using a PIC. */
    if (name == cx->names().length &&
        top->isType(JSVAL_TYPE_STRING) &&
        (!cx->typeInferenceEnabled() || knownPushedType(0) == JSVAL_TYPE_INT32)) {
        if (top->isConstant()) {
            JSString *str = top->getValue().toString();
            Value v;
            v.setNumber(uint32_t(str->length()));
            frame.pop();
            frame.push(v);
        } else {
            RegisterID str = frame.ownRegForData(top);
            masm.loadPtr(Address(str, JSString::offsetOfLengthAndFlags()), str);
            masm.urshift32(Imm32(JSString::LENGTH_SHIFT), str);
            frame.pop();
            frame.pushTypedPayload(JSVAL_TYPE_INT32, str);
        }
        return true;
    }

    /* Handle lenth accesses of optimize 'arguments'. */
    if (name == cx->names().length &&
        cx->typeInferenceEnabled() &&
        analysis->poppedTypes(PC, 0)->isMagicArguments() &&
        knownPushedType(0) == JSVAL_TYPE_INT32)
    {
        frame.pop();
        RegisterID reg = frame.allocReg();
        masm.load32(Address(JSFrameReg, StackFrame::offsetOfNumActual()), reg);
        frame.pushTypedPayload(JSVAL_TYPE_INT32, reg);
        if (script_->hasScriptCounts)
            bumpPropCount(PC, PCCounts::PROP_DEFINITE);
        return true;
    }

    if (top->mightBeType(JSVAL_TYPE_OBJECT) &&
        JSOp(*PC) == JSOP_LENGTH && cx->typeInferenceEnabled() &&
        !hasTypeBarriers(PC) && knownPushedType(0) == JSVAL_TYPE_INT32) {
        /* Check if this is an array we can make a loop invariant entry for. */
        if (loop && loop->generatingInvariants()) {
            CrossSSAValue topv(a->inlineIndex, analysis->poppedValue(PC, 0));
            FrameEntry *fe = loop->invariantLength(topv);
            if (fe) {
                frame.learnType(fe, JSVAL_TYPE_INT32, false);
                frame.pop();
                frame.pushCopyOf(fe);
                if (script_->hasScriptCounts)
                    bumpPropCount(PC, PCCounts::PROP_STATIC);
                return true;
            }
        }

        types::StackTypeSet *types = analysis->poppedTypes(PC, 0);

        /*
         * Check if we are accessing the 'length' property of a known dense array.
         * Note that if the types are known to indicate dense arrays, their lengths
         * must fit in an int32_t.
         */
        if (!types->hasObjectFlags(cx, types::OBJECT_FLAG_NON_DENSE_ARRAY)) {
            bool isObject = top->isTypeKnown();
            if (!isObject) {
                Jump notObject = frame.testObject(Assembler::NotEqual, top);
                stubcc.linkExit(notObject, Uses(1));
                stubcc.leave();
                stubcc.masm.move(ImmPtr(name), Registers::ArgReg1);
                OOL_STUBCALL(stubs::GetProp, rejoin);
                if (rejoin == REJOIN_GETTER)
                    testPushedType(rejoin, -1);
            }
            RegisterID result = frame.allocReg();
            RegisterID reg = frame.tempRegForData(top);
            frame.pop();
            masm.loadPtr(Address(reg, JSObject::offsetOfElements()), result);
            masm.load32(Address(result, ObjectElements::offsetOfLength()), result);
            frame.pushTypedPayload(JSVAL_TYPE_INT32, result);
            if (script_->hasScriptCounts)
                bumpPropCount(PC, PCCounts::PROP_DEFINITE);
            if (!isObject)
                stubcc.rejoin(Changes(1));
            return true;
        }

        /*
         * Check if we're accessing the 'length' property of a typed array.
         * The typed array length always fits in an int32_t.
         */
        if (!types->hasObjectFlags(cx, types::OBJECT_FLAG_NON_TYPED_ARRAY)) {
            if (top->isConstant()) {
                JSObject *obj = &top->getValue().toObject();
                uint32_t length = TypedArray::length(obj);
                frame.pop();
                frame.push(Int32Value(length));
                return true;
            }
            bool isObject = top->isTypeKnown();
            if (!isObject) {
                Jump notObject = frame.testObject(Assembler::NotEqual, top);
                stubcc.linkExit(notObject, Uses(1));
                stubcc.leave();
                stubcc.masm.move(ImmPtr(name), Registers::ArgReg1);
                OOL_STUBCALL(stubs::GetProp, rejoin);
                if (rejoin == REJOIN_GETTER)
                    testPushedType(rejoin, -1);
            }
            RegisterID reg = frame.copyDataIntoReg(top);
            frame.pop();
            masm.loadPayload(Address(reg, TypedArray::lengthOffset()), reg);
            frame.pushTypedPayload(JSVAL_TYPE_INT32, reg);
            if (script_->hasScriptCounts)
                bumpPropCount(PC, PCCounts::PROP_DEFINITE);
            if (!isObject)
                stubcc.rejoin(Changes(1));
            return true;
        }
    }

    /* If the access will definitely be fetching a particular value, nop it. */
    bool testObject;
    JSObject *singleton =
        (*PC == JSOP_GETPROP || *PC == JSOP_CALLPROP) ? pushedSingleton(0) : NULL;
    if (singleton && singleton->isFunction() && !hasTypeBarriers(PC)) {
        Rooted<jsid> id(cx, NameToId(name));
        if (testSingletonPropertyTypes(top, id, &testObject)) {
            if (testObject) {
                Jump notObject = frame.testObject(Assembler::NotEqual, top);
                stubcc.linkExit(notObject, Uses(1));
                stubcc.leave();
                stubcc.masm.move(ImmPtr(name), Registers::ArgReg1);
                OOL_STUBCALL(stubs::GetProp, REJOIN_FALLTHROUGH);
                testPushedType(REJOIN_FALLTHROUGH, -1);
            }

            frame.pop();
            frame.push(ObjectValue(*singleton));

            if (script_->hasScriptCounts && cx->typeInferenceEnabled())
                bumpPropCount(PC, PCCounts::PROP_STATIC);

            if (testObject)
                stubcc.rejoin(Changes(1));

            return true;
        }
    }

    /* Check if this is a property access we can make a loop invariant entry for. */
    if (loop && loop->generatingInvariants() && !hasTypeBarriers(PC)) {
        CrossSSAValue topv(a->inlineIndex, analysis->poppedValue(PC, 0));
        if (FrameEntry *fe = loop->invariantProperty(topv, NameToId(name))) {
            if (knownType != JSVAL_TYPE_UNKNOWN && knownType != JSVAL_TYPE_DOUBLE)
                frame.learnType(fe, knownType, false);
            frame.pop();
            frame.pushCopyOf(fe);
            if (script_->hasScriptCounts)
                bumpPropCount(PC, PCCounts::PROP_STATIC);
            return true;
        }
    }

    /* If the incoming type will never PIC, take slow path. */
    if (top->isNotType(JSVAL_TYPE_OBJECT)) {
        jsop_getprop_slow(name, forPrototype);
        return true;
    }

    frame.forgetMismatchedObject(top);

    /*
     * Check if we are accessing a known type which always has the property
     * in a particular inline slot. Get the property directly in this case,
     * without using an IC.
     */
    jsid id = NameToId(name);
    types::TypeSet *types = frame.extra(top).types;
    if (types && !types->unknownObject() &&
        types->getObjectCount() == 1 &&
        types->getTypeObject(0) != NULL &&
        !types->getTypeObject(0)->unknownProperties() &&
        id == types::MakeTypeId(cx, id)) {
        JS_ASSERT(!forPrototype);
        types::TypeObject *object = types->getTypeObject(0);
        types::HeapTypeSet *propertyTypes = object->getProperty(cx, id, false);
        if (!propertyTypes)
            return false;
        if (propertyTypes->definiteProperty() &&
            !propertyTypes->isOwnProperty(cx, object, true)) {
            uint32_t slot = propertyTypes->definiteSlot();
            bool isObject = top->isTypeKnown();
            if (!isObject) {
                Jump notObject = frame.testObject(Assembler::NotEqual, top);
                stubcc.linkExit(notObject, Uses(1));
                stubcc.leave();
                stubcc.masm.move(ImmPtr(name), Registers::ArgReg1);
                OOL_STUBCALL(stubs::GetProp, rejoin);
                if (rejoin == REJOIN_GETTER)
                    testPushedType(rejoin, -1);
            }
            RegisterID reg = frame.tempRegForData(top);
            frame.pop();

            if (script_->hasScriptCounts)
                bumpPropCount(PC, PCCounts::PROP_DEFINITE);

            Address address(reg, JSObject::getFixedSlotOffset(slot));
            BarrierState barrier = pushAddressMaybeBarrier(address, knownType, false);
            if (!isObject)
                stubcc.rejoin(Changes(1));
            finishBarrier(barrier, rejoin, 0);

            return true;
        }
    }

    /* Check for a dynamic dispatch. */
    if (cx->typeInferenceEnabled()) {
        if (*PC == JSOP_CALLPROP && jsop_getprop_dispatch(name))
            return true;
    }

    if (script_->hasScriptCounts)
        bumpPropCount(PC, PCCounts::PROP_OTHER);

    /*
     * These two must be loaded first. The objReg because the string path
     * wants to read it, and the shapeReg because it could cause a spill that
     * the string path wouldn't sink back.
     */
    RegisterID objReg = frame.copyDataIntoReg(top);
    RegisterID shapeReg = frame.allocReg();

    RESERVE_IC_SPACE(masm);

    PICGenInfo pic(ic::PICInfo::GET, PC);

    /*
     * If this access has been on a shape with a getter hook, make preparations
     * so that we can generate a stub to call the hook directly (rather than be
     * forced to make a stub call). Sync the stack up front and kill all
     * registers so that PIC stubs can contain calls, and always generate a
     * type barrier if inference is enabled (known property types do not
     * reflect properties with getter hooks).
     */
    pic.canCallHook = pic.forcedTypeBarrier =
        !forPrototype &&
        (JSOp(*PC) == JSOP_GETPROP || JSOp(*PC) == JSOP_LENGTH) &&
        analysis->getCode(PC).accessGetter;

    /* Guard that the type is an object. */
    Label typeCheck;
    if (doTypeCheck && !top->isTypeKnown()) {
        RegisterID reg = frame.tempRegForType(top);
        pic.typeReg = reg;

        if (pic.canCallHook) {
            PinRegAcrossSyncAndKill p1(frame, reg);
            frame.syncAndKillEverything();
        }

        /* Start the hot path where it's easy to patch it. */
        pic.fastPathStart = masm.label();
        Jump j = masm.testObject(Assembler::NotEqual, reg);
        typeCheck = masm.label();
        RETURN_IF_OOM(false);

        pic.typeCheck = stubcc.linkExit(j, Uses(1));
        pic.hasTypeCheck = true;
    } else {
        if (pic.canCallHook)
            frame.syncAndKillEverything();

        pic.fastPathStart = masm.label();
        pic.hasTypeCheck = false;
        pic.typeReg = Registers::ReturnReg;
    }

    pic.shapeReg = shapeReg;
    pic.name = name;

    /* Guard on shape. */
    masm.loadShape(objReg, shapeReg);
    pic.shapeGuard = masm.label();

    DataLabelPtr inlineShapeLabel;
    Jump j = masm.branchPtrWithPatch(Assembler::NotEqual, shapeReg,
                                     inlineShapeLabel, ImmPtr(NULL));
    Label inlineShapeJump = masm.label();

    RESERVE_OOL_SPACE(stubcc.masm);
    pic.slowPathStart = stubcc.linkExit(j, Uses(1));
    pic.cached = !forPrototype;

    stubcc.leave();
    passICAddress(&pic);
    pic.slowPathCall = OOL_STUBCALL(ic::GetProp, rejoin);
    CHECK_OOL_SPACE();
    if (rejoin == REJOIN_GETTER)
        testPushedType(rejoin, -1);

    /* Load the base slot address. */
    Label dslotsLoadLabel = masm.loadPtrWithPatchToLEA(Address(objReg, JSObject::offsetOfSlots()),
                                                               objReg);

    /* Copy the slot value to the expression stack. */
    Address slot(objReg, 1 << 24);
    frame.pop();

    Label fastValueLoad = masm.loadValueWithAddressOffsetPatch(slot, shapeReg, objReg);
    pic.fastPathRejoin = masm.label();

    RETURN_IF_OOM(false);

    /* Initialize op labels. */
    GetPropLabels &labels = pic.getPropLabels();
    labels.setDslotsLoad(masm, pic.fastPathRejoin, dslotsLoadLabel);
    labels.setInlineShapeData(masm, pic.shapeGuard, inlineShapeLabel);

    labels.setValueLoad(masm, pic.fastPathRejoin, fastValueLoad);
    if (pic.hasTypeCheck)
        labels.setInlineTypeJump(masm, pic.fastPathStart, typeCheck);
    labels.setInlineShapeJump(masm, pic.shapeGuard, inlineShapeJump);

    CHECK_IC_SPACE();

    pic.objReg = objReg;
    frame.pushRegs(shapeReg, objReg, knownType);
    BarrierState barrier = testBarrier(pic.shapeReg, pic.objReg, false, false,
                                       /* force = */ pic.canCallHook);

    stubcc.rejoin(Changes(1));
    pics.append(pic);

    finishBarrier(barrier, rejoin, 0);
    return true;
}

bool
mjit::Compiler::testSingletonProperty(HandleObject obj, HandleId id)
{
    /*
     * We would like to completely no-op property/global accesses which can
     * produce only a particular JSObject or undefined, provided we can
     * determine the pushed value must not be undefined (or, if it could be
     * undefined, a recompilation will be triggered).
     *
     * If the access definitely goes through obj, either directly or on the
     * prototype chain, then if obj has a defined property now, and the
     * property has a default or method shape, the only way it can produce
     * undefined in the future is if it is deleted. Deletion causes type
     * properties to be explicitly marked with undefined.
     */

    JSObject *nobj = obj;
    while (nobj) {
        if (!nobj->isNative())
            return false;
        if (nobj->getClass()->ops.lookupGeneric)
            return false;
        nobj = nobj->getProto();
    }

    RootedObject holder(cx);
    RootedShape shape(cx);
    if (!JSObject::lookupGeneric(cx, obj, id, &holder, &shape))
        return false;
    if (!shape)
        return false;

    if (shape->hasDefaultGetter()) {
        if (!shape->hasSlot())
            return false;
        if (holder->getSlot(shape->slot()).isUndefined())
            return false;
    } else {
        return false;
    }

    return true;
}

bool
mjit::Compiler::testSingletonPropertyTypes(FrameEntry *top, HandleId id, bool *testObject)
{
    *testObject = false;

    types::StackTypeSet *types = frame.extra(top).types;
    if (!types || types->unknownObject())
        return false;

    RootedObject singleton(cx, types->getSingleton());
    if (singleton)
        return testSingletonProperty(singleton, id);

    if (!globalObj)
        return false;

    JSProtoKey key;
    JSValueType type = types->getKnownTypeTag();
    switch (type) {
      case JSVAL_TYPE_STRING:
        key = JSProto_String;
        break;

      case JSVAL_TYPE_INT32:
      case JSVAL_TYPE_DOUBLE:
        key = JSProto_Number;
        break;

      case JSVAL_TYPE_BOOLEAN:
        key = JSProto_Boolean;
        break;

      case JSVAL_TYPE_OBJECT:
      case JSVAL_TYPE_UNKNOWN:
        if (types->getObjectCount() == 1 && !top->isNotType(JSVAL_TYPE_OBJECT)) {
            JS_ASSERT_IF(top->isTypeKnown(), top->isType(JSVAL_TYPE_OBJECT));
            types::TypeObject *object = types->getTypeObject(0);
            if (object && object->proto) {
                Rooted<JSObject*> proto(cx, object->proto);
                if (!testSingletonProperty(proto, id))
                    return false;

                /* If we don't know this is an object, we will need a test. */
                *testObject = (type != JSVAL_TYPE_OBJECT) && !top->isTypeKnown();
                return true;
            }
        }
        return false;

      default:
        return false;
    }

    RootedObject proto(cx);
    if (!js_GetClassPrototype(cx, key, &proto, NULL))
        return false;

    return testSingletonProperty(proto, id);
}

bool
mjit::Compiler::jsop_getprop_dispatch(PropertyName *name)
{
    /*
     * Check for a CALLPROP which is a dynamic dispatch: every value it can
     * push is a singleton, and the pushed value is determined by the type of
     * the object being accessed. Return true if the CALLPROP has been fully
     * processed, false if no code was generated.
     */
    FrameEntry *top = frame.peek(-1);
    if (top->isNotType(JSVAL_TYPE_OBJECT))
        return false;

    RootedId id(cx, NameToId(name));
    if (id.get() != types::MakeTypeId(cx, id))
        return false;

    types::TypeSet *pushedTypes = pushedTypeSet(0);
    if (pushedTypes->unknownObject() || pushedTypes->baseFlags() != 0)
        return false;

    /* Check every pushed value is a singleton. */
    for (unsigned i = 0; i < pushedTypes->getObjectCount(); i++) {
        if (pushedTypes->getTypeObject(i) != NULL)
            return false;
    }

    types::TypeSet *objTypes = analysis->poppedTypes(PC, 0);
    if (objTypes->unknownObject() || objTypes->getObjectCount() == 0)
        return false;

    /* Map each type in the object to the resulting pushed value. */
    Vector<JSObject *> results(CompilerAllocPolicy(cx, *this));

    /*
     * For each type of the base object, check it has no 'own' property for the
     * accessed id and that its prototype does have such a property.
     */
    uint32_t last = 0;
    for (unsigned i = 0; i < objTypes->getObjectCount(); i++) {
        if (objTypes->getSingleObject(i) != NULL)
            return false;
        types::TypeObject *object = objTypes->getTypeObject(i);
        if (!object) {
            results.append((JSObject *) NULL);
            continue;
        }
        if (object->unknownProperties() || !object->proto)
            return false;
        types::HeapTypeSet *ownTypes = object->getProperty(cx, id, false);
        if (ownTypes->isOwnProperty(cx, object, false))
            return false;

        Rooted<JSObject*> proto(cx, object->proto);
        if (!testSingletonProperty(proto, id))
            return false;

        if (proto->getType(cx)->unknownProperties())
            return false;
        types::HeapTypeSet *protoTypes = proto->type()->getProperty(cx, id, false);
        if (!protoTypes)
            return false;
        JSObject *singleton = protoTypes->getSingleton(cx);
        if (!singleton)
            return false;

        results.append(singleton);
        last = i;
    }

    if (oomInVector)
        return false;

    /* Done filtering, now generate code which dispatches on the type. */

    frame.forgetMismatchedObject(top);

    if (!top->isType(JSVAL_TYPE_OBJECT)) {
        Jump notObject = frame.testObject(Assembler::NotEqual, top);
        stubcc.linkExit(notObject, Uses(1));
    }

    RegisterID reg = frame.tempRegForData(top);
    frame.pinReg(reg);
    RegisterID pushreg = frame.allocReg();
    frame.unpinReg(reg);

    Address typeAddress(reg, JSObject::offsetOfType());

    Vector<Jump> rejoins(CompilerAllocPolicy(cx, *this));
    MaybeJump lastMiss;

    for (unsigned i = 0; i < objTypes->getObjectCount(); i++) {
        types::TypeObject *object = objTypes->getTypeObject(i);
        if (!object) {
            JS_ASSERT(results[i] == NULL);
            continue;
        }
        if (lastMiss.isSet())
            lastMiss.get().linkTo(masm.label(), &masm);

        /*
         * Check that the pushed result is actually in the known pushed types
         * for the bytecode; this bytecode may have type barriers. Redirect to
         * the stub to update said pushed types.
         */
        if (!pushedTypes->hasType(types::Type::ObjectType(results[i]))) {
            JS_ASSERT(hasTypeBarriers(PC));
            if (i == last) {
                stubcc.linkExit(masm.jump(), Uses(1));
                break;
            } else {
                lastMiss.setJump(masm.branchPtr(Assembler::NotEqual, typeAddress, ImmPtr(object)));
                stubcc.linkExit(masm.jump(), Uses(1));
                continue;
            }
        }

        if (i == last) {
            masm.move(ImmPtr(results[i]), pushreg);
            break;
        } else {
            lastMiss.setJump(masm.branchPtr(Assembler::NotEqual, typeAddress, ImmPtr(object)));
            masm.move(ImmPtr(results[i]), pushreg);
            rejoins.append(masm.jump());
        }
    }

    for (unsigned i = 0; i < rejoins.length(); i++)
        rejoins[i].linkTo(masm.label(), &masm);

    stubcc.leave();
    stubcc.masm.move(ImmPtr(name), Registers::ArgReg1);
    OOL_STUBCALL(stubs::GetProp, REJOIN_FALLTHROUGH);
    testPushedType(REJOIN_FALLTHROUGH, -1);

    frame.pop();
    frame.pushTypedPayload(JSVAL_TYPE_OBJECT, pushreg);

    if (script_->hasScriptCounts)
        bumpPropCount(PC, PCCounts::PROP_DEFINITE);

    stubcc.rejoin(Changes(2));
    return true;
}

bool
mjit::Compiler::jsop_setprop(PropertyName *name, bool popGuaranteed)
{
    FrameEntry *lhs = frame.peek(-2);
    FrameEntry *rhs = frame.peek(-1);

    /* If the incoming type will never PIC, take slow path. */
    if (lhs->isTypeKnown() && lhs->getKnownType() != JSVAL_TYPE_OBJECT) {
        jsop_setprop_slow(name);
        return true;
    }

    /*
     * Set the property directly if we are accessing a known object which
     * always has the property in a particular inline slot.
     */
    jsid id = NameToId(name);
    types::StackTypeSet *types = frame.extra(lhs).types;
    if (JSOp(*PC) == JSOP_SETPROP && id == types::MakeTypeId(cx, id) &&
        types && !types->unknownObject() &&
        types->getObjectCount() == 1 &&
        types->getTypeObject(0) != NULL &&
        !types->getTypeObject(0)->unknownProperties())
    {
        types::TypeObject *object = types->getTypeObject(0);
        types::HeapTypeSet *propertyTypes = object->getProperty(cx, id, false);
        if (!propertyTypes)
            return false;
        if (propertyTypes->definiteProperty() &&
            !propertyTypes->isOwnProperty(cx, object, true)) {
            uint32_t slot = propertyTypes->definiteSlot();
            RegisterID reg = frame.tempRegForData(lhs);
            frame.pinReg(reg);
            bool isObject = lhs->isTypeKnown();
            MaybeJump notObject;
            if (!isObject)
                notObject = frame.testObject(Assembler::NotEqual, lhs);
#ifdef JSGC_INCREMENTAL_MJ
            if (cx->compartment->compileBarriers() && propertyTypes->needsBarrier(cx)) {
                /* Write barrier. */
                Jump j = masm.testGCThing(Address(reg, JSObject::getFixedSlotOffset(slot)));
                stubcc.linkExit(j, Uses(0));
                stubcc.leave();
                stubcc.masm.addPtr(Imm32(JSObject::getFixedSlotOffset(slot)),
                                   reg, Registers::ArgReg1);
                OOL_STUBCALL(stubs::GCThingWriteBarrier, REJOIN_NONE);
                stubcc.rejoin(Changes(0));
            }
#endif
            if (!isObject) {
                stubcc.linkExit(notObject.get(), Uses(2));
                stubcc.leave();
                stubcc.masm.move(ImmPtr(name), Registers::ArgReg1);
                OOL_STUBCALL(stubs::SetProp, REJOIN_FALLTHROUGH);
            }
            frame.storeTo(rhs, Address(reg, JSObject::getFixedSlotOffset(slot)), popGuaranteed);
            frame.unpinReg(reg);
            frame.shimmy(1);
            if (!isObject)
                stubcc.rejoin(Changes(1));
            if (script_->hasScriptCounts)
                bumpPropCount(PC, PCCounts::PROP_DEFINITE);
            return true;
        }
    }

    if (script_->hasScriptCounts)
        bumpPropCount(PC, PCCounts::PROP_OTHER);

#ifdef JSGC_INCREMENTAL_MJ
    /* Write barrier. We don't have type information for JSOP_SETNAME. */
    if (cx->compartment->compileBarriers() &&
        (!types || JSOp(*PC) == JSOP_SETNAME || types->propertyNeedsBarrier(cx, id)))
    {
        jsop_setprop_slow(name);
        return true;
    }
#endif

    PICGenInfo pic(ic::PICInfo::SET, PC);
    pic.name = name;

    if (monitored(PC)) {
        if (script_ == outerScript)
            monitoredBytecodes.append(PC - script_->code);
        pic.typeMonitored = true;
    } else {
        pic.typeMonitored = false;
    }

    RESERVE_IC_SPACE(masm);
    RESERVE_OOL_SPACE(stubcc.masm);

    /* Guard that the type is an object. */
    Jump typeCheck;
    if (!lhs->isTypeKnown()) {
        RegisterID reg = frame.tempRegForType(lhs);
        pic.typeReg = reg;

        /* Start the hot path where it's easy to patch it. */
        pic.fastPathStart = masm.label();
        Jump j = masm.testObject(Assembler::NotEqual, reg);

        pic.typeCheck = stubcc.linkExit(j, Uses(2));
        stubcc.leave();

        stubcc.masm.move(ImmPtr(name), Registers::ArgReg1);

        if (*PC == JSOP_SETPROP)
            OOL_STUBCALL(stubs::SetProp, REJOIN_FALLTHROUGH);
        else
            OOL_STUBCALL(stubs::SetName, REJOIN_FALLTHROUGH);

        typeCheck = stubcc.masm.jump();
        pic.hasTypeCheck = true;
    } else {
        pic.fastPathStart = masm.label();
        pic.hasTypeCheck = false;
        pic.typeReg = Registers::ReturnReg;
    }

    frame.forgetMismatchedObject(lhs);

    /* Get the object into a mutable register. */
    RegisterID objReg = frame.copyDataIntoReg(lhs);
    pic.objReg = objReg;

    /* Get info about the RHS and pin it. */
    ValueRemat vr;
    frame.pinEntry(rhs, vr);
    pic.vr = vr;

    RegisterID shapeReg = frame.allocReg();
    pic.shapeReg = shapeReg;

    frame.unpinEntry(vr);

    /* Guard on shape. */
    masm.loadShape(objReg, shapeReg);
    pic.shapeGuard = masm.label();
    DataLabelPtr inlineShapeData;
    Jump j = masm.branchPtrWithPatch(Assembler::NotEqual, shapeReg,
                                     inlineShapeData, ImmPtr(NULL));
    Label afterInlineShapeJump = masm.label();

    /* Slow path. */
    {
        pic.slowPathStart = stubcc.linkExit(j, Uses(2));

        stubcc.leave();
        passICAddress(&pic);
        pic.slowPathCall = OOL_STUBCALL(ic::SetPropOrName, REJOIN_FALLTHROUGH);
        CHECK_OOL_SPACE();
    }

    /* Load dslots. */
    Label dslotsLoadLabel = masm.loadPtrWithPatchToLEA(Address(objReg, JSObject::offsetOfSlots()),
                                                       objReg);

    /* Store RHS into object slot. */
    Address slot(objReg, 1 << 24);
    DataLabel32 inlineValueStore = masm.storeValueWithAddressOffsetPatch(vr, slot);
    pic.fastPathRejoin = masm.label();

    frame.freeReg(objReg);
    frame.freeReg(shapeReg);

    /* "Pop under", taking out object (LHS) and leaving RHS. */
    frame.shimmy(1);

    /* Finish slow path. */
    {
        if (pic.hasTypeCheck)
            typeCheck.linkTo(stubcc.masm.label(), &stubcc.masm);
        stubcc.rejoin(Changes(1));
    }

    RETURN_IF_OOM(false);

    SetPropLabels &labels = pic.setPropLabels();
    labels.setInlineShapeData(masm, pic.shapeGuard, inlineShapeData);
    labels.setDslotsLoad(masm, pic.fastPathRejoin, dslotsLoadLabel);
    labels.setInlineValueStore(masm, pic.fastPathRejoin, inlineValueStore);
    labels.setInlineShapeJump(masm, pic.shapeGuard, afterInlineShapeJump);

    pics.append(pic);
    return true;
}

void
mjit::Compiler::jsop_intrinsicname(PropertyName *name, JSValueType type)
{
    RootedValue vp(cx, NullValue());
    cx->global().get()->getIntrinsicValue(cx, name, &vp);
    frame.push(vp);
}

void
mjit::Compiler::jsop_name(PropertyName *name, JSValueType type)
{
    PICGenInfo pic(ic::PICInfo::NAME, PC);

    RESERVE_IC_SPACE(masm);

    pic.shapeReg = frame.allocReg();
    pic.objReg = frame.allocReg();
    pic.typeReg = Registers::ReturnReg;
    pic.name = name;
    pic.hasTypeCheck = false;
    pic.fastPathStart = masm.label();

    /* There is no inline implementation, so we always jump to the slow path or to a stub. */
    pic.shapeGuard = masm.label();
    Jump inlineJump = masm.jump();
    {
        RESERVE_OOL_SPACE(stubcc.masm);
        pic.slowPathStart = stubcc.linkExit(inlineJump, Uses(0));
        stubcc.leave();
        passICAddress(&pic);
        pic.slowPathCall = OOL_STUBCALL(ic::Name, REJOIN_GETTER);
        CHECK_OOL_SPACE();
        testPushedType(REJOIN_GETTER, 0);
    }
    pic.fastPathRejoin = masm.label();

    /* Initialize op labels. */
    ScopeNameLabels &labels = pic.scopeNameLabels();
    labels.setInlineJump(masm, pic.fastPathStart, inlineJump);

    CHECK_IC_SPACE();

    /*
     * We can't optimize away the PIC for the NAME access itself, but if we've
     * only seen a single value pushed by this access, mark it as such and
     * recompile if a different value becomes possible.
     */
    JSObject *singleton = pushedSingleton(0);
    if (singleton) {
        frame.push(ObjectValue(*singleton));
        frame.freeReg(pic.shapeReg);
        frame.freeReg(pic.objReg);
    } else {
        frame.pushRegs(pic.shapeReg, pic.objReg, type);
    }
    BarrierState barrier = testBarrier(pic.shapeReg, pic.objReg, /* testUndefined = */ true);

    stubcc.rejoin(Changes(1));

    pics.append(pic);

    finishBarrier(barrier, REJOIN_GETTER, 0);
}

bool
mjit::Compiler::jsop_xname(PropertyName *name)
{
    PICGenInfo pic(ic::PICInfo::XNAME, PC);

    FrameEntry *fe = frame.peek(-1);
    if (fe->isNotType(JSVAL_TYPE_OBJECT)) {
        return jsop_getprop(name, knownPushedType(0));
    }

    if (!fe->isTypeKnown()) {
        Jump notObject = frame.testObject(Assembler::NotEqual, fe);
        stubcc.linkExit(notObject, Uses(1));
    }

    frame.forgetMismatchedObject(fe);

    RESERVE_IC_SPACE(masm);

    pic.shapeReg = frame.allocReg();
    pic.objReg = frame.copyDataIntoReg(fe);
    pic.typeReg = Registers::ReturnReg;
    pic.name = name;
    pic.hasTypeCheck = false;
    pic.fastPathStart = masm.label();

    /* There is no inline implementation, so we always jump to the slow path or to a stub. */
    pic.shapeGuard = masm.label();
    Jump inlineJump = masm.jump();
    {
        RESERVE_OOL_SPACE(stubcc.masm);
        pic.slowPathStart = stubcc.linkExit(inlineJump, Uses(1));
        stubcc.leave();
        passICAddress(&pic);
        pic.slowPathCall = OOL_STUBCALL(ic::XName, REJOIN_GETTER);
        CHECK_OOL_SPACE();
        testPushedType(REJOIN_GETTER, -1);
    }

    pic.fastPathRejoin = masm.label();

    RETURN_IF_OOM(false);

    /* Initialize op labels. */
    ScopeNameLabels &labels = pic.scopeNameLabels();
    labels.setInlineJumpOffset(masm.differenceBetween(pic.fastPathStart, inlineJump));

    CHECK_IC_SPACE();

    frame.pop();
    frame.pushRegs(pic.shapeReg, pic.objReg, knownPushedType(0));

    BarrierState barrier = testBarrier(pic.shapeReg, pic.objReg, /* testUndefined = */ true);

    stubcc.rejoin(Changes(1));

    pics.append(pic);

    finishBarrier(barrier, REJOIN_FALLTHROUGH, 0);
    return true;
}

void
mjit::Compiler::jsop_bindname(PropertyName *name)
{
    PICGenInfo pic(ic::PICInfo::BIND, PC);

    // This code does not check the frame flags to see if scopeChain has been
    // set. Rather, it relies on the up-front analysis statically determining
    // whether BINDNAME can be used, which reifies the scope chain at the
    // prologue.
    JS_ASSERT(analysis->usesScopeChain());

    pic.shapeReg = frame.allocReg();
    pic.objReg = frame.allocReg();
    pic.typeReg = Registers::ReturnReg;
    pic.name = name;
    pic.hasTypeCheck = false;

    RESERVE_IC_SPACE(masm);
    pic.fastPathStart = masm.label();

    masm.loadPtr(Address(JSFrameReg, StackFrame::offsetOfScopeChain()), pic.objReg);
    masm.loadPtr(Address(pic.objReg, JSObject::offsetOfShape()), pic.shapeReg);
    masm.loadPtr(Address(pic.shapeReg, Shape::offsetOfBase()), pic.shapeReg);
    Address parent(pic.shapeReg, BaseShape::offsetOfParent());

    pic.shapeGuard = masm.label();
    Jump inlineJump = masm.branchPtr(Assembler::NotEqual, parent, ImmPtr(NULL));
    {
        RESERVE_OOL_SPACE(stubcc.masm);
        pic.slowPathStart = stubcc.linkExit(inlineJump, Uses(0));
        stubcc.leave();
        passICAddress(&pic);
        pic.slowPathCall = OOL_STUBCALL(ic::BindName, REJOIN_FALLTHROUGH);
        CHECK_OOL_SPACE();
    }

    pic.fastPathRejoin = masm.label();

    /* Initialize op labels. */
    BindNameLabels &labels = pic.bindNameLabels();
    labels.setInlineJump(masm, pic.shapeGuard, inlineJump);

    frame.pushTypedPayload(JSVAL_TYPE_OBJECT, pic.objReg);
    frame.freeReg(pic.shapeReg);

    stubcc.rejoin(Changes(1));

    pics.append(pic);
}

#else /* !JS_POLYIC */

void
mjit::Compiler::jsop_name(PropertyName *name, JSValueType type, bool isCall)
{
    prepareStubCall(Uses(0));
    INLINE_STUBCALL(isCall ? stubs::CallName : stubs::Name, REJOIN_FALLTHROUGH);
    testPushedType(REJOIN_FALLTHROUGH, 0, /* ool = */ false);
    frame.pushSynced(type);
    if (isCall)
        frame.pushSynced(JSVAL_TYPE_UNKNOWN);
}

bool
mjit::Compiler::jsop_xname(PropertyName *name)
{
    return jsop_getprop(name, knownPushedType(0), pushedTypeSet(0));
}

bool
mjit::Compiler::jsop_getprop(PropertyName *name, JSValueType knownType, types::TypeSet *typeSet,
                             bool typecheck, bool forPrototype)
{
    jsop_getprop_slow(name, forPrototype);
    return true;
}

bool
mjit::Compiler::jsop_setprop(PropertyName *name)
{
    jsop_setprop_slow(name);
    return true;
}

void
mjit::Compiler::jsop_bindname(PropertyName *name)
{
    RegisterID reg = frame.allocReg();
    Address scopeChain(JSFrameReg, StackFrame::offsetOfScopeChain());
    masm.loadPtr(scopeChain, reg);

    Address address(reg, offsetof(JSObject, parent));

    Jump j = masm.branchPtr(Assembler::NotEqual, address, ImmPtr(0));

    stubcc.linkExit(j, Uses(0));
    stubcc.leave();
    stubcc.masm.move(ImmPtr(name), Registers::ArgReg1);
    OOL_STUBCALL(stubs::BindName, REJOIN_FALLTHROUGH);

    frame.pushTypedPayload(JSVAL_TYPE_OBJECT, reg);

    stubcc.rejoin(Changes(1));
}
#endif

void
mjit::Compiler::jsop_aliasedArg(unsigned arg, bool get, bool poppedAfter)
{
    RegisterID reg = frame.allocReg(Registers::SavedRegs).reg();
    masm.loadPtr(Address(JSFrameReg, StackFrame::offsetOfArgsObj()), reg);
    size_t dataOff = ArgumentsObject::getDataSlotOffset();
    masm.loadPrivate(Address(reg, dataOff), reg);
    int32_t argsOff = ArgumentsData::offsetOfArgs() + arg * sizeof(Value);
    masm.addPtr(Imm32(argsOff), reg, reg);
    if (get) {
        FrameEntry *fe = frame.getArg(arg);
        JSValueType type = fe->isTypeKnown() ? fe->getKnownType() : JSVAL_TYPE_UNKNOWN;
        frame.push(Address(reg), type, true /* = reuseBase */);
    } else {
#ifdef JSGC_INCREMENTAL_MJ
        if (cx->compartment->compileBarriers()) {
            /* Write barrier. */
            stubcc.linkExit(masm.testGCThing(Address(reg)), Uses(0));
            stubcc.leave();
            stubcc.masm.move(reg, Registers::ArgReg1);
            OOL_STUBCALL(stubs::GCThingWriteBarrier, REJOIN_NONE);
            stubcc.rejoin(Changes(0));
        }
#endif
        frame.storeTo(frame.peek(-1), Address(reg), poppedAfter);
        frame.freeReg(reg);
    }
}

void
mjit::Compiler::jsop_aliasedVar(ScopeCoordinate sc, bool get, bool poppedAfter)
{
    RegisterID reg = frame.allocReg(Registers::SavedRegs).reg();
    masm.loadPtr(Address(JSFrameReg, StackFrame::offsetOfScopeChain()), reg);
    for (unsigned i = 0; i < sc.hops; i++)
        masm.loadPayload(Address(reg, ScopeObject::offsetOfEnclosingScope()), reg);

    Shape *shape = ScopeCoordinateToStaticScope(script_, PC).scopeShape();
    Address addr;
    if (shape->numFixedSlots() <= sc.slot) {
        masm.loadPtr(Address(reg, JSObject::offsetOfSlots()), reg);
        addr = Address(reg, (sc.slot - shape->numFixedSlots()) * sizeof(Value));
    } else {
        addr = Address(reg, JSObject::getFixedSlotOffset(sc.slot));
    }

    if (get) {
        JSValueType type = knownPushedType(0);
        RegisterID typeReg, dataReg;
        frame.loadIntoRegisters(addr, /* reuseBase = */ true, &typeReg, &dataReg);
        frame.pushRegs(typeReg, dataReg, type);
        BarrierState barrier = testBarrier(typeReg, dataReg,
                                           /* testUndefined = */ false,
                                           /* testReturn */ false,
                                           /* force */ true);
        finishBarrier(barrier, REJOIN_FALLTHROUGH, 0);
    } else {
#ifdef JSGC_INCREMENTAL_MJ
        if (cx->compartment->compileBarriers()) {
            /* Write barrier. */
            stubcc.linkExit(masm.testGCThing(addr), Uses(0));
            stubcc.leave();
            stubcc.masm.addPtr(Imm32(addr.offset), addr.base, Registers::ArgReg1);
            OOL_STUBCALL(stubs::GCThingWriteBarrier, REJOIN_NONE);
            stubcc.rejoin(Changes(0));
        }
#endif
        frame.storeTo(frame.peek(-1), addr, poppedAfter);
        frame.freeReg(reg);
    }
}

void
mjit::Compiler::jsop_this()
{
    frame.pushThis();

    /*
     * In strict mode and self-hosted code, we don't wrap 'this'.
     * In direct-call eval code, we wrapped 'this' before entering the eval.
     * In global code, 'this' is always an object.
     */
    if (script_->function() && !script_->strictModeCode &&
        !script_->function()->isSelfHostedBuiltin())
    {
        FrameEntry *thisFe = frame.peek(-1);

        if (!thisFe->isType(JSVAL_TYPE_OBJECT)) {
            /*
             * Watch out for an obscure case where we don't know we are pushing
             * an object: the script has not yet had a 'this' value assigned,
             * so no pushed 'this' type has been inferred. Don't mark the type
             * as known in this case, preserving the invariant that compiler
             * types reflect inferred types.
             */
            if (cx->typeInferenceEnabled() && knownPushedType(0) != JSVAL_TYPE_OBJECT) {
                prepareStubCall(Uses(1));
                INLINE_STUBCALL(stubs::This, REJOIN_FALLTHROUGH);
                return;
            }

            JSValueType type = cx->typeInferenceEnabled()
                ? types::TypeScript::ThisTypes(script_)->getKnownTypeTag()
                : JSVAL_TYPE_UNKNOWN;
            if (type != JSVAL_TYPE_OBJECT) {
                Jump notObj = frame.testObject(Assembler::NotEqual, thisFe);
                stubcc.linkExit(notObj, Uses(1));
                stubcc.leave();
                OOL_STUBCALL(stubs::This, REJOIN_FALLTHROUGH);
                stubcc.rejoin(Changes(1));
            }

            // Now we know that |this| is an object.
            frame.pop();
            frame.learnThisIsObject(type != JSVAL_TYPE_OBJECT);
            frame.pushThis();
        }

        JS_ASSERT(thisFe->isType(JSVAL_TYPE_OBJECT));
    }
}

bool
mjit::Compiler::iter(unsigned flags)
{
    FrameEntry *fe = frame.peek(-1);

    /*
     * Stub the call if this is not a simple 'for in' loop or if the iterated
     * value is known to not be an object.
     */
    if ((flags != JSITER_ENUMERATE) || fe->isNotType(JSVAL_TYPE_OBJECT)) {
        prepareStubCall(Uses(1));
        masm.move(Imm32(flags), Registers::ArgReg1);
        INLINE_STUBCALL(stubs::Iter, REJOIN_FALLTHROUGH);
        frame.pop();
        frame.pushSynced(JSVAL_TYPE_UNKNOWN);
        return true;
    }

    if (!fe->isTypeKnown()) {
        Jump notObject = frame.testObject(Assembler::NotEqual, fe);
        stubcc.linkExit(notObject, Uses(1));
    }

    frame.forgetMismatchedObject(fe);

    RegisterID reg = frame.tempRegForData(fe);

    frame.pinReg(reg);
    RegisterID ioreg = frame.allocReg();  /* Will hold iterator JSObject */
    RegisterID nireg = frame.allocReg();  /* Will hold NativeIterator */
    RegisterID T1 = frame.allocReg();
    RegisterID T2 = frame.allocReg();
    frame.unpinReg(reg);

    /* Fetch the most recent iterator. */
    masm.loadPtr(&cx->runtime->nativeIterCache.last, ioreg);

    /* Test for NULL. */
    Jump nullIterator = masm.branchTest32(Assembler::Zero, ioreg, ioreg);
    stubcc.linkExit(nullIterator, Uses(1));

    /* Get NativeIterator from iter obj. */
    masm.loadObjPrivate(ioreg, nireg, JSObject::ITER_CLASS_NFIXED_SLOTS);

    /* Test for active iterator. */
    Address flagsAddr(nireg, offsetof(NativeIterator, flags));
    masm.load32(flagsAddr, T1);
    Jump activeIterator = masm.branchTest32(Assembler::NonZero, T1,
                                            Imm32(JSITER_ACTIVE|JSITER_UNREUSABLE));
    stubcc.linkExit(activeIterator, Uses(1));

    /* Compare shape of object with iterator. */
    masm.loadShape(reg, T1);
    masm.loadPtr(Address(nireg, offsetof(NativeIterator, shapes_array)), T2);
    masm.loadPtr(Address(T2, 0), T2);
    Jump mismatchedObject = masm.branchPtr(Assembler::NotEqual, T1, T2);
    stubcc.linkExit(mismatchedObject, Uses(1));

    /* Compare shape of object's prototype with iterator. */
    masm.loadPtr(Address(reg, JSObject::offsetOfType()), T1);
    masm.loadPtr(Address(T1, offsetof(types::TypeObject, proto)), T1);
    masm.loadShape(T1, T1);
    masm.loadPtr(Address(nireg, offsetof(NativeIterator, shapes_array)), T2);
    masm.loadPtr(Address(T2, sizeof(Shape *)), T2);
    Jump mismatchedProto = masm.branchPtr(Assembler::NotEqual, T1, T2);
    stubcc.linkExit(mismatchedProto, Uses(1));

    /*
     * Compare object's prototype's prototype with NULL. The last native
     * iterator will always have a prototype chain length of one
     * (i.e. it must be a plain object), so we do not need to generate
     * a loop here.
     */
    masm.loadPtr(Address(reg, JSObject::offsetOfType()), T1);
    masm.loadPtr(Address(T1, offsetof(types::TypeObject, proto)), T1);
    masm.loadPtr(Address(T1, JSObject::offsetOfType()), T1);
    masm.loadPtr(Address(T1, offsetof(types::TypeObject, proto)), T1);
    Jump overlongChain = masm.branchPtr(Assembler::NonZero, T1, T1);
    stubcc.linkExit(overlongChain, Uses(1));

#ifdef JSGC_INCREMENTAL_MJ
    /*
     * Write barrier for stores to the iterator. We only need to take a write
     * barrier if NativeIterator::obj is actually going to change.
     */
    if (cx->compartment->compileBarriers()) {
        Jump j = masm.branchPtr(Assembler::NotEqual,
                                Address(nireg, offsetof(NativeIterator, obj)), reg);
        stubcc.linkExit(j, Uses(1));
    }
#endif

    /* Found a match with the most recent iterator. Hooray! */

    /* Mark iterator as active. */
    masm.storePtr(reg, Address(nireg, offsetof(NativeIterator, obj)));
    masm.load32(flagsAddr, T1);
    masm.or32(Imm32(JSITER_ACTIVE), T1);
    masm.store32(T1, flagsAddr);

    /* Chain onto the active iterator stack. */
    masm.loadPtr(FrameAddress(offsetof(VMFrame, cx)), T1);
    masm.loadPtr(Address(T1, offsetof(JSContext, enumerators)), T2);
    masm.storePtr(T2, Address(nireg, offsetof(NativeIterator, next)));
    masm.storePtr(ioreg, Address(T1, offsetof(JSContext, enumerators)));

    frame.freeReg(nireg);
    frame.freeReg(T1);
    frame.freeReg(T2);

    stubcc.leave();
    stubcc.masm.move(Imm32(flags), Registers::ArgReg1);
    OOL_STUBCALL(stubs::Iter, REJOIN_FALLTHROUGH);

    /* Push the iterator object. */
    frame.pop();
    frame.pushTypedPayload(JSVAL_TYPE_OBJECT, ioreg);

    stubcc.rejoin(Changes(1));

    return true;
}

/*
 * This big nasty function implements JSOP_ITERNEXT, which is used in the head
 * of a for-in loop to put the next value on the stack.
 */
void
mjit::Compiler::iterNext()
{
    FrameEntry *fe = frame.peek(-1);
    RegisterID reg = frame.tempRegForData(fe);

    /* Is it worth trying to pin this longer? Prolly not. */
    frame.pinReg(reg);
    RegisterID T1 = frame.allocReg();
    frame.unpinReg(reg);

    /* Test clasp */
    Jump notFast = masm.testObjClass(Assembler::NotEqual, reg, T1,
                                     &PropertyIteratorObject::class_);
    stubcc.linkExit(notFast, Uses(1));

    /* Get private from iter obj. */
    masm.loadObjPrivate(reg, T1, JSObject::ITER_CLASS_NFIXED_SLOTS);

    RegisterID T3 = frame.allocReg();
    RegisterID T4 = frame.allocReg();

    /* Test for a value iterator, which could come through an Iterator object. */
    masm.load32(Address(T1, offsetof(NativeIterator, flags)), T3);
    notFast = masm.branchTest32(Assembler::NonZero, T3, Imm32(JSITER_FOREACH));
    stubcc.linkExit(notFast, Uses(1));

    RegisterID T2 = frame.allocReg();

    /* Get cursor. */
    masm.loadPtr(Address(T1, offsetof(NativeIterator, props_cursor)), T2);

    /* Get the next string in the iterator. */
    masm.loadPtr(T2, T3);

    /* It's safe to increase the cursor now. */
    masm.addPtr(Imm32(sizeof(JSString*)), T2, T4);
    masm.storePtr(T4, Address(T1, offsetof(NativeIterator, props_cursor)));

    frame.freeReg(T4);
    frame.freeReg(T1);
    frame.freeReg(T2);

    stubcc.leave();
    OOL_STUBCALL(stubs::IterNext, REJOIN_FALLTHROUGH);

    frame.pushUntypedPayload(JSVAL_TYPE_STRING, T3);

    /* Join with the stub call. */
    stubcc.rejoin(Changes(1));
}

bool
mjit::Compiler::iterMore(jsbytecode *target)
{
    if (!frame.syncForBranch(target, Uses(1)))
        return false;

    FrameEntry *fe = frame.peek(-1);
    RegisterID reg = frame.tempRegForData(fe);
    RegisterID tempreg = frame.allocReg();

    /* Test clasp */
    Jump notFast = masm.testObjClass(Assembler::NotEqual, reg, tempreg,
                                     &PropertyIteratorObject::class_);
    stubcc.linkExitForBranch(notFast);

    /* Get private from iter obj. */
    masm.loadObjPrivate(reg, reg, JSObject::ITER_CLASS_NFIXED_SLOTS);

    /* Test that the iterator supports fast iteration. */
    notFast = masm.branchTest32(Assembler::NonZero, Address(reg, offsetof(NativeIterator, flags)),
                                Imm32(JSITER_FOREACH));
    stubcc.linkExitForBranch(notFast);

    /* Get props_cursor, test */
    masm.loadPtr(Address(reg, offsetof(NativeIterator, props_cursor)), tempreg);
    masm.loadPtr(Address(reg, offsetof(NativeIterator, props_end)), reg);

    Jump jFast = masm.branchPtr(Assembler::LessThan, tempreg, reg);

    stubcc.leave();
    OOL_STUBCALL(stubs::IterMore, REJOIN_BRANCH);
    Jump j = stubcc.masm.branchTest32(Assembler::NonZero, Registers::ReturnReg,
                                      Registers::ReturnReg);

    stubcc.rejoin(Changes(1));
    frame.freeReg(tempreg);

    return jumpAndRun(jFast, target, &j);
}

void
mjit::Compiler::iterEnd()
{
    FrameEntry *fe= frame.peek(-1);
    RegisterID reg = frame.tempRegForData(fe);

    frame.pinReg(reg);
    RegisterID T1 = frame.allocReg();
    frame.unpinReg(reg);

    /* Test clasp */
    Jump notIterator = masm.testObjClass(Assembler::NotEqual, reg, T1,
                                         &PropertyIteratorObject::class_);
    stubcc.linkExit(notIterator, Uses(1));

    /* Get private from iter obj. */
    masm.loadObjPrivate(reg, T1, JSObject::ITER_CLASS_NFIXED_SLOTS);

    RegisterID T2 = frame.allocReg();

    /* Load flags. */
    Address flagAddr(T1, offsetof(NativeIterator, flags));
    masm.loadPtr(flagAddr, T2);

    /* Test for a normal enumerate iterator. */
    Jump notEnumerate = masm.branchTest32(Assembler::Zero, T2, Imm32(JSITER_ENUMERATE));
    stubcc.linkExit(notEnumerate, Uses(1));

    /* Clear active bit. */
    masm.and32(Imm32(~JSITER_ACTIVE), T2);
    masm.storePtr(T2, flagAddr);

    /* Reset property cursor. */
    masm.loadPtr(Address(T1, offsetof(NativeIterator, props_array)), T2);
    masm.storePtr(T2, Address(T1, offsetof(NativeIterator, props_cursor)));

    /* Advance enumerators list. */
    masm.loadPtr(FrameAddress(offsetof(VMFrame, cx)), T2);
    masm.loadPtr(Address(T1, offsetof(NativeIterator, next)), T1);
    masm.storePtr(T1, Address(T2, offsetof(JSContext, enumerators)));

    frame.freeReg(T1);
    frame.freeReg(T2);

    stubcc.leave();
    OOL_STUBCALL(stubs::EndIter, REJOIN_FALLTHROUGH);

    frame.pop();

    stubcc.rejoin(Changes(1));
}

void
mjit::Compiler::jsop_getgname_slow(uint32_t index)
{
    prepareStubCall(Uses(0));
    INLINE_STUBCALL(stubs::Name, REJOIN_GETTER);
    testPushedType(REJOIN_GETTER, 0, /* ool = */ false);
    frame.pushSynced(JSVAL_TYPE_UNKNOWN);
}

void
mjit::Compiler::jsop_bindgname()
{
    if (globalObj) {
        frame.push(ObjectValue(*globalObj));
        return;
    }

    /* :TODO: this is slower than it needs to be. */
    prepareStubCall(Uses(0));
    INLINE_STUBCALL(stubs::BindGlobalName, REJOIN_NONE);
    frame.takeReg(Registers::ReturnReg);
    frame.pushTypedPayload(JSVAL_TYPE_OBJECT, Registers::ReturnReg);
}

bool
mjit::Compiler::jsop_getgname(uint32_t index)
{
    /* Optimize undefined, NaN and Infinity. */
    PropertyName *name = script_->getName(index);
    if (name == cx->names().undefined) {
        frame.push(UndefinedValue());
        return true;
    }
    if (name == cx->names().NaN) {
        frame.push(cx->runtime->NaNValue);
        return true;
    }
    if (name == cx->names().Infinity) {
        frame.push(cx->runtime->positiveInfinityValue);
        return true;
    }

    /* Optimize singletons like Math for JSOP_CALLPROP. */
    JSObject *obj = pushedSingleton(0);
    if (obj && !hasTypeBarriers(PC)) {
        Rooted<jsid> id(cx, NameToId(name));
        if (testSingletonProperty(globalObj, id)) {
            frame.push(ObjectValue(*obj));
            return true;
        }
    }

    jsid id = NameToId(name);
    JSValueType type = knownPushedType(0);
    if (cx->typeInferenceEnabled() && globalObj->isGlobal() && id == types::MakeTypeId(cx, id) &&
        !globalObj->getType(cx)->unknownProperties()) {
        types::HeapTypeSet *propertyTypes = globalObj->getType(cx)->getProperty(cx, id, false);
        if (!propertyTypes)
            return false;

        /*
         * If we are accessing a defined global which is a normal data property
         * then bake its address into the jitcode and guard against future
         * reallocation of the global object's slots.
         */
        js::Shape *shape = globalObj->nativeLookup(cx, NameToId(name));
        if (shape && shape->hasDefaultGetter() && shape->hasSlot()) {
            HeapSlot *value = &globalObj->getSlotRef(shape->slot());
            if (!value->isUndefined() &&
                !propertyTypes->isOwnProperty(cx, globalObj->getType(cx), true)) {
                watchGlobalReallocation();
                RegisterID reg = frame.allocReg();
                masm.move(ImmPtr(value), reg);

                BarrierState barrier = pushAddressMaybeBarrier(Address(reg), type, true);
                finishBarrier(barrier, REJOIN_GETTER, 0);
                return true;
            }
        }
    }

#if defined JS_MONOIC
    jsop_bindgname();

    FrameEntry *fe = frame.peek(-1);
    JS_ASSERT(fe->isTypeKnown() && fe->getKnownType() == JSVAL_TYPE_OBJECT);

    GetGlobalNameICInfo ic;
    RESERVE_IC_SPACE(masm);
    RegisterID objReg;
    Jump shapeGuard;

    ic.fastPathStart = masm.label();
    if (fe->isConstant()) {
        JSObject *obj = &fe->getValue().toObject();
        frame.pop();
        JS_ASSERT(obj->isNative());

        objReg = frame.allocReg();

        masm.loadPtrFromImm(obj->addressOfShape(), objReg);
        shapeGuard = masm.branchPtrWithPatch(Assembler::NotEqual, objReg,
                                             ic.shape, ImmPtr(NULL));
        masm.move(ImmPtr(obj), objReg);
    } else {
        objReg = frame.ownRegForData(fe);
        frame.pop();
        RegisterID reg = frame.allocReg();

        masm.loadShape(objReg, reg);
        shapeGuard = masm.branchPtrWithPatch(Assembler::NotEqual, reg,
                                             ic.shape, ImmPtr(NULL));
        frame.freeReg(reg);
    }
    stubcc.linkExit(shapeGuard, Uses(0));

    stubcc.leave();
    passMICAddress(ic);
    ic.slowPathCall = OOL_STUBCALL(ic::GetGlobalName, REJOIN_GETTER);

    CHECK_IC_SPACE();

    testPushedType(REJOIN_GETTER, 0);

    /* Garbage value. */
    uint32_t slot = 1 << 24;

    masm.loadPtr(Address(objReg, JSObject::offsetOfSlots()), objReg);
    Address address(objReg, slot);

    /* Allocate any register other than objReg. */
    RegisterID treg = frame.allocReg();
    /* After dreg is loaded, it's safe to clobber objReg. */
    RegisterID dreg = objReg;

    ic.load = masm.loadValueWithAddressOffsetPatch(address, treg, dreg);

    frame.pushRegs(treg, dreg, type);

    /*
     * Note: no undefined check is needed for GNAME opcodes. These were not
     * declared with 'var', so cannot be undefined without triggering an error
     * or having been a pre-existing global whose value is undefined (which
     * type inference will know about).
     */
    BarrierState barrier = testBarrier(treg, dreg);

    stubcc.rejoin(Changes(1));

    getGlobalNames.append(ic);
    finishBarrier(barrier, REJOIN_GETTER, 0);
#else
    jsop_getgname_slow(index);
#endif
    return true;
}

void
mjit::Compiler::jsop_setgname_slow(PropertyName *name)
{
    prepareStubCall(Uses(2));
    masm.move(ImmPtr(name), Registers::ArgReg1);
    INLINE_STUBCALL(stubs::SetName, REJOIN_FALLTHROUGH);
    frame.popn(2);
    pushSyncedEntry(0);
}

bool
mjit::Compiler::jsop_setgname(PropertyName *name, bool popGuaranteed)
{
    if (monitored(PC)) {
        if (script_ == outerScript)
            monitoredBytecodes.append(PC - script_->code);

        /* Global accesses are monitored only for a few names like __proto__. */
        jsop_setgname_slow(name);
        return true;
    }

    jsid id = NameToId(name);
    if (cx->typeInferenceEnabled() && globalObj->isGlobal() && id == types::MakeTypeId(cx, id) &&
        !globalObj->getType(cx)->unknownProperties()) {
        /*
         * Note: object branding is disabled when inference is enabled. With
         * branding there is no way to ensure that a non-function property
         * can't get a function later and cause the global object to become
         * branded, requiring a shape change if it changes again.
         */
        types::HeapTypeSet *types = globalObj->getType(cx)->getProperty(cx, id, false);
        if (!types)
            return false;
        js::Shape *shape = globalObj->nativeLookup(cx, NameToId(name));
        if (shape && shape->hasDefaultSetter() &&
            shape->writable() && shape->hasSlot() &&
            !types->isOwnProperty(cx, globalObj->getType(cx), true)) {
            watchGlobalReallocation();
            HeapSlot *value = &globalObj->getSlotRef(shape->slot());
            RegisterID reg = frame.allocReg();
#ifdef JSGC_INCREMENTAL_MJ
            /* Write barrier. */
            if (cx->compartment->compileBarriers() && types->needsBarrier(cx)) {
                stubcc.linkExit(masm.jump(), Uses(0));
                stubcc.leave();
                stubcc.masm.move(ImmPtr(value), Registers::ArgReg1);
                OOL_STUBCALL(stubs::WriteBarrier, REJOIN_NONE);
                stubcc.rejoin(Changes(0));
            }
#endif
            masm.move(ImmPtr(value), reg);
            frame.storeTo(frame.peek(-1), Address(reg), popGuaranteed);
            frame.shimmy(1);
            frame.freeReg(reg);
            return true;
        }
    }

#ifdef JSGC_INCREMENTAL_MJ
    /* Write barrier. */
    if (cx->compartment->compileBarriers()) {
        jsop_setgname_slow(name);
        return true;
    }
#endif

#if defined JS_MONOIC
    FrameEntry *objFe = frame.peek(-2);
    FrameEntry *fe = frame.peek(-1);
    JS_ASSERT_IF(objFe->isTypeKnown(), objFe->getKnownType() == JSVAL_TYPE_OBJECT);

    if (!fe->isConstant() && fe->isType(JSVAL_TYPE_DOUBLE))
        frame.forgetKnownDouble(fe);

    SetGlobalNameICInfo ic;

    frame.pinEntry(fe, ic.vr);
    Jump shapeGuard;

    RESERVE_IC_SPACE(masm);

    ic.fastPathStart = masm.label();
    if (objFe->isConstant()) {
        JSObject *obj = &objFe->getValue().toObject();
        JS_ASSERT(obj->isNative());

        ic.objReg = frame.allocReg();
        ic.shapeReg = ic.objReg;
        ic.objConst = true;

        masm.loadPtrFromImm(obj->addressOfShape(), ic.shapeReg);
        shapeGuard = masm.branchPtrWithPatch(Assembler::NotEqual, ic.shapeReg,
                                             ic.shape, ImmPtr(NULL));
        masm.move(ImmPtr(obj), ic.objReg);
    } else {
        ic.objReg = frame.copyDataIntoReg(objFe);
        ic.shapeReg = frame.allocReg();
        ic.objConst = false;

        masm.loadShape(ic.objReg, ic.shapeReg);
        shapeGuard = masm.branchPtrWithPatch(Assembler::NotEqual, ic.shapeReg,
                                             ic.shape, ImmPtr(NULL));
        frame.freeReg(ic.shapeReg);
    }
    ic.shapeGuardJump = shapeGuard;
    ic.slowPathStart = stubcc.linkExit(shapeGuard, Uses(2));

    stubcc.leave();
    passMICAddress(ic);
    ic.slowPathCall = OOL_STUBCALL(ic::SetGlobalName, REJOIN_FALLTHROUGH);

    /* Garbage value. */
    uint32_t slot = 1 << 24;

    masm.loadPtr(Address(ic.objReg, JSObject::offsetOfSlots()), ic.objReg);
    Address address(ic.objReg, slot);

    if (ic.vr.isConstant()) {
        ic.store = masm.storeValueWithAddressOffsetPatch(ic.vr.value(), address);
    } else if (ic.vr.isTypeKnown()) {
        ic.store = masm.storeValueWithAddressOffsetPatch(ImmType(ic.vr.knownType()),
                                                          ic.vr.dataReg(), address);
    } else {
        ic.store = masm.storeValueWithAddressOffsetPatch(ic.vr.typeReg(), ic.vr.dataReg(), address);
    }

    frame.freeReg(ic.objReg);
    frame.unpinEntry(ic.vr);
    frame.shimmy(1);

    stubcc.rejoin(Changes(1));

    ic.fastPathRejoin = masm.label();
    setGlobalNames.append(ic);
#else
    jsop_setgname_slow(name);
#endif
    return true;
}

void
mjit::Compiler::jsop_setelem_slow()
{
    prepareStubCall(Uses(3));
    INLINE_STUBCALL(STRICT_VARIANT(script_, stubs::SetElem), REJOIN_FALLTHROUGH);
    frame.popn(3);
    frame.pushSynced(JSVAL_TYPE_UNKNOWN);
}

void
mjit::Compiler::jsop_getelem_slow()
{
    prepareStubCall(Uses(2));
    INLINE_STUBCALL(stubs::GetElem, REJOIN_FALLTHROUGH);
    testPushedType(REJOIN_FALLTHROUGH, -2, /* ool = */ false);
    frame.popn(2);
    pushSyncedEntry(0);
}

bool
mjit::Compiler::jsop_instanceof()
{
    FrameEntry *lhs = frame.peek(-2);
    FrameEntry *rhs = frame.peek(-1);

    // The fast path applies only when both operands are objects.
    if (rhs->isNotType(JSVAL_TYPE_OBJECT) || lhs->isNotType(JSVAL_TYPE_OBJECT)) {
        stubcc.linkExit(masm.jump(), Uses(2));
        frame.discardFe(lhs);
        frame.discardFe(rhs);
    }

    MaybeJump firstSlow;
    if (!rhs->isTypeKnown()) {
        Jump j = frame.testObject(Assembler::NotEqual, rhs);
        stubcc.linkExit(j, Uses(2));
    }

    frame.forgetMismatchedObject(lhs);
    frame.forgetMismatchedObject(rhs);

    RegisterID tmp = frame.allocReg();
    RegisterID obj = frame.tempRegForData(rhs);

    masm.loadBaseShape(obj, tmp);
    Jump notFunction = masm.branchPtr(Assembler::NotEqual,
                                      Address(tmp, BaseShape::offsetOfClass()),
                                      ImmPtr(&FunctionClass));

    stubcc.linkExit(notFunction, Uses(2));

    /* Test for bound functions. */
    Jump isBound = masm.branchTest32(Assembler::NonZero,
                                     Address(tmp, BaseShape::offsetOfFlags()),
                                     Imm32(BaseShape::BOUND_FUNCTION));
    {
        stubcc.linkExit(isBound, Uses(2));
        stubcc.leave();
        OOL_STUBCALL(stubs::InstanceOf, REJOIN_FALLTHROUGH);
        firstSlow = stubcc.masm.jump();
    }

    frame.freeReg(tmp);

    /* This is sadly necessary because the error case needs the object. */
    frame.dup();

    if (!jsop_getprop(cx->names().classPrototype, JSVAL_TYPE_UNKNOWN))
        return false;

    /* Primitive prototypes are invalid. */
    rhs = frame.peek(-1);
    Jump j = frame.testPrimitive(Assembler::Equal, rhs);
    stubcc.linkExit(j, Uses(3));

    /* Allocate registers up front, because of branchiness. */
    obj = frame.copyDataIntoReg(lhs);
    RegisterID proto = frame.copyDataIntoReg(rhs);
    RegisterID temp = frame.allocReg();

    MaybeJump isFalse;
    if (!lhs->isTypeKnown())
        isFalse = frame.testPrimitive(Assembler::Equal, lhs);

    Label loop = masm.label();

    /* Walk prototype chain, break out on NULL, a lazy proto (0x1), or a hit. */
    masm.loadPtr(Address(obj, JSObject::offsetOfType()), obj);
    masm.loadPtr(Address(obj, offsetof(types::TypeObject, proto)), obj);
    Jump isLazy = masm.branch32(Assembler::Equal, obj, Imm32(1));
    stubcc.linkExit(isLazy, Uses(2));
    Jump isFalse2 = masm.branchTestPtr(Assembler::Zero, obj, obj);
    Jump isTrue = masm.branchPtr(Assembler::NotEqual, obj, proto);
    isTrue.linkTo(loop, &masm);
    masm.move(Imm32(1), temp);
    isTrue = masm.jump();

    if (isFalse.isSet())
        isFalse.getJump().linkTo(masm.label(), &masm);
    isFalse2.linkTo(masm.label(), &masm);
    masm.move(Imm32(0), temp);
    isTrue.linkTo(masm.label(), &masm);

    frame.freeReg(proto);
    frame.freeReg(obj);

    stubcc.leave();
    OOL_STUBCALL(stubs::FastInstanceOf, REJOIN_FALLTHROUGH);

    frame.popn(3);
    frame.pushTypedPayload(JSVAL_TYPE_BOOLEAN, temp);

    if (firstSlow.isSet())
        firstSlow.getJump().linkTo(stubcc.masm.label(), &stubcc.masm);
    stubcc.rejoin(Changes(1));
    return true;
}

void
mjit::Compiler::emitEval(uint32_t argc)
{
    /* Check for interrupts on function call */
    interruptCheckHelper();

    frame.syncAndKill(Uses(argc + 2));
    prepareStubCall(Uses(argc + 2));
    masm.move(Imm32(argc), Registers::ArgReg1);
    INLINE_STUBCALL(stubs::Eval, REJOIN_FALLTHROUGH);
    frame.popn(argc + 2);
    pushSyncedEntry(0);
}

Compiler::Jump
Compiler::getNewObject(JSContext *cx, RegisterID result, JSObject *templateObject)
{
    rootedTemplates.append(templateObject);
    return masm.getNewObject(cx, result, templateObject);
}

bool
mjit::Compiler::jsop_newinit()
{
    bool isArray;
    unsigned count = 0;
    RootedObject baseobj(cx);
    switch (*PC) {
      case JSOP_NEWINIT:
        isArray = (GET_UINT8(PC) == JSProto_Array);
        break;
      case JSOP_NEWARRAY:
        isArray = true;
        count = GET_UINT24(PC);
        break;
      case JSOP_NEWOBJECT:
        /*
         * Scripts with NEWOBJECT must be compileAndGo, but treat these like
         * NEWINIT if the script's associated global is not known (or is not
         * actually a global object). This should only happen in chrome code.
         */
        isArray = false;
        baseobj = globalObj ? script_->getObject(GET_UINT32_INDEX(PC)) : NULL;
        break;
      default:
        JS_NOT_REACHED("Bad op");
        return false;
    }

    void *stub, *stubArg;
    if (isArray) {
        stub = JS_FUNC_TO_DATA_PTR(void *, stubs::NewInitArray);
        stubArg = (void *) uintptr_t(count);
    } else {
        stub = JS_FUNC_TO_DATA_PTR(void *, stubs::NewInitObject);
        stubArg = (void *) baseobj;
    }

    JSProtoKey key = isArray ? JSProto_Array : JSProto_Object;

    /*
     * Don't bake in types for non-compileAndGo scripts, or at initializers
     * producing objects with singleton types.
     */
    RootedScript script(cx, script_);
    RootedTypeObject type(cx);
    if (globalObj && !types::UseNewTypeForInitializer(cx, script, PC, key)) {
        type = types::TypeScript::InitObject(cx, script, PC, key);
        if (!type)
            return false;
    }

    size_t maxArraySlots =
        gc::GetGCKindSlots(gc::FINALIZE_OBJECT_LAST) - ObjectElements::VALUES_PER_HEADER;

    if (!cx->typeInferenceEnabled() ||
        !type ||
        (isArray && count > maxArraySlots) ||
        (!isArray && !baseobj) ||
        (!isArray && baseobj->hasDynamicSlots())) {
        prepareStubCall(Uses(0));
        masm.storePtr(ImmPtr(type), FrameAddress(offsetof(VMFrame, scratch)));
        masm.move(ImmPtr(stubArg), Registers::ArgReg1);
        INLINE_STUBCALL(stub, REJOIN_FALLTHROUGH);
        frame.pushSynced(knownPushedType(0));

        frame.extra(frame.peek(-1)).initArray = (*PC == JSOP_NEWARRAY);
        frame.extra(frame.peek(-1)).initObject = baseobj;

        return true;
    }

    JSObject *templateObject;
    if (isArray)
        templateObject = NewDenseUnallocatedArray(cx, count);
    else
        templateObject = CopyInitializerObject(cx, baseobj);
    if (!templateObject)
        return false;
    templateObject->setType(type);

    RegisterID result = frame.allocReg();
    Jump emptyFreeList = getNewObject(cx, result, templateObject);

    stubcc.linkExit(emptyFreeList, Uses(0));
    stubcc.leave();

    stubcc.masm.storePtr(ImmPtr(type), FrameAddress(offsetof(VMFrame, scratch)));
    stubcc.masm.move(ImmPtr(stubArg), Registers::ArgReg1);
    OOL_STUBCALL(stub, REJOIN_FALLTHROUGH);

    frame.pushTypedPayload(knownPushedType(0), result);

    stubcc.rejoin(Changes(1));

    frame.extra(frame.peek(-1)).initArray = (*PC == JSOP_NEWARRAY);
    frame.extra(frame.peek(-1)).initObject = baseobj;

    return true;
}

bool
mjit::Compiler::jsop_regexp()
{
    JSObject *obj = script_->getRegExp(GET_UINT32_INDEX(PC));
    RegExpStatics *res = globalObj ? globalObj->getRegExpStatics() : NULL;

    if (!globalObj ||
        &obj->global() != globalObj ||
        !cx->typeInferenceEnabled() ||
        analysis->localsAliasStack() ||
        types::HeapTypeSet::HasObjectFlags(cx, globalObj->getType(cx),
                                           types::OBJECT_FLAG_REGEXP_FLAGS_SET))
    {
        prepareStubCall(Uses(0));
        masm.move(ImmPtr(obj), Registers::ArgReg1);
        INLINE_STUBCALL(stubs::RegExp, REJOIN_FALLTHROUGH);
        frame.pushSynced(JSVAL_TYPE_OBJECT);
        return true;
    }

    RegExpObject *reobj = &obj->asRegExp();

    DebugOnly<uint32_t> origFlags = reobj->getFlags();
    DebugOnly<uint32_t> staticsFlags = res->getFlags();
    JS_ASSERT((origFlags & staticsFlags) == staticsFlags);

    /*
     * JS semantics require regular expression literals to create different
     * objects every time they execute. We only need to do this cloning if the
     * script could actually observe the effect of such cloning, by getting
     * or setting properties on it. Particular RegExp and String natives take
     * regular expressions as 'this' or an argument, and do not let that
     * expression escape and be accessed by the script, so avoid cloning in
     * these cases.
     */
    analyze::SSAUseChain *uses =
        analysis->useChain(analyze::SSAValue::PushedValue(PC - script_->code, 0));
    if (uses && uses->popped && !uses->next && !reobj->global() && !reobj->sticky()) {
        jsbytecode *use = script_->code + uses->offset;
        uint32_t which = uses->u.which;
        if (JSOp(*use) == JSOP_CALLPROP) {
            JSObject *callee = analysis->pushedTypes(use, 0)->getSingleton();
            if (callee && callee->isFunction()) {
                Native native = callee->toFunction()->maybeNative();
                if (native == js::regexp_exec || native == js::regexp_test) {
                    frame.push(ObjectValue(*obj));
                    return true;
                }
            }
        } else if (JSOp(*use) == JSOP_CALL && which == 0) {
            uint32_t argc = GET_ARGC(use);
            JSObject *callee = analysis->poppedTypes(use, argc + 1)->getSingleton();
            if (callee && callee->isFunction() && argc >= 1 && which == argc - 1) {
                Native native = callee->toFunction()->maybeNative();
                if (native == js::str_match ||
                    native == js::str_search ||
                    native == js::str_replace ||
                    native == js::str_split) {
                    frame.push(ObjectValue(*obj));
                    return true;
                }
            }
        }
    }

    /*
     * Force creation of the RegExpShared in the script's RegExpObject so that
     * we grab it in the getNewObject template copy. A strong reference to the
     * RegExpShared will be added when the jitcode is created. Any GC activity
     * between now and construction of that jitcode could purge the shared
     * info, but such activity will also abort compilation.
     */
    RegExpGuard g;
    if (!reobj->getShared(cx, &g))
        return false;

    rootedRegExps.append(g.re());

    RegisterID result = frame.allocReg();
    Jump emptyFreeList = getNewObject(cx, result, obj);

    stubcc.linkExit(emptyFreeList, Uses(0));
    stubcc.leave();

    stubcc.masm.move(ImmPtr(obj), Registers::ArgReg1);
    OOL_STUBCALL(stubs::RegExp, REJOIN_FALLTHROUGH);

    frame.pushTypedPayload(JSVAL_TYPE_OBJECT, result);

    stubcc.rejoin(Changes(1));
    return true;
}

bool
mjit::Compiler::startLoop(jsbytecode *head, Jump entry, jsbytecode *entryTarget)
{
    JS_ASSERT(cx->typeInferenceEnabled() && script_ == outerScript);
    JS_ASSERT(shouldStartLoop(head));

    if (loop) {
        /*
         * Convert all loop registers in the outer loop into unassigned registers.
         * We don't keep track of which registers the inner loop uses, so the only
         * registers that can be carried in the outer loop must be mentioned before
         * the inner loop starts.
         */
        loop->clearLoopRegisters();
    }

    LoopState *nloop = js_new<LoopState>(cx, &ssa, this, &frame);
    if (!nloop || !nloop->init(head, entry, entryTarget)) {
        js_ReportOutOfMemory(cx);
        return false;
    }

    nloop->outer = loop;
    loop = nloop;
    frame.setLoop(loop);

    return true;
}

bool
mjit::Compiler::finishLoop(jsbytecode *head)
{
    if (!cx->typeInferenceEnabled() || !bytecodeInChunk(head))
        return true;

    /*
     * We're done processing the current loop. Every loop has exactly one backedge
     * at the end ('continue' statements are forward jumps to the loop test),
     * and after jumpAndRun'ing on that edge we can pop it from the frame.
     */
    JS_ASSERT(loop && loop->headOffset() == uint32_t(head - script_->code));

    jsbytecode *entryTarget = script_->code + loop->entryOffset();

    /*
     * Fix up the jump entering the loop. We are doing this after all code has
     * been emitted for the backedge, so that we are now in the loop's fallthrough
     * (where we will emit the entry code).
     */
    Jump fallthrough = masm.jump();

#ifdef DEBUG
    if (IsJaegerSpewChannelActive(JSpew_Regalloc)) {
        RegisterAllocation *alloc = analysis->getAllocation(head);
        JaegerSpew(JSpew_Regalloc, "loop allocation at %u:", unsigned(head - script_->code));
        frame.dumpAllocation(alloc);
    }
#endif

    loop->entryJump().linkTo(masm.label(), &masm);

    jsbytecode *oldPC = PC;

    PC = entryTarget;
    {
        OOL_STUBCALL(stubs::MissedBoundsCheckEntry, REJOIN_RESUME);

        if (loop->generatingInvariants()) {
            /*
             * To do the initial load of the invariants, jump to the invariant
             * restore point after the call just emitted. :XXX: fix hackiness.
             */
            if (oomInVector)
                return false;
            Label label = callSites[callSites.length() - 1].loopJumpLabel;
            stubcc.linkExitDirect(masm.jump(), label);
        }
        stubcc.crossJump(stubcc.masm.jump(), masm.label());
    }
    PC = oldPC;

    frame.prepareForJump(entryTarget, masm, true);

    if (!jumpInScript(masm.jump(), entryTarget))
        return false;

    PC = head;
    if (!analysis->getCode(head).safePoint) {
        /*
         * Emit a stub into the OOL path which loads registers from a synced state
         * and jumps to the loop head, for rejoining from the interpreter.
         */
        LoopEntry entry;
        entry.pcOffset = head - script_->code;

        OOL_STUBCALL(stubs::MissedBoundsCheckHead, REJOIN_RESUME);

        if (loop->generatingInvariants()) {
            if (oomInVector)
                return false;
            entry.label = callSites[callSites.length() - 1].loopJumpLabel;
        } else {
            entry.label = stubcc.masm.label();
        }

        /*
         * The interpreter may store integers in slots we assume are doubles,
         * make sure state is consistent before joining. Note that we don't
         * need any handling for other safe points the interpreter can enter
         * from, i.e. from switch and try blocks, as we don't assume double
         * variables are coherent in such cases.
         */
        for (uint32_t slot = ArgSlot(0); slot < TotalSlots(script_); slot++) {
            if (a->varTypes[slot].getTypeTag() == JSVAL_TYPE_DOUBLE) {
                FrameEntry *fe = frame.getSlotEntry(slot);
                stubcc.masm.ensureInMemoryDouble(frame.addressOf(fe));
            }
        }

        /*
         * Also watch for slots which we assume are doubles at the loop head,
         * but are known to be int32s at this point.
         */
        const SlotValue *newv = analysis->newValues(head);
        if (newv) {
            while (newv->slot) {
                if (newv->value.kind() == SSAValue::PHI &&
                    newv->value.phiOffset() == uint32_t(head - script_->code) &&
                    analysis->trackSlot(newv->slot))
                {
                    JS_ASSERT(newv->slot < TotalSlots(script_));
                    types::StackTypeSet *targetTypes = analysis->getValueTypes(newv->value);
                    if (targetTypes->getKnownTypeTag() == JSVAL_TYPE_DOUBLE) {
                        FrameEntry *fe = frame.getSlotEntry(newv->slot);
                        stubcc.masm.ensureInMemoryDouble(frame.addressOf(fe));
                    }
                }
                newv++;
            }
        }

        frame.prepareForJump(head, stubcc.masm, true);
        if (!stubcc.jumpInScript(stubcc.masm.jump(), head))
            return false;

        loopEntries.append(entry);
    }
    PC = oldPC;

    /* Write out loads and tests of loop invariants at all calls in the loop body. */
    loop->flushLoop(stubcc);

    LoopState *nloop = loop->outer;
    js_delete(loop);
    loop = nloop;
    frame.setLoop(loop);

    fallthrough.linkTo(masm.label(), &masm);

    /*
     * Clear all registers used for loop temporaries. In the case of loop
     * nesting, we do not allocate temporaries for the outer loop.
     */
    frame.clearTemporaries();

    return true;
}

/*
 * The state at the fast jump must reflect the frame's current state. If specified
 * the state at the slow jump must be fully synced.
 *
 * The 'trampoline' argument indicates whether a trampoline was emitted into
 * the OOL path loading some registers for the target. If this is the case,
 * the fast path jump was redirected to the stub code's initial label, and the
 * same must happen for any other fast paths for the target (i.e. paths from
 * inline caches).
 *
 * The 'fallthrough' argument indicates this is a jump emitted for a fallthrough
 * at the end of the compiled chunk. In this case the opcode may not be a
 * JOF_JUMP opcode, and the compiler should not watch for fusions.
 */
bool
mjit::Compiler::jumpAndRun(Jump j, jsbytecode *target, Jump *slow, bool *trampoline,
                           bool fallthrough)
{
    if (trampoline)
        *trampoline = false;

    if (!a->parent && !bytecodeInChunk(target)) {
        /*
         * syncForBranch() must have ensured the stack is synced. Figure out
         * the source of the jump, which may be the opcode after PC if two ops
         * were fused for a branch.
         */
        OutgoingChunkEdge edge;
        edge.source = PC - outerScript->code;
        JSOp op = JSOp(*PC);
        if (!fallthrough && !(js_CodeSpec[op].format & JOF_JUMP) && op != JSOP_TABLESWITCH)
            edge.source += GetBytecodeLength(PC);
        edge.target = target - outerScript->code;
        edge.fastJump = j;
        if (slow)
            edge.slowJump = *slow;
        chunkEdges.append(edge);
        return true;
    }

    /*
     * Unless we are coming from a branch which synced everything, syncForBranch
     * must have been called and ensured an allocation at the target.
     */
    RegisterAllocation *lvtarget = NULL;
    bool consistent = true;
    if (cx->typeInferenceEnabled()) {
        RegisterAllocation *&alloc = analysis->getAllocation(target);
        if (!alloc) {
            alloc = cx->analysisLifoAlloc().new_<RegisterAllocation>(false);
            if (!alloc) {
                js_ReportOutOfMemory(cx);
                return false;
            }
        }
        lvtarget = alloc;
        consistent = frame.consistentRegisters(target);
    }

    if (!lvtarget || lvtarget->synced()) {
        JS_ASSERT(consistent);
        if (!jumpInScript(j, target))
            return false;
        if (slow && !stubcc.jumpInScript(*slow, target))
            return false;
    } else {
        if (consistent) {
            if (!jumpInScript(j, target))
                return false;
        } else {
            /*
             * Make a trampoline to issue remaining loads for the register
             * state at target.
             */
            Label start = stubcc.masm.label();
            stubcc.linkExitDirect(j, start);
            frame.prepareForJump(target, stubcc.masm, false);
            if (!stubcc.jumpInScript(stubcc.masm.jump(), target))
                return false;
            if (trampoline)
                *trampoline = true;
            if (pcLengths) {
                /*
                 * This is OOL code but will usually be executed, so track
                 * it in the CODE_LENGTH for the opcode.
                 */
                uint32_t offset = ssa.frameLength(a->inlineIndex) + PC - script_->code;
                size_t length = stubcc.masm.size() - stubcc.masm.distanceOf(start);
                pcLengths[offset].codeLengthAugment += length;
            }
        }

        if (slow) {
            slow->linkTo(stubcc.masm.label(), &stubcc.masm);
            frame.prepareForJump(target, stubcc.masm, true);
            if (!stubcc.jumpInScript(stubcc.masm.jump(), target))
                return false;
        }
    }

    if (target < PC)
        return finishLoop(target);
    return true;
}

void
mjit::Compiler::enterBlock(StaticBlockObject *block)
{
    /* For now, don't bother doing anything for this opcode. */
    frame.syncAndForgetEverything();
    masm.move(ImmPtr(block), Registers::ArgReg1);
    INLINE_STUBCALL(stubs::EnterBlock, REJOIN_FALLTHROUGH);
    if (*PC == JSOP_ENTERBLOCK)
        frame.enterBlock(StackDefs(script_, PC));
}

void
mjit::Compiler::leaveBlock()
{
    /*
     * Note: After bug 535912, we can pass the block obj directly, inline
     * PutBlockObject, and do away with the muckiness in PutBlockObject.
     */
    uint32_t n = StackUses(script_, PC);
    prepareStubCall(Uses(n));
    INLINE_STUBCALL(stubs::LeaveBlock, REJOIN_NONE);
    frame.leaveBlock(n);
}

// Creates the new object expected for constructors, and places it in |thisv|.
// It is broken down into the following operations:
//   CALLEE
//   GETPROP "prototype"
//   IFPRIMTOP:
//       NULL
//   call js_CreateThisFromFunctionWithProto(...)
//
bool
mjit::Compiler::constructThis()
{
    JS_ASSERT(isConstructing);

    RootedFunction fun(cx, script_->function());

    do {
        if (!cx->typeInferenceEnabled() ||
            !fun->hasSingletonType() ||
            fun->getType(cx)->unknownProperties())
        {
            break;
        }

        Rooted<jsid> id(cx, NameToId(cx->names().classPrototype));
        types::HeapTypeSet *protoTypes = fun->getType(cx)->getProperty(cx, id, false);

        JSObject *proto = protoTypes->getSingleton(cx);
        if (!proto)
            break;

        /*
         * Generate an inline path to create a 'this' object with the given
         * prototype. Only do this if the type is actually known as a possible
         * 'this' type of the script.
         */
        types::TypeObject *type = proto->getNewType(cx, fun);
        if (!type)
            return false;
        if (!types::TypeScript::ThisTypes(script_)->hasType(types::Type::ObjectType(type)))
            break;

        JSObject *templateObject = js_CreateThisForFunctionWithProto(cx, fun, proto);
        if (!templateObject)
            return false;

        /*
         * The template incorporates a shape and/or fixed slots from any
         * newScript on its type, so make sure recompilation is triggered
         * should this information change later.
         */
        if (templateObject->type()->construct && templateObject->type()->construct->isNewScript())
            types::HeapTypeSet::WatchObjectStateChange(cx, templateObject->type());

        RegisterID result = frame.allocReg();
        Jump emptyFreeList = getNewObject(cx, result, templateObject);

        stubcc.linkExit(emptyFreeList, Uses(0));
        stubcc.leave();

        stubcc.masm.move(ImmPtr(proto), Registers::ArgReg1);
        OOL_STUBCALL(stubs::CreateThis, REJOIN_THIS_CREATED);

        frame.setThis(result);

        stubcc.rejoin(Changes(1));
        return true;
    } while (false);

    // Load the callee.
    frame.pushCallee();

    // Get callee.prototype.
    if (!jsop_getprop(cx->names().classPrototype, JSVAL_TYPE_UNKNOWN, false, /* forPrototype = */ true))
        return false;

    // Reach into the proto Value and grab a register for its data.
    FrameEntry *protoFe = frame.peek(-1);
    RegisterID protoReg = frame.ownRegForData(protoFe);

    // Now, get the type. If it's not an object, set protoReg to NULL.
    JS_ASSERT_IF(protoFe->isTypeKnown(), protoFe->isType(JSVAL_TYPE_OBJECT));
    if (!protoFe->isType(JSVAL_TYPE_OBJECT)) {
        Jump isNotObject = frame.testObject(Assembler::NotEqual, protoFe);
        stubcc.linkExitDirect(isNotObject, stubcc.masm.label());
        stubcc.masm.move(ImmPtr(NULL), protoReg);
        stubcc.crossJump(stubcc.masm.jump(), masm.label());
    }

    // Done with the protoFe.
    frame.pop();

    prepareStubCall(Uses(0));
    if (protoReg != Registers::ArgReg1)
        masm.move(protoReg, Registers::ArgReg1);
    INLINE_STUBCALL(stubs::CreateThis, REJOIN_THIS_CREATED);
    frame.freeReg(protoReg);
    return true;
}

bool
mjit::Compiler::jsop_tableswitch(jsbytecode *pc)
{
#if defined JS_CPU_ARM
    JS_NOT_REACHED("Implement jump(BaseIndex) for ARM");
    return true;
#else
    jsbytecode *originalPC = pc;
    DebugOnly<JSOp> op = JSOp(*originalPC);
    JS_ASSERT(op == JSOP_TABLESWITCH);

    uint32_t defaultTarget = GET_JUMP_OFFSET(pc);
    pc += JUMP_OFFSET_LEN;

    int32_t low = GET_JUMP_OFFSET(pc);
    pc += JUMP_OFFSET_LEN;
    int32_t high = GET_JUMP_OFFSET(pc);
    pc += JUMP_OFFSET_LEN;
    int numJumps = high + 1 - low;
    JS_ASSERT(numJumps >= 0);

    FrameEntry *fe = frame.peek(-1);
    if (fe->isNotType(JSVAL_TYPE_INT32) || numJumps > 256) {
        frame.syncAndForgetEverything();
        masm.move(ImmPtr(originalPC), Registers::ArgReg1);

        /* prepareStubCall() is not needed due to forgetEverything() */
        INLINE_STUBCALL(stubs::TableSwitch, REJOIN_NONE);
        frame.pop();
        masm.jump(Registers::ReturnReg);
        return true;
    }

    RegisterID dataReg;
    if (fe->isConstant()) {
        JS_ASSERT(fe->isType(JSVAL_TYPE_INT32));
        dataReg = frame.allocReg();
        masm.move(Imm32(fe->getValue().toInt32()), dataReg);
    } else {
        dataReg = frame.copyDataIntoReg(fe);
    }

    RegisterID reg = frame.allocReg();
    frame.syncAndForgetEverything();

    MaybeJump notInt;
    if (!fe->isType(JSVAL_TYPE_INT32))
        notInt = masm.testInt32(Assembler::NotEqual, frame.addressOf(fe));

    JumpTable jt;
    jt.offsetIndex = jumpTableEdges.length();
    jt.label = masm.moveWithPatch(ImmPtr(NULL), reg);
    jumpTables.append(jt);

    for (int i = 0; i < numJumps; i++) {
        uint32_t target = GET_JUMP_OFFSET(pc);
        if (!target)
            target = defaultTarget;
        JumpTableEdge edge;
        edge.source = originalPC - script_->code;
        edge.target = (originalPC + target) - script_->code;
        jumpTableEdges.append(edge);
        pc += JUMP_OFFSET_LEN;
    }
    if (low != 0)
        masm.sub32(Imm32(low), dataReg);
    Jump defaultCase = masm.branch32(Assembler::AboveOrEqual, dataReg, Imm32(numJumps));
    BaseIndex jumpTarget(reg, dataReg, Assembler::ScalePtr);
    masm.jump(jumpTarget);

    if (notInt.isSet()) {
        stubcc.linkExitDirect(notInt.get(), stubcc.masm.label());
        stubcc.leave();
        stubcc.masm.move(ImmPtr(originalPC), Registers::ArgReg1);
        OOL_STUBCALL(stubs::TableSwitch, REJOIN_NONE);
        stubcc.masm.jump(Registers::ReturnReg);
    }
    frame.pop();
    return jumpAndRun(defaultCase, originalPC + defaultTarget);
#endif
}

void
mjit::Compiler::jsop_toid()
{
    /* Leave integers alone, stub everything else. */
    FrameEntry *top = frame.peek(-1);

    if (top->isType(JSVAL_TYPE_INT32))
        return;

    if (top->isNotType(JSVAL_TYPE_INT32)) {
        prepareStubCall(Uses(2));
        INLINE_STUBCALL(stubs::ToId, REJOIN_FALLTHROUGH);
        frame.pop();
        pushSyncedEntry(0);
        return;
    }

    frame.syncAt(-1);

    Jump j = frame.testInt32(Assembler::NotEqual, top);
    stubcc.linkExit(j, Uses(2));

    stubcc.leave();
    OOL_STUBCALL(stubs::ToId, REJOIN_FALLTHROUGH);

    frame.pop();
    pushSyncedEntry(0);

    stubcc.rejoin(Changes(1));
}

void
mjit::Compiler::jsop_in()
{
    FrameEntry *obj = frame.peek(-1);
    FrameEntry *id = frame.peek(-2);

    if (cx->typeInferenceEnabled() && id->isType(JSVAL_TYPE_INT32)) {
        types::StackTypeSet *types = analysis->poppedTypes(PC, 0);

        if (obj->mightBeType(JSVAL_TYPE_OBJECT) &&
            !types->hasObjectFlags(cx, types::OBJECT_FLAG_NON_DENSE_ARRAY) &&
            !types::ArrayPrototypeHasIndexedProperty(cx, outerScript))
        {
            bool isPacked = !types->hasObjectFlags(cx, types::OBJECT_FLAG_NON_PACKED_ARRAY);

            if (!obj->isTypeKnown()) {
                Jump guard = frame.testObject(Assembler::NotEqual, obj);
                stubcc.linkExit(guard, Uses(2));
            }

            RegisterID dataReg = frame.copyDataIntoReg(obj);

            Int32Key key = id->isConstant()
                         ? Int32Key::FromConstant(id->getValue().toInt32())
                         : Int32Key::FromRegister(frame.tempRegForData(id));

            masm.loadPtr(Address(dataReg, JSObject::offsetOfElements()), dataReg);

            // Guard on the array's initialized length.
            Jump initlenGuard = masm.guardArrayExtent(ObjectElements::offsetOfInitializedLength(),
                                                      dataReg, key, Assembler::BelowOrEqual);

            // Guard to make sure we don't have a hole. Skip it if the array is packed.
            MaybeJump holeCheck;
            if (!isPacked)
                holeCheck = masm.guardElementNotHole(dataReg, key);

            masm.move(Imm32(1), dataReg);
            Jump done = masm.jump();

            Label falseBranch = masm.label();
            initlenGuard.linkTo(falseBranch, &masm);
            if (!isPacked)
                holeCheck.getJump().linkTo(falseBranch, &masm);
            masm.move(Imm32(0), dataReg);

            done.linkTo(masm.label(), &masm);

            stubcc.leave();
            OOL_STUBCALL_USES(stubs::In, REJOIN_PUSH_BOOLEAN, Uses(2));

            frame.popn(2);
            if (dataReg != Registers::ReturnReg)
                stubcc.masm.move(Registers::ReturnReg, dataReg);

            frame.pushTypedPayload(JSVAL_TYPE_BOOLEAN, dataReg);

            stubcc.rejoin(Changes(2));

            return;
        }
    }

    prepareStubCall(Uses(2));
    INLINE_STUBCALL(stubs::In, REJOIN_PUSH_BOOLEAN);
    frame.popn(2);
    frame.takeReg(Registers::ReturnReg);
    frame.pushTypedPayload(JSVAL_TYPE_BOOLEAN, Registers::ReturnReg);
}

/*
 * For any locals or args which we know to be integers but are treated as
 * doubles by the type inference, convert to double. These will be assumed to be
 * doubles at control flow join points. This function must be called before
 * branching to another opcode.
 *
 * We can only carry entries as doubles when we can track all incoming edges to
 * a join point (no try blocks etc.) and when we can track all writes to the
 * local/arg (the slot does not escape) and ensure the Compiler representation
 * matches the inferred type for the variable's SSA value. These properties are
 * both ensured by analysis->trackSlot.
 */
void
mjit::Compiler::fixDoubleTypes(jsbytecode *target)
{
    if (!cx->typeInferenceEnabled())
        return;

    /*
     * Fill fixedIntToDoubleEntries with all variables that are known to be an
     * int here and a double at the branch target, and fixedDoubleToAnyEntries
     * with all variables that are known to be a double here but not at the
     * branch target.
     *
     * Per prepareInferenceTypes, the target state consists of the current
     * state plus any phi nodes or other new values introduced at the target.
     */
    JS_ASSERT(fixedIntToDoubleEntries.empty());
    JS_ASSERT(fixedDoubleToAnyEntries.empty());
    const SlotValue *newv = analysis->newValues(target);
    if (newv) {
        while (newv->slot) {
            if (newv->value.kind() != SSAValue::PHI ||
                newv->value.phiOffset() != uint32_t(target - script_->code) ||
                !analysis->trackSlot(newv->slot)) {
                newv++;
                continue;
            }
            JS_ASSERT(newv->slot < TotalSlots(script_));
            types::StackTypeSet *targetTypes = analysis->getValueTypes(newv->value);
            FrameEntry *fe = frame.getSlotEntry(newv->slot);
            VarType &vt = a->varTypes[newv->slot];
            JSValueType type = vt.getTypeTag();
            if (targetTypes->getKnownTypeTag() == JSVAL_TYPE_DOUBLE) {
                if (type == JSVAL_TYPE_INT32) {
                    fixedIntToDoubleEntries.append(newv->slot);
                    frame.ensureDouble(fe);
                    frame.forgetLoopReg(fe);
                } else if (type == JSVAL_TYPE_UNKNOWN) {
                    /*
                     * Unknown here but a double at the target. The type
                     * set for the existing value must be empty, so this
                     * code is doomed and we can just mark the value as
                     * a double.
                     */
                    frame.ensureDouble(fe);
                } else {
                    JS_ASSERT(type == JSVAL_TYPE_DOUBLE);
                }
            } else if (type == JSVAL_TYPE_DOUBLE) {
                fixedDoubleToAnyEntries.append(newv->slot);
                frame.syncAndForgetFe(fe);
                frame.forgetLoopReg(fe);
            }
            newv++;
        }
    }
}

void
mjit::Compiler::watchGlobalReallocation()
{
    JS_ASSERT(cx->typeInferenceEnabled());
    if (hasGlobalReallocation)
        return;
    types::HeapTypeSet::WatchObjectStateChange(cx, globalObj->getType(cx));
    hasGlobalReallocation = true;
}

void
mjit::Compiler::updateVarType()
{
    if (!cx->typeInferenceEnabled())
        return;

    /*
     * For any non-escaping variable written at the current opcode, update the
     * associated type sets according to the written type, keeping the type set
     * for each variable in sync with what the SSA analysis has determined
     * (see prepareInferenceTypes).
     */

    types::StackTypeSet *types = pushedTypeSet(0);
    uint32_t slot = GetBytecodeSlot(script_, PC);

    if (analysis->trackSlot(slot)) {
        VarType &vt = a->varTypes[slot];
        vt.setTypes(types);

        /*
         * Variables whose type has been inferred as a double need to be
         * maintained by the frame as a double. We might forget the exact
         * representation used by the next call to fixDoubleTypes, fix it now.
         */
        if (vt.getTypeTag() == JSVAL_TYPE_DOUBLE)
            frame.ensureDouble(frame.getSlotEntry(slot));
    }
}

void
mjit::Compiler::updateJoinVarTypes()
{
    if (!cx->typeInferenceEnabled())
        return;

    /* Update variable types for all new values at this bytecode. */
    const SlotValue *newv = analysis->newValues(PC);
    if (newv) {
        while (newv->slot) {
            if (newv->slot < TotalSlots(script_)) {
                VarType &vt = a->varTypes[newv->slot];
                JSValueType type = vt.getTypeTag();
                vt.setTypes(analysis->getValueTypes(newv->value));
                if (vt.getTypeTag() != type) {
                    /*
                     * If the known type of a variable changes (even if the
                     * variable itself has not been reassigned) then we can't
                     * carry a loop register for the var.
                     */
                    FrameEntry *fe = frame.getSlotEntry(newv->slot);
                    frame.forgetLoopReg(fe);
                }
            }
            newv++;
        }
    }
}

void
mjit::Compiler::restoreVarType()
{
    if (!cx->typeInferenceEnabled())
        return;

    uint32_t slot = GetBytecodeSlot(script_, PC);

    if (slot >= analyze::TotalSlots(script_))
        return;

    /*
     * Restore the known type of a live local or argument. We ensure that types
     * of tracked variables match their inferred type (as tracked in varTypes),
     * but may have forgotten it due to a branch or syncAndForgetEverything.
     */
    JSValueType type = a->varTypes[slot].getTypeTag();
    if (type != JSVAL_TYPE_UNKNOWN &&
        (type != JSVAL_TYPE_DOUBLE || analysis->trackSlot(slot))) {
        FrameEntry *fe = frame.getSlotEntry(slot);
        JS_ASSERT_IF(fe->isTypeKnown(), fe->isType(type));
        if (!fe->isTypeKnown())
            frame.learnType(fe, type, false);
    }
}

JSValueType
mjit::Compiler::knownPushedType(uint32_t pushed)
{
    if (!cx->typeInferenceEnabled())
        return JSVAL_TYPE_UNKNOWN;
    types::StackTypeSet *types = analysis->pushedTypes(PC, pushed);
    return types->getKnownTypeTag();
}

bool
mjit::Compiler::mayPushUndefined(uint32_t pushed)
{
    JS_ASSERT(cx->typeInferenceEnabled());

    /*
     * This should only be used when the compiler is checking if it is OK to push
     * undefined without going to a stub that can trigger recompilation.
     * If this returns false and undefined subsequently becomes a feasible
     * value pushed by the bytecode, recompilation will *NOT* be triggered.
     */
    types::TypeSet *types = analysis->pushedTypes(PC, pushed);
    return types->hasType(types::Type::UndefinedType());
}

types::StackTypeSet *
mjit::Compiler::pushedTypeSet(uint32_t pushed)
{
    if (!cx->typeInferenceEnabled())
        return NULL;
    return analysis->pushedTypes(PC, pushed);
}

bool
mjit::Compiler::monitored(jsbytecode *pc)
{
    if (!cx->typeInferenceEnabled())
        return false;
    return analysis->getCode(pc).monitoredTypes;
}

bool
mjit::Compiler::hasTypeBarriers(jsbytecode *pc)
{
    if (!cx->typeInferenceEnabled())
        return false;

    return analysis->typeBarriers(cx, pc) != NULL;
}

void
mjit::Compiler::pushSyncedEntry(uint32_t pushed)
{
    frame.pushSynced(knownPushedType(pushed));
}

JSObject *
mjit::Compiler::pushedSingleton(unsigned pushed)
{
    if (!cx->typeInferenceEnabled())
        return NULL;

    types::StackTypeSet *types = analysis->pushedTypes(PC, pushed);
    return types->getSingleton();
}

/*
 * Barriers overview.
 *
 * After a property fetch finishes, we may need to do type checks on it to make
 * sure it matches the pushed type set for this bytecode. This can be either
 * because there is a type barrier at the bytecode, or because we cannot rule
 * out an undefined result. For such accesses, we push a register pair, and
 * then use those registers to check the fetched type matches the inferred
 * types for the pushed set. The flow here is tricky:
 *
 * frame.pushRegs(type, data, knownType);
 * --- Depending on knownType, the frame's representation for the pushed entry
 *     may not be a register pair anymore. knownType is based on the observed
 *     types that have been pushed here and may not actually match type/data.
 *     pushRegs must not clobber either register, for the test below.
 *
 * testBarrier(type, data)
 * --- Use the type/data regs and generate a single jump taken if the barrier
 *     has been violated.
 *
 * --- Rearrange stack, rejoin from stub paths. No code must be emitted into
 *     the inline path between testBarrier and finishBarrier. Since a stub path
 *     may be in progress we can't call finishBarrier before stubcc.rejoin,
 *     and since typeReg/dataReg may not be intact after the stub call rejoin
 *     (if knownType != JSVAL_TYPE_UNKNOWN) we can't testBarrier after calling
 *     stubcc.rejoin.
 *
 * finishBarrier()
 * --- Link the barrier jump to a new stub code path which updates the pushed
 *     types (possibly triggering recompilation). The frame has changed since
 *     pushRegs to reflect the final state of the op, which is OK as no inline
 *     code has been emitted since the barrier jump.
 */

mjit::Compiler::BarrierState
mjit::Compiler::pushAddressMaybeBarrier(Address address, JSValueType type, bool reuseBase,
                                        bool testUndefined)
{
    if (!hasTypeBarriers(PC) && !testUndefined) {
        frame.push(address, type, reuseBase);
        return BarrierState();
    }

    RegisterID typeReg, dataReg;
    frame.loadIntoRegisters(address, reuseBase, &typeReg, &dataReg);

    frame.pushRegs(typeReg, dataReg, type);
    return testBarrier(typeReg, dataReg, testUndefined);
}

MaybeJump
mjit::Compiler::trySingleTypeTest(types::StackTypeSet *types, RegisterID typeReg)
{
    /*
     * If a type set we have a barrier on is monomorphic, generate a single
     * jump taken if a type register has a match. This doesn't handle type sets
     * containing objects, as these require two jumps regardless (test for
     * object, then test the type of the object).
     */
    MaybeJump res;

    switch (types->getKnownTypeTag()) {
      case JSVAL_TYPE_INT32:
        res.setJump(masm.testInt32(Assembler::NotEqual, typeReg));
        return res;

      case JSVAL_TYPE_DOUBLE:
        res.setJump(masm.testNumber(Assembler::NotEqual, typeReg));
        return res;

      case JSVAL_TYPE_BOOLEAN:
        res.setJump(masm.testBoolean(Assembler::NotEqual, typeReg));
        return res;

      case JSVAL_TYPE_STRING:
        res.setJump(masm.testString(Assembler::NotEqual, typeReg));
        return res;

      default:
        return res;
    }
}

JSC::MacroAssembler::Jump
mjit::Compiler::addTypeTest(types::StackTypeSet *types, RegisterID typeReg, RegisterID dataReg)
{
    /*
     * :TODO: It would be good to merge this with GenerateTypeCheck, but the
     * two methods have a different format for the tested value (in registers
     * vs. in memory).
     */

    Vector<Jump> matches(CompilerAllocPolicy(cx, *this));

    if (types->hasType(types::Type::Int32Type()))
        matches.append(masm.testInt32(Assembler::Equal, typeReg));

    if (types->hasType(types::Type::DoubleType()))
        matches.append(masm.testDouble(Assembler::Equal, typeReg));

    if (types->hasType(types::Type::UndefinedType()))
        matches.append(masm.testUndefined(Assembler::Equal, typeReg));

    if (types->hasType(types::Type::BooleanType()))
        matches.append(masm.testBoolean(Assembler::Equal, typeReg));

    if (types->hasType(types::Type::StringType()))
        matches.append(masm.testString(Assembler::Equal, typeReg));

    if (types->hasType(types::Type::NullType()))
        matches.append(masm.testNull(Assembler::Equal, typeReg));

    unsigned count = 0;
    if (types->hasType(types::Type::AnyObjectType()))
        matches.append(masm.testObject(Assembler::Equal, typeReg));
    else
        count = types->getObjectCount();

    if (count != 0) {
        Jump notObject = masm.testObject(Assembler::NotEqual, typeReg);
        Address typeAddress(dataReg, JSObject::offsetOfType());

        for (unsigned i = 0; i < count; i++) {
            if (JSObject *object = types->getSingleObject(i))
                matches.append(masm.branchPtr(Assembler::Equal, dataReg, ImmPtr(object)));
        }

        for (unsigned i = 0; i < count; i++) {
            if (types::TypeObject *object = types->getTypeObject(i))
                matches.append(masm.branchPtr(Assembler::Equal, typeAddress, ImmPtr(object)));
        }

        notObject.linkTo(masm.label(), &masm);
    }

    Jump mismatch = masm.jump();

    for (unsigned i = 0; i < matches.length(); i++)
        matches[i].linkTo(masm.label(), &masm);

    return mismatch;
}

mjit::Compiler::BarrierState
mjit::Compiler::testBarrier(RegisterID typeReg, RegisterID dataReg,
                            bool testUndefined, bool testReturn, bool force)
{
    BarrierState state;
    state.typeReg = typeReg;
    state.dataReg = dataReg;

    if (!cx->typeInferenceEnabled() || !(js_CodeSpec[*PC].format & JOF_TYPESET))
        return state;

    types::StackTypeSet *types = analysis->bytecodeTypes(PC);
    if (types->unknown()) {
        /*
         * If the result of this opcode is already unknown, there is no way for
         * a type barrier to fail.
         */
        return state;
    }

    if (testReturn) {
        JS_ASSERT(!testUndefined);
        if (!analysis->getCode(PC).monitoredTypesReturn)
            return state;
    } else if (!hasTypeBarriers(PC) && !force) {
        if (testUndefined && !types->hasType(types::Type::UndefinedType()))
            state.jump.setJump(masm.testUndefined(Assembler::Equal, typeReg));
        return state;
    }

    if (hasTypeBarriers(PC))
        typeBarrierBytecodes.append(PC - script_->code);

    /* Cannot have type barriers when the result of the operation is already unknown. */
    JS_ASSERT(!types->unknown());

    state.jump = trySingleTypeTest(types, typeReg);
    if (!state.jump.isSet())
        state.jump.setJump(addTypeTest(types, typeReg, dataReg));

    return state;
}

void
mjit::Compiler::finishBarrier(const BarrierState &barrier, RejoinState rejoin, uint32_t which)
{
    if (!barrier.jump.isSet())
        return;

    stubcc.linkExitDirect(barrier.jump.get(), stubcc.masm.label());

    /*
     * Before syncing, store the entry to sp[0]. (scanInlineCalls accounted for
     * this when making sure there is enough froom for all frames). The known
     * type in the frame may be wrong leading to an incorrect sync, and this
     * sync may also clobber typeReg and/or dataReg.
     */
    frame.pushSynced(JSVAL_TYPE_UNKNOWN);
    stubcc.masm.storeValueFromComponents(barrier.typeReg, barrier.dataReg,
                                         frame.addressOf(frame.peek(-1)));
    frame.pop();

    stubcc.syncExit(Uses(0));
    stubcc.leave();

    stubcc.masm.move(ImmIntPtr(intptr_t(which)), Registers::ArgReg1);
    OOL_STUBCALL(stubs::TypeBarrierHelper, rejoin);
    stubcc.rejoin(Changes(0));
}

void
mjit::Compiler::testPushedType(RejoinState rejoin, int which, bool ool)
{
    if (!cx->typeInferenceEnabled() || !(js_CodeSpec[*PC].format & JOF_TYPESET))
        return;

    types::TypeSet *types = analysis->bytecodeTypes(PC);
    if (types->unknown())
        return;

    Assembler &masm = ool ? stubcc.masm : this->masm;

    JS_ASSERT(which <= 0);
    Address address = (which == 0) ? frame.addressOfTop() : frame.addressOf(frame.peek(which));

    Vector<Jump> mismatches(cx);
    if (!masm.generateTypeCheck(cx, address, types, &mismatches)) {
        oomInVector = true;
        return;
    }

    Jump j = masm.jump();

    for (unsigned i = 0; i < mismatches.length(); i++)
        mismatches[i].linkTo(masm.label(), &masm);

    masm.move(Imm32(which), Registers::ArgReg1);
    if (ool)
        OOL_STUBCALL(stubs::StubTypeHelper, rejoin);
    else
        INLINE_STUBCALL(stubs::StubTypeHelper, rejoin);

    j.linkTo(masm.label(), &masm);
}<|MERGE_RESOLUTION|>--- conflicted
+++ resolved
@@ -539,12 +539,7 @@
     JS_ASSERT(cx->compartment->activeInference);
 
     {
-<<<<<<< HEAD
-        types::AutoEnterCompilation enter(cx, types::AutoEnterCompilation::JM,
-                                          COMPILE_MODE_SEQ);
-=======
         types::AutoEnterCompilation enter(cx, types::CompilerOutput::MethodJIT);
->>>>>>> 4057aa24
         if (!enter.init(outerScript, isConstructing, chunkIndex)) {
             js_ReportOutOfMemory(cx);
             return Compile_Error;
@@ -974,17 +969,17 @@
         return false;
 
     // If there's no way this script is going to be Ion compiled, let JM take over.
-    if (!script->canIonCompile(js::COMPILE_MODE_SEQ))
+    if (!script->canIonCompile())
         return false;
 
     // If we cannot enter Ion because bailouts are expected, let JM take over.
-    if (script->hasIonScript(js::COMPILE_MODE_SEQ) &&
-        script->ions[js::COMPILE_MODE_SEQ]->bailoutExpected())
+    if (script->hasIonScript() &&
+        script->ion->bailoutExpected())
         return false;
 
     // If ion compilation is pending or in progress on another thread, continue
     // using JM until that compilation finishes.
-    if (script->ions[js::COMPILE_MODE_SEQ] == ION_COMPILING_SCRIPT)
+    if (script->ion == ION_COMPILING_SCRIPT)
         return false;
 
     return true;
@@ -3953,7 +3948,7 @@
 
     if (!ion::IsEnabled(cx))
         return false;
-    if (!script->canIonCompile(js::COMPILE_MODE_SEQ))
+    if (!script->canIonCompile())
         return false;
 
     // If this script is small, doesn't have any function calls, and doesn't have
@@ -3974,7 +3969,7 @@
     JS_ASSERT(!inlining());
 
 #ifdef JS_ION
-    if (debugMode() || !globalObj || !cx->typeInferenceEnabled() || outerScript->hasIonScript(COMPILE_MODE_SEQ))
+    if (debugMode() || !globalObj || !cx->typeInferenceEnabled() || outerScript->hasIonScript())
         return;
 
     bool recompileCheckForIon = false;
@@ -3998,7 +3993,7 @@
     if (!recompileCheckForIon)
         return;
 
-    void *ionScriptAddress = &script_->ions[COMPILE_MODE_SEQ];
+    void *ionScriptAddress = &script_->ion;
 
     // Trigger ion compilation if (a) the script has been used enough times for
     // this opcode, and (b) the script does not already have ion information
