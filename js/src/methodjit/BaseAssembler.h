--- conflicted
+++ resolved
@@ -1365,11 +1365,7 @@
          * span is not empty is handled.
          */
         gc::FreeSpan *list = const_cast<gc::FreeSpan *>
-<<<<<<< HEAD
-                             (cx->compartment->allocator.arenas.getFreeList(allocKind));
-=======
                              (cx->zone()->allocator.arenas.getFreeList(allocKind));
->>>>>>> d4a81cab
         loadPtr(&list->first, result);
 
         Jump jump = branchPtr(Assembler::BelowOrEqual, AbsoluteAddress(&list->last), result);
