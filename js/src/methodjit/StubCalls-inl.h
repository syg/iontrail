--- conflicted
+++ resolved
@@ -39,11 +39,7 @@
     if (fun->isInterpretedLazy() && !fun->initializeLazyScript(cx))
         return false;
 
-<<<<<<< HEAD
-    if (fun->isCloneAtCallsite()) {
-=======
     if (cx->typeInferenceEnabled() && fun->isCloneAtCallsite()) {
->>>>>>> 851fc655
         original = fun;
         fun = CloneFunctionAtCallsite(cx, original, callScript, callPc);
         if (!fun)
