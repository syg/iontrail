--- conflicted
+++ resolved
@@ -620,11 +620,7 @@
         masm.store32(t0, Address(JSFrameReg, StackFrame::offsetOfFlags()));
 
         /* Store the entry fp and calling pc into the IonActivation. */
-<<<<<<< HEAD
-        masm.loadPtr(&cx->runtime->mainThread.ionActivation, t0);
-=======
         masm.loadPtr(&cx->mainThread().ionActivation, t0);
->>>>>>> d4a81cab
         masm.storePtr(JSFrameReg, Address(t0, ion::IonActivation::offsetOfEntryFp()));
         masm.storePtr(t1, Address(t0, ion::IonActivation::offsetOfPrevPc()));
 
@@ -797,11 +793,7 @@
 
         /* Unset IonActivation::entryfp. */
         t0 = regs.takeAnyReg().reg();
-<<<<<<< HEAD
-        masm.loadPtr(&cx->runtime->mainThread.ionActivation, t0);
-=======
         masm.loadPtr(&cx->mainThread().ionActivation, t0);
->>>>>>> d4a81cab
         masm.storePtr(ImmPtr(NULL), Address(t0, ion::IonActivation::offsetOfEntryFp()));
         masm.storePtr(ImmPtr(NULL), Address(t0, ion::IonActivation::offsetOfPrevPc()));
 
