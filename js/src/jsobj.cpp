/* -*- Mode: C++; tab-width: 8; indent-tabs-mode: nil; c-basic-offset: 4 -*-
 * vim: set ts=8 sw=4 et tw=79:
 *
 * This Source Code Form is subject to the terms of the Mozilla Public
 * License, v. 2.0. If a copy of the MPL was not distributed with this
 * file, You can obtain one at http://mozilla.org/MPL/2.0/. */

/*
 * JS object implementation.
 */
#include <stdlib.h>
#include <string.h>

#include "mozilla/Util.h"

#include "jstypes.h"
#include "jsutil.h"
#include "jsprf.h"
#include "jsapi.h"
#include "jsarray.h"
#include "jsatom.h"
#include "jsbool.h"
#include "jscntxt.h"
#include "jsdate.h"
#include "jsversion.h"
#include "jsfun.h"
#include "jsgc.h"
#include "jsinterp.h"
#include "jsiter.h"
#include "jslock.h"
#include "jsmath.h"
#include "jsnum.h"
#include "jsobj.h"
#include "jsonparser.h"
#include "jsopcode.h"
#include "jsprobes.h"
#include "jsprototypes.h"
#include "jsproxy.h"
#include "jsscript.h"
#include "jsstr.h"
#include "jsdbgapi.h"
#include "json.h"
#include "jswatchpoint.h"
#include "jswrapper.h"

#include "builtin/MapObject.h"
#include "builtin/Module.h"
#include "builtin/ParallelArray.h"
#include "frontend/BytecodeCompiler.h"
#include "frontend/Parser.h"
#include "gc/Marking.h"
#include "js/MemoryMetrics.h"
#include "vm/Shape.h"
#include "vm/StringBuffer.h"
#include "vm/Xdr.h"

#include "jsatominlines.h"
#include "jsboolinlines.h"
#include "jscntxtinlines.h"
#include "jsinterpinlines.h"
#include "jsobjinlines.h"
#include "jsscriptinlines.h"
#include "jscompartmentinlines.h"

#include "vm/BooleanObject-inl.h"
#include "vm/NumberObject-inl.h"
#include "vm/Shape-inl.h"
#include "vm/StringObject-inl.h"

#include "jsautooplen.h"

using namespace js;
using namespace js::gc;
using namespace js::types;

using js::frontend::IsIdentifier;
using mozilla::ArrayLength;

JS_STATIC_ASSERT(int32_t((JSObject::NELEMENTS_LIMIT - 1) * sizeof(Value)) == int64_t((JSObject::NELEMENTS_LIMIT - 1) * sizeof(Value)));

Class js::ObjectClass = {
    js_Object_str,
    JSCLASS_HAS_CACHED_PROTO(JSProto_Object),
    JS_PropertyStub,         /* addProperty */
    JS_PropertyStub,         /* delProperty */
    JS_PropertyStub,         /* getProperty */
    JS_StrictPropertyStub,   /* setProperty */
    JS_EnumerateStub,
    JS_ResolveStub,
    JS_ConvertStub
};

JS_FRIEND_API(JSObject *)
JS_ObjectToInnerObject(JSContext *cx, JSObject *objArg)
{
    RootedObject obj(cx, objArg);
    if (!obj) {
        JS_ReportErrorNumber(cx, js_GetErrorMessage, NULL, JSMSG_INACTIVE);
        return NULL;
    }
    return GetInnerObject(cx, obj);
}

JS_FRIEND_API(JSObject *)
JS_ObjectToOuterObject(JSContext *cx, JSObject *obj_)
{
    Rooted<JSObject*> obj(cx, obj_);
    assertSameCompartment(cx, obj);
    return GetOuterObject(cx, obj);
}

JSObject *
js::NonNullObject(JSContext *cx, const Value &v)
{
    if (v.isPrimitive()) {
        JS_ReportErrorNumber(cx, js_GetErrorMessage, NULL, JSMSG_NOT_NONNULL_OBJECT);
        return NULL;
    }
    return &v.toObject();
}

const char *
js::InformalValueTypeName(const Value &v)
{
    if (v.isObject())
        return v.toObject().getClass()->name;
    if (v.isString())
        return "string";
    if (v.isNumber())
        return "number";
    if (v.isBoolean())
        return "boolean";
    if (v.isNull())
        return "null";
    if (v.isUndefined())
        return "undefined";
    return "value";
}

template <AllowGC allowGC>
JSBool
js::HasOwnProperty(JSContext *cx, LookupGenericOp lookup,
                   typename MaybeRooted<JSObject*, allowGC>::HandleType obj,
                   typename MaybeRooted<jsid, allowGC>::HandleType id,
                   typename MaybeRooted<JSObject*, allowGC>::MutableHandleType objp,
                   typename MaybeRooted<Shape*, allowGC>::MutableHandleType propp)
{
    JSAutoResolveFlags rf(cx, 0);
    if (lookup) {
        if (!allowGC)
            return false;
        if (!lookup(cx,
                    MaybeRooted<JSObject*, allowGC>::toHandle(obj),
                    MaybeRooted<jsid, allowGC>::toHandle(id),
                    MaybeRooted<JSObject*, allowGC>::toMutableHandle(objp),
                    MaybeRooted<Shape*, allowGC>::toMutableHandle(propp)))
        {
            return false;
        }
    } else {
        if (!baseops::LookupProperty<allowGC>(cx, obj, id, objp, propp))
            return false;
    }
    if (!propp)
        return true;

    if (objp == obj)
        return true;

    JSObject *outer = NULL;
    if (JSObjectOp op = objp->getClass()->ext.outerObject) {
        if (!allowGC)
            return false;
        RootedObject inner(cx, objp);
        outer = op(cx, inner);
        if (!outer)
            return false;
    }

    if (outer != objp)
        propp.set(NULL);
    return true;
}

template JSBool
js::HasOwnProperty<CanGC>(JSContext *cx, LookupGenericOp lookup,
                          HandleObject obj, HandleId id,
                          MutableHandleObject objp, MutableHandleShape propp);

template JSBool
js::HasOwnProperty<NoGC>(JSContext *cx, LookupGenericOp lookup,
                         JSObject *obj, jsid id,
                         FakeMutableHandle<JSObject*> objp, FakeMutableHandle<Shape*> propp);

bool
js::NewPropertyDescriptorObject(JSContext *cx, const PropertyDescriptor *desc,
                                MutableHandleValue vp)
{
    if (!desc->obj) {
        vp.setUndefined();
        return true;
    }

    /* We have our own property, so start creating the descriptor. */
    PropDesc d;
    PropDesc::AutoRooter dRoot(cx, &d);

    d.initFromPropertyDescriptor(*desc);
    if (!d.makeObject(cx))
        return false;
    vp.set(d.pd());
    return true;
}

void
PropDesc::initFromPropertyDescriptor(const PropertyDescriptor &desc)
{
    isUndefined_ = false;
    pd_.setUndefined();
    attrs = uint8_t(desc.attrs);
    JS_ASSERT_IF(attrs & JSPROP_READONLY, !(attrs & (JSPROP_GETTER | JSPROP_SETTER)));
    if (desc.attrs & (JSPROP_GETTER | JSPROP_SETTER)) {
        hasGet_ = true;
        get_ = ((desc.attrs & JSPROP_GETTER) && desc.getter)
               ? CastAsObjectJsval(desc.getter)
               : UndefinedValue();
        hasSet_ = true;
        set_ = ((desc.attrs & JSPROP_SETTER) && desc.setter)
               ? CastAsObjectJsval(desc.setter)
               : UndefinedValue();
        hasValue_ = false;
        value_.setUndefined();
        hasWritable_ = false;
    } else {
        hasGet_ = false;
        get_.setUndefined();
        hasSet_ = false;
        set_.setUndefined();
        hasValue_ = true;
        value_ = desc.value;
        hasWritable_ = true;
    }
    hasEnumerable_ = true;
    hasConfigurable_ = true;
}

bool
PropDesc::makeObject(JSContext *cx)
{
    MOZ_ASSERT(!isUndefined());

    RootedObject obj(cx, NewBuiltinClassInstance(cx, &ObjectClass));
    if (!obj)
        return false;

    const JSAtomState &names = cx->names();
    RootedValue configurableVal(cx, BooleanValue((attrs & JSPROP_PERMANENT) == 0));
    RootedValue enumerableVal(cx, BooleanValue((attrs & JSPROP_ENUMERATE) != 0));
    RootedValue writableVal(cx, BooleanValue((attrs & JSPROP_READONLY) == 0));
    if ((hasConfigurable() &&
         !JSObject::defineProperty(cx, obj, names.configurable, configurableVal)) ||
        (hasEnumerable() &&
         !JSObject::defineProperty(cx, obj, names.enumerable, enumerableVal)) ||
        (hasGet() &&
         !JSObject::defineProperty(cx, obj, names.get, getterValue())) ||
        (hasSet() &&
         !JSObject::defineProperty(cx, obj, names.set, setterValue())) ||
        (hasValue() &&
         !JSObject::defineProperty(cx, obj, names.value, value())) ||
        (hasWritable() &&
         !JSObject::defineProperty(cx, obj, names.writable, writableVal)))
    {
        return false;
    }

    pd_.setObject(*obj);
    return true;
}

bool
js::GetOwnPropertyDescriptor(JSContext *cx, HandleObject obj, HandleId id,
                             PropertyDescriptor *desc)
{
    // FIXME: Call TrapGetOwnProperty directly once ScriptedIndirectProxies is removed
    if (obj->isProxy())
        return Proxy::getOwnPropertyDescriptor(cx, obj, id, desc, 0);

    RootedObject pobj(cx);
    RootedShape shape(cx);
    if (!HasOwnProperty<CanGC>(cx, obj->getOps()->lookupGeneric, obj, id, &pobj, &shape))
        return false;
    if (!shape) {
        desc->obj = NULL;
        return true;
    }

    bool doGet = true;
    if (pobj->isNative()) {
        desc->attrs = GetShapeAttributes(shape);
        if (desc->attrs & (JSPROP_GETTER | JSPROP_SETTER)) {
            doGet = false;
            if (desc->attrs & JSPROP_GETTER)
                desc->getter = CastAsPropertyOp(shape->getterObject());
            if (desc->attrs & JSPROP_SETTER)
                desc->setter = CastAsStrictPropertyOp(shape->setterObject());
        }
    } else {
        if (!JSObject::getGenericAttributes(cx, pobj, id, &desc->attrs))
            return false;
    }

    RootedValue value(cx);
    if (doGet && !JSObject::getGeneric(cx, obj, obj, id, &value))
        return false;

    desc->value = value;
    desc->obj = obj;
    return true;
}

bool
js::GetOwnPropertyDescriptor(JSContext *cx, HandleObject obj, HandleId id, MutableHandleValue vp)
{
    AutoPropertyDescriptorRooter desc(cx);
    return GetOwnPropertyDescriptor(cx, obj, id, &desc) &&
           NewPropertyDescriptorObject(cx, &desc, vp);
}

bool
js::GetFirstArgumentAsObject(JSContext *cx, const CallArgs &args, const char *method,
                             MutableHandleObject objp)
{
    if (args.length() == 0) {
        JS_ReportErrorNumber(cx, js_GetErrorMessage, NULL, JSMSG_MORE_ARGS_NEEDED,
                             method, "0", "s");
        return false;
    }

    HandleValue v = args.handleAt(0);
    if (!v.isObject()) {
        char *bytes = DecompileValueGenerator(cx, JSDVG_SEARCH_STACK, v, NullPtr());
        if (!bytes)
            return false;
        JS_ReportErrorNumber(cx, js_GetErrorMessage, NULL, JSMSG_UNEXPECTED_TYPE,
                             bytes, "not an object");
        js_free(bytes);
        return false;
    }

    objp.set(&v.toObject());
    return true;
}

static bool
HasProperty(JSContext *cx, HandleObject obj, HandleId id, MutableHandleValue vp, bool *foundp)
{
    if (!JSObject::hasProperty(cx, obj, id, foundp, 0))
        return false;
    if (!*foundp) {
        vp.setUndefined();
        return true;
    }

    /*
     * We must go through the method read barrier in case id is 'get' or 'set'.
     * There is no obvious way to defer cloning a joined function object whose
     * identity will be used by DefinePropertyOnObject, e.g., or reflected via
     * js::GetOwnPropertyDescriptor, as the getter or setter callable object.
     */
    return !!JSObject::getGeneric(cx, obj, obj, id, vp);
}

bool
PropDesc::initialize(JSContext *cx, const Value &origval, bool checkAccessors)
{
    RootedValue v(cx, origval);

    /* 8.10.5 step 1 */
    if (v.isPrimitive()) {
        JS_ReportErrorNumber(cx, js_GetErrorMessage, NULL, JSMSG_NOT_NONNULL_OBJECT);
        return false;
    }
    RootedObject desc(cx, &v.toObject());

    /* Make a copy of the descriptor. We might need it later. */
    pd_ = v;

    isUndefined_ = false;

    /*
     * Start with the proper defaults.  XXX shouldn't be necessary when we get
     * rid of PropDesc::attributes()
     */
    attrs = JSPROP_PERMANENT | JSPROP_READONLY;

    bool found = false;
    RootedId id(cx);

    /* 8.10.5 step 3 */
    id = NameToId(cx->names().enumerable);
    if (!HasProperty(cx, desc, id, &v, &found))
        return false;
    if (found) {
        hasEnumerable_ = true;
        if (ToBoolean(v))
            attrs |= JSPROP_ENUMERATE;
    }

    /* 8.10.5 step 4 */
    id = NameToId(cx->names().configurable);
    if (!HasProperty(cx, desc, id, &v, &found))
        return false;
    if (found) {
        hasConfigurable_ = true;
        if (ToBoolean(v))
            attrs &= ~JSPROP_PERMANENT;
    }

    /* 8.10.5 step 5 */
    id = NameToId(cx->names().value);
    if (!HasProperty(cx, desc, id, &v, &found))
        return false;
    if (found) {
        hasValue_ = true;
        value_ = v;
    }

    /* 8.10.6 step 6 */
    id = NameToId(cx->names().writable);
    if (!HasProperty(cx, desc, id, &v, &found))
        return false;
    if (found) {
        hasWritable_ = true;
        if (ToBoolean(v))
            attrs &= ~JSPROP_READONLY;
    }

    /* 8.10.7 step 7 */
    id = NameToId(cx->names().get);
    if (!HasProperty(cx, desc, id, &v, &found))
        return false;
    if (found) {
        hasGet_ = true;
        get_ = v;
        attrs |= JSPROP_GETTER | JSPROP_SHARED;
        attrs &= ~JSPROP_READONLY;
        if (checkAccessors && !checkGetter(cx))
            return false;
    }

    /* 8.10.7 step 8 */
    id = NameToId(cx->names().set);
    if (!HasProperty(cx, desc, id, &v, &found))
        return false;
    if (found) {
        hasSet_ = true;
        set_ = v;
        attrs |= JSPROP_SETTER | JSPROP_SHARED;
        attrs &= ~JSPROP_READONLY;
        if (checkAccessors && !checkSetter(cx))
            return false;
    }

    /* 8.10.7 step 9 */
    if ((hasGet() || hasSet()) && (hasValue() || hasWritable())) {
        JS_ReportErrorNumber(cx, js_GetErrorMessage, NULL, JSMSG_INVALID_DESCRIPTOR);
        return false;
    }

    JS_ASSERT_IF(attrs & JSPROP_READONLY, !(attrs & (JSPROP_GETTER | JSPROP_SETTER)));

    return true;
}

void
PropDesc::complete()
{
    if (isGenericDescriptor() || isDataDescriptor()) {
        if (!hasValue_) {
            hasValue_ = true;
            value_.setUndefined();
        }
        if (!hasWritable_) {
            hasWritable_ = true;
            attrs |= JSPROP_READONLY;
        }
    } else {
        if (!hasGet_) {
            hasGet_ = true;
            get_.setUndefined();
        }
        if (!hasSet_) {
            hasSet_ = true;
            set_.setUndefined();
        }
    }
    if (!hasEnumerable_) {
        hasEnumerable_ = true;
        attrs &= ~JSPROP_ENUMERATE;
    }
    if (!hasConfigurable_) {
        hasConfigurable_ = true;
        attrs |= JSPROP_PERMANENT;
    }
}

bool
js::Throw(JSContext *cx, jsid id, unsigned errorNumber)
{
    JS_ASSERT(js_ErrorFormatString[errorNumber].argCount == 1);

    JSString *idstr = IdToString(cx, id);
    if (!idstr)
       return false;
    JSAutoByteString bytes(cx, idstr);
    if (!bytes)
        return false;
    JS_ReportErrorNumber(cx, js_GetErrorMessage, NULL, errorNumber, bytes.ptr());
    return false;
}

bool
js::Throw(JSContext *cx, JSObject *obj, unsigned errorNumber)
{
    if (js_ErrorFormatString[errorNumber].argCount == 1) {
        RootedValue val(cx, ObjectValue(*obj));
        js_ReportValueErrorFlags(cx, JSREPORT_ERROR, errorNumber,
                                 JSDVG_IGNORE_STACK, val, NullPtr(),
                                 NULL, NULL);
    } else {
        JS_ASSERT(js_ErrorFormatString[errorNumber].argCount == 0);
        JS_ReportErrorNumber(cx, js_GetErrorMessage, NULL, errorNumber);
    }
    return false;
}

static JSBool
Reject(JSContext *cx, unsigned errorNumber, bool throwError, jsid id, bool *rval)
{
    if (throwError)
        return Throw(cx, id, errorNumber);

    *rval = false;
    return true;
}

static JSBool
Reject(JSContext *cx, JSObject *obj, unsigned errorNumber, bool throwError, bool *rval)
{
    if (throwError)
        return Throw(cx, obj, errorNumber);

    *rval = false;
    return JS_TRUE;
}

// See comments on CheckDefineProperty in jsobj.h.
//
// DefinePropertyOnObject has its own implementation of these checks.
//
bool
js::CheckDefineProperty(JSContext *cx, HandleObject obj, HandleId id, HandleValue value,
                        PropertyOp getter, StrictPropertyOp setter, unsigned attrs)
{
    if (!obj->isNative())
        return true;

    // ES5 8.12.9 Step 1. Even though we know obj is native, we use generic
    // APIs for shorter, more readable code.
    AutoPropertyDescriptorRooter desc(cx);
    if (!GetOwnPropertyDescriptor(cx, obj, id, &desc))
        return false;

    // This does not have to check obj->isExtensible() when !desc.obj (steps
    // 2-3) because the low-level methods JSObject::{add,put}Property check
    // for that.
    if (desc.obj && (desc.attrs & JSPROP_PERMANENT)) {
        // Steps 6-11, skipping step 10.a.ii. Prohibit redefining a permanent
        // property with different metadata, except to make a writable property
        // non-writable.
        if (getter != desc.getter ||
            setter != desc.setter ||
            (attrs != desc.attrs && attrs != (desc.attrs | JSPROP_READONLY)))
        {
            return Throw(cx, id, JSMSG_CANT_REDEFINE_PROP);
        }

        // Step 10.a.ii. Prohibit changing the value of a non-configurable,
        // non-writable data property.
        if ((desc.attrs & (JSPROP_GETTER | JSPROP_SETTER | JSPROP_READONLY)) == JSPROP_READONLY) {
            bool same;
            if (!SameValue(cx, value, desc.value, &same))
                return false;
            if (!same)
                return JSObject::reportReadOnly(cx, id);
        }
    }
    return true;
}

static JSBool
DefinePropertyOnObject(JSContext *cx, HandleObject obj, HandleId id, const PropDesc &desc,
                       bool throwError, bool *rval)
{
    /* 8.12.9 step 1. */
    RootedShape shape(cx);
    RootedObject obj2(cx);
    JS_ASSERT(!obj->getOps()->lookupGeneric);
    if (!HasOwnProperty<CanGC>(cx, NULL, obj, id, &obj2, &shape))
        return JS_FALSE;

    JS_ASSERT(!obj->getOps()->defineProperty);

    /* 8.12.9 steps 2-4. */
    if (!shape) {
        if (!obj->isExtensible())
            return Reject(cx, obj, JSMSG_OBJECT_NOT_EXTENSIBLE, throwError, rval);

        *rval = true;

        if (desc.isGenericDescriptor() || desc.isDataDescriptor()) {
            JS_ASSERT(!obj->getOps()->defineProperty);
            RootedValue v(cx, desc.hasValue() ? desc.value() : UndefinedValue());
            return baseops::DefineGeneric(cx, obj, id, v,
                                          JS_PropertyStub, JS_StrictPropertyStub,
                                          desc.attributes());
        }

        JS_ASSERT(desc.isAccessorDescriptor());

        /*
         * Getters and setters are just like watchpoints from an access
         * control point of view.
         */
        RootedValue dummy(cx);
        unsigned dummyAttrs;
        if (!CheckAccess(cx, obj, id, JSACC_WATCH, &dummy, &dummyAttrs))
            return JS_FALSE;

        RootedValue tmp(cx, UndefinedValue());
        return baseops::DefineGeneric(cx, obj, id, tmp,
                                      desc.getter(), desc.setter(), desc.attributes());
    }

    /* 8.12.9 steps 5-6 (note 5 is merely a special case of 6). */
    RootedValue v(cx, UndefinedValue());

    JS_ASSERT(obj == obj2);

    bool shapeDataDescriptor = true,
         shapeAccessorDescriptor = false,
         shapeWritable = true,
         shapeConfigurable = true,
         shapeEnumerable = true,
         shapeHasDefaultGetter = true,
         shapeHasDefaultSetter = true,
         shapeHasGetterValue = false,
         shapeHasSetterValue = false;
    uint8_t shapeAttributes = JSPROP_ENUMERATE;
    if (!IsImplicitDenseElement(shape)) {
        shapeDataDescriptor = shape->isDataDescriptor();
        shapeAccessorDescriptor = shape->isAccessorDescriptor();
        shapeWritable = shape->writable();
        shapeConfigurable = shape->configurable();
        shapeEnumerable = shape->enumerable();
        shapeHasDefaultGetter = shape->hasDefaultGetter();
        shapeHasDefaultSetter = shape->hasDefaultSetter();
        shapeHasGetterValue = shape->hasGetterValue();
        shapeHasSetterValue = shape->hasSetterValue();
        shapeAttributes = shape->attributes();
    }

    do {
        if (desc.isAccessorDescriptor()) {
            if (!shapeAccessorDescriptor)
                break;

            if (desc.hasGet()) {
                bool same;
                if (!SameValue(cx, desc.getterValue(), shape->getterOrUndefined(), &same))
                    return false;
                if (!same)
                    break;
            }

            if (desc.hasSet()) {
                bool same;
                if (!SameValue(cx, desc.setterValue(), shape->setterOrUndefined(), &same))
                    return false;
                if (!same)
                    break;
            }
        } else {
            /*
             * Determine the current value of the property once, if the current
             * value might actually need to be used or preserved later.  NB: we
             * guard on whether the current property is a data descriptor to
             * avoid calling a getter; we won't need the value if it's not a
             * data descriptor.
             */
            if (IsImplicitDenseElement(shape)) {
                v = obj->getDenseElement(JSID_TO_INT(id));
            } else if (shape->isDataDescriptor()) {
                /*
                 * We must rule out a non-configurable js::PropertyOp-guarded
                 * property becoming a writable unguarded data property, since
                 * such a property can have its value changed to one the getter
                 * and setter preclude.
                 *
                 * A desc lacking writable but with value is a data descriptor
                 * and we must reject it as if it had writable: true if current
                 * is writable.
                 */
                if (!shape->configurable() &&
                    (!shape->hasDefaultGetter() || !shape->hasDefaultSetter()) &&
                    desc.isDataDescriptor() &&
                    (desc.hasWritable() ? desc.writable() : shape->writable()))
                {
                    return Reject(cx, JSMSG_CANT_REDEFINE_PROP, throwError, id, rval);
                }

                if (!js_NativeGet(cx, obj, obj2, shape, 0, &v))
                    return JS_FALSE;
            }

            if (desc.isDataDescriptor()) {
                if (!shapeDataDescriptor)
                    break;

                bool same;
                if (desc.hasValue()) {
                    if (!SameValue(cx, desc.value(), v, &same))
                        return false;
                    if (!same) {
                        /*
                         * Insist that a non-configurable js::PropertyOp data
                         * property is frozen at exactly the last-got value.
                         *
                         * Duplicate the first part of the big conjunction that
                         * we tested above, rather than add a local bool flag.
                         * Likewise, don't try to keep shape->writable() in a
                         * flag we veto from true to false for non-configurable
                         * PropertyOp-based data properties and test before the
                         * SameValue check later on in order to re-use that "if
                         * (!SameValue) Reject" logic.
                         *
                         * This function is large and complex enough that it
                         * seems best to repeat a small bit of code and return
                         * Reject(...) ASAP, instead of being clever.
                         */
                        if (!shapeConfigurable &&
                            (!shape->hasDefaultGetter() || !shape->hasDefaultSetter()))
                        {
                            return Reject(cx, JSMSG_CANT_REDEFINE_PROP, throwError, id, rval);
                        }
                        break;
                    }
                }
                if (desc.hasWritable() && desc.writable() != shapeWritable)
                    break;
            } else {
                /* The only fields in desc will be handled below. */
                JS_ASSERT(desc.isGenericDescriptor());
            }
        }

        if (desc.hasConfigurable() && desc.configurable() != shapeConfigurable)
            break;
        if (desc.hasEnumerable() && desc.enumerable() != shapeEnumerable)
            break;

        /* The conditions imposed by step 5 or step 6 apply. */
        *rval = true;
        return true;
    } while (0);

    /* 8.12.9 step 7. */
    if (!shapeConfigurable) {
        if ((desc.hasConfigurable() && desc.configurable()) ||
            (desc.hasEnumerable() && desc.enumerable() != shape->enumerable())) {
            return Reject(cx, JSMSG_CANT_REDEFINE_PROP, throwError, id, rval);
        }
    }

    bool callDelProperty = false;

    if (desc.isGenericDescriptor()) {
        /* 8.12.9 step 8, no validation required */
    } else if (desc.isDataDescriptor() != shapeDataDescriptor) {
        /* 8.12.9 step 9. */
        if (!shapeConfigurable)
            return Reject(cx, JSMSG_CANT_REDEFINE_PROP, throwError, id, rval);
    } else if (desc.isDataDescriptor()) {
        /* 8.12.9 step 10. */
        JS_ASSERT(shapeDataDescriptor);
        if (!shapeConfigurable && !shape->writable()) {
            if (desc.hasWritable() && desc.writable())
                return Reject(cx, JSMSG_CANT_REDEFINE_PROP, throwError, id, rval);
            if (desc.hasValue()) {
                bool same;
                if (!SameValue(cx, desc.value(), v, &same))
                    return false;
                if (!same)
                    return Reject(cx, JSMSG_CANT_REDEFINE_PROP, throwError, id, rval);
            }
        }

        callDelProperty = !shapeHasDefaultGetter || !shapeHasDefaultSetter;
    } else {
        /* 8.12.9 step 11. */
        JS_ASSERT(desc.isAccessorDescriptor() && shape->isAccessorDescriptor());
        if (!shape->configurable()) {
            if (desc.hasSet()) {
                bool same;
                if (!SameValue(cx, desc.setterValue(), shape->setterOrUndefined(), &same))
                    return false;
                if (!same)
                    return Reject(cx, JSMSG_CANT_REDEFINE_PROP, throwError, id, rval);
            }

            if (desc.hasGet()) {
                bool same;
                if (!SameValue(cx, desc.getterValue(), shape->getterOrUndefined(), &same))
                    return false;
                if (!same)
                    return Reject(cx, JSMSG_CANT_REDEFINE_PROP, throwError, id, rval);
            }
        }
    }

    /* 8.12.9 step 12. */
    unsigned attrs;
    PropertyOp getter;
    StrictPropertyOp setter;
    if (desc.isGenericDescriptor()) {
        unsigned changed = 0;
        if (desc.hasConfigurable())
            changed |= JSPROP_PERMANENT;
        if (desc.hasEnumerable())
            changed |= JSPROP_ENUMERATE;

        attrs = (shapeAttributes & ~changed) | (desc.attributes() & changed);
        getter = IsImplicitDenseElement(shape) ? JS_PropertyStub : shape->getter();
        setter = IsImplicitDenseElement(shape) ? JS_StrictPropertyStub : shape->setter();
    } else if (desc.isDataDescriptor()) {
        unsigned unchanged = 0;
        if (!desc.hasConfigurable())
            unchanged |= JSPROP_PERMANENT;
        if (!desc.hasEnumerable())
            unchanged |= JSPROP_ENUMERATE;
        /* Watch out for accessor -> data transformations here. */
        if (!desc.hasWritable() && shapeDataDescriptor)
            unchanged |= JSPROP_READONLY;

        if (desc.hasValue())
            v = desc.value();
        attrs = (desc.attributes() & ~unchanged) | (shapeAttributes & unchanged);
        getter = JS_PropertyStub;
        setter = JS_StrictPropertyStub;
    } else {
        JS_ASSERT(desc.isAccessorDescriptor());

        /*
         * Getters and setters are just like watchpoints from an access
         * control point of view.
         */
        RootedValue dummy(cx);
        if (!CheckAccess(cx, obj2, id, JSACC_WATCH, &dummy, &attrs))
             return JS_FALSE;

        /* 8.12.9 step 12. */
        unsigned changed = 0;
        if (desc.hasConfigurable())
            changed |= JSPROP_PERMANENT;
        if (desc.hasEnumerable())
            changed |= JSPROP_ENUMERATE;
        if (desc.hasGet())
            changed |= JSPROP_GETTER | JSPROP_SHARED | JSPROP_READONLY;
        if (desc.hasSet())
            changed |= JSPROP_SETTER | JSPROP_SHARED | JSPROP_READONLY;

        attrs = (desc.attributes() & changed) | (shapeAttributes & ~changed);
        if (desc.hasGet()) {
            getter = desc.getter();
        } else {
            getter = (shapeHasDefaultGetter && !shapeHasGetterValue)
                     ? JS_PropertyStub
                     : shape->getter();
        }
        if (desc.hasSet()) {
            setter = desc.setter();
        } else {
            setter = (shapeHasDefaultSetter && !shapeHasSetterValue)
                     ? JS_StrictPropertyStub
                     : shape->setter();
        }
    }

    *rval = true;

    /*
     * Since "data" properties implemented using native C functions may rely on
     * side effects during setting, we must make them aware that they have been
     * "assigned"; deleting the property before redefining it does the trick.
     * See bug 539766, where we ran into problems when we redefined
     * arguments.length without making the property aware that its value had
     * been changed (which would have happened if we had deleted it before
     * redefining it or we had invoked its setter to change its value).
     */
    if (callDelProperty) {
        RootedValue dummy(cx, UndefinedValue());
        if (!CallJSPropertyOp(cx, obj2->getClass()->delProperty, obj2, id, &dummy))
            return false;
    }

    return baseops::DefineGeneric(cx, obj, id, v, getter, setter, attrs);
}

static JSBool
DefinePropertyOnArray(JSContext *cx, HandleObject obj, HandleId id, const PropDesc &desc,
                      bool throwError, bool *rval)
{
    // Disabled until we support defining "length":
    //uint32_t oldLen = obj->getArrayLength();

    if (JSID_IS_ATOM(id, cx->names().length)) {
        /*
         * Our optimization of storage of the length property of arrays makes
         * it very difficult to properly implement defining the property.  For
         * now simply throw an exception (NB: not merely Reject) on any attempt
         * to define the "length" property, rather than attempting to implement
         * some difficult-for-authors-to-grasp subset of that functionality.
         */
        JS_ReportErrorNumber(cx, js_GetErrorMessage, NULL, JSMSG_CANT_DEFINE_ARRAY_LENGTH);
        return JS_FALSE;
    }

    uint32_t index;
    if (js_IdIsIndex(id, &index)) {
        /*
        // Disabled until we support defining "length":
        if (index >= oldLen && lengthPropertyNotWritable())
            return ThrowTypeError(cx, JSMSG_CANT_APPEND_TO_ARRAY);
         */
        if (!DefinePropertyOnObject(cx, obj, id, desc, false, rval))
            return JS_FALSE;
        if (!*rval)
            return Reject(cx, obj, JSMSG_CANT_DEFINE_ARRAY_INDEX, throwError, rval);

        *rval = true;
        return JS_TRUE;
    }

    return DefinePropertyOnObject(cx, obj, id, desc, throwError, rval);
}

bool
js::DefineProperty(JSContext *cx, HandleObject obj, HandleId id, const PropDesc &desc,
                   bool throwError, bool *rval)
{
    if (obj->isArray())
        return DefinePropertyOnArray(cx, obj, id, desc, throwError, rval);

    if (obj->getOps()->lookupGeneric) {
        /*
         * FIXME: Once ScriptedIndirectProxies are removed, this code should call
         * TrapDefineOwnProperty directly
         */
        if (obj->isProxy()) {
            RootedValue pd(cx, desc.pd());
            return Proxy::defineProperty(cx, obj, id, pd);
        }
        return Reject(cx, obj, JSMSG_OBJECT_NOT_EXTENSIBLE, throwError, rval);
    }

    return DefinePropertyOnObject(cx, obj, id, desc, throwError, rval);
}

JSBool
js_DefineOwnProperty(JSContext *cx, HandleObject obj, HandleId id, const Value &descriptor,
                     JSBool *bp)
{
    AutoPropDescArrayRooter descs(cx);
    PropDesc *desc = descs.append();
    if (!desc || !desc->initialize(cx, descriptor))
        return false;

    bool rval;
    if (!DefineProperty(cx, obj, id, *desc, true, &rval))
        return false;
    *bp = !!rval;
    return true;
}

JSBool
js_DefineOwnProperty(JSContext *cx, HandleObject obj, HandleId id,
                     const PropertyDescriptor &descriptor, JSBool *bp)
{
    AutoPropDescArrayRooter descs(cx);
    PropDesc *desc = descs.append();
    if (!desc)
        return false;

    desc->initFromPropertyDescriptor(descriptor);

    bool rval;
    if (!DefineProperty(cx, obj, id, *desc, true, &rval))
        return false;
    *bp = !!rval;
    return true;
}


bool
js::ReadPropertyDescriptors(JSContext *cx, HandleObject props, bool checkAccessors,
                            AutoIdVector *ids, AutoPropDescArrayRooter *descs)
{
    if (!GetPropertyNames(cx, props, JSITER_OWNONLY, ids))
        return false;

    RootedId id(cx);
    for (size_t i = 0, len = ids->length(); i < len; i++) {
        id = (*ids)[i];
        PropDesc* desc = descs->append();
        RootedValue v(cx);
        if (!desc ||
            !JSObject::getGeneric(cx, props, props, id, &v) ||
            !desc->initialize(cx, v, checkAccessors))
        {
            return false;
        }
    }
    return true;
}

// Duplicated in Object.cpp
static bool
DefineProperties(JSContext *cx, HandleObject obj, HandleObject props)
{
    AutoIdVector ids(cx);
    AutoPropDescArrayRooter descs(cx);
    if (!ReadPropertyDescriptors(cx, props, true, &ids, &descs))
        return false;

    bool dummy;
    for (size_t i = 0, len = ids.length(); i < len; i++) {
        if (!DefineProperty(cx, obj, ids.handleAt(i), descs[i], true, &dummy))
            return false;
    }

    return true;
}

extern JSBool
js_PopulateObject(JSContext *cx, HandleObject newborn, HandleObject props)
{
    return DefineProperties(cx, newborn, props);
}

/* static */ inline unsigned
JSObject::getSealedOrFrozenAttributes(unsigned attrs, ImmutabilityType it)
{
    /* Make all attributes permanent; if freezing, make data attributes read-only. */
    if (it == FREEZE && !(attrs & (JSPROP_GETTER | JSPROP_SETTER)))
        return JSPROP_PERMANENT | JSPROP_READONLY;
    return JSPROP_PERMANENT;
}

/* static */ bool
JSObject::sealOrFreeze(JSContext *cx, HandleObject obj, ImmutabilityType it)
{
    assertSameCompartment(cx, obj);
    JS_ASSERT(it == SEAL || it == FREEZE);

    if (obj->isExtensible() && !JSObject::preventExtensions(cx, obj))
        return false;

    AutoIdVector props(cx);
    if (!GetPropertyNames(cx, obj, JSITER_HIDDEN | JSITER_OWNONLY, &props))
        return false;

    /* preventExtensions must sparsify dense objects, so we can assign to holes without checks. */
    JS_ASSERT_IF(obj->isNative(), obj->getDenseCapacity() == 0);

    if (obj->isNative() && !obj->inDictionaryMode()) {
        /*
         * Seal/freeze non-dictionary objects by constructing a new shape
         * hierarchy mirroring the original one, which can be shared if many
         * objects with the same structure are sealed/frozen. If we use the
         * generic path below then any non-empty object will be converted to
         * dictionary mode.
         */
        RootedShape last(cx, EmptyShape::getInitialShape(cx, obj->getClass(),
                                                         obj->getTaggedProto(),
                                                         obj->getParent(),
                                                         obj->numFixedSlots(),
                                                         obj->lastProperty()->getObjectFlags()));
        if (!last)
            return false;

        /* Get an in order list of the shapes in this object. */
        AutoShapeVector shapes(cx);
        for (Shape::Range<NoGC> r(obj->lastProperty()); !r.empty(); r.popFront()) {
            if (!shapes.append(&r.front()))
                return false;
        }
        Reverse(shapes.begin(), shapes.end());

        for (size_t i = 0; i < shapes.length(); i++) {
            StackShape child(shapes[i]);
            StackShape::AutoRooter rooter(cx, &child);
            child.attrs |= getSealedOrFrozenAttributes(child.attrs, it);

            if (!JSID_IS_EMPTY(child.propid))
                MarkTypePropertyConfigured(cx, obj, child.propid);

            last = cx->propertyTree().getChild(cx, last, obj->numFixedSlots(), child);
            if (!last)
                return false;
        }

        JS_ASSERT(obj->lastProperty()->slotSpan() == last->slotSpan());
        JS_ALWAYS_TRUE(setLastProperty(cx, obj, last));
    } else {
        RootedId id(cx);
        for (size_t i = 0; i < props.length(); i++) {
            id = props[i];

            unsigned attrs;
            if (!getGenericAttributes(cx, obj, id, &attrs))
                return false;

            unsigned new_attrs = getSealedOrFrozenAttributes(attrs, it);

            /* If we already have the attributes we need, skip the setAttributes call. */
            if ((attrs | new_attrs) == attrs)
                continue;

            attrs |= new_attrs;
            if (!setGenericAttributes(cx, obj, id, &attrs))
                return false;
        }
    }

    return true;
}

/* static */ bool
JSObject::isSealedOrFrozen(JSContext *cx, HandleObject obj, ImmutabilityType it, bool *resultp)
{
    if (obj->isExtensible()) {
        *resultp = false;
        return true;
    }

    AutoIdVector props(cx);
    if (!GetPropertyNames(cx, obj, JSITER_HIDDEN | JSITER_OWNONLY, &props))
        return false;

    RootedId id(cx);
    for (size_t i = 0, len = props.length(); i < len; i++) {
        id = props[i];

        unsigned attrs;
        if (!getGenericAttributes(cx, obj, id, &attrs))
            return false;

        /*
         * If the property is configurable, this object is neither sealed nor
         * frozen. If the property is a writable data property, this object is
         * not frozen.
         */
        if (!(attrs & JSPROP_PERMANENT) ||
            (it == FREEZE && !(attrs & (JSPROP_READONLY | JSPROP_GETTER | JSPROP_SETTER))))
        {
            *resultp = false;
            return true;
        }
    }

    /* All properties checked out. This object is sealed/frozen. */
    *resultp = true;
    return true;
}

/*
 * Get the GC kind to use for scripted 'new' on the given class.
 * FIXME bug 547327: estimate the size from the allocation site.
 */
static inline gc::AllocKind
NewObjectGCKind(js::Class *clasp)
{
    if (clasp == &ArrayClass)
        return gc::FINALIZE_OBJECT8;
    if (clasp == &FunctionClass)
        return gc::FINALIZE_OBJECT2;
    return gc::FINALIZE_OBJECT4;
}

static inline JSObject *
NewObject(JSContext *cx, Class *clasp, types::TypeObject *type_, JSObject *parent,
          gc::AllocKind kind, NewObjectKind newKind)
{
    JS_ASSERT(clasp != &ArrayClass);
    JS_ASSERT_IF(clasp == &FunctionClass,
                 kind == JSFunction::FinalizeKind || kind == JSFunction::ExtendedFinalizeKind);
    JS_ASSERT_IF(parent, &parent->global() == cx->compartment->maybeGlobal());

    RootedTypeObject type(cx, type_);

    RootedShape shape(cx, EmptyShape::getInitialShape(cx, clasp, TaggedProto(type->proto),
                                                      parent, kind));
    if (!shape)
        return NULL;

    gc::InitialHeap heap = GetInitialHeap(newKind, clasp);
    JSObject *obj = JSObject::create(cx, kind, heap, shape, type);
    if (!obj)
        return NULL;

    if (newKind == SingletonObject) {
        RootedObject nobj(cx, obj);
        if (!JSObject::setSingletonType(cx, nobj))
            return NULL;
        obj = nobj;
    }

    /*
     * This will cancel an already-running incremental GC from doing any more
     * slices, and it will prevent any future incremental GCs.
     */
    if (clasp->trace && !(clasp->flags & JSCLASS_IMPLEMENTS_BARRIERS))
        cx->runtime->gcIncrementalEnabled = false;

    Probes::createObject(cx, obj);
    return obj;
}

JSObject *
js::NewObjectWithGivenProto(JSContext *cx, js::Class *clasp,
                            js::TaggedProto proto_, JSObject *parent_,
                            gc::AllocKind allocKind, NewObjectKind newKind)
{
    Rooted<TaggedProto> proto(cx, proto_);
    RootedObject parent(cx, parent_);

    if (CanBeFinalizedInBackground(allocKind, clasp))
        allocKind = GetBackgroundAllocKind(allocKind);

    NewObjectCache &cache = cx->runtime->newObjectCache;

    NewObjectCache::EntryIndex entry = -1;
    if (proto.isObject() && newKind != SingletonObject &&
        (!parent || parent == proto.toObject()->getParent()) && !proto.toObject()->isGlobal())
    {
        if (cache.lookupProto(clasp, proto.toObject(), allocKind, &entry)) {
            JSObject *obj = cache.newObjectFromHit(cx, entry, GetInitialHeap(newKind, clasp));
            if (obj)
                return obj;
        }
    }

    types::TypeObject *type = cx->compartment->getNewType(cx, clasp, proto, NULL);
    if (!type)
        return NULL;

    /*
     * Default parent to the parent of the prototype, which was set from
     * the parent of the prototype's constructor.
     */
    if (!parent && proto.isObject())
        parent = proto.toObject()->getParent();

    RootedObject obj(cx, NewObject(cx, clasp, type, parent, allocKind, newKind));
    if (!obj)
        return NULL;

    if (entry != -1 && !obj->hasDynamicSlots())
        cache.fillProto(entry, clasp, proto, allocKind, obj);

    return obj;
}

JSObject *
js::NewObjectWithClassProtoCommon(JSContext *cx, js::Class *clasp, JSObject *protoArg, JSObject *parentArg,
                                  gc::AllocKind allocKind, NewObjectKind newKind)
{
    if (protoArg)
        return NewObjectWithGivenProto(cx, clasp, protoArg, parentArg, allocKind, newKind);

    if (CanBeFinalizedInBackground(allocKind, clasp))
        allocKind = GetBackgroundAllocKind(allocKind);

    if (!parentArg)
        parentArg = cx->global();

    /*
     * Use the object cache, except for classes without a cached proto key.
     * On these objects, FindProto will do a dynamic property lookup to get
     * global[className].prototype, where changes to either the className or
     * prototype property would render the cached lookup incorrect. For classes
     * with a proto key, the prototype created during class initialization is
     * stored in an immutable slot on the global (except for ClearScope, which
     * will flush the new object cache).
     */
    JSProtoKey protoKey = GetClassProtoKey(clasp);

    NewObjectCache &cache = cx->runtime->newObjectCache;

    NewObjectCache::EntryIndex entry = -1;
    if (parentArg->isGlobal() && protoKey != JSProto_Null && newKind != SingletonObject) {
        if (cache.lookupGlobal(clasp, &parentArg->asGlobal(), allocKind, &entry)) {
            JSObject *obj = cache.newObjectFromHit(cx, entry, GetInitialHeap(newKind, clasp));
            if (obj)
                return obj;
        }
    }

    RootedObject parent(cx, parentArg);
    RootedObject proto(cx, protoArg);

    if (!FindProto(cx, clasp, &proto))
        return NULL;

    types::TypeObject *type = proto->getNewType(cx, clasp);
    if (!type)
        return NULL;

    JSObject *obj = NewObject(cx, clasp, type, parent, allocKind, newKind);
    if (!obj)
        return NULL;

    if (entry != -1 && !obj->hasDynamicSlots())
        cache.fillGlobal(entry, clasp, &parent->asGlobal(), allocKind, obj);

    return obj;
}

JSObject *
js::NewObjectWithType(JSContext *cx, HandleTypeObject type, JSObject *parent, gc::AllocKind allocKind,
                      NewObjectKind newKind /* = GenericObject */)
{
    JS_ASSERT(type->proto->hasNewType(&ObjectClass, type));
    JS_ASSERT(parent);

    JS_ASSERT(allocKind <= gc::FINALIZE_OBJECT_LAST);
    if (CanBeFinalizedInBackground(allocKind, &ObjectClass))
        allocKind = GetBackgroundAllocKind(allocKind);

    NewObjectCache &cache = cx->runtime->newObjectCache;

    NewObjectCache::EntryIndex entry = -1;
    if (parent == type->proto->getParent() && newKind != SingletonObject) {
        if (cache.lookupType(&ObjectClass, type, allocKind, &entry)) {
            JSObject *obj = cache.newObjectFromHit(cx, entry, GetInitialHeap(newKind, &ObjectClass));
            if (obj)
                return obj;
        }
    }

    JSObject *obj = NewObject(cx, &ObjectClass, type, parent, allocKind, newKind);
    if (!obj)
        return NULL;

    if (entry != -1 && !obj->hasDynamicSlots())
        cache.fillType(entry, &ObjectClass, type, allocKind, obj);

    return obj;
}

bool
js::NewObjectScriptedCall(JSContext *cx, MutableHandleObject pobj)
{
    jsbytecode *pc;
    RootedScript script(cx, cx->stack.currentScript(&pc));
    gc::AllocKind allocKind = NewObjectGCKind(&ObjectClass);
    NewObjectKind newKind = script
                            ? UseNewTypeForInitializer(cx, script, pc, &ObjectClass)
                            : GenericObject;
    RootedObject obj(cx, NewBuiltinClassInstance(cx, &ObjectClass, allocKind, newKind));
    if (!obj)
        return false;

    if (script) {
        /* Try to specialize the type of the object to the scripted call site. */
        if (!types::SetInitializerObjectType(cx, script, pc, obj, newKind))
            return false;
    }

    pobj.set(obj);
    return true;
}

JSObject *
js::NewReshapedObject(JSContext *cx, HandleTypeObject type, JSObject *parent,
                      gc::AllocKind kind, HandleShape shape)
{
    RootedObject res(cx, NewObjectWithType(cx, type, parent, kind));
    if (!res)
        return NULL;

    if (shape->isEmptyShape())
        return res;

    /* Get all the ids in the object, in order. */
    js::AutoIdVector ids(cx);
    {
        for (unsigned i = 0; i <= shape->slot(); i++) {
            if (!ids.append(JSID_VOID))
                return NULL;
        }
        RawShape nshape = shape;
        while (!nshape->isEmptyShape()) {
            ids[nshape->slot()] = nshape->propid();
            nshape = nshape->previous();
        }
    }

    /* Construct the new shape. */
    RootedId id(cx);
    RootedValue undefinedValue(cx, UndefinedValue());
    for (unsigned i = 0; i < ids.length(); i++) {
        id = ids[i];
        if (!DefineNativeProperty(cx, res, id, undefinedValue, NULL, NULL,
                                  JSPROP_ENUMERATE, 0, 0, DNP_SKIP_TYPE)) {
            return NULL;
        }
    }
    JS_ASSERT(!res->inDictionaryMode());

    return res;
}

JSObject*
js::CreateThis(JSContext *cx, Class *newclasp, HandleObject callee)
{
    RootedValue protov(cx);
    if (!JSObject::getProperty(cx, callee, callee, cx->names().classPrototype, &protov))
        return NULL;

    JSObject *proto = protov.isObjectOrNull() ? protov.toObjectOrNull() : NULL;
    JSObject *parent = callee->getParent();
    gc::AllocKind kind = NewObjectGCKind(newclasp);
    return NewObjectWithClassProto(cx, newclasp, proto, parent, kind);
}

static inline JSObject *
CreateThisForFunctionWithType(JSContext *cx, HandleTypeObject type, JSObject *parent,
                              NewObjectKind newKind)
{
    if (type->newScript) {
        /*
         * Make an object with the type's associated finalize kind and shape,
         * which reflects any properties that will definitely be added to the
         * object before it is read from.
         */
        gc::AllocKind kind = type->newScript->allocKind;
        RootedObject res(cx, NewObjectWithType(cx, type, parent, kind, newKind));
        if (res) {
            RootedShape shape(cx, type->newScript->shape);
            JS_ALWAYS_TRUE(JSObject::setLastProperty(cx, res, shape));
        }
        return res;
    }

    gc::AllocKind allocKind = NewObjectGCKind(&ObjectClass);
    return NewObjectWithType(cx, type, parent, allocKind, newKind);
}

JSObject *
js::CreateThisForFunctionWithProto(JSContext *cx, HandleObject callee, JSObject *proto,
                                  NewObjectKind newKind /* = GenericObject */)
{
    JSObject *res;

    if (proto) {
        RootedTypeObject type(cx, proto->getNewType(cx, &ObjectClass, callee->toFunction()));
        if (!type)
            return NULL;
        res = CreateThisForFunctionWithType(cx, type, callee->getParent(), newKind);
    } else {
        gc::AllocKind allocKind = NewObjectGCKind(&ObjectClass);
        res = NewObjectWithClassProto(cx, &ObjectClass, proto, callee->getParent(), allocKind, newKind);
    }

    if (res && cx->typeInferenceEnabled()) {
        RootedScript script(cx, callee->toFunction()->nonLazyScript());
        TypeScript::SetThis(cx, script, types::Type::ObjectType(res));
    }

    return res;
}

JSObject *
js::CreateThisForFunction(JSContext *cx, HandleObject callee, bool newType)
{
    RootedValue protov(cx);
    if (!JSObject::getProperty(cx, callee, callee, cx->names().classPrototype, &protov))
        return NULL;
    JSObject *proto;
    if (protov.isObject())
        proto = &protov.toObject();
    else
        proto = NULL;
    NewObjectKind newKind = newType ? SingletonObject : GenericObject;
    JSObject *obj = CreateThisForFunctionWithProto(cx, callee, proto, newKind);

    if (obj && newType) {
        RootedObject nobj(cx, obj);

        /* Reshape the singleton before passing it as the 'this' value. */
        JSObject::clear(cx, nobj);

        RootedScript calleeScript(cx, callee->toFunction()->nonLazyScript());
        TypeScript::SetThis(cx, calleeScript, types::Type::ObjectType(nobj));

        return nobj;
    }

    return obj;
}

/*
 * Given pc pointing after a property accessing bytecode, return true if the
 * access is "object-detecting" in the sense used by web scripts, e.g., when
 * checking whether document.all is defined.
 */
static bool
Detecting(JSContext *cx, RawScript script, jsbytecode *pc)
{
    /* General case: a branch or equality op follows the access. */
    JSOp op = JSOp(*pc);
    if (js_CodeSpec[op].format & JOF_DETECTING)
        return true;

    jsbytecode *endpc = script->code + script->length;
    JS_ASSERT(script->code <= pc && pc < endpc);

    if (op == JSOP_NULL) {
        /*
         * Special case #1: handle (document.all == null).  Don't sweat
         * about JS1.2's revision of the equality operators here.
         */
        if (++pc < endpc) {
            op = JSOp(*pc);
            return op == JSOP_EQ || op == JSOP_NE;
        }
        return false;
    }

    if (op == JSOP_GETGNAME || op == JSOP_NAME) {
        /*
         * Special case #2: handle (document.all == undefined).  Don't worry
         * about a local variable named |undefined| shadowing the immutable
         * global binding...because, really?
         */
        JSAtom *atom = script->getAtom(GET_UINT32_INDEX(pc));
        if (atom == cx->names().undefined &&
            (pc += js_CodeSpec[op].length) < endpc) {
            op = JSOp(*pc);
            return op == JSOP_EQ || op == JSOP_NE || op == JSOP_STRICTEQ || op == JSOP_STRICTNE;
        }
    }

    return false;
}

/*
 * Infer lookup flags from the currently executing bytecode, returning
 * defaultFlags if a currently executing bytecode cannot be determined.
 */
unsigned
js_InferFlags(JSContext *cx, unsigned defaultFlags)
{
    /*
     * We intentionally want to look across compartment boundaries to correctly
     * handle the case of cross-compartment property access.
     */
    jsbytecode *pc;
    RawScript script = cx->stack.currentScript(&pc, ContextStack::ALLOW_CROSS_COMPARTMENT);
    if (!script)
        return defaultFlags;

    uint32_t format = js_CodeSpec[*pc].format;
    unsigned flags = 0;
    if (format & JOF_SET)
        flags |= JSRESOLVE_ASSIGNING;
    return flags;
}

/* static */ JSBool
JSObject::nonNativeSetProperty(JSContext *cx, HandleObject obj,
                               HandleId id, MutableHandleValue vp, JSBool strict)
{
    if (JS_UNLIKELY(obj->watched())) {
        WatchpointMap *wpmap = cx->compartment->watchpointMap;
        if (wpmap && !wpmap->triggerWatchpoint(cx, obj, id, vp))
            return false;
    }
    return obj->getOps()->setGeneric(cx, obj, id, vp, strict);
}

/* static */ JSBool
JSObject::nonNativeSetElement(JSContext *cx, HandleObject obj,
                              uint32_t index, MutableHandleValue vp, JSBool strict)
{
    if (JS_UNLIKELY(obj->watched())) {
        RootedId id(cx);
        if (!IndexToId(cx, index, &id))
            return false;

        WatchpointMap *wpmap = cx->compartment->watchpointMap;
        if (wpmap && !wpmap->triggerWatchpoint(cx, obj, id, vp))
            return false;
    }
    return obj->getOps()->setElement(cx, obj, index, vp, strict);
}

/* static */ bool
JSObject::deleteByValue(JSContext *cx, HandleObject obj,
                        const Value &property, MutableHandleValue rval, bool strict)
{
    uint32_t index;
    if (IsDefinitelyIndex(property, &index))
        return deleteElement(cx, obj, index, rval, strict);

    RootedValue propval(cx, property);
    Rooted<SpecialId> sid(cx);
    if (ValueIsSpecial(obj, &propval, &sid, cx))
        return deleteSpecial(cx, obj, sid, rval, strict);

    JSAtom *name = ToAtom<CanGC>(cx, propval);
    if (!name)
        return false;

    if (name->isIndex(&index))
        return deleteElement(cx, obj, index, rval, strict);

    Rooted<PropertyName*> propname(cx, name->asPropertyName());
    return deleteProperty(cx, obj, propname, rval, strict);
}

JS_FRIEND_API(bool)
JS_CopyPropertiesFrom(JSContext *cx, JSObject *targetArg, JSObject *objArg)
{
    RootedObject target(cx, targetArg);
    RootedObject obj(cx, objArg);

    // If we're not native, then we cannot copy properties.
    JS_ASSERT(target->isNative() == obj->isNative());
    if (!target->isNative())
        return true;

    AutoShapeVector shapes(cx);
    for (Shape::Range<NoGC> r(obj->lastProperty()); !r.empty(); r.popFront()) {
        if (!shapes.append(&r.front()))
            return false;
    }

    RootedShape shape(cx);
    RootedValue v(cx);
    RootedId id(cx);
    size_t n = shapes.length();
    while (n > 0) {
        shape = shapes[--n];
        unsigned attrs = shape->attributes();
        PropertyOp getter = shape->getter();
        StrictPropertyOp setter = shape->setter();
        AutoRooterGetterSetter gsRoot(cx, attrs, &getter, &setter);
        if ((attrs & JSPROP_GETTER) && !cx->compartment->wrap(cx, &getter))
            return false;
        if ((attrs & JSPROP_SETTER) && !cx->compartment->wrap(cx, &setter))
            return false;
        v = shape->hasSlot() ? obj->getSlot(shape->slot()) : UndefinedValue();
        if (!cx->compartment->wrap(cx, &v))
            return false;
        id = shape->propid();
        if (!JSObject::defineGeneric(cx, target, id, v, getter, setter, attrs))
            return false;
    }
    return true;
}

static bool
CopySlots(JSContext *cx, HandleObject from, HandleObject to)
{
    JS_ASSERT(!from->isNative() && !to->isNative());
    JS_ASSERT(from->getClass() == to->getClass());

    size_t n = 0;
    if (from->isWrapper() &&
        (Wrapper::wrapperHandler(from)->flags() &
         Wrapper::CROSS_COMPARTMENT)) {
        to->setSlot(0, from->getSlot(0));
        to->setSlot(1, from->getSlot(1));
        n = 2;
    }

    size_t span = JSCLASS_RESERVED_SLOTS(from->getClass());
    RootedValue v(cx);
    for (; n < span; ++n) {
        v = from->getSlot(n);
        if (!cx->compartment->wrap(cx, &v))
            return false;
        to->setSlot(n, v);
    }
    return true;
}

JSObject *
js::CloneObject(JSContext *cx, HandleObject obj, Handle<js::TaggedProto> proto, HandleObject parent)
{
    if (!obj->isNative() && !obj->isProxy()) {
        JS_ReportErrorNumber(cx, js_GetErrorMessage, NULL,
                             JSMSG_CANT_CLONE_OBJECT);
        return NULL;
    }
    RootedObject clone(cx, NewObjectWithGivenProto(cx, obj->getClass(), proto, parent));
    if (!clone)
        return NULL;
    if (obj->isNative()) {
        if (clone->isFunction() && (obj->compartment() != clone->compartment())) {
            JS_ReportErrorNumber(cx, js_GetErrorMessage, NULL,
                                 JSMSG_CANT_CLONE_OBJECT);
            return NULL;
        }

        if (obj->hasPrivate())
            clone->setPrivate(obj->getPrivate());
    } else {
        JS_ASSERT(obj->isProxy());
        if (!CopySlots(cx, obj, clone))
            return NULL;
    }

    return clone;
}

JSObject *
js::CloneObjectLiteral(JSContext *cx, HandleObject parent, HandleObject srcObj)
{
    Rooted<TypeObject*> typeObj(cx);
    typeObj = cx->global()->getOrCreateObjectPrototype(cx)->getNewType(cx, &ObjectClass);
    RootedShape shape(cx, srcObj->lastProperty());
    return NewReshapedObject(cx, typeObj, parent, srcObj->tenuredGetAllocKind(), shape);
}

struct JSObject::TradeGutsReserved {
    Vector<Value> avals;
    Vector<Value> bvals;
    int newafixed;
    int newbfixed;
    RootedShape newashape;
    RootedShape newbshape;
    HeapSlot *newaslots;
    HeapSlot *newbslots;

    TradeGutsReserved(JSContext *cx)
        : avals(cx), bvals(cx),
          newafixed(0), newbfixed(0),
          newashape(cx), newbshape(cx),
          newaslots(NULL), newbslots(NULL)
    {}

    ~TradeGutsReserved()
    {
        if (newaslots)
            js_free(newaslots);
        if (newbslots)
            js_free(newbslots);
    }
};

bool
JSObject::ReserveForTradeGuts(JSContext *cx, JSObject *aArg, JSObject *bArg,
                              TradeGutsReserved &reserved)
{
    RootedObject a(cx, aArg);
    RootedObject b(cx, bArg);
    JS_ASSERT(a->compartment() == b->compartment());
    AutoCompartment ac(cx, a);

    /*
     * When performing multiple swaps between objects which may have different
     * numbers of fixed slots, we reserve all space ahead of time so that the
     * swaps can be performed infallibly.
     */

#ifdef JSGC_INCREMENTAL
    /*
     * We need a write barrier here. If |a| was marked and |b| was not, then
     * after the swap, |b|'s guts would never be marked. The write barrier
     * solves this.
     */
    JS::Zone *zone = a->zone();
    if (zone->needsBarrier()) {
        MarkChildren(zone->barrierTracer(), a);
        MarkChildren(zone->barrierTracer(), b);
    }
#endif

    /*
     * Swap prototypes and classes on the two objects, so that TradeGuts can
     * preserve the types of the two objects.
     */
    Class *aClass = a->getClass();
    Class *bClass = b->getClass();
    Rooted<TaggedProto> aProto(cx, a->getTaggedProto());
    Rooted<TaggedProto> bProto(cx, b->getTaggedProto());
    if (!SetClassAndProto(cx, a, bClass, bProto, false))
        return false;
    if (!SetClassAndProto(cx, b, aClass, aProto, false))
        return false;

    if (a->tenuredSizeOfThis() == b->tenuredSizeOfThis())
        return true;

    /*
     * If either object is native, it needs a new shape to preserve the
     * invariant that objects with the same shape have the same number of
     * inline slots. The fixed slots will be updated in place during TradeGuts.
     * Non-native objects need to be reshaped according to the new count.
     */
    if (a->isNative()) {
        if (!a->generateOwnShape(cx))
            return false;
    } else {
        reserved.newbshape = EmptyShape::getInitialShape(cx, aClass, aProto, a->getParent(),
                                                         b->tenuredGetAllocKind());
        if (!reserved.newbshape)
            return false;
    }
    if (b->isNative()) {
        if (!b->generateOwnShape(cx))
            return false;
    } else {
        reserved.newashape = EmptyShape::getInitialShape(cx, bClass, bProto, b->getParent(),
                                                         a->tenuredGetAllocKind());
        if (!reserved.newashape)
            return false;
    }

    /* The avals/bvals vectors hold all original values from the objects. */

    if (!reserved.avals.reserve(a->slotSpan()))
        return false;
    if (!reserved.bvals.reserve(b->slotSpan()))
        return false;

    /*
     * The newafixed/newbfixed hold the number of fixed slots in the objects
     * after the swap. Adjust these counts according to whether the objects
     * use their last fixed slot for storing private data.
     */

    reserved.newafixed = a->numFixedSlots();
    reserved.newbfixed = b->numFixedSlots();

    if (aClass->hasPrivate()) {
        reserved.newafixed++;
        reserved.newbfixed--;
    }
    if (bClass->hasPrivate()) {
        reserved.newbfixed++;
        reserved.newafixed--;
    }

    JS_ASSERT(reserved.newafixed >= 0);
    JS_ASSERT(reserved.newbfixed >= 0);

    /*
     * The newaslots/newbslots arrays hold any dynamic slots for the objects
     * if they do not have enough fixed slots to accomodate the slots in the
     * other object.
     */

    unsigned adynamic = dynamicSlotsCount(reserved.newafixed, b->slotSpan());
    unsigned bdynamic = dynamicSlotsCount(reserved.newbfixed, a->slotSpan());

    if (adynamic) {
        reserved.newaslots = cx->pod_malloc<HeapSlot>(adynamic);
        if (!reserved.newaslots)
            return false;
        Debug_SetSlotRangeToCrashOnTouch(reserved.newaslots, adynamic);
    }
    if (bdynamic) {
        reserved.newbslots = cx->pod_malloc<HeapSlot>(bdynamic);
        if (!reserved.newbslots)
            return false;
        Debug_SetSlotRangeToCrashOnTouch(reserved.newbslots, bdynamic);
    }

    return true;
}

void
JSObject::TradeGuts(JSContext *cx, JSObject *a, JSObject *b, TradeGutsReserved &reserved)
{
    JS_ASSERT(a->compartment() == b->compartment());
    JS_ASSERT(a->isFunction() == b->isFunction());

    /*
     * Swap the object's types, to restore their initial type information.
     * The prototypes and classes of the objects were swapped in ReserveForTradeGuts.
     */
    TypeObject *tmp = a->type_;
    a->type_ = b->type_;
    b->type_ = tmp;

    /* Don't try to swap a JSFunction for a plain function JSObject. */
    JS_ASSERT_IF(a->isFunction(), a->tenuredSizeOfThis() == b->tenuredSizeOfThis());

    /*
     * Regexp guts are more complicated -- we would need to migrate the
     * refcounted JIT code blob for them across compartments instead of just
     * swapping guts.
     */
    JS_ASSERT(!a->isRegExp() && !b->isRegExp());

    /* Arrays can use their fixed storage for elements. */
    JS_ASSERT(!a->isArray() && !b->isArray());

    /*
     * Callers should not try to swap ArrayBuffer objects,
     * these use a different slot representation from other objects.
     */
    JS_ASSERT(!a->isArrayBuffer() && !b->isArrayBuffer());

    /* Trade the guts of the objects. */
    const size_t size = a->tenuredSizeOfThis();
    if (size == b->tenuredSizeOfThis()) {
        /*
         * If the objects are the same size, then we make no assumptions about
         * whether they have dynamically allocated slots and instead just copy
         * them over wholesale.
         */
        char tmp[tl::Max<sizeof(JSFunction), sizeof(JSObject_Slots16)>::result];
        JS_ASSERT(size <= sizeof(tmp));

        js_memcpy(tmp, a, size);
        js_memcpy(a, b, size);
        js_memcpy(b, tmp, size);

#ifdef JSGC_GENERATIONAL
        /*
         * Trigger post barriers for fixed slots. JSObject bits are barriered
         * below, in common with the other case.
         */
        for (size_t i = 0; i < a->numFixedSlots(); ++i) {
            HeapSlot::writeBarrierPost(cx->runtime, a, HeapSlot::Slot, i);
            HeapSlot::writeBarrierPost(cx->runtime, b, HeapSlot::Slot, i);
        }
#endif
    } else {
        /*
         * If the objects are of differing sizes, use the space we reserved
         * earlier to save the slots from each object and then copy them into
         * the new layout for the other object.
         */

        unsigned acap = a->slotSpan();
        unsigned bcap = b->slotSpan();

        for (size_t i = 0; i < acap; i++)
            reserved.avals.infallibleAppend(a->getSlot(i));

        for (size_t i = 0; i < bcap; i++)
            reserved.bvals.infallibleAppend(b->getSlot(i));

        /* Done with the dynamic slots. */
        if (a->hasDynamicSlots())
            js_free(a->slots);
        if (b->hasDynamicSlots())
            js_free(b->slots);

        void *apriv = a->hasPrivate() ? a->getPrivate() : NULL;
        void *bpriv = b->hasPrivate() ? b->getPrivate() : NULL;

        char tmp[sizeof(JSObject)];
        js_memcpy(&tmp, a, sizeof tmp);
        js_memcpy(a, b, sizeof tmp);
        js_memcpy(b, &tmp, sizeof tmp);

        if (a->isNative())
            a->shape_->setNumFixedSlots(reserved.newafixed);
        else
            a->shape_ = reserved.newashape;

        a->slots = reserved.newaslots;
        a->initSlotRange(0, reserved.bvals.begin(), bcap);
        if (a->hasPrivate())
            a->initPrivate(bpriv);

        if (b->isNative())
            b->shape_->setNumFixedSlots(reserved.newbfixed);
        else
            b->shape_ = reserved.newbshape;

        b->slots = reserved.newbslots;
        b->initSlotRange(0, reserved.avals.begin(), acap);
        if (b->hasPrivate())
            b->initPrivate(apriv);

        /* Make sure the destructor for reserved doesn't free the slots. */
        reserved.newaslots = NULL;
        reserved.newbslots = NULL;
    }

#ifdef JSGC_GENERATIONAL
    Shape::writeBarrierPost(a->shape_, &a->shape_);
    Shape::writeBarrierPost(b->shape_, &b->shape_);
    types::TypeObject::writeBarrierPost(a->type_, &a->type_);
    types::TypeObject::writeBarrierPost(b->type_, &b->type_);
#endif

    if (a->inDictionaryMode())
        a->lastProperty()->listp = &a->shape_;
    if (b->inDictionaryMode())
        b->lastProperty()->listp = &b->shape_;
}

/* Use this method with extreme caution. It trades the guts of two objects. */
bool
JSObject::swap(JSContext *cx, HandleObject a, HandleObject b)
{
    AutoMarkInDeadZone adc1(a->zone());
    AutoMarkInDeadZone adc2(b->zone());

    // Ensure swap doesn't cause a finalizer to not be run.
    JS_ASSERT(IsBackgroundFinalized(a->tenuredGetAllocKind()) ==
              IsBackgroundFinalized(b->tenuredGetAllocKind()));
    JS_ASSERT(a->compartment() == b->compartment());

    unsigned r = NotifyGCPreSwap(a, b);

    TradeGutsReserved reserved(cx);
    if (!ReserveForTradeGuts(cx, a, b, reserved)) {
        NotifyGCPostSwap(b, a, r);
        return false;
    }
    TradeGuts(cx, a, b, reserved);

    NotifyGCPostSwap(a, b, r);
    return true;
}

static bool
DefineStandardSlot(JSContext *cx, HandleObject obj, JSProtoKey key, JSAtom *atom,
                   HandleValue v, uint32_t attrs, bool &named)
{
    RootedId id(cx, AtomToId(atom));

    if (key != JSProto_Null) {
        /*
         * Initializing an actual standard class on a global object. If the
         * property is not yet present, force it into a new one bound to a
         * reserved slot. Otherwise, go through the normal property path.
         */
        JS_ASSERT(obj->isGlobal());
        JS_ASSERT(obj->isNative());

        if (!obj->nativeLookup(cx, id)) {
            uint32_t slot = 2 * JSProto_LIMIT + key;
            obj->setReservedSlot(slot, v);
            if (!JSObject::addProperty(cx, obj, id, JS_PropertyStub, JS_StrictPropertyStub, slot, attrs, 0, 0))
                return false;
            AddTypePropertyId(cx, obj, id, v);

            named = true;
            return true;
        }
    }

    named = JSObject::defineGeneric(cx, obj, id,
                                    v, JS_PropertyStub, JS_StrictPropertyStub, attrs);
    return named;
}

static void
SetClassObject(JSObject *obj, JSProtoKey key, JSObject *cobj, JSObject *proto)
{
    JS_ASSERT(!obj->getParent());
    if (!obj->isGlobal())
        return;

    obj->setReservedSlot(key, ObjectOrNullValue(cobj));
    obj->setReservedSlot(JSProto_LIMIT + key, ObjectOrNullValue(proto));
}

static void
ClearClassObject(JSObject *obj, JSProtoKey key)
{
    JS_ASSERT(!obj->getParent());
    if (!obj->isGlobal())
        return;

    obj->setSlot(key, UndefinedValue());
    obj->setSlot(JSProto_LIMIT + key, UndefinedValue());
}

JSObject *
js::DefineConstructorAndPrototype(JSContext *cx, HandleObject obj, JSProtoKey key, HandleAtom atom,
                                  JSObject *protoProto, Class *clasp,
                                  Native constructor, unsigned nargs,
                                  JSPropertySpec *ps, JSFunctionSpec *fs,
                                  JSPropertySpec *static_ps, JSFunctionSpec *static_fs,
                                  JSObject **ctorp, AllocKind ctorKind)
{
    /*
     * Create a prototype object for this class.
     *
     * FIXME: lazy standard (built-in) class initialization and even older
     * eager boostrapping code rely on all of these properties:
     *
     * 1. NewObject attempting to compute a default prototype object when
     *    passed null for proto; and
     *
     * 2. NewObject tolerating no default prototype (null proto slot value)
     *    due to this js_InitClass call coming from js_InitFunctionClass on an
     *    otherwise-uninitialized global.
     *
     * 3. NewObject allocating a JSFunction-sized GC-thing when clasp is
     *    &FunctionClass, not a JSObject-sized (smaller) GC-thing.
     *
     * The JS_NewObjectForGivenProto and JS_NewObject APIs also allow clasp to
     * be &FunctionClass (we could break compatibility easily). But fixing
     * (3) is not enough without addressing the bootstrapping dependency on (1)
     * and (2).
     */

    /*
     * Create the prototype object.  (GlobalObject::createBlankPrototype isn't
     * used because it parents the prototype object to the global and because
     * it uses WithProto::Given.  FIXME: Undo dependencies on this parentage
     * [which already needs to happen for bug 638316], figure out nicer
     * semantics for null-protoProto, and use createBlankPrototype.)
     */
    RootedObject proto(cx, NewObjectWithClassProto(cx, clasp, protoProto, obj, SingletonObject));
    if (!proto)
        return NULL;

    /* After this point, control must exit via label bad or out. */
    RootedObject ctor(cx);
    bool named = false;
    bool cached = false;
    if (!constructor) {
        /*
         * Lacking a constructor, name the prototype (e.g., Math) unless this
         * class (a) is anonymous, i.e. for internal use only; (b) the class
         * of obj (the global object) is has a reserved slot indexed by key;
         * and (c) key is not the null key.
         */
        if (!(clasp->flags & JSCLASS_IS_ANONYMOUS) || !obj->isGlobal() || key == JSProto_Null) {
            uint32_t attrs = (clasp->flags & JSCLASS_IS_ANONYMOUS)
                           ? JSPROP_READONLY | JSPROP_PERMANENT
                           : 0;
            RootedValue value(cx, ObjectValue(*proto));
            if (!DefineStandardSlot(cx, obj, key, atom, value, attrs, named))
                goto bad;
        }

        ctor = proto;
    } else {
        /*
         * Create the constructor, not using GlobalObject::createConstructor
         * because the constructor currently must have |obj| as its parent.
         * (FIXME: remove this dependency on the exact identity of the parent,
         * perhaps as part of bug 638316.)
         */
        RootedFunction fun(cx, NewFunction(cx, NullPtr(), constructor, nargs,
                                           JSFunction::NATIVE_CTOR, obj, atom, ctorKind));
        if (!fun)
            goto bad;

        /*
         * Set the class object early for standard class constructors. Type
         * inference may need to access these, and js_GetClassPrototype will
         * fail if it tries to do a reentrant reconstruction of the class.
         */
        if (key != JSProto_Null) {
            SetClassObject(obj, key, fun, proto);
            cached = true;
        }

        RootedValue value(cx, ObjectValue(*fun));
        if (!DefineStandardSlot(cx, obj, key, atom, value, 0, named))
            goto bad;

        /*
         * Optionally construct the prototype object, before the class has
         * been fully initialized.  Allow the ctor to replace proto with a
         * different object, as is done for operator new.
         */
        ctor = fun;
        if (!LinkConstructorAndPrototype(cx, ctor, proto))
            goto bad;

        /* Bootstrap Function.prototype (see also JS_InitStandardClasses). */
        Rooted<TaggedProto> tagged(cx, TaggedProto(proto));
        if (ctor->getClass() == clasp && !ctor->splicePrototype(cx, clasp, tagged))
            goto bad;
    }

    if (!DefinePropertiesAndBrand(cx, proto, ps, fs) ||
        (ctor != proto && !DefinePropertiesAndBrand(cx, ctor, static_ps, static_fs)))
    {
        goto bad;
    }

    if (clasp->flags & (JSCLASS_FREEZE_PROTO|JSCLASS_FREEZE_CTOR)) {
        JS_ASSERT_IF(ctor == proto, !(clasp->flags & JSCLASS_FREEZE_CTOR));
        if (proto && (clasp->flags & JSCLASS_FREEZE_PROTO) && !JSObject::freeze(cx, proto))
            goto bad;
        if (ctor && (clasp->flags & JSCLASS_FREEZE_CTOR) && !JSObject::freeze(cx, ctor))
            goto bad;
    }

    /* If this is a standard class, cache its prototype. */
    if (!cached && key != JSProto_Null)
        SetClassObject(obj, key, ctor, proto);

    if (ctorp)
        *ctorp = ctor;
    return proto;

bad:
    if (named) {
        RootedValue rval(cx);
        JSObject::deleteByValue(cx, obj, StringValue(atom), &rval, false);
    }
    if (cached)
        ClearClassObject(obj, key);
    return NULL;
}

/*
 * Lazy standard classes need a way to indicate if they have been initialized.
 * Otherwise, when we delete them, we might accidentally recreate them via a
 * lazy initialization. We use the presence of a ctor or proto in the
 * global object's slot to indicate that they've been constructed, but this only
 * works for classes which have a proto and ctor. Classes which don't have one
 * can call MarkStandardClassInitializedNoProto(), and we can always check
 * whether a class is initialized by calling IsStandardClassResolved().
 */
bool
js::IsStandardClassResolved(JSObject *obj, js::Class *clasp)
{
    JSProtoKey key = JSCLASS_CACHED_PROTO_KEY(clasp);

    /* If the constructor is undefined, then it hasn't been initialized. */
    return (obj->getReservedSlot(key) != UndefinedValue());
}

void
js::MarkStandardClassInitializedNoProto(JSObject *obj, js::Class *clasp)
{
    JSProtoKey key = JSCLASS_CACHED_PROTO_KEY(clasp);

    /*
     * We use True so that it's obvious what we're doing (instead of, say,
     * Null, which might be miscontrued as an error in setting Undefined).
     */
    if (obj->getReservedSlot(key) == UndefinedValue())
        obj->setSlot(key, BooleanValue(true));
}

JSObject *
js_InitClass(JSContext *cx, HandleObject obj, JSObject *protoProto_,
             Class *clasp, Native constructor, unsigned nargs,
             JSPropertySpec *ps, JSFunctionSpec *fs,
             JSPropertySpec *static_ps, JSFunctionSpec *static_fs,
             JSObject **ctorp, AllocKind ctorKind)
{
    RootedObject protoProto(cx, protoProto_);

    RootedAtom atom(cx, Atomize(cx, clasp->name, strlen(clasp->name)));
    if (!atom)
        return NULL;

    /*
     * All instances of the class will inherit properties from the prototype
     * object we are about to create (in DefineConstructorAndPrototype), which
     * in turn will inherit from protoProto.
     *
     * When initializing a standard class (other than Object), if protoProto is
     * null, default to the Object prototype object. The engine's internal uses
     * of js_InitClass depend on this nicety. Note that in
     * js_InitFunctionAndObjectClasses, we specially hack the resolving table
     * and then depend on js_GetClassPrototype here leaving protoProto NULL and
     * returning true.
     */
    JSProtoKey key = JSCLASS_CACHED_PROTO_KEY(clasp);
    if (key != JSProto_Null &&
        !protoProto &&
        !js_GetClassPrototype(cx, JSProto_Object, &protoProto)) {
        return NULL;
    }

    return DefineConstructorAndPrototype(cx, obj, key, atom, protoProto, clasp, constructor, nargs,
                                         ps, fs, static_ps, static_fs, ctorp, ctorKind);
}

/* static */ inline bool
JSObject::updateSlotsForSpan(JSContext *cx, HandleObject obj, size_t oldSpan, size_t newSpan)
{
    JS_ASSERT(oldSpan != newSpan);

    size_t oldCount = dynamicSlotsCount(obj->numFixedSlots(), oldSpan);
    size_t newCount = dynamicSlotsCount(obj->numFixedSlots(), newSpan);

    if (oldSpan < newSpan) {
        if (oldCount < newCount && !JSObject::growSlots(cx, obj, oldCount, newCount))
            return false;

        if (newSpan == oldSpan + 1)
            obj->initSlotUnchecked(oldSpan, UndefinedValue());
        else
            obj->initializeSlotRange(oldSpan, newSpan - oldSpan);
    } else {
        /* Trigger write barriers on the old slots before reallocating. */
        obj->prepareSlotRangeForOverwrite(newSpan, oldSpan);
        obj->invalidateSlotRange(newSpan, oldSpan - newSpan);

        if (oldCount > newCount)
            JSObject::shrinkSlots(cx, obj, oldCount, newCount);
    }

    return true;
}

/* static */ bool
JSObject::setLastProperty(JSContext *cx, HandleObject obj, HandleShape shape)
{
    JS_ASSERT(!obj->inDictionaryMode());
    JS_ASSERT(!shape->inDictionary());
    JS_ASSERT(shape->compartment() == obj->compartment());
    JS_ASSERT(shape->numFixedSlots() == obj->numFixedSlots());

    size_t oldSpan = obj->lastProperty()->slotSpan();
    size_t newSpan = shape->slotSpan();

    if (oldSpan == newSpan) {
        obj->shape_ = shape;
        return true;
    }

    if (!updateSlotsForSpan(cx, obj, oldSpan, newSpan))
        return false;

    obj->shape_ = shape;
    return true;
}

/* static */ bool
JSObject::setSlotSpan(JSContext *cx, HandleObject obj, uint32_t span)
{
    JS_ASSERT(obj->inDictionaryMode());

    size_t oldSpan = obj->lastProperty()->base()->slotSpan();
    if (oldSpan == span)
        return true;

    if (!JSObject::updateSlotsForSpan(cx, obj, oldSpan, span))
        return false;

    obj->lastProperty()->base()->setSlotSpan(span);
    return true;
}

/* static */ bool
JSObject::growSlots(JSContext *cx, HandleObject obj, uint32_t oldCount, uint32_t newCount)
{
    JS_ASSERT(newCount > oldCount);
    JS_ASSERT(newCount >= SLOT_CAPACITY_MIN);

    /*
     * Slot capacities are determined by the span of allocated objects. Due to
     * the limited number of bits to store shape slots, object growth is
     * throttled well before the slot capacity can overflow.
     */
    JS_ASSERT(newCount < NELEMENTS_LIMIT);

    /*
     * If we are allocating slots for an object whose type is always created
     * by calling 'new' on a particular script, bump the GC kind for that
     * type to give these objects a larger number of fixed slots when future
     * objects are constructed.
     */
    if (!obj->hasLazyType() && !oldCount && obj->type()->newScript) {
        gc::AllocKind kind = obj->type()->newScript->allocKind;
        unsigned newScriptSlots = gc::GetGCKindSlots(kind);
        if (newScriptSlots == obj->numFixedSlots() && gc::TryIncrementAllocKind(&kind)) {
            AutoEnterAnalysis enter(cx);

            Rooted<TypeObject*> typeObj(cx, obj->type());
            RootedShape shape(cx, typeObj->newScript->shape);
            JSObject *reshapedObj = NewReshapedObject(cx, typeObj, obj->getParent(), kind, shape);
            if (!reshapedObj)
                return false;

            typeObj->newScript->allocKind = kind;
            typeObj->newScript->shape = reshapedObj->lastProperty();
            typeObj->markStateChange(cx);
        }
    }

    if (!oldCount) {
        obj->slots = cx->pod_malloc<HeapSlot>(newCount);
        if (!obj->slots)
            return false;
        Debug_SetSlotRangeToCrashOnTouch(obj->slots, newCount);
        return true;
    }

    HeapSlot *newslots = (HeapSlot*) cx->realloc_(obj->slots, oldCount * sizeof(HeapSlot),
                                                  newCount * sizeof(HeapSlot));
    if (!newslots)
        return false;  /* Leave slots at its old size. */

    bool changed = obj->slots != newslots;
    obj->slots = newslots;

    Debug_SetSlotRangeToCrashOnTouch(obj->slots + oldCount, newCount - oldCount);

    /* Changes in the slots of global objects can trigger recompilation. */
    if (changed && obj->isGlobal())
        types::MarkObjectStateChange(cx, obj);

    return true;
}

/* static */ void
JSObject::shrinkSlots(JSContext *cx, HandleObject obj, uint32_t oldCount, uint32_t newCount)
{
    JS_ASSERT(newCount < oldCount);

    /*
     * Refuse to shrink slots for call objects. This only happens in a very
     * obscure situation (deleting names introduced by a direct 'eval') and
     * allowing the slots pointer to change may require updating pointers in
     * the function's active args/vars information.
     */
    if (obj->isCall())
        return;

    if (newCount == 0) {
        js_free(obj->slots);
        obj->slots = NULL;
        return;
    }

    JS_ASSERT(newCount >= SLOT_CAPACITY_MIN);

    HeapSlot *newslots = (HeapSlot *) cx->realloc_(obj->slots, newCount * sizeof(HeapSlot));
    if (!newslots)
        return;  /* Leave slots at its old size. */

    bool changed = obj->slots != newslots;
    obj->slots = newslots;

    /* Watch for changes in global object slots, as for growSlots. */
    if (changed && obj->isGlobal())
        types::MarkObjectStateChange(cx, obj);
}

/* static */ bool
JSObject::sparsifyDenseElement(JSContext *cx, HandleObject obj, unsigned index)
{
    RootedValue value(cx, obj->getDenseElement(index));
    JS_ASSERT(!value.isMagic(JS_ELEMENTS_HOLE));

    JSObject::removeDenseElementForSparseIndex(cx, obj, index);

    uint32_t slot = obj->slotSpan();
    if (!obj->addDataProperty(cx, INT_TO_JSID(index), slot, JSPROP_ENUMERATE)) {
        obj->setDenseElement(index, value);
        return false;
    }

    JS_ASSERT(slot == obj->slotSpan() - 1);
    obj->initSlot(slot, value);

    return true;
}

/* static */ bool
JSObject::sparsifyDenseElements(JSContext *cx, HandleObject obj)
{
    uint32_t initialized = obj->getDenseInitializedLength();

    /* Create new properties with the value of non-hole dense elements. */
    for (uint32_t i = 0; i < initialized; i++) {
        if (obj->getDenseElement(i).isMagic(JS_ELEMENTS_HOLE))
            continue;

        if (!sparsifyDenseElement(cx, obj, i))
            return false;
    }

    if (initialized)
        obj->setDenseInitializedLength(0);

    /*
     * Reduce storage for dense elements which are now holes. Explicitly mark
     * the elements capacity as zero, so that any attempts to add dense
     * elements will be caught in ensureDenseElements.
     */
    if (obj->getDenseCapacity()) {
        obj->shrinkElements(cx, 0);
        obj->getElementsHeader()->capacity = 0;
    }

    return true;
}

bool
JSObject::willBeSparseElements(unsigned requiredCapacity, unsigned newElementsHint)
{
    JS_ASSERT(isNative());
    JS_ASSERT(requiredCapacity > MIN_SPARSE_INDEX);

    unsigned cap = getDenseCapacity();
    JS_ASSERT(requiredCapacity >= cap);

    if (requiredCapacity >= NELEMENTS_LIMIT)
        return true;

    unsigned minimalDenseCount = requiredCapacity / SPARSE_DENSITY_RATIO;
    if (newElementsHint >= minimalDenseCount)
        return false;
    minimalDenseCount -= newElementsHint;

    if (minimalDenseCount > cap)
        return true;

    unsigned len = getDenseInitializedLength();
    const Value *elems = getDenseElements();
    for (unsigned i = 0; i < len; i++) {
        if (!elems[i].isMagic(JS_ELEMENTS_HOLE) && !--minimalDenseCount)
            return false;
    }
    return true;
}

/* static */ JSObject::EnsureDenseResult
JSObject::maybeDensifySparseElements(JSContext *cx, HandleObject obj)
{
    /*
     * Wait until after the object goes into dictionary mode, which must happen
     * when sparsely packing any array with more than MIN_SPARSE_INDEX elements
     * (see PropertyTree::MAX_HEIGHT).
     */
    if (!obj->inDictionaryMode())
        return ED_SPARSE;

    /*
     * Only measure the number of indexed properties every log(n) times when
     * populating the object.
     */
    uint32_t slotSpan = obj->slotSpan();
    if (slotSpan != RoundUpPow2(slotSpan))
        return ED_SPARSE;

    /* Watch for conditions under which an object's elements cannot be dense. */
    if (!obj->isExtensible() || obj->watched())
        return ED_SPARSE;

    /*
     * The indexes in the object need to be sufficiently dense before they can
     * be converted to dense mode.
     */
    uint32_t numDenseElements = 0;
    uint32_t newInitializedLength = 0;

    RootedShape shape(cx, obj->lastProperty());
    while (!shape->isEmptyShape()) {
        uint32_t index;
        if (js_IdIsIndex(shape->propid(), &index)) {
            if (shape->attributes() == JSPROP_ENUMERATE &&
                shape->hasDefaultGetter() &&
                shape->hasDefaultSetter())
            {
                numDenseElements++;
                newInitializedLength = Max(newInitializedLength, index + 1);
            } else {
                /*
                 * For simplicity, only densify the object if all indexed
                 * properties can be converted to dense elements.
                 */
                return ED_SPARSE;
            }
        }
        shape = shape->previous();
    }

    if (numDenseElements * SPARSE_DENSITY_RATIO < newInitializedLength)
        return ED_SPARSE;

    if (newInitializedLength >= NELEMENTS_LIMIT)
        return ED_SPARSE;

    /*
     * This object meets all necessary restrictions, convert all indexed
     * properties into dense elements.
     */

    if (newInitializedLength > obj->getDenseCapacity()) {
        if (!obj->growElements(cx, newInitializedLength))
            return ED_FAILED;
    }

    obj->ensureDenseInitializedLength(cx, newInitializedLength, 0);

    RootedValue value(cx);

    shape = obj->lastProperty();
    while (!shape->isEmptyShape()) {
        jsid id = shape->propid();
        uint32_t index;
        if (js_IdIsIndex(id, &index)) {
            value = obj->getSlot(shape->slot());

            /*
             * When removing a property from a dictionary, the specified
             * property will be removed from the dictionary list and the
             * last property will then be changed due to reshaping the object.
             * Compute the next shape in the traverse, watching for such
             * removals from the list.
             */
            if (shape != obj->lastProperty()) {
                shape = shape->previous();
                if (!obj->removeProperty(cx, id))
                    return ED_FAILED;
            } else {
                if (!obj->removeProperty(cx, id))
                    return ED_FAILED;
                shape = obj->lastProperty();
            }

            obj->setDenseElement(index, value);
        } else {
            shape = shape->previous();
        }
    }

    /*
     * All indexed properties on the object are now dense, clear the indexed
     * flag so that we will not start using sparse indexes again if we need
     * to grow the object.
     */
    if (!obj->clearFlag(cx, BaseShape::INDEXED))
        return ED_FAILED;

    return ED_OK;
}

bool
JSObject::growElements(JSContext *cx, unsigned newcap)
{
    if (!growElements(&cx->zone()->allocator, newcap)) {
        JS_ReportOutOfMemory(cx);
        return false;
    }

    return true;
}

bool
JSObject::growElements(js::Allocator *alloc, unsigned newcap)
{
    /*
     * This version of |growElements()|, which takes a
     * |js::Allocator*| as opposed to a |JSContext*|, is intended to
     * run either during sequential or parallel execution.  As per
     * convention, since it does not take a JSContext*, it does not
     * report an error on out of memory but simply returns false.
     */
    JS_ASSERT(isExtensible());

    /*
     * When an object with CAPACITY_DOUBLING_MAX or fewer elements needs to
     * grow, double its capacity, to add N elements in amortized O(N) time.
     *
     * Above this limit, grow by 12.5% each time. Speed is still amortized
     * O(N), with a higher constant factor, and we waste less space.
     */
    static const size_t CAPACITY_DOUBLING_MAX = 1024 * 1024;
    static const size_t CAPACITY_CHUNK = CAPACITY_DOUBLING_MAX / sizeof(Value);

    uint32_t oldcap = getDenseCapacity();
    JS_ASSERT(oldcap <= newcap);

    uint32_t nextsize = (oldcap <= CAPACITY_DOUBLING_MAX)
                      ? oldcap * 2
                      : oldcap + (oldcap >> 3);

    uint32_t actualCapacity = Max(newcap, nextsize);
    if (actualCapacity >= CAPACITY_CHUNK)
        actualCapacity = JS_ROUNDUP(actualCapacity, CAPACITY_CHUNK);
    else if (actualCapacity < SLOT_CAPACITY_MIN)
        actualCapacity = SLOT_CAPACITY_MIN;

    /* Don't let nelements get close to wrapping around uint32_t. */
    if (actualCapacity >= NELEMENTS_LIMIT || actualCapacity < oldcap || actualCapacity < newcap) {
        return false;
    }

    uint32_t initlen = getDenseInitializedLength();
    uint32_t newAllocated = actualCapacity + ObjectElements::VALUES_PER_HEADER;

    ObjectElements *newheader;
    if (hasDynamicElements()) {
        uint32_t oldAllocated = oldcap + ObjectElements::VALUES_PER_HEADER;
        newheader = (ObjectElements *)
            alloc->realloc_(getElementsHeader(), oldAllocated * sizeof(Value),
                            newAllocated * sizeof(Value));
        if (!newheader)
            return false;  /* Leave elements as its old size. */
    } else {
        newheader = (ObjectElements *) alloc->malloc_(newAllocated * sizeof(Value));
        if (!newheader)
            return false;  /* Ditto. */
        js_memcpy(newheader, getElementsHeader(),
                  (ObjectElements::VALUES_PER_HEADER + initlen) * sizeof(Value));
    }

    newheader->capacity = actualCapacity;
    elements = newheader->elements();

    Debug_SetSlotRangeToCrashOnTouch(elements + initlen, actualCapacity - initlen);

    return true;
}

void
JSObject::shrinkElements(JSContext *cx, unsigned newcap)
{
    uint32_t oldcap = getDenseCapacity();
    JS_ASSERT(newcap <= oldcap);

    /* Don't shrink elements below the minimum capacity. */
    if (oldcap <= SLOT_CAPACITY_MIN || !hasDynamicElements())
        return;

    newcap = Max(newcap, SLOT_CAPACITY_MIN);

    uint32_t newAllocated = newcap + ObjectElements::VALUES_PER_HEADER;

    ObjectElements *newheader = (ObjectElements *)
        cx->realloc_(getElementsHeader(), newAllocated * sizeof(Value));
    if (!newheader)
        return;  /* Leave elements at its old size. */

    newheader->capacity = newcap;
    elements = newheader->elements();
}

static JSObject *
js_InitNullClass(JSContext *cx, HandleObject obj)
{
    JS_ASSERT(0);
    return NULL;
}

#define DECLARE_PROTOTYPE_CLASS_INIT(name,code,init) \
    extern JSObject *init(JSContext *cx, Handle<JSObject*> obj);
JS_FOR_EACH_PROTOTYPE(DECLARE_PROTOTYPE_CLASS_INIT)
#undef DECLARE_PROTOTYPE_CLASS_INIT

static JSClassInitializerOp lazy_prototype_init[JSProto_LIMIT] = {
#define LAZY_PROTOTYPE_INIT(name,code,init) init,
    JS_FOR_EACH_PROTOTYPE(LAZY_PROTOTYPE_INIT)
#undef LAZY_PROTOTYPE_INIT
};

bool
js::SetClassAndProto(JSContext *cx, HandleObject obj,
                     Class *clasp, Handle<js::TaggedProto> proto, bool checkForCycles)
{
    JS_ASSERT_IF(!checkForCycles, obj.get() != proto.raw());

    /*
     * Regenerate shapes for all of the scopes along the old prototype chain,
     * in case any entries were filled by looking up through obj. Stop when a
     * non-native object is found, prototype lookups will not be cached across
     * these.
     *
     * How this shape change is done is very delicate; the change can be made
     * either by marking the object's prototype as uncacheable (such that the
     * property cache and JIT'ed ICs cannot assume the shape determines the
     * prototype) or by just generating a new shape for the object. Choosing
     * the former is bad if the object is on the prototype chain of other
     * objects, as the uncacheable prototype can inhibit iterator caches on
     * those objects and slow down prototype accesses. Choosing the latter is
     * bad if there are many similar objects to this one which will have their
     * prototype mutated, as the generateOwnShape forces the object into
     * dictionary mode and similar property lineages will be repeatedly cloned.
     *
     * :XXX: bug 707717 make this code less brittle.
     */
    RootedObject oldproto(cx, obj);
    while (oldproto && oldproto->isNative()) {
        if (oldproto->hasSingletonType()) {
            if (!oldproto->generateOwnShape(cx))
                return false;
        } else {
            if (!oldproto->setUncacheableProto(cx))
                return false;
        }
        oldproto = oldproto->getProto();
    }

    if (checkForCycles) {
        JS_ASSERT(!proto.isLazy());
        RootedObject obj2(cx);
        for (obj2 = proto.toObjectOrNull(); obj2; ) {
            if (obj2 == obj) {
                JS_ReportErrorNumber(cx, js_GetErrorMessage, NULL, JSMSG_CYCLIC_VALUE,
                                     js_proto_str);
                return false;
            }

            if (!JSObject::getProto(cx, obj2, &obj2))
                return false;
        }
    }

    if (obj->hasSingletonType()) {
        /*
         * Just splice the prototype, but mark the properties as unknown for
         * consistent behavior.
         */
        if (!obj->splicePrototype(cx, clasp, proto))
            return false;
        MarkTypeObjectUnknownProperties(cx, obj->type());
        return true;
    }

    if (proto.isObject()) {
        RootedObject protoObj(cx, proto.toObject());
        if (!JSObject::setNewTypeUnknown(cx, clasp, protoObj))
            return false;
    }

    TypeObject *type = cx->compartment->getNewType(cx, clasp, proto);
    if (!type)
        return false;

    /*
     * Setting __proto__ on an object that has escaped and may be referenced by
     * other heap objects can only be done if the properties of both objects
     * are unknown. Type sets containing this object will contain the original
     * type but not the new type of the object, so we need to go and scan the
     * entire compartment for type sets which have these objects and mark them
     * as containing generic objects.
     */
    MarkTypeObjectUnknownProperties(cx, obj->type(), true);
    MarkTypeObjectUnknownProperties(cx, type, true);

    obj->setType(type);
    return true;
}

bool
js_GetClassObject(JSContext *cx, RawObject obj, JSProtoKey key, MutableHandleObject objp)
{
    RootedObject global(cx, &obj->global());
    if (!global->isGlobal()) {
        objp.set(NULL);
        return true;
    }

    Value v = global->getReservedSlot(key);
    if (v.isObject()) {
        objp.set(&v.toObject());
        return true;
    }

    RootedId name(cx, NameToId(ClassName(key, cx)));
    AutoResolving resolving(cx, global, name);
    if (resolving.alreadyStarted()) {
        /* Already caching id in global -- suppress recursion. */
        objp.set(NULL);
        return true;
    }

    RootedObject cobj(cx, NULL);
    if (JSClassInitializerOp init = lazy_prototype_init[key]) {
        if (!init(cx, global))
            return false;
        v = global->getReservedSlot(key);
        if (v.isObject())
            cobj = &v.toObject();
    }

    objp.set(cobj);
    return true;
}

JSProtoKey
js_IdentifyClassPrototype(JSObject *obj)
{
    // First, get the key off the JSClass. This tells us which prototype we
    // _might_ be. But we still don't know for sure, since the prototype shares
    // its JSClass with instances.
    JSProtoKey key = JSCLASS_CACHED_PROTO_KEY(obj->getClass());
    if (key == JSProto_Null)
        return JSProto_Null;

    // Now, see if the cached object matches |obj|.
    //
    // Note that standard class objects are cached in the range [0, JSProto_LIMIT),
    // and the prototypes are cached in [JSProto_LIMIT, 2*JSProto_LIMIT).
    JSObject &global = obj->global();
    Value v = global.getReservedSlot(JSProto_LIMIT + key);
    if (v.isObject() && obj == &v.toObject())
        return key;

    // False alarm - just an instance.
    return JSProto_Null;
}

bool
js_FindClassObject(JSContext *cx, JSProtoKey protoKey, MutableHandleValue vp, Class *clasp)
{
    RootedId id(cx);

    if (protoKey != JSProto_Null) {
        JS_ASSERT(JSProto_Null < protoKey);
        JS_ASSERT(protoKey < JSProto_LIMIT);
        RootedObject cobj(cx);
        if (!js_GetClassObject(cx, cx->global(), protoKey, &cobj))
            return false;
        if (cobj) {
            vp.set(ObjectValue(*cobj));
            return JS_TRUE;
        }
        id = NameToId(ClassName(protoKey, cx));
    } else {
        JSAtom *atom = Atomize(cx, clasp->name, strlen(clasp->name));
        if (!atom)
            return false;
        id = AtomToId(atom);
    }

    RootedObject pobj(cx);
    RootedShape shape(cx);
    if (!LookupPropertyWithFlags(cx, cx->global(), id, 0, &pobj, &shape))
        return false;
    RootedValue v(cx, UndefinedValue());
    if (shape && pobj->isNative()) {
        if (shape->hasSlot()) {
            v = pobj->nativeGetSlot(shape->slot());
            if (v.get().isPrimitive())
                v.get().setUndefined();
        }
    }
    vp.set(v);
    return true;
}

/* static */ bool
JSObject::allocSlot(JSContext *cx, HandleObject obj, uint32_t *slotp)
{
    uint32_t slot = obj->slotSpan();
    JS_ASSERT(slot >= JSSLOT_FREE(obj->getClass()));

    /*
     * If this object is in dictionary mode, try to pull a free slot from the
     * shape table's slot-number freelist.
     */
    if (obj->inDictionaryMode()) {
        ShapeTable &table = obj->lastProperty()->table();
        uint32_t last = table.freelist;
        if (last != SHAPE_INVALID_SLOT) {
#ifdef DEBUG
            JS_ASSERT(last < slot);
            uint32_t next = obj->getSlot(last).toPrivateUint32();
            JS_ASSERT_IF(next != SHAPE_INVALID_SLOT, next < slot);
#endif

            *slotp = last;

            const Value &vref = obj->getSlot(last);
            table.freelist = vref.toPrivateUint32();
            obj->setSlot(last, UndefinedValue());
            return true;
        }
    }

    if (slot >= SHAPE_MAXIMUM_SLOT) {
        js_ReportOutOfMemory(cx);
        return false;
    }

    *slotp = slot;

    if (obj->inDictionaryMode() && !setSlotSpan(cx, obj, slot + 1))
        return false;

    return true;
}

void
JSObject::freeSlot(uint32_t slot)
{
    JS_ASSERT(slot < slotSpan());

    if (inDictionaryMode()) {
        uint32_t &last = lastProperty()->table().freelist;

        /* Can't afford to check the whole freelist, but let's check the head. */
        JS_ASSERT_IF(last != SHAPE_INVALID_SLOT, last < slotSpan() && last != slot);

        /*
         * Place all freed slots other than reserved slots (bug 595230) on the
         * dictionary's free list.
         */
        if (JSSLOT_FREE(getClass()) <= slot) {
            JS_ASSERT_IF(last != SHAPE_INVALID_SLOT, last < slotSpan());
            setSlot(slot, PrivateUint32Value(last));
            last = slot;
            return;
        }
    }
    setSlot(slot, UndefinedValue());
}

static bool
PurgeProtoChain(JSContext *cx, RawObject objArg, HandleId id)
{
    /* Root locally so we can re-assign. */
    RootedObject obj(cx, objArg);

    RootedShape shape(cx);
    while (obj) {
        /* Lookups will not be cached through non-native protos. */
        if (!obj->isNative())
            break;

        shape = obj->nativeLookup(cx, id);
        if (shape) {
            if (!obj->shadowingShapeChange(cx, *shape))
                return false;

            obj->shadowingShapeChange(cx, *shape);
            return true;
        }
        obj = obj->getProto();
    }

    return true;
}

bool
js_PurgeScopeChainHelper(JSContext *cx, HandleObject objArg, HandleId id)
{
    /* Re-root locally so we can re-assign. */
    RootedObject obj(cx, objArg);

    JS_ASSERT(obj->isNative());
    JS_ASSERT(obj->isDelegate());

    /* Lookups on integer ids cannot be cached through prototypes. */
    if (JSID_IS_INT(id))
        return true;

    PurgeProtoChain(cx, obj->getProto(), id);

    /*
     * We must purge the scope chain only for Call objects as they are the only
     * kind of cacheable non-global object that can gain properties after outer
     * properties with the same names have been cached or traced. Call objects
     * may gain such properties via eval introducing new vars; see bug 490364.
     */
    if (obj->isCall()) {
        while ((obj = obj->enclosingScope()) != NULL) {
            if (!PurgeProtoChain(cx, obj, id))
                return false;
        }
    }

    return true;
}

RawShape
js_AddNativeProperty(JSContext *cx, HandleObject obj, HandleId id,
                     PropertyOp getter, StrictPropertyOp setter, uint32_t slot,
                     unsigned attrs, unsigned flags, int shortid)
{
    /*
     * Purge the property cache of now-shadowed id in obj's scope chain. Do
     * this optimistically (assuming no failure below) before locking obj, so
     * we can lock the shadowed scope.
     */
    if (!js_PurgeScopeChain(cx, obj, id))
        return NULL;

    RawShape shape =
        JSObject::putProperty(cx, obj, id, getter, setter, slot, attrs, flags, shortid);
    if (!shape)
        return shape;

    if (JSID_IS_INT(id))
        JSObject::removeDenseElementForSparseIndex(cx, obj, JSID_TO_INT(id));

    return shape;
}

JSBool
baseops::DefineGeneric(JSContext *cx, HandleObject obj, HandleId id, HandleValue value,
                       PropertyOp getter, StrictPropertyOp setter, unsigned attrs)
{
    return DefineNativeProperty(cx, obj, id, value, getter, setter, attrs, 0, 0);
}

JSBool
baseops::DefineElement(JSContext *cx, HandleObject obj, uint32_t index, HandleValue value,
                       PropertyOp getter, StrictPropertyOp setter, unsigned attrs)
{
    Rooted<jsid> id(cx);
    if (index <= JSID_INT_MAX) {
        id = INT_TO_JSID(index);
        return DefineNativeProperty(cx, obj, id, value, getter, setter, attrs, 0, 0);
    }

    AutoRooterGetterSetter gsRoot(cx, attrs, &getter, &setter);

    if (!IndexToId(cx, index, &id))
        return false;

    return DefineNativeProperty(cx, obj, id, value, getter, setter, attrs, 0, 0);
}

/*
 * Backward compatibility requires allowing addProperty hooks to mutate the
 * nominal initial value of a slotful property, while GC safety wants that
 * value to be stored before the call-out through the hook.  Optimize to do
 * both while saving cycles for classes that stub their addProperty hook.
 */
static inline bool
CallAddPropertyHook(JSContext *cx, Class *clasp, HandleObject obj, HandleShape shape,
                    HandleValue nominal)
{
    if (clasp->addProperty != JS_PropertyStub) {
        /* Make a local copy of value so addProperty can mutate its inout parameter. */
        RootedValue value(cx, nominal);

        Rooted<jsid> id(cx, shape->propid());
        if (!CallJSPropertyOp(cx, clasp->addProperty, obj, id, &value)) {
            obj->removeProperty(cx, shape->propid());
            return false;
        }
        if (value.get() != nominal) {
            if (shape->hasSlot())
                JSObject::nativeSetSlotWithType(cx, obj, shape, value);
        }
    }
    return true;
}

static inline bool
CallAddPropertyHookDense(JSContext *cx, Class *clasp, HandleObject obj, uint32_t index,
                         HandleValue nominal)
{
    /* Inline addProperty for array objects. */
    if (obj->isArray()) {
        uint32_t length = obj->getArrayLength();
        if (index >= length)
            JSObject::setArrayLength(cx, obj, index + 1);
        return true;
    }

    if (clasp->addProperty != JS_PropertyStub) {
        /* Make a local copy of value so addProperty can mutate its inout parameter. */
        RootedValue value(cx, nominal);

        Rooted<jsid> id(cx, INT_TO_JSID(index));
        if (!CallJSPropertyOp(cx, clasp->addProperty, obj, id, &value)) {
            JSObject::setDenseElementHole(cx, obj, index);
            return false;
        }
        if (value.get() != nominal)
            JSObject::setDenseElementWithType(cx, obj, index, value);
    }
    return true;
}

static inline bool
DefinePropertyOrElement(JSContext *cx, HandleObject obj, HandleId id,
                        PropertyOp getter, StrictPropertyOp setter,
                        unsigned attrs, unsigned flags, int shortid,
                        HandleValue value, bool callSetterAfterwards, bool setterIsStrict)
{
    /* Use dense storage for new indexed properties where possible. */
    if (JSID_IS_INT(id) &&
        getter == JS_PropertyStub &&
        setter == JS_StrictPropertyStub &&
        attrs == JSPROP_ENUMERATE &&
        (!obj->isIndexed() || !obj->nativeContains(cx, id)))
    {
        uint32_t index = JSID_TO_INT(id);
        JSObject::EnsureDenseResult result = obj->ensureDenseElements(cx, index, 1);
        if (result == JSObject::ED_FAILED)
            return false;
        if (result == JSObject::ED_OK) {
            obj->setDenseElementMaybeConvertDouble(index, value);
            return CallAddPropertyHookDense(cx, obj->getClass(), obj, index, value);
        }
    }

    AutoRooterGetterSetter gsRoot(cx, attrs, &getter, &setter);

    RootedShape shape(cx, JSObject::putProperty(cx, obj, id, getter, setter, SHAPE_INVALID_SLOT,
                                                attrs, flags, shortid));
    if (!shape)
        return false;

    if (shape->hasSlot())
        obj->nativeSetSlot(shape->slot(), value);

    /*
     * Clear any existing dense index after adding a sparse indexed property,
     * and investigate converting the object to dense indexes.
     */
    if (JSID_IS_INT(id)) {
        uint32_t index = JSID_TO_INT(id);
        JSObject::removeDenseElementForSparseIndex(cx, obj, index);
        JSObject::EnsureDenseResult result = JSObject::maybeDensifySparseElements(cx, obj);
        if (result == JSObject::ED_FAILED)
            return false;
        if (result == JSObject::ED_OK) {
            JS_ASSERT(setter == JS_StrictPropertyStub);
            return CallAddPropertyHookDense(cx, obj->getClass(), obj, index, value);
        }
    }

    if (!CallAddPropertyHook(cx, obj->getClass(), obj, shape, value))
        return false;

    if (callSetterAfterwards && setter != JS_StrictPropertyStub) {
        RootedValue nvalue(cx, value);
        return js_NativeSet(cx, obj, obj, shape, setterIsStrict, &nvalue);
    }
    return true;
}

bool
js::DefineNativeProperty(JSContext *cx, HandleObject obj, HandleId id, HandleValue value,
                         PropertyOp getter, StrictPropertyOp setter, unsigned attrs,
                         unsigned flags, int shortid, unsigned defineHow /* = 0 */)
{
    JS_ASSERT((defineHow & ~(DNP_CACHE_RESULT | DNP_DONT_PURGE |
                             DNP_SKIP_TYPE)) == 0);
    JS_ASSERT(!(attrs & JSPROP_NATIVE_ACCESSORS));

    AutoRooterGetterSetter gsRoot(cx, attrs, &getter, &setter);

    /*
     * If defining a getter or setter, we must check for its counterpart and
     * update the attributes and property ops.  A getter or setter is really
     * only half of a property.
     */
    RootedShape shape(cx);
    if (attrs & (JSPROP_GETTER | JSPROP_SETTER)) {
        /* Type information for getter/setter properties is unknown. */
        AddTypePropertyId(cx, obj, id, types::Type::UnknownType());
        MarkTypePropertyConfigured(cx, obj, id);

        /*
         * If we are defining a getter whose setter was already defined, or
         * vice versa, finish the job via obj->changeProperty, and refresh the
         * property cache line for (obj, id) to map shape.
         */
        RootedObject pobj(cx);
        if (!baseops::LookupProperty<CanGC>(cx, obj, id, &pobj, &shape))
            return false;
        if (shape && pobj == obj) {
            if (IsImplicitDenseElement(shape)) {
                if (!JSObject::sparsifyDenseElement(cx, obj, JSID_TO_INT(id)))
                    return false;
                shape = obj->nativeLookup(cx, id);
            }
            if (shape->isAccessorDescriptor()) {
                shape = JSObject::changeProperty(cx, obj, shape, attrs,
                                                 JSPROP_GETTER | JSPROP_SETTER,
                                                 (attrs & JSPROP_GETTER)
                                                 ? getter
                                                 : shape->getter(),
                                                 (attrs & JSPROP_SETTER)
                                                 ? setter
                                                 : shape->setter());
                if (!shape)
                    return false;
            } else {
                shape = NULL;
            }
        } else {
            shape = NULL;
        }
    }

    /*
     * Purge the property cache of any properties named by id that are about
     * to be shadowed in obj's scope chain unless it is known a priori that it
     * is not possible.
     */
    if (!(defineHow & DNP_DONT_PURGE)) {
        if (!js_PurgeScopeChain(cx, obj, id))
            return false;
    }

    /* Use the object's class getter and setter by default. */
    Class *clasp = obj->getClass();
    if (!getter && !(attrs & JSPROP_GETTER))
        getter = clasp->getProperty;
    if (!setter && !(attrs & JSPROP_SETTER))
        setter = clasp->setProperty;

    if ((getter == JS_PropertyStub) && !(defineHow & DNP_SKIP_TYPE)) {
        /*
         * Type information for normal native properties should reflect the
         * initial value of the property.
         */
        AddTypePropertyId(cx, obj, id, value);
        if (attrs & JSPROP_READONLY)
            MarkTypePropertyConfigured(cx, obj, id);
    }

    if (!shape) {
        return DefinePropertyOrElement(cx, obj, id, getter, setter,
                                       attrs, flags, shortid, value, false, false);
    }

    if (shape->hasSlot())
        obj->nativeSetSlot(shape->slot(), value);

    return CallAddPropertyHook(cx, clasp, obj, shape, value);
}

/*
 * Call obj's resolve hook.
 *
 * cx, id, and flags are the parameters initially passed to the ongoing lookup;
 * objp and propp are its out parameters. obj is an object along the prototype
 * chain from where the lookup started.
 *
 * There are four possible outcomes:
 *
 *   - On failure, report an error or exception and return false.
 *
 *   - If we are already resolving a property of *curobjp, set *recursedp = true,
 *     and return true.
 *
 *   - If the resolve hook finds or defines the sought property, set *objp and
 *     *propp appropriately, set *recursedp = false, and return true.
 *
 *   - Otherwise no property was resolved. Set *propp = NULL and *recursedp = false
 *     and return true.
 */
static JS_ALWAYS_INLINE JSBool
CallResolveOp(JSContext *cx, HandleObject obj, HandleId id, unsigned flags,
              MutableHandleObject objp, MutableHandleShape propp, bool *recursedp)
{
    Class *clasp = obj->getClass();
    JSResolveOp resolve = clasp->resolve;

    /*
     * Avoid recursion on (obj, id) already being resolved on cx.
     *
     * Once we have successfully added an entry for (obj, key) to
     * cx->resolvingTable, control must go through cleanup: before
     * returning.  But note that JS_DHASH_ADD may find an existing
     * entry, in which case we bail to suppress runaway recursion.
     */
    AutoResolving resolving(cx, obj, id);
    if (resolving.alreadyStarted()) {
        /* Already resolving id in obj -- suppress recursion. */
        *recursedp = true;
        return true;
    }
    *recursedp = false;

    propp.set(NULL);

    if (clasp->flags & JSCLASS_NEW_RESOLVE) {
        JSNewResolveOp newresolve = reinterpret_cast<JSNewResolveOp>(resolve);
        if (flags == RESOLVE_INFER)
            flags = js_InferFlags(cx, 0);

        RootedObject obj2(cx, NULL);
        if (!newresolve(cx, obj, id, flags, &obj2))
            return false;

        /*
         * We trust the new style resolve hook to set obj2 to NULL when
         * the id cannot be resolved. But, when obj2 is not null, we do
         * not assume that id must exist and do full nativeLookup for
         * compatibility.
         */
        if (!obj2)
            return true;

        if (!obj2->isNative()) {
            /* Whoops, newresolve handed back a foreign obj2. */
            JS_ASSERT(obj2 != obj);
            return JSObject::lookupGeneric(cx, obj2, id, objp, propp);
        }

        objp.set(obj2);
    } else {
        if (!resolve(cx, obj, id))
            return false;

        objp.set(obj);
    }

    if (JSID_IS_INT(id) && objp->containsDenseElement(JSID_TO_INT(id))) {
        MarkDenseElementFound<CanGC>(propp);
        return true;
    }

    RawShape shape;
    if (!objp->nativeEmpty() && (shape = objp->nativeLookup(cx, id)))
        propp.set(shape);
    else
        objp.set(NULL);

    return true;
}

template <AllowGC allowGC>
static JS_ALWAYS_INLINE bool
LookupPropertyWithFlagsInline(JSContext *cx,
                              typename MaybeRooted<JSObject*, allowGC>::HandleType obj,
                              typename MaybeRooted<jsid, allowGC>::HandleType id,
                              unsigned flags,
                              typename MaybeRooted<JSObject*, allowGC>::MutableHandleType objp,
                              typename MaybeRooted<Shape*, allowGC>::MutableHandleType propp)
{
    /* Search scopes starting with obj and following the prototype link. */
    typename MaybeRooted<JSObject*, allowGC>::RootType current(cx, obj);

    while (true) {
        /* Search for a native dense element or property. */
        {
            if (JSID_IS_INT(id) && current->containsDenseElement(JSID_TO_INT(id))) {
                objp.set(current);
                MarkDenseElementFound<allowGC>(propp);
                return true;
            }

            RawShape shape = current->nativeLookup(cx, id);
            if (shape) {
                objp.set(current);
                propp.set(shape);
                return true;
            }
        }

        /* Try obj's class resolve hook if id was not found in obj's scope. */
        if (current->getClass()->resolve != JS_ResolveStub) {
            if (!allowGC)
                return false;
            bool recursed;
            if (!CallResolveOp(cx,
                               MaybeRooted<JSObject*, allowGC>::toHandle(current),
                               MaybeRooted<jsid, allowGC>::toHandle(id),
                               flags,
                               MaybeRooted<JSObject*, allowGC>::toMutableHandle(objp),
                               MaybeRooted<Shape*, allowGC>::toMutableHandle(propp),
                               &recursed))
            {
                return false;
            }

            if (recursed)
                break;
            if (propp) {
                /*
                 * For stats we do not recalculate protoIndex even if it was
                 * resolved on some other object.
                 */
                return true;
            }
        }

        typename MaybeRooted<JSObject*, allowGC>::RootType proto(cx, current->getProto());

        if (!proto)
            break;
        if (!proto->isNative()) {
            if (!allowGC)
                return false;
            return JSObject::lookupGeneric(cx,
                                           MaybeRooted<JSObject*, allowGC>::toHandle(proto),
                                           MaybeRooted<jsid, allowGC>::toHandle(id),
                                           MaybeRooted<JSObject*, allowGC>::toMutableHandle(objp),
                                           MaybeRooted<Shape*, allowGC>::toMutableHandle(propp));
        }

        current = proto;
    }

    objp.set(NULL);
    propp.set(NULL);
    return true;
}

template <AllowGC allowGC>
JSBool
baseops::LookupProperty(JSContext *cx,
                        typename MaybeRooted<JSObject*, allowGC>::HandleType obj,
                        typename MaybeRooted<jsid, allowGC>::HandleType id,
                        typename MaybeRooted<JSObject*, allowGC>::MutableHandleType objp,
                        typename MaybeRooted<Shape*, allowGC>::MutableHandleType propp)
{
    return LookupPropertyWithFlagsInline<allowGC>(cx, obj, id, cx->resolveFlags, objp, propp);
}

template JSBool
baseops::LookupProperty<CanGC>(JSContext *cx, HandleObject obj, HandleId id,
                               MutableHandleObject objp, MutableHandleShape propp);

template JSBool
baseops::LookupProperty<NoGC>(JSContext *cx, JSObject *obj, jsid id,
                              FakeMutableHandle<JSObject*> objp,
                              FakeMutableHandle<Shape*> propp);

JSBool
baseops::LookupElement(JSContext *cx, HandleObject obj, uint32_t index,
                       MutableHandleObject objp, MutableHandleShape propp)
{
    RootedId id(cx);
    if (!IndexToId(cx, index, &id))
        return false;

    return LookupPropertyWithFlagsInline<CanGC>(cx, obj, id, cx->resolveFlags, objp, propp);
}

bool
js::LookupPropertyWithFlags(JSContext *cx, HandleObject obj, HandleId id, unsigned flags,
                            MutableHandleObject objp, MutableHandleShape propp)
{
    return LookupPropertyWithFlagsInline<CanGC>(cx, obj, id, flags, objp, propp);
}

bool
js::LookupName(JSContext *cx, HandlePropertyName name, HandleObject scopeChain,
               MutableHandleObject objp, MutableHandleObject pobjp, MutableHandleShape propp)
{
    RootedId id(cx, NameToId(name));

    for (RootedObject scope(cx, scopeChain); scope; scope = scope->enclosingScope()) {
        if (!JSObject::lookupGeneric(cx, scope, id, pobjp, propp))
            return false;
        if (propp) {
            objp.set(scope);
            return true;
        }
    }

    objp.set(NULL);
    pobjp.set(NULL);
    propp.set(NULL);
    return true;
}

bool
js::LookupNameNoGC(JSContext *cx, PropertyName *name, JSObject *scopeChain,
                   JSObject **objp, JSObject **pobjp, Shape **propp)
{
    AutoAssertNoException nogc(cx);

    JS_ASSERT(!*objp && !*pobjp && !*propp);

    for (JSObject *scope = scopeChain; scope; scope = scope->enclosingScope()) {
        if (scope->getOps()->lookupGeneric)
            return false;
        if (!LookupPropertyWithFlagsInline<NoGC>(cx, scope, NameToId(name),
                                                 cx->resolveFlags, pobjp, propp))
        {
            return false;
        }
        if (*propp) {
            *objp = scope;
            return true;
        }
    }

    return true;
}

bool
js::LookupNameWithGlobalDefault(JSContext *cx, HandlePropertyName name, HandleObject scopeChain,
                                MutableHandleObject objp)
{
    RootedId id(cx, NameToId(name));

    RootedObject pobj(cx);
    RootedShape prop(cx);

    RootedObject scope(cx, scopeChain);
    for (; !scope->isGlobal(); scope = scope->enclosingScope()) {
        if (!JSObject::lookupGeneric(cx, scope, id, &pobj, &prop))
            return false;
        if (prop)
            break;
    }

    objp.set(scope);
    return true;
}

template <AllowGC allowGC>
static JS_ALWAYS_INLINE JSBool
NativeGetInline(JSContext *cx,
                typename MaybeRooted<JSObject*, allowGC>::HandleType obj,
                typename MaybeRooted<JSObject*, allowGC>::HandleType receiver,
                typename MaybeRooted<JSObject*, allowGC>::HandleType pobj,
                typename MaybeRooted<Shape*, allowGC>::HandleType shape,
                unsigned getHow,
                typename MaybeRooted<Value, allowGC>::MutableHandleType vp)
{
    JS_ASSERT(pobj->isNative());

    if (shape->hasSlot()) {
        vp.set(pobj->nativeGetSlot(shape->slot()));
        JS_ASSERT(!vp.isMagic());
        JS_ASSERT_IF(!pobj->hasSingletonType() && shape->hasDefaultGetter(),
                     js::types::TypeHasProperty(cx, pobj->type(), shape->propid(), vp));
    } else {
        vp.setUndefined();
    }
    if (shape->hasDefaultGetter())
        return true;

    {
        jsbytecode *pc;
        RawScript script = cx->stack.currentScript(&pc);
        if (script && script->hasAnalysis()) {
            analyze::Bytecode *code = script->analysis()->maybeCode(pc);
            if (code)
                code->accessGetter = true;
        }
    }

    if (!allowGC)
        return false;

    if (!shape->get(cx,
                    MaybeRooted<JSObject*, allowGC>::toHandle(receiver),
                    MaybeRooted<JSObject*, allowGC>::toHandle(obj),
                    MaybeRooted<JSObject*, allowGC>::toHandle(pobj),
                    MaybeRooted<Value, allowGC>::toMutableHandle(vp)))
    {
        return false;
    }

    /* Update slotful shapes according to the value produced by the getter. */
    if (shape->hasSlot() && pobj->nativeContains(cx, shape))
        pobj->nativeSetSlot(shape->slot(), vp);

    return true;
}

JSBool
js_NativeGet(JSContext *cx, Handle<JSObject*> obj, Handle<JSObject*> pobj, Handle<Shape*> shape,
             unsigned getHow, MutableHandle<Value> vp)
{
    return NativeGetInline<CanGC>(cx, obj, obj, pobj, shape, getHow, vp);
}

JSBool
js_NativeSet(JSContext *cx, Handle<JSObject*> obj, Handle<JSObject*> receiver,
             HandleShape shape, bool strict, MutableHandleValue vp)
{
    JS_ASSERT(obj->isNative());

    if (shape->hasSlot()) {
        uint32_t slot = shape->slot();

        /* If shape has a stub setter, just store vp. */
        if (shape->hasDefaultSetter()) {
            AddTypePropertyId(cx, obj, shape->propid(), vp);
            obj->nativeSetSlot(slot, vp);
            return true;
        }
    } else {
        /*
         * Allow API consumers to create shared properties with stub setters.
         * Such properties effectively function as data descriptors which are
         * not writable, so attempting to set such a property should do nothing
         * or throw if we're in strict mode.
         */
        if (!shape->hasGetterValue() && shape->hasDefaultSetter())
            return js_ReportGetterOnlyAssignment(cx);
    }

    RootedValue ovp(cx, vp);

    uint32_t sample = cx->runtime->propertyRemovals;
    if (!shape->set(cx, obj, receiver, strict, vp))
        return false;

    /*
     * Update any slot for the shape with the value produced by the setter,
     * unless the setter deleted the shape.
     */
    if (shape->hasSlot() &&
        (JS_LIKELY(cx->runtime->propertyRemovals == sample) ||
         obj->nativeContains(cx, shape)))
     {
        AddTypePropertyId(cx, obj, shape->propid(), ovp);
        obj->setSlot(shape->slot(), vp);
    }

    return true;
}

template <AllowGC allowGC>
static JS_ALWAYS_INLINE JSBool
GetPropertyHelperInline(JSContext *cx,
                        typename MaybeRooted<JSObject*, allowGC>::HandleType obj,
                        typename MaybeRooted<JSObject*, allowGC>::HandleType receiver,
                        typename MaybeRooted<jsid, allowGC>::HandleType id,
                        uint32_t getHow,
                        typename MaybeRooted<Value, allowGC>::MutableHandleType vp)
{
    /* This call site is hot -- use the always-inlined variant of LookupPropertyWithFlags(). */
    typename MaybeRooted<JSObject*, allowGC>::RootType obj2(cx);
    typename MaybeRooted<Shape*, allowGC>::RootType shape(cx);
    if (!LookupPropertyWithFlagsInline<allowGC>(cx, obj, id, cx->resolveFlags, &obj2, &shape))
        return false;

    if (!shape) {
        if (!allowGC)
            return false;

        vp.setUndefined();

        if (!CallJSPropertyOp(cx, obj->getClass()->getProperty,
                              MaybeRooted<JSObject*, allowGC>::toHandle(obj),
                              MaybeRooted<jsid, allowGC>::toHandle(id),
                              MaybeRooted<Value, allowGC>::toMutableHandle(vp)))
        {
            return false;
        }

        /* Record non-undefined values produced by the class getter hook. */
        if (!vp.isUndefined())
            AddTypePropertyId(cx, obj, id, vp);

        /*
         * Give a strict warning if foo.bar is evaluated by a script for an
         * object foo with no property named 'bar'.
         */
        if (vp.isUndefined()) {
            jsbytecode *pc = NULL;
            RootedScript script(cx, cx->stack.currentScript(&pc));
            if (!pc)
                return true;
            JSOp op = (JSOp) *pc;

            if (op == JSOP_GETXPROP) {
                /* Undefined property during a name lookup, report an error. */
                JSAutoByteString printable;
                if (js_ValueToPrintable(cx, IdToValue(id), &printable))
                    js_ReportIsNotDefined(cx, printable.ptr());
                return false;
            }

            /* Don't warn if not strict or for random getprop operations. */
            if (!cx->hasStrictOption() || (op != JSOP_GETPROP && op != JSOP_GETELEM))
                return true;

            /* Don't warn repeatedly for the same script. */
            if (!script || script->warnedAboutUndefinedProp)
                return true;

            /*
             * XXX do not warn about missing __iterator__ as the function
             * may be called from JS_GetMethodById. See bug 355145.
             */
            if (JSID_IS_ATOM(id, cx->names().iteratorIntrinsic))
                return JS_TRUE;

            /* Do not warn about tests like (obj[prop] == undefined). */
            if (cx->resolveFlags == RESOLVE_INFER) {
                pc += js_CodeSpec[op].length;
                if (Detecting(cx, script, pc))
                    return JS_TRUE;
            }

            unsigned flags = JSREPORT_WARNING | JSREPORT_STRICT;
            script->warnedAboutUndefinedProp = true;

            /* Ok, bad undefined property reference: whine about it. */
            RootedValue val(cx, IdToValue(id));
            if (!js_ReportValueErrorFlags(cx, flags, JSMSG_UNDEFINED_PROP,
                                          JSDVG_IGNORE_STACK, val, NullPtr(),
                                          NULL, NULL))
            {
                return false;
            }
        }
        return JS_TRUE;
    }

    if (!obj2->isNative()) {
        if (!allowGC)
            return false;
        HandleObject obj2Handle = MaybeRooted<JSObject*, allowGC>::toHandle(obj2);
        HandleObject receiverHandle = MaybeRooted<JSObject*, allowGC>::toHandle(receiver);
        HandleId idHandle = MaybeRooted<jsid, allowGC>::toHandle(id);
        MutableHandleValue vpHandle = MaybeRooted<Value, allowGC>::toMutableHandle(vp);
        return obj2->isProxy()
               ? Proxy::get(cx, obj2Handle, receiverHandle, idHandle, vpHandle)
               : JSObject::getGeneric(cx, obj2Handle, obj2Handle, idHandle, vpHandle);
    }

    if (IsImplicitDenseElement(shape)) {
        vp.set(obj2->getDenseElement(JSID_TO_INT(id)));
        return true;
    }

    if (getHow & JSGET_CACHE_RESULT)
        cx->propertyCache().fill(cx, obj, obj2, shape);

    /* This call site is hot -- use the always-inlined variant of js_NativeGet(). */
    if (!NativeGetInline<allowGC>(cx, obj, receiver, obj2, shape, getHow, vp))
        return JS_FALSE;

    return JS_TRUE;
}

bool
js::GetPropertyHelper(JSContext *cx, HandleObject obj, HandleId id, uint32_t getHow, MutableHandleValue vp)
{
    return GetPropertyHelperInline<CanGC>(cx, obj, obj, id, getHow, vp);
}

JSBool
baseops::GetProperty(JSContext *cx, HandleObject obj, HandleObject receiver, HandleId id, MutableHandleValue vp)
{
    /* This call site is hot -- use the always-inlined variant of GetPropertyHelper(). */
    return GetPropertyHelperInline<CanGC>(cx, obj, receiver, id, 0, vp);
}

JSBool
baseops::GetPropertyNoGC(JSContext *cx, JSObject *obj, JSObject *receiver, jsid id, Value *vp)
{
    AutoAssertNoException nogc(cx);
    return GetPropertyHelperInline<NoGC>(cx, obj, receiver, id, 0, vp);
}

static JS_ALWAYS_INLINE bool
<<<<<<< HEAD
LookupPropertyPureInline(RawObject obj, jsid id, RawObject *objp, RawShape *propp)
=======
LookupPropertyPureInline(JSObject *obj, jsid id, JSObject **objp, Shape **propp)
>>>>>>> b31a4037
{
    if (!obj->isNative())
        return false;

<<<<<<< HEAD
    RawObject current = obj;
=======
    JSObject *current = obj;
>>>>>>> b31a4037
    while (true) {
        /* Search for a native dense element or property. */
        {
            if (JSID_IS_INT(id) && current->containsDenseElement(JSID_TO_INT(id))) {
                *objp = current;
                MarkDenseElementFound<NoGC>(propp);
                return true;
            }

<<<<<<< HEAD
            if (RawShape shape = current->nativeLookupPure(id)) {
=======
            if (Shape *shape = current->nativeLookupPure(id)) {
>>>>>>> b31a4037
                *objp = current;
                *propp = shape;
                return true;
            }
        }

        /* Fail if there's a resolve hook. */
        if (current->getClass()->resolve != JS_ResolveStub)
            return false;

<<<<<<< HEAD
        RawObject proto = current->getProto();
=======
        JSObject *proto = current->getProto();
>>>>>>> b31a4037

        if (!proto)
            break;
        if (!proto->isNative())
            return false;

        current = proto;
    }

    *objp = NULL;
    *propp = NULL;
    return true;
}

static JS_ALWAYS_INLINE bool
<<<<<<< HEAD
NativeGetPureInline(RawObject pobj, RawShape shape, Value *vp)
=======
NativeGetPureInline(JSObject *pobj, Shape *shape, Value *vp)
>>>>>>> b31a4037
{
    JS_ASSERT(pobj->isNative());

    if (shape->hasSlot()) {
        *vp = pobj->nativeGetSlot(shape->slot());
        JS_ASSERT(!vp->isMagic());
    } else {
        vp->setUndefined();
    }

    /* Fail if we have a custom getter. */
    return shape->hasDefaultGetter();
}

bool
<<<<<<< HEAD
js::LookupPropertyPure(RawObject obj, jsid id, RawObject *objp, RawShape *propp)
=======
js::LookupPropertyPure(JSObject *obj, jsid id, JSObject **objp, Shape **propp)
>>>>>>> b31a4037
{
    return LookupPropertyPureInline(obj, id, objp, propp);
}

/*
 * A pure version of GetPropertyHelper that can be called from parallel code
 * without locking. This code path cannot GC. This variant returns false
 * whenever a side-effect might have occured in the effectful version. This
 * includes, but is not limited to:
 *
 *  - Any object in the lookup chain has a non-stub resolve hook.
 *  - Any object in the lookup chain is non-native.
 *  - Hashification of a shape tree into a shape table.
 *  - The property has a getter.
 */
bool
<<<<<<< HEAD
js::GetPropertyPure(RawObject obj, jsid id, Value *vp)
{
    RawObject obj2;
    RawShape shape;
=======
js::GetPropertyPure(JSObject *obj, jsid id, Value *vp)
{
    JSObject *obj2;
    Shape *shape;
>>>>>>> b31a4037
    if (!LookupPropertyPureInline(obj, id, &obj2, &shape))
        return false;

    /*
     * If we couldn't find the property, fail if any of the following edge
     * cases appear.
     */
    if (!shape) {
        /* Do we have a non-stub class op hook? */
        if (obj->getClass()->getProperty && obj->getClass()->getProperty != JS_PropertyStub)
            return false;
        vp->setUndefined();
        return true;
    }

    if (IsImplicitDenseElement(shape)) {
        *vp = obj2->getDenseElement(JSID_TO_INT(id));
        return true;
    }

    return NativeGetPureInline(obj2, shape, vp);
}

JSBool
baseops::GetElement(JSContext *cx, HandleObject obj, HandleObject receiver, uint32_t index,
                    MutableHandleValue vp)
{
    RootedId id(cx);
    if (!IndexToId(cx, index, &id))
        return false;

    /* This call site is hot -- use the always-inlined variant of js_GetPropertyHelper(). */
    return GetPropertyHelperInline<CanGC>(cx, obj, receiver, id, 0, vp);
}

JSBool
baseops::GetPropertyDefault(JSContext *cx, HandleObject obj, HandleId id, HandleValue def,
                            MutableHandleValue vp)
{
    RootedShape prop(cx);
    RootedObject obj2(cx);
    if (!LookupPropertyWithFlags(cx, obj, id, 0, &obj2, &prop))
        return false;

    if (!prop) {
        vp.set(def);
        return true;
    }

    return baseops::GetProperty(cx, obj2, id, vp);
}

JSBool
js::GetMethod(JSContext *cx, HandleObject obj, HandleId id, unsigned getHow, MutableHandleValue vp)
{
    JSAutoResolveFlags rf(cx, 0);

    GenericIdOp op = obj->getOps()->getGeneric;
    if (!op)
        return GetPropertyHelper(cx, obj, id, getHow, vp);

    return op(cx, obj, obj, id, vp);
}

static bool
MaybeReportUndeclaredVarAssignment(JSContext *cx, JSString *propname)
{
    {
        RawScript script = cx->stack.currentScript(NULL, ContextStack::ALLOW_CROSS_COMPARTMENT);
        if (!script)
            return true;

        /* If neither cx nor the code is strict, then no check is needed. */
        if (!script->strict && !cx->hasStrictOption())
            return true;
    }

    JSAutoByteString bytes(cx, propname);
    return !!bytes &&
           JS_ReportErrorFlagsAndNumber(cx,
                                        (JSREPORT_WARNING | JSREPORT_STRICT
                                         | JSREPORT_STRICT_MODE_ERROR),
                                        js_GetErrorMessage, NULL,
                                        JSMSG_UNDECLARED_VAR, bytes.ptr());
}

bool
js::ReportIfUndeclaredVarAssignment(JSContext *cx, HandleString propname)
{
    {
        jsbytecode *pc;
        RawScript script = cx->stack.currentScript(&pc, ContextStack::ALLOW_CROSS_COMPARTMENT);
        if (!script)
            return true;

        /* If neither cx nor the code is strict, then no check is needed. */
        if (!script->strict && !cx->hasStrictOption())
            return true;

        /*
         * We only need to check for bare name mutations: we shouldn't be
         * warning, or throwing, or whatever, if we're not doing a variable
         * access.
         *
         * TryConvertToGname in frontend/BytecodeEmitter.cpp checks for rather
         * more opcodes when it does, in the normal course of events, what this
         * method does in the abnormal course of events.  Because we're called
         * in narrower circumstances, we only need check two.  We don't need to
         * check for the increment/decrement opcodes because they're no-ops:
         * the actual semantics are implemented by desugaring.  And we don't
         * need to check name-access because this method is only supposed to be
         * called in assignment contexts.
         */
        MOZ_ASSERT(*pc != JSOP_INCNAME);
        MOZ_ASSERT(*pc != JSOP_INCGNAME);
        MOZ_ASSERT(*pc != JSOP_NAMEINC);
        MOZ_ASSERT(*pc != JSOP_GNAMEINC);
        MOZ_ASSERT(*pc != JSOP_DECNAME);
        MOZ_ASSERT(*pc != JSOP_DECGNAME);
        MOZ_ASSERT(*pc != JSOP_NAMEDEC);
        MOZ_ASSERT(*pc != JSOP_GNAMEDEC);
        MOZ_ASSERT(*pc != JSOP_NAME);
        MOZ_ASSERT(*pc != JSOP_GETGNAME);
        if (*pc != JSOP_SETNAME && *pc != JSOP_SETGNAME)
            return true;
    }

    JSAutoByteString bytes(cx, propname);
    return !!bytes &&
           JS_ReportErrorFlagsAndNumber(cx,
                                        JSREPORT_WARNING | JSREPORT_STRICT |
                                        JSREPORT_STRICT_MODE_ERROR,
                                        js_GetErrorMessage, NULL,
                                        JSMSG_UNDECLARED_VAR, bytes.ptr());
}

bool
JSObject::reportReadOnly(JSContext *cx, jsid id, unsigned report)
{
    RootedValue val(cx, IdToValue(id));
    return js_ReportValueErrorFlags(cx, report, JSMSG_READ_ONLY,
                                    JSDVG_IGNORE_STACK, val, NullPtr(),
                                    NULL, NULL);
}

bool
JSObject::reportNotConfigurable(JSContext *cx, jsid id, unsigned report)
{
    RootedValue val(cx, IdToValue(id));
    return js_ReportValueErrorFlags(cx, report, JSMSG_CANT_DELETE,
                                    JSDVG_IGNORE_STACK, val, NullPtr(),
                                    NULL, NULL);
}

bool
JSObject::reportNotExtensible(JSContext *cx, unsigned report)
{
    RootedValue val(cx, ObjectValue(*this));
    return js_ReportValueErrorFlags(cx, report, JSMSG_OBJECT_NOT_EXTENSIBLE,
                                    JSDVG_IGNORE_STACK, val, NullPtr(),
                                    NULL, NULL);
}

bool
JSObject::callMethod(JSContext *cx, HandleId id, unsigned argc, Value *argv, MutableHandleValue vp)
{
    RootedValue fval(cx);
    Rooted<JSObject*> obj(cx, this);
    return GetMethod(cx, obj, id, 0, &fval) &&
           Invoke(cx, ObjectValue(*obj), fval, argc, argv, vp.address());
}

JSBool
baseops::SetPropertyHelper(JSContext *cx, HandleObject obj, HandleObject receiver, HandleId id,
                           unsigned defineHow, MutableHandleValue vp, JSBool strict)
{
    unsigned attrs, flags;
    int shortid;
    Class *clasp;
    PropertyOp getter;
    StrictPropertyOp setter;

    JS_ASSERT((defineHow & ~(DNP_CACHE_RESULT | DNP_UNQUALIFIED)) == 0);

    if (JS_UNLIKELY(obj->watched())) {
        /* Fire watchpoints, if any. */
        WatchpointMap *wpmap = cx->compartment->watchpointMap;
        if (wpmap && !wpmap->triggerWatchpoint(cx, obj, id, vp))
            return false;
    }

    RootedObject pobj(cx);
    RootedShape shape(cx);
    if (!LookupPropertyWithFlags(cx, obj, id, cx->resolveFlags, &pobj, &shape))
        return false;
    if (shape) {
        if (!pobj->isNative()) {
            if (pobj->isProxy()) {
                AutoPropertyDescriptorRooter pd(cx);
                if (!Proxy::getPropertyDescriptor(cx, pobj, id, &pd, JSRESOLVE_ASSIGNING))
                    return false;

                if ((pd.attrs & (JSPROP_SHARED | JSPROP_SHADOWABLE)) == JSPROP_SHARED) {
                    return !pd.setter ||
                           CallSetter(cx, receiver, id, pd.setter, pd.attrs, pd.shortid, strict,
                                      vp);
                }

                if (pd.attrs & JSPROP_READONLY) {
                    if (strict)
                        return JSObject::reportReadOnly(cx, id, JSREPORT_ERROR);
                    if (cx->hasStrictOption())
                        return JSObject::reportReadOnly(cx, id, JSREPORT_STRICT | JSREPORT_WARNING);
                    return true;
                }
            }

            shape = NULL;
        }
    } else {
        /* We should never add properties to lexical blocks. */
        JS_ASSERT(!obj->isBlock());

        if (obj->isGlobal() &&
            (defineHow & DNP_UNQUALIFIED) &&
            !MaybeReportUndeclaredVarAssignment(cx, JSID_TO_STRING(id)))
        {
            return false;
        }
    }

    /*
     * Now either shape is null, meaning id was not found in obj or one of its
     * prototypes; or shape is non-null, meaning id was found directly in pobj.
     */
    attrs = JSPROP_ENUMERATE;
    flags = 0;
    shortid = 0;
    clasp = obj->getClass();
    getter = clasp->getProperty;
    setter = clasp->setProperty;

    if (IsImplicitDenseElement(shape)) {
        /* ES5 8.12.4 [[Put]] step 2, for a dense data property on pobj. */
        if (pobj != obj)
            shape = NULL;
    } else if (shape) {
        /* ES5 8.12.4 [[Put]] step 2. */
        if (shape->isAccessorDescriptor()) {
            if (shape->hasDefaultSetter())
                return js_ReportGetterOnlyAssignment(cx);
        } else {
            JS_ASSERT(shape->isDataDescriptor());

            if (!shape->writable()) {
                /* Error in strict mode code, warn with strict option, otherwise do nothing. */
                if (strict)
                    return JSObject::reportReadOnly(cx, id, JSREPORT_ERROR);
                if (cx->hasStrictOption())
                    return JSObject::reportReadOnly(cx, id, JSREPORT_STRICT | JSREPORT_WARNING);
                return JS_TRUE;
            }
        }

        attrs = shape->attributes();
        if (pobj != obj) {
            /*
             * We found id in a prototype object: prepare to share or shadow.
             */
            if (!shape->shadowable()) {
                if (defineHow & DNP_CACHE_RESULT)
                    cx->propertyCache().fill(cx, obj, pobj, shape);

                if (shape->hasDefaultSetter() && !shape->hasGetterValue())
                    return JS_TRUE;

                return shape->set(cx, obj, receiver, strict, vp);
            }

            /*
             * Preserve attrs except JSPROP_SHARED, getter, and setter when
             * shadowing any property that has no slot (is shared). We must
             * clear the shared attribute for the shadowing shape so that the
             * property in obj that it defines has a slot to retain the value
             * being set, in case the setter simply cannot operate on instances
             * of obj's class by storing the value in some class-specific
             * location.
             *
             * A subset of slotless shared properties is the set of properties
             * with shortids, which must be preserved too. An old API requires
             * that the property's getter and setter receive the shortid, not
             * id, when they are called on the shadowing property that we are
             * about to create in obj.
             */
            if (!shape->hasSlot()) {
                if (shape->hasShortID()) {
                    flags = Shape::HAS_SHORTID;
                    shortid = shape->shortid();
                }
                attrs &= ~JSPROP_SHARED;
                getter = shape->getter();
                setter = shape->setter();
            } else {
                /* Restore attrs to the ECMA default for new properties. */
                attrs = JSPROP_ENUMERATE;
            }

            /*
             * Forget we found the proto-property now that we've copied any
             * needed member values.
             */
            shape = NULL;
        }
    }

    if (IsImplicitDenseElement(shape)) {
        JSObject::setDenseElementWithType(cx, obj, JSID_TO_INT(id), vp);
        return true;
    }

    if (!shape) {
        if (!obj->isExtensible()) {
            /* Error in strict mode code, warn with strict option, otherwise do nothing. */
            if (strict)
                return obj->reportNotExtensible(cx);
            if (cx->hasStrictOption())
                return obj->reportNotExtensible(cx, JSREPORT_STRICT | JSREPORT_WARNING);
            return true;
        }

        /* Purge the property cache of now-shadowed id in obj's scope chain. */
        if (!js_PurgeScopeChain(cx, obj, id))
            return false;

        if (getter == JS_PropertyStub)
            AddTypePropertyId(cx, obj, id, vp);

        return DefinePropertyOrElement(cx, obj, id, getter, setter,
                                       attrs, flags, shortid, vp, true, strict);
    }

    if (defineHow & DNP_CACHE_RESULT)
        cx->propertyCache().fill(cx, obj, obj, shape);

    return js_NativeSet(cx, obj, receiver, shape, strict, vp);
}

JSBool
baseops::SetElementHelper(JSContext *cx, HandleObject obj, HandleObject receiver, uint32_t index,
                          unsigned defineHow, MutableHandleValue vp, JSBool strict)
{
    RootedId id(cx);
    if (!IndexToId(cx, index, &id))
        return false;
    return baseops::SetPropertyHelper(cx, obj, receiver, id, defineHow, vp, strict);
}

JSBool
baseops::GetAttributes(JSContext *cx, HandleObject obj, HandleId id, unsigned *attrsp)
{
    RootedObject nobj(cx);
    RootedShape shape(cx);
    if (!baseops::LookupProperty<CanGC>(cx, obj, id, &nobj, &shape))
        return false;
    if (!shape) {
        *attrsp = 0;
        return true;
    }
    if (!nobj->isNative())
        return JSObject::getGenericAttributes(cx, nobj, id, attrsp);

    *attrsp = GetShapeAttributes(shape);
    return true;
}

JSBool
baseops::GetElementAttributes(JSContext *cx, HandleObject obj, uint32_t index, unsigned *attrsp)
{
    RootedObject nobj(cx);
    RootedShape shape(cx);
    if (!baseops::LookupElement(cx, obj, index, &nobj, &shape))
        return false;
    if (!shape) {
        *attrsp = 0;
        return true;
    }
    if (!nobj->isNative())
        return JSObject::getElementAttributes(cx, nobj, index, attrsp);

    *attrsp = GetShapeAttributes(shape);
    return true;
}

JSBool
baseops::SetAttributes(JSContext *cx, HandleObject obj, HandleId id, unsigned *attrsp)
{
    RootedObject nobj(cx);
    RootedShape shape(cx);
    if (!baseops::LookupProperty<CanGC>(cx, obj, id, &nobj, &shape))
        return false;
    if (!shape)
        return true;
    if (nobj->isNative() && IsImplicitDenseElement(shape)) {
        if (!JSObject::sparsifyDenseElement(cx, nobj, JSID_TO_INT(id)))
            return false;
        shape = obj->nativeLookup(cx, id);
    }
    return nobj->isNative()
           ? JSObject::changePropertyAttributes(cx, nobj, shape, *attrsp)
           : JSObject::setGenericAttributes(cx, nobj, id, attrsp);
}

JSBool
baseops::SetElementAttributes(JSContext *cx, HandleObject obj, uint32_t index, unsigned *attrsp)
{
    RootedObject nobj(cx);
    RootedShape shape(cx);
    if (!baseops::LookupElement(cx, obj, index, &nobj, &shape))
        return false;
    if (!shape)
        return true;
    if (nobj->isNative() && IsImplicitDenseElement(shape)) {
        if (!JSObject::sparsifyDenseElement(cx, obj, index))
            return false;
        RawId id = INT_TO_JSID(index);
        shape = obj->nativeLookup(cx, HandleId::fromMarkedLocation(&id)); // not a gcthing
    }
    return nobj->isNative()
           ? JSObject::changePropertyAttributes(cx, nobj, shape, *attrsp)
           : JSObject::setElementAttributes(cx, nobj, index, attrsp);
}

JSBool
baseops::DeleteGeneric(JSContext *cx, HandleObject obj, HandleId id, MutableHandleValue rval, JSBool strict)
{
    rval.setBoolean(true);

    RootedObject proto(cx);
    RootedShape shape(cx);
    if (!baseops::LookupProperty<CanGC>(cx, obj, id, &proto, &shape))
        return false;
    if (!shape || proto != obj) {
        /*
         * If no property, or the property comes from a prototype, call the
         * class's delProperty hook, passing rval as the result parameter.
         */
        return CallJSPropertyOp(cx, obj->getClass()->delProperty, obj, id, rval);
    }

    GCPoke(cx->runtime);

    if (IsImplicitDenseElement(shape)) {
        if (!CallJSPropertyOp(cx, obj->getClass()->delProperty, obj, id, rval))
            return false;
        if (rval.isFalse())
            return true;

        JSObject::setDenseElementHole(cx, obj, JSID_TO_INT(id));
        return js_SuppressDeletedProperty(cx, obj, id);
    }

    if (!shape->configurable()) {
        if (strict)
            return obj->reportNotConfigurable(cx, id);
        rval.setBoolean(false);
        return true;
    }

    RootedId userid(cx);
    if (!shape->getUserId(cx, &userid))
        return false;

    if (!CallJSPropertyOp(cx, obj->getClass()->delProperty, obj, userid, rval))
        return false;
    if (rval.isFalse())
        return true;

    return obj->removeProperty(cx, id) && js_SuppressDeletedProperty(cx, obj, id);
}

JSBool
baseops::DeleteProperty(JSContext *cx, HandleObject obj, HandlePropertyName name,
                        MutableHandleValue rval, JSBool strict)
{
    Rooted<jsid> id(cx, NameToId(name));
    return baseops::DeleteGeneric(cx, obj, id, rval, strict);
}

JSBool
baseops::DeleteElement(JSContext *cx, HandleObject obj, uint32_t index,
                       MutableHandleValue rval, JSBool strict)
{
    RootedId id(cx);
    if (!IndexToId(cx, index, &id))
        return false;
    return baseops::DeleteGeneric(cx, obj, id, rval, strict);
}

JSBool
baseops::DeleteSpecial(JSContext *cx, HandleObject obj, HandleSpecialId sid,
                       MutableHandleValue rval, JSBool strict)
{
    Rooted<jsid> id(cx, SPECIALID_TO_JSID(sid));
    return baseops::DeleteGeneric(cx, obj, id, rval, strict);
}

bool
js::HasDataProperty(JSContext *cx, JSObject *obj, jsid id, Value *vp)
{
    if (JSID_IS_INT(id) && obj->containsDenseElement(JSID_TO_INT(id))) {
        *vp = obj->getDenseElement(JSID_TO_INT(id));
        return true;
    }

    if (RawShape shape = obj->nativeLookup(cx, id)) {
        if (shape->hasDefaultGetter() && shape->hasSlot()) {
            *vp = obj->nativeGetSlot(shape->slot());
            return true;
        }
    }

    return false;
}

/*
 * Gets |obj[id]|.  If that value's not callable, returns true and stores a
 * non-primitive value in *vp.  If it's callable, calls it with no arguments
 * and |obj| as |this|, returning the result in *vp.
 *
 * This is a mini-abstraction for ES5 8.12.8 [[DefaultValue]], either steps 1-2
 * or steps 3-4.
 */
static bool
MaybeCallMethod(JSContext *cx, HandleObject obj, Handle<jsid> id, MutableHandleValue vp)
{
    if (!GetMethod(cx, obj, id, 0, vp))
        return false;
    if (!js_IsCallable(vp)) {
        vp.setObject(*obj);
        return true;
    }
    return Invoke(cx, ObjectValue(*obj), vp, 0, NULL, vp.address());
}

JSBool
js::DefaultValue(JSContext *cx, HandleObject obj, JSType hint, MutableHandleValue vp)
{
    JS_ASSERT(hint == JSTYPE_NUMBER || hint == JSTYPE_STRING || hint == JSTYPE_VOID);

    Rooted<jsid> id(cx);

    Class *clasp = obj->getClass();
    if (hint == JSTYPE_STRING) {
        id = NameToId(cx->names().toString);

        /* Optimize (new String(...)).toString(). */
        if (clasp == &StringClass) {
            if (ClassMethodIsNative(cx, obj, &StringClass, id, js_str_toString)) {
                vp.setString(obj->asString().unbox());
                return true;
            }
        }

        if (!MaybeCallMethod(cx, obj, id, vp))
            return false;
        if (vp.isPrimitive())
            return true;

        id = NameToId(cx->names().valueOf);
        if (!MaybeCallMethod(cx, obj, id, vp))
            return false;
        if (vp.isPrimitive())
            return true;
    } else {

        /* Optimize new String(...).valueOf(). */
        if (clasp == &StringClass) {
            id = NameToId(cx->names().valueOf);
            if (ClassMethodIsNative(cx, obj, &StringClass, id, js_str_toString)) {
                vp.setString(obj->asString().unbox());
                return true;
            }
        }

        /* Optimize new Number(...).valueOf(). */
        if (clasp == &NumberClass) {
            id = NameToId(cx->names().valueOf);
            if (ClassMethodIsNative(cx, obj, &NumberClass, id, js_num_valueOf)) {
                vp.setNumber(obj->asNumber().unbox());
                return true;
            }
        }

        id = NameToId(cx->names().valueOf);
        if (!MaybeCallMethod(cx, obj, id, vp))
            return false;
        if (vp.isPrimitive())
            return true;

        id = NameToId(cx->names().toString);
        if (!MaybeCallMethod(cx, obj, id, vp))
            return false;
        if (vp.isPrimitive())
            return true;
    }

    /* Avoid recursive death when decompiling in js_ReportValueError. */
    RootedString str(cx);
    if (hint == JSTYPE_STRING) {
        str = JS_InternString(cx, clasp->name);
        if (!str)
            return false;
    } else {
        str = NULL;
    }

    RootedValue val(cx, ObjectValue(*obj));
    js_ReportValueError2(cx, JSMSG_CANT_CONVERT_TO, JSDVG_SEARCH_STACK, val, str,
                         (hint == JSTYPE_VOID) ? "primitive type" : TypeStrings[hint]);
    return false;
}

JS_FRIEND_API(JSBool)
JS_EnumerateState(JSContext *cx, JSHandleObject obj, JSIterateOp enum_op,
                  JSMutableHandleValue statep, JSMutableHandleId idp)
{
    /* If the class has a custom JSCLASS_NEW_ENUMERATE hook, call it. */
    Class *clasp = obj->getClass();
    JSEnumerateOp enumerate = clasp->enumerate;
    if (clasp->flags & JSCLASS_NEW_ENUMERATE) {
        JS_ASSERT(enumerate != JS_EnumerateStub);
        return ((JSNewEnumerateOp) enumerate)(cx, obj, enum_op, statep, idp);
    }

    if (!enumerate(cx, obj))
        return false;

    /* Tell InitNativeIterator to treat us like a native object. */
    JS_ASSERT(enum_op == JSENUMERATE_INIT || enum_op == JSENUMERATE_INIT_ALL);
    statep.setMagic(JS_NATIVE_ENUMERATE);
    return true;
}

JSBool
js::CheckAccess(JSContext *cx, JSObject *obj_, HandleId id, JSAccessMode mode,
                MutableHandleValue vp, unsigned *attrsp)
{
    JSBool writing;
    RootedObject obj(cx, obj_), pobj(cx);

    while (JS_UNLIKELY(obj->isWith()))
        obj = obj->getProto();

    writing = (mode & JSACC_WRITE) != 0;
    switch (mode & JSACC_TYPEMASK) {
      case JSACC_PROTO:
        pobj = obj;
        if (!writing) {
            RootedObject proto(cx);
            if (!JSObject::getProto(cx, obj, &proto))
                return JS_FALSE;
            vp.setObjectOrNull(proto);
        }
        *attrsp = JSPROP_PERMANENT;
        break;

      default:
        RootedShape shape(cx);
        if (!JSObject::lookupGeneric(cx, obj, id, &pobj, &shape))
            return JS_FALSE;
        if (!shape) {
            if (!writing)
                vp.setUndefined();
            *attrsp = 0;
            pobj = obj;
            break;
        }

        if (!pobj->isNative()) {
            if (!writing) {
                    vp.setUndefined();
                *attrsp = 0;
            }
            break;
        }

        *attrsp = GetShapeAttributes(shape);

        if (!writing) {
            if (IsImplicitDenseElement(shape)) {
                vp.set(pobj->getDenseElement(JSID_TO_INT(id)));
            } else {
                if (shape->hasSlot())
                    vp.set(pobj->nativeGetSlot(shape->slot()));
                else
                    vp.setUndefined();
            }
        }
    }

    JS_ASSERT_IF(*attrsp & JSPROP_READONLY, !(*attrsp & (JSPROP_GETTER | JSPROP_SETTER)));

    /*
     * If obj's class has a stub (null) checkAccess hook, use the per-runtime
     * checkObjectAccess callback, if configured.
     *
     * We don't want to require all classes to supply a checkAccess hook; we
     * need that hook only for certain classes used when precompiling scripts
     * and functions ("brutal sharing").  But for general safety of built-in
     * magic properties like __proto__, we route all access checks, even for
     * classes that stub out checkAccess, through the global checkObjectAccess
     * hook.  This covers precompilation-based sharing and (possibly
     * unintended) runtime sharing across trust boundaries.
     */
    JSCheckAccessOp check = pobj->getClass()->checkAccess;
    if (!check)
        check = cx->runtime->securityCallbacks->checkObjectAccess;
    return !check || check(cx, pobj, id, mode, vp);
}

JSType
baseops::TypeOf(JSContext *cx, HandleObject obj)
{
    if (EmulatesUndefined(obj))
        return JSTYPE_VOID;
    if (obj->isCallable())
        return JSTYPE_FUNCTION;
    return JSTYPE_OBJECT;
}

bool
js::IsDelegate(JSContext *cx, HandleObject obj, const js::Value &v, bool *result)
{
    if (v.isPrimitive()) {
        *result = false;
        return true;
    }
    RootedObject obj2(cx, &v.toObject());
    for (;;) {
        if (!JSObject::getProto(cx, obj2, &obj2))
            return false;
        if (!obj2) {
            *result = false;
            return true;
        }
        if (obj2 == obj) {
            *result = true;
            return true;
        }
    }
}

/*
 * The first part of this function has been hand-expanded and optimized into
 * NewBuiltinClassInstance in jsobjinlines.h.
 */
bool
js_GetClassPrototype(JSContext *cx, JSProtoKey protoKey, MutableHandleObject protop, Class *clasp)
{
    JS_ASSERT(JSProto_Null <= protoKey);
    JS_ASSERT(protoKey < JSProto_LIMIT);

    if (protoKey != JSProto_Null) {
        const Value &v = cx->global()->getReservedSlot(JSProto_LIMIT + protoKey);
        if (v.isObject()) {
            protop.set(&v.toObject());
            return true;
        }
    }

    RootedValue v(cx);
    if (!js_FindClassObject(cx, protoKey, &v, clasp))
        return false;

    if (IsFunctionObject(v)) {
        RootedObject ctor(cx, &v.get().toObject());
        if (!JSObject::getProperty(cx, ctor, ctor, cx->names().classPrototype, &v))
            return false;
    }

    protop.set(v.get().isObject() ? &v.get().toObject() : NULL);
    return true;
}

JSObject *
PrimitiveToObject(JSContext *cx, const Value &v)
{
    if (v.isString()) {
        Rooted<JSString*> str(cx, v.toString());
        return StringObject::create(cx, str);
    }
    if (v.isNumber())
        return NumberObject::create(cx, v.toNumber());

    JS_ASSERT(v.isBoolean());
    return BooleanObject::create(cx, v.toBoolean());
}

JSBool
js_PrimitiveToObject(JSContext *cx, Value *vp)
{
    JSObject *obj = PrimitiveToObject(cx, *vp);
    if (!obj)
        return false;

    vp->setObject(*obj);
    return true;
}

JSBool
js_ValueToObjectOrNull(JSContext *cx, const Value &v, MutableHandleObject objp)
{
    JSObject *obj;

    if (v.isObjectOrNull()) {
        obj = v.toObjectOrNull();
    } else if (v.isUndefined()) {
        obj = NULL;
    } else {
        obj = PrimitiveToObject(cx, v);
        if (!obj)
            return false;
    }
    objp.set(obj);
    return true;
}

/* Callers must handle the already-object case . */
JSObject *
js::ToObjectSlow(JSContext *cx, HandleValue val, bool reportScanStack)
{
    JS_ASSERT(!val.isMagic());
    JS_ASSERT(!val.isObject());

    if (val.isNullOrUndefined()) {
        if (reportScanStack) {
            js_ReportIsNullOrUndefined(cx, JSDVG_SEARCH_STACK, val, NullPtr());
        } else {
            JS_ReportErrorNumber(cx, js_GetErrorMessage, NULL, JSMSG_CANT_CONVERT_TO,
                                 val.isNull() ? "null" : "undefined", "object");
        }
        return NULL;
    }

    return PrimitiveToObject(cx, val);
}

JSObject *
js_ValueToNonNullObject(JSContext *cx, const Value &v)
{
    RootedObject obj(cx);

    if (!js_ValueToObjectOrNull(cx, v, &obj))
        return NULL;
    if (!obj) {
        RootedValue val(cx, v);
        js_ReportIsNullOrUndefined(cx, JSDVG_SEARCH_STACK, val, NullPtr());
    }
    return obj;
}

void
js_GetObjectSlotName(JSTracer *trc, char *buf, size_t bufsize)
{
    JS_ASSERT(trc->debugPrinter == js_GetObjectSlotName);

    JSObject *obj = (JSObject *)trc->debugPrintArg;
    uint32_t slot = uint32_t(trc->debugPrintIndex);

    RawShape shape;
    if (obj->isNative()) {
        shape = obj->lastProperty();
        while (shape && (!shape->hasSlot() || shape->slot() != slot))
            shape = shape->previous();
    } else {
        shape = NULL;
    }

    if (!shape) {
        const char *slotname = NULL;
        if (obj->isGlobal()) {
#define TEST_SLOT_MATCHES_PROTOTYPE(name,code,init)                           \
            if ((code) == slot) { slotname = js_##name##_str; goto found; }
            JS_FOR_EACH_PROTOTYPE(TEST_SLOT_MATCHES_PROTOTYPE)
#undef TEST_SLOT_MATCHES_PROTOTYPE
        }
      found:
        if (slotname)
            JS_snprintf(buf, bufsize, "CLASS_OBJECT(%s)", slotname);
        else
            JS_snprintf(buf, bufsize, "**UNKNOWN SLOT %ld**", (long)slot);
    } else {
        jsid propid = shape->propid();
        if (JSID_IS_INT(propid)) {
            JS_snprintf(buf, bufsize, "%ld", (long)JSID_TO_INT(propid));
        } else if (JSID_IS_ATOM(propid)) {
            PutEscapedString(buf, bufsize, JSID_TO_ATOM(propid), 0);
        } else {
            JS_snprintf(buf, bufsize, "**FINALIZED ATOM KEY**");
        }
    }
}

JSBool
js_ReportGetterOnlyAssignment(JSContext *cx)
{
    return JS_ReportErrorFlagsAndNumber(cx,
                                        JSREPORT_WARNING | JSREPORT_STRICT |
                                        JSREPORT_STRICT_MODE_ERROR,
                                        js_GetErrorMessage, NULL,
                                        JSMSG_GETTER_ONLY);
}

JS_FRIEND_API(JSBool)
js_GetterOnlyPropertyStub(JSContext *cx, JSHandleObject obj, JSHandleId id, JSBool strict, JSMutableHandleValue vp)
{
    JS_ReportErrorNumber(cx, js_GetErrorMessage, NULL, JSMSG_GETTER_ONLY);
    return JS_FALSE;
}

#ifdef DEBUG

/*
 * Routines to print out values during debugging.  These are FRIEND_API to help
 * the debugger find them and to support temporarily hacking js_Dump* calls
 * into other code.
 */

void
dumpValue(const Value &v)
{
    if (v.isNull())
        fprintf(stderr, "null");
    else if (v.isUndefined())
        fprintf(stderr, "undefined");
    else if (v.isInt32())
        fprintf(stderr, "%d", v.toInt32());
    else if (v.isDouble())
        fprintf(stderr, "%g", v.toDouble());
    else if (v.isString())
        v.toString()->dump();
    else if (v.isObject() && v.toObject().isFunction()) {
        JSFunction *fun = v.toObject().toFunction();
        if (fun->displayAtom()) {
            fputs("<function ", stderr);
            FileEscapedString(stderr, fun->displayAtom(), 0);
        } else {
            fputs("<unnamed function", stderr);
        }
        if (fun->hasScript()) {
            RawScript script = fun->nonLazyScript();
            fprintf(stderr, " (%s:%u)",
                    script->filename() ? script->filename() : "", script->lineno);
        }
        fprintf(stderr, " at %p>", (void *) fun);
    } else if (v.isObject()) {
        JSObject *obj = &v.toObject();
        Class *clasp = obj->getClass();
        fprintf(stderr, "<%s%s at %p>",
                clasp->name,
                (clasp == &ObjectClass) ? "" : " object",
                (void *) obj);
    } else if (v.isBoolean()) {
        if (v.toBoolean())
            fprintf(stderr, "true");
        else
            fprintf(stderr, "false");
    } else if (v.isMagic()) {
        fprintf(stderr, "<invalid");
#ifdef DEBUG
        switch (v.whyMagic()) {
          case JS_ELEMENTS_HOLE:     fprintf(stderr, " elements hole");      break;
          case JS_NATIVE_ENUMERATE:  fprintf(stderr, " native enumeration"); break;
          case JS_NO_ITER_VALUE:     fprintf(stderr, " no iter value");      break;
          case JS_GENERATOR_CLOSING: fprintf(stderr, " generator closing");  break;
          default:                   fprintf(stderr, " ?!");                 break;
        }
#endif
        fprintf(stderr, ">");
    } else {
        fprintf(stderr, "unexpected value");
    }
}

JS_FRIEND_API(void)
js_DumpValue(const Value &val)
{
    dumpValue(val);
    fputc('\n', stderr);
}

JS_FRIEND_API(void)
js_DumpId(jsid id)
{
    fprintf(stderr, "jsid %p = ", (void *) JSID_BITS(id));
    dumpValue(IdToValue(id));
    fputc('\n', stderr);
}

static void
DumpProperty(JSObject *obj, Shape &shape)
{
    jsid id = shape.propid();
    uint8_t attrs = shape.attributes();

    fprintf(stderr, "    ((JSShape *) %p) ", (void *) &shape);
    if (attrs & JSPROP_ENUMERATE) fprintf(stderr, "enumerate ");
    if (attrs & JSPROP_READONLY) fprintf(stderr, "readonly ");
    if (attrs & JSPROP_PERMANENT) fprintf(stderr, "permanent ");
    if (attrs & JSPROP_SHARED) fprintf(stderr, "shared ");

    if (shape.hasGetterValue())
        fprintf(stderr, "getterValue=%p ", (void *) shape.getterObject());
    else if (!shape.hasDefaultGetter())
        fprintf(stderr, "getterOp=%p ", JS_FUNC_TO_DATA_PTR(void *, shape.getterOp()));

    if (shape.hasSetterValue())
        fprintf(stderr, "setterValue=%p ", (void *) shape.setterObject());
    else if (!shape.hasDefaultSetter())
        fprintf(stderr, "setterOp=%p ", JS_FUNC_TO_DATA_PTR(void *, shape.setterOp()));

    if (JSID_IS_ATOM(id))
        JSID_TO_STRING(id)->dump();
    else if (JSID_IS_INT(id))
        fprintf(stderr, "%d", (int) JSID_TO_INT(id));
    else
        fprintf(stderr, "unknown jsid %p", (void *) JSID_BITS(id));

    uint32_t slot = shape.hasSlot() ? shape.maybeSlot() : SHAPE_INVALID_SLOT;
    fprintf(stderr, ": slot %d", slot);
    if (shape.hasSlot()) {
        fprintf(stderr, " = ");
        dumpValue(obj->getSlot(slot));
    } else if (slot != SHAPE_INVALID_SLOT) {
        fprintf(stderr, " (INVALID!)");
    }
    fprintf(stderr, "\n");
}

void
JSObject::dump()
{
    JSObject *obj = this;
    fprintf(stderr, "object %p\n", (void *) obj);
    Class *clasp = obj->getClass();
    fprintf(stderr, "class %p %s\n", (void *)clasp, clasp->name);

    fprintf(stderr, "flags:");
    if (obj->isDelegate()) fprintf(stderr, " delegate");
    if (!obj->isExtensible()) fprintf(stderr, " not_extensible");
    if (obj->isIndexed()) fprintf(stderr, " indexed");

    if (obj->isNative()) {
        if (obj->inDictionaryMode())
            fprintf(stderr, " inDictionaryMode");
        if (obj->hasShapeTable())
            fprintf(stderr, " hasShapeTable");
    }
    fprintf(stderr, "\n");

    if (obj->isNative()) {
        unsigned slots = obj->getDenseInitializedLength();
        if (slots) {
            fprintf(stderr, "elements\n");
            for (unsigned i = 0; i < slots; i++) {
                fprintf(stderr, " %3d: ", i);
                dumpValue(obj->getDenseElement(i));
                fprintf(stderr, "\n");
                fflush(stderr);
            }
        }
    }

    fprintf(stderr, "proto ");
    TaggedProto proto = obj->getTaggedProto();
    if (proto.isLazy())
        fprintf(stderr, "<lazy>");
    else
        dumpValue(ObjectOrNullValue(proto.toObjectOrNull()));
    fputc('\n', stderr);

    fprintf(stderr, "parent ");
    dumpValue(ObjectOrNullValue(obj->getParent()));
    fputc('\n', stderr);

    if (clasp->flags & JSCLASS_HAS_PRIVATE)
        fprintf(stderr, "private %p\n", obj->getPrivate());

    if (!obj->isNative())
        fprintf(stderr, "not native\n");

    unsigned reservedEnd = JSCLASS_RESERVED_SLOTS(clasp);
    unsigned slots = obj->slotSpan();
    unsigned stop = obj->isNative() ? reservedEnd : slots;
    if (stop > 0)
        fprintf(stderr, obj->isNative() ? "reserved slots:\n" : "slots:\n");
    for (unsigned i = 0; i < stop; i++) {
        fprintf(stderr, " %3d ", i);
        if (i < reservedEnd)
            fprintf(stderr, "(reserved) ");
        fprintf(stderr, "= ");
        dumpValue(obj->getSlot(i));
        fputc('\n', stderr);
    }

    if (obj->isNative()) {
        fprintf(stderr, "properties:\n");
        Vector<RawShape, 8, SystemAllocPolicy> props;
        for (Shape::Range<NoGC> r(obj->lastProperty()); !r.empty(); r.popFront())
            props.append(&r.front());
        for (size_t i = props.length(); i-- != 0;)
            DumpProperty(obj, *props[i]);
    }
    fputc('\n', stderr);
}

static void
MaybeDumpObject(const char *name, JSObject *obj)
{
    if (obj) {
        fprintf(stderr, "  %s: ", name);
        dumpValue(ObjectValue(*obj));
        fputc('\n', stderr);
    }
}

static void
MaybeDumpValue(const char *name, const Value &v)
{
    if (!v.isNull()) {
        fprintf(stderr, "  %s: ", name);
        dumpValue(v);
        fputc('\n', stderr);
    }
}

JS_FRIEND_API(void)
js_DumpStackFrame(JSContext *cx, StackFrame *start)
{
    /* This should only called during live debugging. */
    ScriptFrameIter i(cx, StackIter::GO_THROUGH_SAVED);
    if (!start) {
        if (i.done()) {
            fprintf(stderr, "no stack for cx = %p\n", (void*) cx);
            return;
        }
    } else {
        while (!i.done() && !i.isIon() && i.interpFrame() != start)
            ++i;

        if (i.done()) {
            fprintf(stderr, "fp = %p not found in cx = %p\n",
                    (void *)start, (void *)cx);
            return;
        }
    }

    for (; !i.done(); ++i) {
        if (i.isIon())
            fprintf(stderr, "IonFrame\n");
        else
            fprintf(stderr, "StackFrame at %p\n", (void *) i.interpFrame());

        if (i.isFunctionFrame()) {
            fprintf(stderr, "callee fun: ");
            dumpValue(i.calleev());
        } else {
            fprintf(stderr, "global frame, no callee");
        }
        fputc('\n', stderr);

        fprintf(stderr, "file %s line %u\n",
                i.script()->filename(), (unsigned) i.script()->lineno);

        if (jsbytecode *pc = i.pc()) {
            fprintf(stderr, "  pc = %p\n", pc);
            fprintf(stderr, "  current op: %s\n", js_CodeName[*pc]);
        }
        if (!i.isIon())
            MaybeDumpObject("blockChain", i.interpFrame()->maybeBlockChain());
        MaybeDumpValue("this", i.thisv());
        if (!i.isIon()) {
            fprintf(stderr, "  rval: ");
            dumpValue(i.interpFrame()->returnValue());
            fputc('\n', stderr);
        }

        fprintf(stderr, "  flags:");
        if (i.isConstructing())
            fprintf(stderr, " constructing");
        if (!i.isIon() && i.interpFrame()->isDebuggerFrame())
            fprintf(stderr, " debugger");
        if (i.isEvalFrame())
            fprintf(stderr, " eval");
        if (!i.isIon() && i.interpFrame()->isYielding())
            fprintf(stderr, " yielding");
        if (!i.isIon() && i.interpFrame()->isGeneratorFrame())
            fprintf(stderr, " generator");
        fputc('\n', stderr);

        fprintf(stderr, "  scopeChain: (JSObject *) %p\n", (void *) i.scopeChain());

        fputc('\n', stderr);
    }
}

#endif /* DEBUG */

JS_FRIEND_API(void)
js_DumpBacktrace(JSContext *cx)
{
    Sprinter sprinter(cx);
    sprinter.init();
    size_t depth = 0;
    for (StackIter i(cx); !i.done(); ++i, ++depth) {
        if (i.isScript()) {
            const char *filename = JS_GetScriptFilename(cx, i.script());
            unsigned line = JS_PCToLineNumber(cx, i.script(), i.pc());
            RawScript script = i.script();
            sprinter.printf("#%d %14p   %s:%d (%p @ %d)\n",
                            depth, (i.isIon() ? 0 : i.interpFrame()), filename, line,
                            script, i.pc() - script->code);
        } else {
            sprinter.printf("#%d ???\n", depth);
        }
    }
    fprintf(stdout, "%s", sprinter.string());
<<<<<<< HEAD
}
=======
}
void
JSObject::sizeOfExcludingThis(JSMallocSizeOfFun mallocSizeOf, JS::ObjectsExtraSizes *sizes)
{
    if (hasDynamicSlots())
        sizes->slots = mallocSizeOf(slots);

    if (hasDynamicElements()) {
        js::ObjectElements *elements = getElementsHeader();
        if (JS_UNLIKELY(elements->isAsmJSArrayBuffer())) {
#if defined (JS_CPU_X64)
            // On x64, ArrayBufferObject::prepareForAsmJS switches the
            // ArrayBufferObject to use mmap'd storage.
            sizes->elementsAsmJSNonHeap = asArrayBuffer().byteLength();
#else
            sizes->elementsAsmJSHeap = mallocSizeOf(elements);
#endif
        } else {
            sizes->elementsNonAsmJS = mallocSizeOf(elements);
        }
    }

    // Other things may be measured in the future if DMD indicates it is worthwhile.
    // Note that sizes->private_ is measured elsewhere.
    if (isArguments()) {
        sizes->argumentsData = asArguments().sizeOfMisc(mallocSizeOf);
    } else if (isRegExpStatics()) {
        sizes->regExpStatics = js::SizeOfRegExpStaticsData(this, mallocSizeOf);
    } else if (isPropertyIterator()) {
        sizes->propertyIteratorData = asPropertyIterator().sizeOfMisc(mallocSizeOf);
#ifdef JS_HAS_CTYPES
    } else {
        // This must be the last case.
        sizes->ctypesData = js::SizeOfDataIfCDataObject(mallocSizeOf, const_cast<JSObject *>(this));
#endif
    }
}
>>>>>>> b31a4037
<|MERGE_RESOLUTION|>--- conflicted
+++ resolved
@@ -3855,20 +3855,12 @@
 }
 
 static JS_ALWAYS_INLINE bool
-<<<<<<< HEAD
-LookupPropertyPureInline(RawObject obj, jsid id, RawObject *objp, RawShape *propp)
-=======
 LookupPropertyPureInline(JSObject *obj, jsid id, JSObject **objp, Shape **propp)
->>>>>>> b31a4037
 {
     if (!obj->isNative())
         return false;
 
-<<<<<<< HEAD
-    RawObject current = obj;
-=======
     JSObject *current = obj;
->>>>>>> b31a4037
     while (true) {
         /* Search for a native dense element or property. */
         {
@@ -3878,11 +3870,7 @@
                 return true;
             }
 
-<<<<<<< HEAD
-            if (RawShape shape = current->nativeLookupPure(id)) {
-=======
             if (Shape *shape = current->nativeLookupPure(id)) {
->>>>>>> b31a4037
                 *objp = current;
                 *propp = shape;
                 return true;
@@ -3893,11 +3881,7 @@
         if (current->getClass()->resolve != JS_ResolveStub)
             return false;
 
-<<<<<<< HEAD
-        RawObject proto = current->getProto();
-=======
         JSObject *proto = current->getProto();
->>>>>>> b31a4037
 
         if (!proto)
             break;
@@ -3913,11 +3897,7 @@
 }
 
 static JS_ALWAYS_INLINE bool
-<<<<<<< HEAD
-NativeGetPureInline(RawObject pobj, RawShape shape, Value *vp)
-=======
 NativeGetPureInline(JSObject *pobj, Shape *shape, Value *vp)
->>>>>>> b31a4037
 {
     JS_ASSERT(pobj->isNative());
 
@@ -3933,11 +3913,7 @@
 }
 
 bool
-<<<<<<< HEAD
-js::LookupPropertyPure(RawObject obj, jsid id, RawObject *objp, RawShape *propp)
-=======
 js::LookupPropertyPure(JSObject *obj, jsid id, JSObject **objp, Shape **propp)
->>>>>>> b31a4037
 {
     return LookupPropertyPureInline(obj, id, objp, propp);
 }
@@ -3954,17 +3930,10 @@
  *  - The property has a getter.
  */
 bool
-<<<<<<< HEAD
-js::GetPropertyPure(RawObject obj, jsid id, Value *vp)
-{
-    RawObject obj2;
-    RawShape shape;
-=======
 js::GetPropertyPure(JSObject *obj, jsid id, Value *vp)
 {
     JSObject *obj2;
     Shape *shape;
->>>>>>> b31a4037
     if (!LookupPropertyPureInline(obj, id, &obj2, &shape))
         return false;
 
@@ -5192,9 +5161,6 @@
         }
     }
     fprintf(stdout, "%s", sprinter.string());
-<<<<<<< HEAD
-}
-=======
 }
 void
 JSObject::sizeOfExcludingThis(JSMallocSizeOfFun mallocSizeOf, JS::ObjectsExtraSizes *sizes)
@@ -5232,4 +5198,3 @@
 #endif
     }
 }
->>>>>>> b31a4037
