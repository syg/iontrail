/* -*- Mode: C++; tab-width: 8; indent-tabs-mode: nil; c-basic-offset: 4 -*-
 * vim: set ts=8 sw=4 et tw=79:
 *
 * ***** BEGIN LICENSE BLOCK *****
 * Version: MPL 1.1/GPL 2.0/LGPL 2.1
 *
 * The contents of this file are subject to the Mozilla Public License Version
 * 1.1 (the "License"); you may not use this file except in compliance with
 * the License. You may obtain a copy of the License at
 * http://www.mozilla.org/MPL/
 *
 * Software distributed under the License is distributed on an "AS IS" basis,
 * WITHOUT WARRANTY OF ANY KIND, either express or implied. See the License
 * for the specific language governing rights and limitations under the
 * License.
 *
 * The Original Code is Mozilla Communicator client code, released
 * March 31, 1998.
 *
 * The Initial Developer of the Original Code is
 * Netscape Communications Corporation.
 * Portions created by the Initial Developer are Copyright (C) 1998
 * the Initial Developer. All Rights Reserved.
 *
 * Contributor(s):
 *
 * Alternatively, the contents of this file may be used under the terms of
 * either of the GNU General Public License Version 2 or later (the "GPL"),
 * or the GNU Lesser General Public License Version 2.1 or later (the "LGPL"),
 * in which case the provisions of the GPL or the LGPL are applicable instead
 * of those above. If you wish to allow use of your version of this file only
 * under the terms of either the GPL or the LGPL, and not to allow others to
 * use your version of this file under the terms of the MPL, indicate your
 * decision by deleting the provisions above and replace them with the notice
 * and other provisions required by the GPL or the LGPL. If you do not delete
 * the provisions above, a recipient may use your version of this file under
 * the terms of any one of the MPL, the GPL or the LGPL.
 *
 * ***** END LICENSE BLOCK ***** */

/*
 * JS object implementation.
 */
#include <stdlib.h>
#include <string.h>
#include "jstypes.h"
#include "jsstdint.h"
#include "jsarena.h" /* Added by JSIFY */
#include "jsbit.h"
#include "jsutil.h" /* Added by JSIFY */
#include "jshash.h" /* Added by JSIFY */
#include "jsdhash.h"
#include "jsprf.h"
#include "jsapi.h"
#include "jsarray.h"
#include "jsatom.h"
#include "jsbool.h"
#include "jsbuiltins.h"
#include "jscntxt.h"
#include "jsversion.h"
#include "jsemit.h"
#include "jsfun.h"
#include "jsgc.h"
#include "jsinterp.h"
#include "jsiter.h"
#include "jslock.h"
#include "jsnum.h"
#include "jsobj.h"
#include "jsopcode.h"
#include "jsparse.h"
#include "jsproxy.h"
#include "jsscope.h"
#include "jsscript.h"
#include "jsstaticcheck.h"
#include "jsstdint.h"
#include "jsstr.h"
#include "jstracer.h"
#include "jsdbgapi.h"

#include "jsscopeinlines.h"
#include "jsscriptinlines.h"
#include "jsobjinlines.h"

#if JS_HAS_GENERATORS
#include "jsiter.h"
#endif

#if JS_HAS_XML_SUPPORT
#include "jsxml.h"
#endif

#if JS_HAS_XDR
#include "jsxdrapi.h"
#endif

#include "jsdtracef.h"
#include "jsatominlines.h"
#include "jsobjinlines.h"
#include "jsscriptinlines.h"

#include "jsautooplen.h"

using namespace js;

JS_FRIEND_DATA(JSObjectOps) js_ObjectOps = {
    NULL,
    js_LookupProperty,
    js_DefineProperty,
    js_GetProperty,
    js_SetProperty,
    js_GetAttributes,
    js_SetAttributes,
    js_DeleteProperty,
    js_Enumerate,
    js_TypeOf,
    js_TraceObject,
    NULL,   /* thisObject */
    js_Call,
    js_Construct,
    js_HasInstance,
    js_Clear
};

Class js_ObjectClass = {
    js_Object_str,
    JSCLASS_HAS_CACHED_PROTO(JSProto_Object),
    PropertyStub,     PropertyStub,     PropertyStub,     PropertyStub,
    EnumerateStub,    ResolveStub,      ConvertStub,      NULL,
    JSCLASS_NO_OPTIONAL_MEMBERS
};

#if JS_HAS_OBJ_PROTO_PROP

static JSBool
obj_getProto(JSContext *cx, JSObject *obj, jsid id, Value *vp);

static JSBool
obj_setProto(JSContext *cx, JSObject *obj, jsid id, Value *vp);

static JSPropertySpec object_props[] = {
    {js_proto_str, 0, JSPROP_PERMANENT|JSPROP_SHARED, Jsvalify(obj_getProto), Jsvalify(obj_setProto)},
    {0,0,0,0,0}
};

static JSBool
obj_getProto(JSContext *cx, JSObject *obj, jsid id, Value *vp)
{
    /* Let CheckAccess get the slot's value, based on the access mode. */
    uintN attrs;
    id = ATOM_TO_JSID(cx->runtime->atomState.protoAtom);
    return CheckAccess(cx, obj, id, JSACC_PROTO, vp, &attrs);
}

static JSBool
obj_setProto(JSContext *cx, JSObject *obj, jsid id, Value *vp)
{
    if (!vp->isObjectOrNull())
        return JS_TRUE;

    JSObject *pobj = vp->toObjectOrNull();
    if (pobj) {
        /*
         * Innerize pobj here to avoid sticking unwanted properties on the
         * outer object. This ensures that any with statements only grant
         * access to the inner object.
         */
        OBJ_TO_INNER_OBJECT(cx, pobj);
        if (!pobj)
            return JS_FALSE;
    }

    uintN attrs;
    id = ATOM_TO_JSID(cx->runtime->atomState.protoAtom);
    if (!CheckAccess(cx, obj, id, JSAccessMode(JSACC_PROTO|JSACC_WRITE), vp, &attrs))
        return JS_FALSE;

    return SetProto(cx, obj, pobj, JS_TRUE);
}

#else  /* !JS_HAS_OBJ_PROTO_PROP */

#define object_props NULL

#endif /* !JS_HAS_OBJ_PROTO_PROP */

static JSHashNumber
js_hash_object(const void *key)
{
    return JSHashNumber(uintptr_t(key) >> JS_GCTHING_ALIGN);
}

static JSHashEntry *
MarkSharpObjects(JSContext *cx, JSObject *obj, JSIdArray **idap)
{
    JSSharpObjectMap *map;
    JSHashTable *table;
    JSHashNumber hash;
    JSHashEntry **hep, *he;
    jsatomid sharpid;
    JSIdArray *ida;
    JSBool ok;
    jsint i, length;
    jsid id;
    JSObject *obj2;
    JSProperty *prop;

    JS_CHECK_RECURSION(cx, return NULL);

    map = &cx->sharpObjectMap;
    JS_ASSERT(map->depth >= 1);
    table = map->table;
    hash = js_hash_object(obj);
    hep = JS_HashTableRawLookup(table, hash, obj);
    he = *hep;
    if (!he) {
        sharpid = 0;
        he = JS_HashTableRawAdd(table, hep, hash, obj, (void *) sharpid);
        if (!he) {
            JS_ReportOutOfMemory(cx);
            return NULL;
        }

        ida = JS_Enumerate(cx, obj);
        if (!ida)
            return NULL;

        ok = JS_TRUE;
        for (i = 0, length = ida->length; i < length; i++) {
            id = ida->vector[i];
            js::Value val;
            ok = obj->lookupProperty(cx, id, &obj2, &prop);
            if (!ok)
                break;
            if (!prop)
                continue;
            bool hasGetter, hasSetter;
            AutoValueRooter v(cx);
            AutoValueRooter setter(cx);
            if (obj2->isNative()) {
                JSScopeProperty *sprop = (JSScopeProperty *) prop;
                hasGetter = sprop->hasGetterValue();
                hasSetter = sprop->hasSetterValue();
                if (hasGetter)
                    v.set(sprop->getterValue());
                if (hasSetter)
                    setter.set(sprop->setterValue());
                JS_UNLOCK_OBJ(cx, obj2);
            } else {
                hasGetter = hasSetter = false;
            }
            if (hasSetter) {
                /* Mark the getter, then set val to setter. */
                if (hasGetter && v.value().isObject()) {
                    ok = !!MarkSharpObjects(cx, &v.value().toObject(), NULL);
                    if (!ok)
                        break;
                }
                v.set(setter.value());
            } else if (!hasGetter) {
                ok = obj->getProperty(cx, id, v.addr());
                if (!ok)
                    break;
            }
            if (v.value().isObject() &&
                !MarkSharpObjects(cx, &v.value().toObject(), NULL)) {
                ok = JS_FALSE;
                break;
            }
        }
        if (!ok || !idap)
            JS_DestroyIdArray(cx, ida);
        if (!ok)
            return NULL;
    } else {
        sharpid = uintptr_t(he->value);
        if (sharpid == 0) {
            sharpid = ++map->sharpgen << SHARP_ID_SHIFT;
            he->value = (void *) sharpid;
        }
        ida = NULL;
    }
    if (idap)
        *idap = ida;
    return he;
}

JSHashEntry *
js_EnterSharpObject(JSContext *cx, JSObject *obj, JSIdArray **idap,
                    jschar **sp)
{
    JSSharpObjectMap *map;
    JSHashTable *table;
    JSIdArray *ida;
    JSHashNumber hash;
    JSHashEntry *he, **hep;
    jsatomid sharpid;
    char buf[20];
    size_t len;

    if (!JS_CHECK_OPERATION_LIMIT(cx))
        return NULL;

    /* Set to null in case we return an early error. */
    *sp = NULL;
    map = &cx->sharpObjectMap;
    table = map->table;
    if (!table) {
        table = JS_NewHashTable(8, js_hash_object, JS_CompareValues,
                                JS_CompareValues, NULL, NULL);
        if (!table) {
            JS_ReportOutOfMemory(cx);
            return NULL;
        }
        map->table = table;
        JS_KEEP_ATOMS(cx->runtime);
    }

    /* From this point the control must flow either through out: or bad:. */
    ida = NULL;
    if (map->depth == 0) {
        /*
         * Although MarkSharpObjects tries to avoid invoking getters,
         * it ends up doing so anyway under some circumstances; for
         * example, if a wrapped object has getters, the wrapper will
         * prevent MarkSharpObjects from recognizing them as such.
         * This could lead to js_LeaveSharpObject being called while
         * MarkSharpObjects is still working.
         *
         * Increment map->depth while we call MarkSharpObjects, to
         * ensure that such a call doesn't free the hash table we're
         * still using.
         */
        ++map->depth;
        he = MarkSharpObjects(cx, obj, &ida);
        --map->depth;
        if (!he)
            goto bad;
        JS_ASSERT((uintptr_t(he->value) & SHARP_BIT) == 0);
        if (!idap) {
            JS_DestroyIdArray(cx, ida);
            ida = NULL;
        }
    } else {
        hash = js_hash_object(obj);
        hep = JS_HashTableRawLookup(table, hash, obj);
        he = *hep;

        /*
         * It's possible that the value of a property has changed from the
         * first time the object's properties are traversed (when the property
         * ids are entered into the hash table) to the second (when they are
         * converted to strings), i.e., the JSObject::getProperty() call is not
         * idempotent.
         */
        if (!he) {
            he = JS_HashTableRawAdd(table, hep, hash, obj, NULL);
            if (!he) {
                JS_ReportOutOfMemory(cx);
                goto bad;
            }
            sharpid = 0;
            goto out;
        }
    }

    sharpid = uintptr_t(he->value);
    if (sharpid != 0) {
        len = JS_snprintf(buf, sizeof buf, "#%u%c",
                          sharpid >> SHARP_ID_SHIFT,
                          (sharpid & SHARP_BIT) ? '#' : '=');
        *sp = js_InflateString(cx, buf, &len);
        if (!*sp) {
            if (ida)
                JS_DestroyIdArray(cx, ida);
            goto bad;
        }
    }

out:
    JS_ASSERT(he);
    if ((sharpid & SHARP_BIT) == 0) {
        if (idap && !ida) {
            ida = JS_Enumerate(cx, obj);
            if (!ida) {
                if (*sp) {
                    cx->free(*sp);
                    *sp = NULL;
                }
                goto bad;
            }
        }
        map->depth++;
    }

    if (idap)
        *idap = ida;
    return he;

bad:
    /* Clean up the sharpObjectMap table on outermost error. */
    if (map->depth == 0) {
        JS_UNKEEP_ATOMS(cx->runtime);
        map->sharpgen = 0;
        JS_HashTableDestroy(map->table);
        map->table = NULL;
    }
    return NULL;
}

void
js_LeaveSharpObject(JSContext *cx, JSIdArray **idap)
{
    JSSharpObjectMap *map;
    JSIdArray *ida;

    map = &cx->sharpObjectMap;
    JS_ASSERT(map->depth > 0);
    if (--map->depth == 0) {
        JS_UNKEEP_ATOMS(cx->runtime);
        map->sharpgen = 0;
        JS_HashTableDestroy(map->table);
        map->table = NULL;
    }
    if (idap) {
        ida = *idap;
        if (ida) {
            JS_DestroyIdArray(cx, ida);
            *idap = NULL;
        }
    }
}

static intN
gc_sharp_table_entry_marker(JSHashEntry *he, intN i, void *arg)
{
    JS_CALL_OBJECT_TRACER((JSTracer *)arg, (JSObject *)he->key,
                          "sharp table entry");
    return JS_DHASH_NEXT;
}

void
js_TraceSharpMap(JSTracer *trc, JSSharpObjectMap *map)
{
    JS_ASSERT(map->depth > 0);
    JS_ASSERT(map->table);

    /*
     * During recursive calls to MarkSharpObjects a non-native object or
     * object with a custom getProperty method can potentially return an
     * unrooted value or even cut from the object graph an argument of one of
     * MarkSharpObjects recursive invocations. So we must protect map->table
     * entries against GC.
     *
     * We can not simply use JSTempValueRooter to mark the obj argument of
     * MarkSharpObjects during recursion as we have to protect *all* entries
     * in JSSharpObjectMap including those that contains otherwise unreachable
     * objects just allocated through custom getProperty. Otherwise newer
     * allocations can re-use the address of an object stored in the hashtable
     * confusing js_EnterSharpObject. So to address the problem we simply
     * mark all objects from map->table.
     *
     * An alternative "proper" solution is to use JSTempValueRooter in
     * MarkSharpObjects with code to remove during finalization entries
     * with otherwise unreachable objects. But this is way too complex
     * to justify spending efforts.
     */
    JS_HashTableEnumerateEntries(map->table, gc_sharp_table_entry_marker, trc);
}

#if JS_HAS_TOSOURCE
static JSBool
obj_toSource(JSContext *cx, uintN argc, Value *vp)
{
    JSBool ok, outermost;
    JSObject *obj;
    JSHashEntry *he;
    JSIdArray *ida;
    jschar *chars, *ochars, *vsharp;
    const jschar *idstrchars, *vchars;
    size_t nchars, idstrlength, gsoplength, vlength, vsharplength, curlen;
    const char *comma;
    JSObject *obj2;
    JSProperty *prop;
    Value *val;
    JSString *gsop[2];
    JSString *idstr, *valstr, *str;

    JS_CHECK_RECURSION(cx, return JS_FALSE);

    Value localroot[4];
    PodArrayZero(localroot);
    AutoArrayRooter tvr(cx, JS_ARRAY_LENGTH(localroot), localroot);

    /* If outermost, we need parentheses to be an expression, not a block. */
    outermost = (cx->sharpObjectMap.depth == 0);
    obj = ComputeThisFromVp(cx, vp);
    if (!obj || !(he = js_EnterSharpObject(cx, obj, &ida, &chars))) {
        ok = JS_FALSE;
        goto out;
    }
    if (IS_SHARP(he)) {
        /*
         * We didn't enter -- obj is already "sharp", meaning we've visited it
         * already in our depth first search, and therefore chars contains a
         * string of the form "#n#".
         */
        JS_ASSERT(!ida);
#if JS_HAS_SHARP_VARS
        nchars = js_strlen(chars);
#else
        chars[0] = '{';
        chars[1] = '}';
        chars[2] = 0;
        nchars = 2;
#endif
        goto make_string;
    }
    JS_ASSERT(ida);
    ok = JS_TRUE;

    if (!chars) {
        /* If outermost, allocate 4 + 1 for "({})" and the terminator. */
        chars = (jschar *) js_malloc(((outermost ? 4 : 2) + 1) * sizeof(jschar));
        nchars = 0;
        if (!chars)
            goto error;
        if (outermost)
            chars[nchars++] = '(';
    } else {
        /* js_EnterSharpObject returned a string of the form "#n=" in chars. */
        MAKE_SHARP(he);
        nchars = js_strlen(chars);
        chars = (jschar *)
            js_realloc((ochars = chars), (nchars + 2 + 1) * sizeof(jschar));
        if (!chars) {
            js_free(ochars);
            goto error;
        }
        if (outermost) {
            /*
             * No need for parentheses around the whole shebang, because #n=
             * unambiguously begins an object initializer, and never a block
             * statement.
             */
            outermost = JS_FALSE;
        }
    }

    chars[nchars++] = '{';

    comma = NULL;

    /*
     * We have four local roots for cooked and raw value GC safety.  Hoist the
     * "localroot + 2" out of the loop using the val local, which refers to
     * the raw (unconverted, "uncooked") values.
     */
    val = localroot + 2;

    for (jsint i = 0, length = ida->length; i < length; i++) {
        /* Get strings for id and value and GC-root them via vp. */
        jsid id = ida->vector[i];

        ok = obj->lookupProperty(cx, id, &obj2, &prop);
        if (!ok)
            goto error;

        /*
         * Convert id to a value and then to a string.  Decide early whether we
         * prefer get/set or old getter/setter syntax.
         */
        idstr = js_ValueToString(cx, IdToValue(id));
        if (!idstr) {
            ok = JS_FALSE;
            obj2->dropProperty(cx, prop);
            goto error;
        }
        vp->setString(idstr);                           /* local root */

        jsint valcnt = 0;
        if (prop) {
            bool doGet = true;
            if (obj2->isNative()) {
                JSScopeProperty *sprop = (JSScopeProperty *) prop;
                unsigned attrs = sprop->attributes();
                if (attrs & JSPROP_GETTER) {
                    doGet = false;
                    val[valcnt] = sprop->getterValue();
                    gsop[valcnt] = ATOM_TO_STRING(cx->runtime->atomState.getAtom);
                    valcnt++;
                }
                if (attrs & JSPROP_SETTER) {
                    doGet = false;
                    val[valcnt] = sprop->setterValue();
                    gsop[valcnt] = ATOM_TO_STRING(cx->runtime->atomState.setAtom);
                    valcnt++;
                }
                JS_UNLOCK_OBJ(cx, obj2);
            }
            if (doGet) {
                valcnt = 1;
                gsop[0] = NULL;
                ok = obj->getProperty(cx, id, &val[0]);
                if (!ok)
                    goto error;
            }
        }

        /*
         * If id is a string that's not an identifier, or if it's a negative
         * integer, then it must be quoted.
         */
        bool idIsLexicalIdentifier = !!js_IsIdentifier(idstr);
        if (JSID_IS_ATOM(id)
            ? !idIsLexicalIdentifier
            : (!JSID_IS_INT(id) || JSID_TO_INT(id) < 0)) {
            idstr = js_QuoteString(cx, idstr, jschar('\''));
            if (!idstr) {
                ok = JS_FALSE;
                goto error;
            }
            vp->setString(idstr);                       /* local root */
        }
        idstr->getCharsAndLength(idstrchars, idstrlength);

        for (jsint j = 0; j < valcnt; j++) {
            /*
             * Censor an accessor descriptor getter or setter part if it's
             * undefined.
             */
            if (gsop[j] && val[j].isUndefined())
                continue;

            /* Convert val[j] to its canonical source form. */
            valstr = js_ValueToSource(cx, val[j]);
            if (!valstr) {
                ok = JS_FALSE;
                goto error;
            }
            localroot[j].setString(valstr);             /* local root */
            valstr->getCharsAndLength(vchars, vlength);

            /*
             * If val[j] is a non-sharp object, and we're not serializing an
             * accessor (ECMA syntax can't accommodate sharpened accessors),
             * consider sharpening it.
             */
            vsharp = NULL;
            vsharplength = 0;
#if JS_HAS_SHARP_VARS
            if (!gsop[j] && val[j].isObject() && vchars[0] != '#') {
                he = js_EnterSharpObject(cx, &val[j].toObject(), NULL, &vsharp);
                if (!he) {
                    ok = JS_FALSE;
                    goto error;
                }
                if (IS_SHARP(he)) {
                    vchars = vsharp;
                    vlength = js_strlen(vchars);
                } else {
                    if (vsharp) {
                        vsharplength = js_strlen(vsharp);
                        MAKE_SHARP(he);
                    }
                    js_LeaveSharpObject(cx, NULL);
                }
            }
#endif

            /*
             * Remove '(function ' from the beginning of valstr and ')' from the
             * end so that we can put "get" in front of the function definition.
             */
            if (gsop[j] && IsFunctionObject(val[j])) {
                JSFunction *fun = js_ValueToFunction(cx, &val[j], JSV2F_SEARCH_STACK);
                const jschar *start = vchars;
                const jschar *end = vchars + vlength;

                uint8 parenChomp = 0;
                if (vchars[0] == '(') {
                    vchars++;
                    parenChomp = 1;
                }

                /*
                 * Try to jump "getter" or "setter" keywords, if we suspect
                 * they might appear here.  This code can be confused by people
                 * defining Function.prototype.toString, so let's be cautious.
                 */
                if (JSFUN_GETTER_TEST(fun->flags) || JSFUN_SETTER_TEST(fun->flags)) {
                    /* skip "getter/setter" */
                    const jschar *tmp = js_strchr_limit(vchars, ' ', end);
                    if (tmp)
                        vchars = tmp + 1;
                }

                /* Try to jump "function" keyword. */
                if (vchars)
                    vchars = js_strchr_limit(vchars, ' ', end);

                /*
                 * Jump over the function's name: it can't be encoded as part
                 * of an ECMA getter or setter.
                 */
                if (vchars)
                    vchars = js_strchr_limit(vchars, '(', end);

                if (vchars) {
                    if (*vchars == ' ')
                        vchars++;
                    vlength = end - vchars - parenChomp;
                } else {
                    gsop[j] = NULL;
                    vchars = start;
                }
            }

#define SAFE_ADD(n)                                                          \
    JS_BEGIN_MACRO                                                           \
        size_t n_ = (n);                                                     \
        curlen += n_;                                                        \
        if (curlen < n_)                                                     \
            goto overflow;                                                   \
    JS_END_MACRO

            curlen = nchars;
            if (comma)
                SAFE_ADD(2);
            SAFE_ADD(idstrlength + 1);
            if (gsop[j])
                SAFE_ADD(gsop[j]->length() + 1);
            SAFE_ADD(vsharplength);
            SAFE_ADD(vlength);
            /* Account for the trailing null. */
            SAFE_ADD((outermost ? 2 : 1) + 1);
#undef SAFE_ADD

            if (curlen > size_t(-1) / sizeof(jschar))
                goto overflow;

            /* Allocate 1 + 1 at end for closing brace and terminating 0. */
            chars = (jschar *) js_realloc((ochars = chars), curlen * sizeof(jschar));
            if (!chars) {
                /* Save code space on error: let JS_free ignore null vsharp. */
                cx->free(vsharp);
                js_free(ochars);
                goto error;
            }

            if (comma) {
                chars[nchars++] = comma[0];
                chars[nchars++] = comma[1];
            }
            comma = ", ";

            if (gsop[j]) {
                gsoplength = gsop[j]->length();
                js_strncpy(&chars[nchars], gsop[j]->chars(),
                            gsoplength);
                nchars += gsoplength;
                chars[nchars++] = ' ';
            }
            js_strncpy(&chars[nchars], idstrchars, idstrlength);
            nchars += idstrlength;
            /* Extraneous space after id here will be extracted later */
            chars[nchars++] = gsop[j] ? ' ' : ':';

            if (vsharplength) {
                js_strncpy(&chars[nchars], vsharp, vsharplength);
                nchars += vsharplength;
            }
            js_strncpy(&chars[nchars], vchars, vlength);
            nchars += vlength;

            if (vsharp)
                cx->free(vsharp);
        }
    }

    chars[nchars++] = '}';
    if (outermost)
        chars[nchars++] = ')';
    chars[nchars] = 0;

  error:
    js_LeaveSharpObject(cx, &ida);

    if (!ok) {
        if (chars)
            js_free(chars);
        goto out;
    }

    if (!chars) {
        JS_ReportOutOfMemory(cx);
        ok = JS_FALSE;
        goto out;
    }
  make_string:
    str = js_NewString(cx, chars, nchars);
    if (!str) {
        js_free(chars);
        ok = JS_FALSE;
        goto out;
    }
    vp->setString(str);
    ok = JS_TRUE;
  out:
    return ok;

  overflow:
    cx->free(vsharp);
    js_free(chars);
    chars = NULL;
    goto error;
}
#endif /* JS_HAS_TOSOURCE */

namespace js {

JSString *
obj_toStringHelper(JSContext *cx, JSObject *obj)
{
    if (obj->isProxy())
        return JSProxy::obj_toString(cx, obj);

    const char *clazz = obj->wrappedObject(cx)->getClass()->name;
    size_t nchars = 9 + strlen(clazz); /* 9 for "[object ]" */
    jschar *chars = (jschar *) cx->malloc((nchars + 1) * sizeof(jschar));
    if (!chars)
        return NULL;

    const char *prefix = "[object ";
    nchars = 0;
    while ((chars[nchars] = (jschar)*prefix) != 0)
        nchars++, prefix++;
    while ((chars[nchars] = (jschar)*clazz) != 0)
        nchars++, clazz++;
    chars[nchars++] = ']';
    chars[nchars] = 0;

    JSString *str = js_NewString(cx, chars, nchars);
    if (!str)
        cx->free(chars);
    return str;
}

}

static JSBool
obj_toString(JSContext *cx, uintN argc, Value *vp)
{
    JSObject *obj = ComputeThisFromVp(cx, vp);
    if (!obj)
        return false;

    JSString *str = js::obj_toStringHelper(cx, obj);
    if (!str)
        return false;

    vp->setString(str);
    return true;
}

static JSBool
obj_toLocaleString(JSContext *cx, uintN argc, Value *vp)
{
    if (!ComputeThisFromVp(cx, vp))
        return JS_FALSE;

    JSString *str = js_ValueToString(cx, vp[1]);
    if (!str)
        return JS_FALSE;

    vp->setString(str);
    return JS_TRUE;
}

static JSBool
obj_valueOf(JSContext *cx, uintN argc, Value *vp)
{
    if (!ComputeThisFromVp(cx, vp))
        return JS_FALSE;
    *vp = vp[1];
    return JS_TRUE;
}

/*
 * Check if CSP allows new Function() or eval() to run in the current
 * principals.
 */
JSBool
js_CheckContentSecurityPolicy(JSContext *cx)
{
    JSSecurityCallbacks *callbacks = JS_GetSecurityCallbacks(cx);

    // if there are callbacks, make sure that the CSP callback is installed and
    // that it permits eval().
    if (callbacks && callbacks->contentSecurityPolicyAllows)
        return callbacks->contentSecurityPolicyAllows(cx);

    return JS_TRUE;
}

/*
 * Check whether principals subsumes scopeobj's principals, and return true
 * if so (or if scopeobj has no principals, for backward compatibility with
 * the JS API, which does not require principals), and false otherwise.
 */
JSBool
js_CheckPrincipalsAccess(JSContext *cx, JSObject *scopeobj,
                         JSPrincipals *principals, JSAtom *caller)
{
    JSSecurityCallbacks *callbacks;
    JSPrincipals *scopePrincipals;
    const char *callerstr;

    callbacks = JS_GetSecurityCallbacks(cx);
    if (callbacks && callbacks->findObjectPrincipals) {
        scopePrincipals = callbacks->findObjectPrincipals(cx, scopeobj);
        if (!principals || !scopePrincipals ||
            !principals->subsume(principals, scopePrincipals)) {
            callerstr = js_AtomToPrintableString(cx, caller);
            if (!callerstr)
                return JS_FALSE;
            JS_ReportErrorNumber(cx, js_GetErrorMessage, NULL,
                                 JSMSG_BAD_INDIRECT_CALL, callerstr);
            return JS_FALSE;
        }
    }
    return JS_TRUE;
}

JSObject *
js_CheckScopeChainValidity(JSContext *cx, JSObject *scopeobj, const char *caller)
{
    Class *clasp;
    JSExtendedClass *xclasp;
    JSObject *inner;

    if (!scopeobj)
        goto bad;

    OBJ_TO_INNER_OBJECT(cx, scopeobj);
    if (!scopeobj)
        return NULL;

    inner = scopeobj;

    /* XXX This is an awful gross hack. */
    while (scopeobj) {
        clasp = scopeobj->getClass();
        if (clasp->flags & JSCLASS_IS_EXTENDED) {
            xclasp = (JSExtendedClass*)clasp;
            if (xclasp->innerObject &&
                xclasp->innerObject(cx, scopeobj) != scopeobj) {
                goto bad;
            }
        }

        scopeobj = scopeobj->getParent();
    }

    return inner;

bad:
    JS_ReportErrorNumber(cx, js_GetErrorMessage, NULL,
                         JSMSG_BAD_INDIRECT_CALL, caller);
    return NULL;
}

const char *
js_ComputeFilename(JSContext *cx, JSStackFrame *caller,
                   JSPrincipals *principals, uintN *linenop)
{
    uint32 flags;
#ifdef DEBUG
    JSSecurityCallbacks *callbacks = JS_GetSecurityCallbacks(cx);
#endif

    JS_ASSERT(principals || !(callbacks  && callbacks->findObjectPrincipals));
    flags = JS_GetScriptFilenameFlags(caller->script);
    if ((flags & JSFILENAME_PROTECTED) &&
        principals &&
        strcmp(principals->codebase, "[System Principal]")) {
        *linenop = 0;
        return principals->codebase;
    }

    jsbytecode *pc = caller->pc(cx);
    if (pc && js_GetOpcode(cx, caller->script, pc) == JSOP_EVAL) {
        JS_ASSERT(js_GetOpcode(cx, caller->script, pc + JSOP_EVAL_LENGTH) == JSOP_LINENO);
        *linenop = GET_UINT16(pc + JSOP_EVAL_LENGTH);
    } else {
        *linenop = js_FramePCToLineNumber(cx, caller);
    }
    return caller->script->filename;
}

#ifndef EVAL_CACHE_CHAIN_LIMIT
# define EVAL_CACHE_CHAIN_LIMIT 4
#endif

static inline JSScript **
EvalCacheHash(JSContext *cx, JSString *str)
{
    const jschar *s;
    size_t n;
    uint32 h;

    str->getCharsAndLength(s, n);
    if (n > 100)
        n = 100;
    for (h = 0; n; s++, n--)
        h = JS_ROTATE_LEFT32(h, 4) ^ *s;

    h *= JS_GOLDEN_RATIO;
    h >>= 32 - JS_EVAL_CACHE_SHIFT;
    return &JS_SCRIPTS_TO_GC(cx)[h];
}

static JSBool
obj_eval(JSContext *cx, uintN argc, Value *vp)
{
    if (argc < 1) {
        vp->setUndefined();
        return JS_TRUE;
    }

    JSStackFrame *caller = js_GetScriptedCaller(cx, NULL);
    if (!caller) {
        JS_ReportErrorNumber(cx, js_GetErrorMessage, NULL,
                             JSMSG_BAD_INDIRECT_CALL, js_eval_str);
        return JS_FALSE;
    }

    jsbytecode *callerPC = caller->pc(cx);
    bool indirectCall = (callerPC && *callerPC != JSOP_EVAL);

    /*
     * This call to JSObject::wrappedObject is safe because of the security
     * checks we do below. However, the control flow below is confusing, so we
     * double check. There are two cases:
     * - Direct call: This object is never used. So unwrapping can't hurt.
     * - Indirect call: If this object isn't already the scope chain (which
     *   we're guaranteed to be allowed to access) then we do a security
     *   check.
     */
    Value *argv = JS_ARGV(cx, vp);
    JSObject *obj = ComputeThisFromVp(cx, vp);
    if (!obj)
        return JS_FALSE;
    obj = obj->wrappedObject(cx);

    /*
     * Ban all indirect uses of eval (global.foo = eval; global.foo(...)) and
     * calls that attempt to use a non-global object as the "with" object in
     * the former indirect case.
     */
    {
        JSObject *parent = obj->getParent();
        if (indirectCall || parent) {
            uintN flags = parent
                          ? JSREPORT_ERROR
                          : JSREPORT_STRICT | JSREPORT_WARNING;
            if (!JS_ReportErrorFlagsAndNumber(cx, flags, js_GetErrorMessage, NULL,
                                              JSMSG_BAD_INDIRECT_CALL,
                                              js_eval_str)) {
                return JS_FALSE;
            }
        }
    }

    if (!argv[0].isString()) {
        *vp = argv[0];
        return JS_TRUE;
    }

    /* Accept an optional trailing argument that overrides the scope object. */
    JSObject *scopeobj = NULL;
    if (argc >= 2) {
        if (!js_ValueToObjectOrNull(cx, argv[1], &scopeobj))
            return JS_FALSE;
        argv[1].setObjectOrNull(scopeobj);
        JSObject *obj = scopeobj;
        while (obj) {
            if (obj->isDenseArray() && !obj->makeDenseArraySlow(cx))
                return false;
            JSObject *parent = obj->getParent();
            if (!obj->isNative() ||
                (!parent && !(obj->getClass()->flags & JSCLASS_IS_GLOBAL))) {
                JS_ReportErrorNumber(cx, js_GetErrorMessage, NULL,
                                     JSMSG_INVALID_EVAL_SCOPE_ARG);
                return false;
            }
            obj = parent;
        }
    }

    /* Guard for conditionally-created with object below. */
    struct WithGuard {
        JSObject *obj;
        WithGuard() : obj(NULL) {}
        ~WithGuard() { if (obj) obj->setPrivate(NULL); }
    } withGuard;

    /* From here on, control must exit through label out with ok set. */
    MUST_FLOW_THROUGH("out");
    uintN staticLevel = caller->script->staticLevel + 1;
    if (!scopeobj) {
        /*
         * Bring fp->scopeChain up to date. We're either going to use
         * it (direct call) or save it and restore it (indirect call).
         */
        JSObject *callerScopeChain = js_GetScopeChain(cx, caller);
        if (!callerScopeChain)
            return JS_FALSE;

#if JS_HAS_EVAL_THIS_SCOPE
        /*
         * If we see an indirect call, then run eval in the global scope. We do
         * this so the compiler can make assumptions about what bindings may or
         * may not exist in the current frame if it doesn't see 'eval'.
         */
        if (indirectCall) {
            /* Pretend that we're top level. */
            staticLevel = 0;

            OBJ_TO_INNER_OBJECT(cx, obj);
            if (!obj)
                return JS_FALSE;

            if (!js_CheckPrincipalsAccess(cx, obj,
                                          JS_StackFramePrincipals(cx, caller),
                                          cx->runtime->atomState.evalAtom)) {
                return JS_FALSE;
            }

            /* NB: We know inner is a global object here. */
            JS_ASSERT(!obj->getParent());
            scopeobj = obj;
        } else {
            /*
             * Compile using the caller's current scope object.
             *
             * NB: This means that native callers (who reach this point through
             * the C API) must use the two parameter form.
             */
            JS_ASSERT_IF(caller->argv, caller->callobj);
            scopeobj = callerScopeChain;
        }
#endif
    } else {
        scopeobj = scopeobj->wrappedObject(cx);
        OBJ_TO_INNER_OBJECT(cx, scopeobj);
        if (!scopeobj)
            return JS_FALSE;

        if (!js_CheckPrincipalsAccess(cx, scopeobj,
                                      JS_StackFramePrincipals(cx, caller),
                                      cx->runtime->atomState.evalAtom))
            return JS_FALSE;

        /*
         * If scopeobj is not a global object, then we need to wrap it in a
         * with object to maintain invariants in the engine (see bug 520164).
         */
        if (scopeobj->getParent()) {
            JSObject *global = scopeobj->getGlobal();
            withGuard.obj = js_NewWithObject(cx, scopeobj, global, 0);
            if (!withGuard.obj)
                return JS_FALSE;

            scopeobj = withGuard.obj;
            JS_ASSERT(argc >= 2);
            argv[1].setObject(*withGuard.obj);
        }

        /* We're pretending that we're in global code. */
        staticLevel = 0;
    }

    /* Ensure we compile this eval with the right object in the scope chain. */
    JSObject *result = js_CheckScopeChainValidity(cx, scopeobj, js_eval_str);
    JS_ASSERT_IF(result, result == scopeobj);
    if (!result)
        return JS_FALSE;

    // CSP check: is eval() allowed at all?
    // report errors via CSP is done in the script security mgr.
    if (!js_CheckContentSecurityPolicy(cx)) {
        JS_ReportError(cx, "call to eval() blocked by CSP");
        return  JS_FALSE;
    }

    JSObject *callee = &vp[0].toObject();
    JSPrincipals *principals = js_EvalFramePrincipals(cx, callee, caller);
    uintN line;
    const char *file = js_ComputeFilename(cx, caller, principals, &line);

    JSString *str = argv[0].toString();
    JSScript *script = NULL;

    /*
     * Cache local eval scripts indexed by source qualified by scope.
     *
     * An eval cache entry should never be considered a hit unless its
     * strictness matches that of the new eval code. The existing code takes
     * care of this, because hits are qualified by the function from which
     * eval was called, whose strictness doesn't change. Scripts produced by
     * calls to eval from global code are not cached.
     */
    JSScript **bucket = EvalCacheHash(cx, str);
    if (!indirectCall && caller->fun) {
        uintN count = 0;
        JSScript **scriptp = bucket;

        EVAL_CACHE_METER(probe);
        while ((script = *scriptp) != NULL) {
            if (script->savedCallerFun &&
                script->staticLevel == staticLevel &&
                script->version == cx->version &&
                (script->principals == principals ||
                 (principals->subsume(principals, script->principals) &&
                  script->principals->subsume(script->principals, principals)))) {
                /*
                 * Get the prior (cache-filling) eval's saved caller function.
                 * See Compiler::compileScript in jsparse.cpp.
                 */
                JSFunction *fun = script->getFunction(0);

                if (fun == caller->fun) {
                    /*
                     * Get the source string passed for safekeeping in the
                     * atom map by the prior eval to Compiler::compileScript.
                     */
                    JSString *src = ATOM_TO_STRING(script->atomMap.vector[0]);

                    if (src == str || js_EqualStrings(src, str)) {
                        /*
                         * Source matches, qualify by comparing scopeobj to the
                         * COMPILE_N_GO-memoized parent of the first literal
                         * function or regexp object if any. If none, then this
                         * script has no compiled-in dependencies on the prior
                         * eval's scopeobj.
                         */
                        JSObjectArray *objarray = script->objects();
                        int i = 1;

                        if (objarray->length == 1) {
                            if (script->regexpsOffset != 0) {
                                objarray = script->regexps();
                                i = 0;
                            } else {
                                EVAL_CACHE_METER(noscope);
                                i = -1;
                            }
                        }
                        if (i < 0 ||
                            objarray->vector[i]->getParent() == scopeobj) {
                            JS_ASSERT(staticLevel == script->staticLevel);
                            EVAL_CACHE_METER(hit);
                            *scriptp = script->u.nextToGC;
                            script->u.nextToGC = NULL;
                            break;
                        }
                    }
                }
            }

            if (++count == EVAL_CACHE_CHAIN_LIMIT) {
                script = NULL;
                break;
            }
            EVAL_CACHE_METER(step);
            scriptp = &script->u.nextToGC;
        }
    }

    /*
     * We can't have a callerFrame (down in js_Execute's terms) if we're in
     * global code. This includes indirect eval and direct eval called with a
     * scope object parameter.
     */
    JSStackFrame *callerFrame = (staticLevel != 0) ? caller : NULL;
    if (!script) {
        uint32 tcflags = TCF_COMPILE_N_GO | TCF_NEED_MUTABLE_SCRIPT | TCF_COMPILE_FOR_EVAL;
        script = Compiler::compileScript(cx, scopeobj, callerFrame,
                                         principals, tcflags,
                                         str->chars(), str->length(),
                                         NULL, file, line, str, staticLevel);
        if (!script)
            return JS_FALSE;
    }

    /*
     * Belt-and-braces: check that the lesser of eval's principals and the
     * caller's principals has access to scopeobj.
     */
    JSBool ok = js_CheckPrincipalsAccess(cx, scopeobj, principals,
                                         cx->runtime->atomState.evalAtom) &&
                Execute(cx, scopeobj, script, callerFrame, JSFRAME_EVAL, vp);

    script->u.nextToGC = *bucket;
    *bucket = script;
#ifdef CHECK_SCRIPT_OWNER
    script->owner = NULL;
#endif

    return ok;
}

#if JS_HAS_OBJ_WATCHPOINT

static JSBool
obj_watch_handler(JSContext *cx, JSObject *obj, jsid id, jsval old,
                  jsval *nvp, void *closure)
{
    JSObject *callable;
    JSSecurityCallbacks *callbacks;
    JSStackFrame *caller;
    JSPrincipals *subject, *watcher;
    JSResolvingKey key;
    JSResolvingEntry *entry;
    uint32 generation;
    Value argv[3];
    JSBool ok;

    callable = (JSObject *) closure;

    callbacks = JS_GetSecurityCallbacks(cx);
    if (callbacks && callbacks->findObjectPrincipals) {
        /* Skip over any obj_watch_* frames between us and the real subject. */
        caller = js_GetScriptedCaller(cx, NULL);
        if (caller) {
            /*
             * Only call the watch handler if the watcher is allowed to watch
             * the currently executing script.
             */
            watcher = callbacks->findObjectPrincipals(cx, callable);
            subject = JS_StackFramePrincipals(cx, caller);

            if (watcher && subject && !watcher->subsume(watcher, subject)) {
                /* Silently don't call the watch handler. */
                return JS_TRUE;
            }
        }
    }

    /* Avoid recursion on (obj, id) already being watched on cx. */
    key.obj = obj;
    key.id = id;
    if (!js_StartResolving(cx, &key, JSRESFLAG_WATCH, &entry))
        return JS_FALSE;
    if (!entry)
        return JS_TRUE;
    generation = cx->resolvingTable->generation;

    argv[0] = IdToValue(id);
    argv[1] = Valueify(old);
    argv[2] = Valueify(*nvp);
    ok = InternalCall(cx, obj, ObjectOrNullValue(callable), 3, argv, Valueify(nvp));
    js_StopResolving(cx, &key, JSRESFLAG_WATCH, entry, generation);
    return ok;
}

static JSBool
obj_watch(JSContext *cx, uintN argc, Value *vp)
{
    if (argc <= 1) {
        js_ReportMissingArg(cx, *vp, 1);
        return JS_FALSE;
    }

    JSObject *callable = js_ValueToCallableObject(cx, &vp[3], 0);
    if (!callable)
        return JS_FALSE;

    /* Compute the unique int/atom symbol id needed by js_LookupProperty. */
    jsid propid;
    if (!ValueToId(cx, vp[2], &propid))
        return JS_FALSE;

    JSObject *obj = ComputeThisFromVp(cx, vp);
    Value tmp;
    uintN attrs;
    if (!obj || !CheckAccess(cx, obj, propid, JSACC_WATCH, &tmp, &attrs))
        return JS_FALSE;

    vp->setUndefined();

    if (attrs & JSPROP_READONLY)
        return JS_TRUE;
    if (obj->isDenseArray() && !obj->makeDenseArraySlow(cx))
        return JS_FALSE;
    return JS_SetWatchPoint(cx, obj, propid, obj_watch_handler, callable);
}

static JSBool
obj_unwatch(JSContext *cx, uintN argc, Value *vp)
{
    JSObject *obj = ComputeThisFromVp(cx, vp);
    if (!obj)
        return JS_FALSE;
    vp->setUndefined();
    jsid id;
    if (argc != 0) {
        if (!ValueToId(cx, vp[2], &id))
            return JS_FALSE;
    } else {
        id = JSID_VOID;
    }
    return JS_ClearWatchPoint(cx, obj, id, NULL, NULL);
}

#endif /* JS_HAS_OBJ_WATCHPOINT */

/*
 * Prototype and property query methods, to complement the 'in' and
 * 'instanceof' operators.
 */

/* Proposed ECMA 15.2.4.5. */
static JSBool
obj_hasOwnProperty(JSContext *cx, uintN argc, Value *vp)
{
    JSObject *obj = ComputeThisFromVp(cx, vp);
    return obj &&
           js_HasOwnPropertyHelper(cx, obj->map->ops->lookupProperty, argc, vp);
}

JSBool
js_HasOwnPropertyHelper(JSContext *cx, JSLookupPropOp lookup, uintN argc,
                        Value *vp)
{
    jsid id;
    if (!ValueToId(cx, argc != 0 ? vp[2] : UndefinedValue(), &id))
        return JS_FALSE;

    JSObject *obj = ComputeThisFromVp(cx, vp);
    JSObject *obj2;
    JSProperty *prop;
    if (!obj)
        return false;
    if (obj->isProxy()) {
        bool has;
        if (!JSProxy::hasOwn(cx, obj, id, &has))
            return false;
        vp->setBoolean(has);
        return true;
    }
    if (!js_HasOwnProperty(cx, lookup, obj, id, &obj2, &prop))
        return JS_FALSE;
    if (prop) {
        vp->setBoolean(true);
        obj2->dropProperty(cx, prop);
    } else {
        vp->setBoolean(false);
    }
    return JS_TRUE;
}

JSBool
js_HasOwnProperty(JSContext *cx, JSLookupPropOp lookup, JSObject *obj, jsid id,
                  JSObject **objp, JSProperty **propp)
{
    JSAutoResolveFlags rf(cx, JSRESOLVE_QUALIFIED | JSRESOLVE_DETECTING);
    if (!lookup(cx, obj, id, objp, propp))
        return false;
    if (!*propp)
        return true;

    if (*objp == obj)
        return true;

    JSExtendedClass *xclasp;
    JSObject *outer;
    Class *clasp = (*objp)->getClass();
    if (!(clasp->flags & JSCLASS_IS_EXTENDED) ||
        !(xclasp = (JSExtendedClass *) clasp)->outerObject) {
        outer = NULL;
    } else {
        outer = xclasp->outerObject(cx, *objp);
        if (!outer)
            return false;
    }

    if (outer != *objp) {
        if ((*objp)->isNative() && obj->getClass() == clasp) {
            /*
             * The combination of JSPROP_SHARED and JSPROP_PERMANENT in a
             * delegated property makes that property appear to be direct in
             * all delegating instances of the same native class.  This hack
             * avoids bloating every function instance with its own 'length'
             * (AKA 'arity') property.  But it must not extend across class
             * boundaries, to avoid making hasOwnProperty lie (bug 320854).
             *
             * It's not really a hack, of course: a permanent property can't
             * be deleted, and JSPROP_SHARED means "don't allocate a slot in
             * any instance, prototype or delegating".  Without a slot, and
             * without the ability to remove and recreate (with differences)
             * the property, there is no way to tell whether it is directly
             * owned, or indirectly delegated.
             */
            JSScopeProperty *sprop = reinterpret_cast<JSScopeProperty *>(*propp);
            if (sprop->isSharedPermanent())
                return true;
        }

        (*objp)->dropProperty(cx, *propp);
        *propp = NULL;
    }
    return true;
}

/* Proposed ECMA 15.2.4.6. */
static JSBool
obj_isPrototypeOf(JSContext *cx, uintN argc, Value *vp)
{
    JSObject *obj = ComputeThisFromVp(cx, vp);
    if (!obj)
        return JS_FALSE;
    const Value &v = argc != 0 ? vp[2] : UndefinedValue();
    vp->setBoolean(js_IsDelegate(cx, obj, v));
    return JS_TRUE;
}

/* Proposed ECMA 15.2.4.7. */
static JSBool
obj_propertyIsEnumerable(JSContext *cx, uintN argc, Value *vp)
{
    jsid id;
    if (!ValueToId(cx, argc != 0 ? vp[2] : UndefinedValue(), &id))
        return JS_FALSE;

    JSObject *obj = ComputeThisFromVp(cx, vp);
    return obj && js_PropertyIsEnumerable(cx, obj, id, vp);
}

JSBool
js_PropertyIsEnumerable(JSContext *cx, JSObject *obj, jsid id, Value *vp)
{
    JSObject *pobj;
    JSProperty *prop;
    if (!obj->lookupProperty(cx, id, &pobj, &prop))
        return JS_FALSE;

    if (!prop) {
        vp->setBoolean(false);
        return JS_TRUE;
    }

    /*
     * XXX ECMA spec error compatible: return false unless hasOwnProperty.
     * The ECMA spec really should be fixed so propertyIsEnumerable and the
     * for..in loop agree on whether prototype properties are enumerable,
     * obviously by fixing this method (not by breaking the for..in loop!).
     *
     * We check here for shared permanent prototype properties, which should
     * be treated as if they are local to obj.  They are an implementation
     * technique used to satisfy ECMA requirements; users should not be able
     * to distinguish a shared permanent proto-property from a local one.
     */
    bool shared;
    uintN attrs;
    if (pobj->isNative()) {
        JSScopeProperty *sprop = (JSScopeProperty *) prop;
        shared = sprop->isSharedPermanent();
        attrs = sprop->attributes();
        JS_UNLOCK_OBJ(cx, pobj);
    } else {
        shared = false;
        if (!pobj->getAttributes(cx, id, &attrs))
            return false;
    }
    if (pobj != obj && !shared) {
        vp->setBoolean(false);
        return true;
    }
    vp->setBoolean((attrs & JSPROP_ENUMERATE) != 0);
    return true;
}

#if OLD_GETTER_SETTER_METHODS

const char js_defineGetter_str[] = "__defineGetter__";
const char js_defineSetter_str[] = "__defineSetter__";
const char js_lookupGetter_str[] = "__lookupGetter__";
const char js_lookupSetter_str[] = "__lookupSetter__";

JS_FRIEND_API(JSBool)
js_obj_defineGetter(JSContext *cx, uintN argc, Value *vp)
{
    if (argc <= 1 || !js_IsCallable(vp[3])) {
        JS_ReportErrorNumber(cx, js_GetErrorMessage, NULL,
                             JSMSG_BAD_GETTER_OR_SETTER,
                             js_getter_str);
        return JS_FALSE;
    }
    PropertyOp getter = CastAsPropertyOp(&vp[3].toObject());

    jsid id;
    if (!ValueToId(cx, vp[2], &id))
        return JS_FALSE;
    JSObject *obj = ComputeThisFromVp(cx, vp);
    if (!obj || !CheckRedeclaration(cx, obj, id, JSPROP_GETTER, NULL, NULL))
        return JS_FALSE;
    /*
     * Getters and setters are just like watchpoints from an access
     * control point of view.
     */
    Value junk;
    uintN attrs;
    if (!CheckAccess(cx, obj, id, JSACC_WATCH, &junk, &attrs))
        return JS_FALSE;
    vp->setUndefined();
    return obj->defineProperty(cx, id, UndefinedValue(), getter, PropertyStub,
                               JSPROP_ENUMERATE | JSPROP_GETTER | JSPROP_SHARED);
}

JS_FRIEND_API(JSBool)
js_obj_defineSetter(JSContext *cx, uintN argc, Value *vp)
{
    if (argc <= 1 || !js_IsCallable(vp[3])) {
        JS_ReportErrorNumber(cx, js_GetErrorMessage, NULL,
                             JSMSG_BAD_GETTER_OR_SETTER,
                             js_setter_str);
        return JS_FALSE;
    }
    PropertyOp setter = CastAsPropertyOp(&vp[3].toObject());

    jsid id;
    if (!ValueToId(cx, vp[2], &id))
        return JS_FALSE;
    JSObject *obj = ComputeThisFromVp(cx, vp);
    if (!obj || !CheckRedeclaration(cx, obj, id, JSPROP_SETTER, NULL, NULL))
        return JS_FALSE;
    /*
     * Getters and setters are just like watchpoints from an access
     * control point of view.
     */
    Value junk;
    uintN attrs;
    if (!CheckAccess(cx, obj, id, JSACC_WATCH, &junk, &attrs))
        return JS_FALSE;
    vp->setUndefined();
    return obj->defineProperty(cx, id, UndefinedValue(), PropertyStub, setter,
                               JSPROP_ENUMERATE | JSPROP_SETTER | JSPROP_SHARED);
}

static JSBool
obj_lookupGetter(JSContext *cx, uintN argc, Value *vp)
{
    jsid id;
    if (!ValueToId(cx, argc != 0 ? vp[2] : UndefinedValue(), &id))
        return JS_FALSE;
    JSObject *obj = ComputeThisFromVp(cx, vp);
    JSObject *pobj;
    JSProperty *prop;
    if (!obj || !obj->lookupProperty(cx, id, &pobj, &prop))
        return JS_FALSE;
    vp->setUndefined();
    if (prop) {
        if (pobj->isNative()) {
            JSScopeProperty *sprop = (JSScopeProperty *) prop;
            if (sprop->hasGetterValue())
                *vp = sprop->getterValue();
            JS_UNLOCK_OBJ(cx, pobj);
        }
    }
    return JS_TRUE;
}

static JSBool
obj_lookupSetter(JSContext *cx, uintN argc, Value *vp)
{
    jsid id;
    if (!ValueToId(cx, argc != 0 ? vp[2] : UndefinedValue(), &id))
        return JS_FALSE;
    JSObject *obj = ComputeThisFromVp(cx, vp);
    JSObject *pobj;
    JSProperty *prop;
    if (!obj || !obj->lookupProperty(cx, id, &pobj, &prop))
        return JS_FALSE;
    vp->setUndefined();
    if (prop) {
        if (pobj->isNative()) {
            JSScopeProperty *sprop = (JSScopeProperty *) prop;
            if (sprop->hasSetterValue())
                *vp = sprop->setterValue();
            JS_UNLOCK_OBJ(cx, pobj);
        }
    }
    return JS_TRUE;
}
#endif /* OLD_GETTER_SETTER_METHODS */

JSBool
obj_getPrototypeOf(JSContext *cx, uintN argc, Value *vp)
{
    if (argc == 0) {
        js_ReportMissingArg(cx, *vp, 0);
        return JS_FALSE;
    }

    if (vp[2].isPrimitive()) {
        char *bytes = DecompileValueGenerator(cx, 0 - argc, vp[2], NULL);
        if (!bytes)
            return JS_FALSE;
        JS_ReportErrorNumber(cx, js_GetErrorMessage, NULL,
                             JSMSG_UNEXPECTED_TYPE, bytes, "not an object");
        JS_free(cx, bytes);
        return JS_FALSE;
    }

    JSObject *obj = &vp[2].toObject();
    uintN attrs;
    return CheckAccess(cx, obj, ATOM_TO_JSID(cx->runtime->atomState.protoAtom),
                       JSACC_PROTO, vp, &attrs);
}

extern JSBool
js_NewPropertyDescriptorObject(JSContext *cx, jsid id, uintN attrs,
                               const Value &getter, const Value &setter,
                               const Value &value, Value *vp)
{
    /* We have our own property, so start creating the descriptor. */
    JSObject *desc = NewBuiltinClassInstance(cx, &js_ObjectClass);
    if (!desc)
        return false;
    vp->setObject(*desc);    /* Root and return. */

    const JSAtomState &atomState = cx->runtime->atomState;
    if (attrs & (JSPROP_GETTER | JSPROP_SETTER)) {
        if (!desc->defineProperty(cx, ATOM_TO_JSID(atomState.getAtom), getter,
                                  PropertyStub, PropertyStub, JSPROP_ENUMERATE) ||
            !desc->defineProperty(cx, ATOM_TO_JSID(atomState.setAtom), setter,
                                  PropertyStub, PropertyStub, JSPROP_ENUMERATE)) {
            return false;
        }
    } else {
        if (!desc->defineProperty(cx, ATOM_TO_JSID(atomState.valueAtom), value,
                                  PropertyStub, PropertyStub, JSPROP_ENUMERATE) ||
            !desc->defineProperty(cx, ATOM_TO_JSID(atomState.writableAtom),
                                  BooleanValue((attrs & JSPROP_READONLY) == 0),
                                  PropertyStub, PropertyStub, JSPROP_ENUMERATE)) {
            return false;
        }
    }

    return desc->defineProperty(cx, ATOM_TO_JSID(atomState.enumerableAtom),
                                BooleanValue((attrs & JSPROP_ENUMERATE) != 0),
                                PropertyStub, PropertyStub, JSPROP_ENUMERATE) &&
           desc->defineProperty(cx, ATOM_TO_JSID(atomState.configurableAtom),
                                BooleanValue((attrs & JSPROP_PERMANENT) == 0),
                                PropertyStub, PropertyStub, JSPROP_ENUMERATE);
}

JSBool
js_GetOwnPropertyDescriptor(JSContext *cx, JSObject *obj, jsid id, Value *vp)
{
    if (obj->isProxy()) {
        if (!JSProxy::getOwnPropertyDescriptor(cx, obj, id, vp))
            return false;
    }

    JSObject *pobj;
    JSProperty *prop;
    if (!js_HasOwnProperty(cx, obj->map->ops->lookupProperty, obj, id, &pobj, &prop))
        return false;
    if (!prop) {
        vp->setUndefined();
        return true;
    }

    Value roots[] = { UndefinedValue(), UndefinedValue(), UndefinedValue() };
    AutoArrayRooter tvr(cx, JS_ARRAY_LENGTH(roots), roots);
    unsigned attrs;
    bool doGet = true;
    if (pobj->isNative()) {
        JSScopeProperty *sprop = (JSScopeProperty *) prop;
        attrs = sprop->attributes();
        if (attrs & (JSPROP_GETTER | JSPROP_SETTER)) {
            doGet = false;
            if (attrs & JSPROP_GETTER)
                roots[0] = sprop->getterValue();
            if (attrs & JSPROP_SETTER)
                roots[1] = sprop->setterValue();
        }
        JS_UNLOCK_OBJ(cx, pobj);
    } else if (!pobj->getAttributes(cx, id, &attrs)) {
        return false;
    }

    if (doGet && !obj->getProperty(cx, id, &roots[2]))
        return false;

    return js_NewPropertyDescriptorObject(cx, id,
                                          attrs,
                                          roots[0], /* getter */
                                          roots[1], /* setter */
                                          roots[2], /* value */
                                          vp);
}

static bool
GetFirstArgumentAsObject(JSContext *cx, uintN argc, Value *vp, const char *method, JSObject **objp)
{
    if (argc == 0) {
        JS_ReportErrorNumber(cx, js_GetErrorMessage, NULL, JSMSG_MORE_ARGS_NEEDED,
                             method, "0", "s");
        return false;
    }

    const Value &v = vp[2];
    if (v.isPrimitive()) {
        char *bytes = DecompileValueGenerator(cx, JSDVG_SEARCH_STACK, v, NULL);
        if (!bytes)
            return false;
        JS_ReportErrorNumber(cx, js_GetErrorMessage, NULL, JSMSG_UNEXPECTED_TYPE,
                             bytes, "not an object");
        JS_free(cx, bytes);
        return false;
    }

    *objp = &v.toObject();
    return true;
}

static JSBool
obj_getOwnPropertyDescriptor(JSContext *cx, uintN argc, Value *vp)
{
    JSObject *obj;
    if (!GetFirstArgumentAsObject(cx, argc, vp, "Object.getOwnPropertyDescriptor", &obj))
        return JS_FALSE;
    AutoIdRooter nameidr(cx);
    if (!ValueToId(cx, argc >= 2 ? vp[3] : UndefinedValue(), nameidr.addr()))
        return JS_FALSE;
    return js_GetOwnPropertyDescriptor(cx, obj, nameidr.id(), vp);
}

static JSBool
obj_keys(JSContext *cx, uintN argc, Value *vp)
{
    JSObject *obj;
    if (!GetFirstArgumentAsObject(cx, argc, vp, "Object.keys", &obj))
        return JS_FALSE;

<<<<<<< HEAD
    AutoIdArray ida(cx, JS_Enumerate(cx, obj));
    if (!ida)
        return JS_FALSE;

    JSObject *proto;
    if (!js_GetClassPrototype(cx, NULL, JSProto_Array, &proto))
        return JS_FALSE;
    vp[1].setObject(*proto);

    JS_ASSERT(ida.length() <= UINT32_MAX);
    JSObject *aobj = js_NewArrayWithSlots(cx, proto, uint32(ida.length()));
    if (!aobj)
        return JS_FALSE;
    vp->setObject(*aobj);

    size_t len = ida.length();
    JS_ASSERT(aobj->getDenseArrayCapacity() >= len);
    for (size_t i = 0; i < len; i++) {
        jsid id = ida[i];
        if (JSID_IS_INT(id)) {
            Value idval(Int32Value(JSID_TO_INT(id)));
            jsid id;
            if (!js_ValueToStringId(cx, idval, &id))
                return JS_FALSE;
            aobj->setDenseArrayElement(i, StringValue(JSID_TO_STRING(id)));
        } else {
            /*
             * Object-valued ids are a possibility admitted by SpiderMonkey for
             * the purposes of E4X.  It's unclear whether they could ever be
             * detected here -- the "obvious" possibility, a property referred
             * to by a QName, actually appears as a string jsid -- but in the
             * interests of fidelity we pass object jsids through unchanged.
             */
            aobj->setDenseArrayElement(i, IdToValue(id));
=======
    AutoIdVector props(cx);
    if (!GetPropertyNames(cx, obj, JSITER_OWNONLY, props))
        return JS_FALSE;

    AutoValueVector vals(cx);
    vals.resize(props.length());
    for (size_t i = 0, len = props.length(); i < len; i++) {
        jsid id = props[i];
        if (JSID_IS_STRING(id)) {
            vals[i].setString(JSID_TO_STRING(id));
        } else {
            JS_ASSERT(JSID_IS_INT(id));
            JSString *str = js_IntToString(cx, JSID_TO_INT(id));
            if (!str)
                return JS_FALSE;
            vals[i].setString(str);
>>>>>>> fb1d133a
        }
    }

    JS_ASSERT(props.length() <= UINT32_MAX);
    JSObject *aobj = js_NewArrayObject(cx, jsuint(vals.length()), vals.begin(), false);
    if (!aobj)
        return JS_FALSE;
    vp->setObject(*aobj);

    return JS_TRUE;
}

static JSBool
HasProperty(JSContext* cx, JSObject* obj, jsid id, Value* vp, JSBool* answerp)
{
    if (!JS_HasPropertyById(cx, obj, id, answerp))
        return JS_FALSE;
    if (!*answerp) {
        vp->setUndefined();
        return JS_TRUE;
    }
    return JS_GetPropertyById(cx, obj, id, Jsvalify(vp));
}

PropDesc::PropDesc()
  : pd(UndefinedValue()),
    id(INT_TO_JSID(0)),
    value(UndefinedValue()),
    get(UndefinedValue()),
    set(UndefinedValue()),
    attrs(0),
    hasGet(false),
    hasSet(false),
    hasValue(false),
    hasWritable(false),
    hasEnumerable(false),
    hasConfigurable(false)
{
}

bool
PropDesc::initialize(JSContext* cx, jsid id, const Value &origval)
{
    Value v = origval;
    this->id = id;

    /* 8.10.5 step 1 */
    if (v.isPrimitive()) {
        JS_ReportErrorNumber(cx, js_GetErrorMessage, NULL, JSMSG_NOT_NONNULL_OBJECT);
        return false;
    }
    JSObject* desc = &v.toObject();

    /* Make a copy of the descriptor. We might need it later. */
    pd = v;

    /* Start with the proper defaults. */
    attrs = JSPROP_PERMANENT | JSPROP_READONLY;

    JSBool hasProperty;

    /* 8.10.5 step 3 */
    if (!HasProperty(cx, desc, ATOM_TO_JSID(cx->runtime->atomState.enumerableAtom), &v,
                     &hasProperty)) {
        return false;
    }
    if (hasProperty) {
        hasEnumerable = JS_TRUE;
        if (js_ValueToBoolean(v))
            attrs |= JSPROP_ENUMERATE;
    }

    /* 8.10.5 step 4 */
    if (!HasProperty(cx, desc, ATOM_TO_JSID(cx->runtime->atomState.configurableAtom), &v,
                     &hasProperty)) {
        return false;
    }
    if (hasProperty) {
        hasConfigurable = JS_TRUE;
        if (js_ValueToBoolean(v))
            attrs &= ~JSPROP_PERMANENT;
    }

    /* 8.10.5 step 5 */
    if (!HasProperty(cx, desc, ATOM_TO_JSID(cx->runtime->atomState.valueAtom), &v, &hasProperty))
        return false;
    if (hasProperty) {
        hasValue = true;
        value = v;
    }

    /* 8.10.6 step 6 */
    if (!HasProperty(cx, desc, ATOM_TO_JSID(cx->runtime->atomState.writableAtom), &v, &hasProperty))
        return false;
    if (hasProperty) {
        hasWritable = JS_TRUE;
        if (js_ValueToBoolean(v))
            attrs &= ~JSPROP_READONLY;
    }

    /* 8.10.7 step 7 */
    if (!HasProperty(cx, desc, ATOM_TO_JSID(cx->runtime->atomState.getAtom), &v, &hasProperty))
        return false;
    if (hasProperty) {
        if ((v.isPrimitive() || !js_IsCallable(v)) && !v.isUndefined()) {
            JS_ReportErrorNumber(cx, js_GetErrorMessage, NULL, JSMSG_BAD_GET_SET_FIELD,
                                 js_getter_str);
            return false;
        }
        hasGet = true;
        get = v;
        attrs |= JSPROP_GETTER | JSPROP_SHARED;
    }

    /* 8.10.7 step 8 */
    if (!HasProperty(cx, desc, ATOM_TO_JSID(cx->runtime->atomState.setAtom), &v, &hasProperty))
        return false;
    if (hasProperty) {
        if ((v.isPrimitive() || !js_IsCallable(v)) && !v.isUndefined()) {
            JS_ReportErrorNumber(cx, js_GetErrorMessage, NULL, JSMSG_BAD_GET_SET_FIELD,
                                 js_setter_str);
            return false;
        }
        hasSet = true;
        set = v;
        attrs |= JSPROP_SETTER | JSPROP_SHARED;
    }

    /* 8.10.7 step 9 */
    if ((hasGet || hasSet) && (hasValue || hasWritable)) {
        JS_ReportErrorNumber(cx, js_GetErrorMessage, NULL, JSMSG_INVALID_DESCRIPTOR);
        return false;
    }

    return true;
}

static JSBool
Reject(JSContext *cx, uintN errorNumber, bool throwError, jsid id, bool *rval)
{
    if (throwError) {
        jsid idstr;
        if (!js_ValueToStringId(cx, IdToValue(id), &idstr))
           return JS_FALSE;
        JS_ReportErrorNumber(cx, js_GetErrorMessage, NULL, errorNumber,
                             JS_GetStringBytes(JSID_TO_STRING(idstr)));
        return JS_FALSE;
    }

    *rval = false;
    return JS_TRUE;
}

static JSBool
Reject(JSContext *cx, uintN errorNumber, bool throwError, bool *rval)
{
    if (throwError) {
        JS_ReportErrorNumber(cx, js_GetErrorMessage, NULL, errorNumber);
        return JS_FALSE;
    }

    *rval = false;
    return JS_TRUE;
}

static JSBool
Reject(JSContext *cx, JSObject *obj, JSProperty *prop, uintN errorNumber, bool throwError,
       jsid id, bool *rval)
{
    obj->dropProperty(cx, prop);
    return Reject(cx, errorNumber, throwError, id, rval);
}

static JSBool
DefinePropertyOnObject(JSContext *cx, JSObject *obj, const PropDesc &desc,
                       bool throwError, bool *rval)
{
    /* 8.12.9 step 1. */
    JSProperty *current;
    JSObject *obj2;
    JS_ASSERT(obj->map->ops->lookupProperty == js_LookupProperty);
    if (!js_HasOwnProperty(cx, js_LookupProperty, obj, desc.id, &obj2, &current))
        return JS_FALSE;

    JS_ASSERT(obj->map->ops->defineProperty == js_DefineProperty);

    /* 8.12.9 steps 2-4. */
    JSScope *scope = obj->scope();
    if (!current) {
        if (scope->sealed())
            return Reject(cx, JSMSG_OBJECT_NOT_EXTENSIBLE, throwError, rval);

        *rval = true;

        if (desc.isGenericDescriptor() || desc.isDataDescriptor()) {
            JS_ASSERT(obj->map->ops->defineProperty == js_DefineProperty);
            return js_DefineProperty(cx, obj, desc.id, &desc.value,
                                     PropertyStub, PropertyStub, desc.attrs);
        }

        JS_ASSERT(desc.isAccessorDescriptor());

        /*
         * Getters and setters are just like watchpoints from an access
         * control point of view.
         */
        Value dummy;
        uintN dummyAttrs;
        if (!CheckAccess(cx, obj, desc.id, JSACC_WATCH, &dummy, &dummyAttrs))
            return JS_FALSE;

        Value tmp = UndefinedValue();
        return js_DefineProperty(cx, obj, desc.id, &tmp,
                                 desc.getter(), desc.setter(), desc.attrs);
    }

    /* 8.12.9 steps 5-6 (note 5 is merely a special case of 6). */
    Value v = UndefinedValue();

    /*
     * In the special case of shared permanent properties, the "own" property
     * can be found on a different object.  In that case the returned property
     * might not be native, except: the shared permanent property optimization
     * is not applied if the objects have different classes (bug 320854), as
     * must be enforced by js_HasOwnProperty for the JSScopeProperty cast below
     * to be safe.
     */
    JS_ASSERT(obj->getClass() == obj2->getClass());

    JSScopeProperty *sprop = reinterpret_cast<JSScopeProperty *>(current);
    do {
        if (desc.isAccessorDescriptor()) {
            if (!sprop->isAccessorDescriptor())
                break;

            if (desc.hasGet &&
                !SameValue(desc.getterValue(), sprop->getterOrUndefined(), cx)) {
                break;
            }

            if (desc.hasSet &&
                !SameValue(desc.setterValue(), sprop->setterOrUndefined(), cx)) {
                break;
            }
        } else {
            /*
             * Determine the current value of the property once, if the current
             * value might actually need to be used or preserved later.  NB: we
             * guard on whether the current property is a data descriptor to
             * avoid calling a getter; we won't need the value if it's not a
             * data descriptor.
             */
            if (sprop->isDataDescriptor()) {
                /*
                 * Non-standard: if the property is non-configurable and is
                 * represented by a native getter or setter, don't permit
                 * redefinition.  We expose properties with native getter/setter
                 * as though they were data properties, for the most part, but
                 * in this particular case we must worry about integrity
                 * concerns for JSAPI users who expected that
                 * permanent+getter/setter means precisely controlled behavior.
                 * If we permitted such redefinitions, such a property could be
                 * "fixed" to some specific previous value, no longer varying
                 * according to the intent of the native getter/setter for the
                 * property.
                 *
                 * Other engines expose properties of this nature using ECMA
                 * getter/setter pairs, but we can't because we use them even
                 * for properties which ECMA specifies as being true data
                 * descriptors ([].length, Function.length, /regex/.lastIndex,
                 * &c.).  Longer-term perhaps we should convert such properties
                 * to use data descriptors (at which point representing a
                 * descriptor with native getter/setter as an accessor
                 * descriptor would be fine) and take a small memory hit, but
                 * for now we'll simply forbid their redefinition.
                 */
                if (!sprop->configurable() &&
                    (!sprop->hasDefaultGetter() || !sprop->hasDefaultSetter())) {
                    return Reject(cx, obj2, current, JSMSG_CANT_REDEFINE_UNCONFIGURABLE_PROP,
                                  throwError, desc.id, rval);
                }

                if (!js_NativeGet(cx, obj, obj2, sprop, JSGET_NO_METHOD_BARRIER, &v)) {
                    /* current was dropped when the failure occurred. */
                    return JS_FALSE;
                }
            }

            if (desc.isDataDescriptor()) {
                if (!sprop->isDataDescriptor())
                    break;

                if (desc.hasValue && !SameValue(desc.value, v, cx))
                    break;
                if (desc.hasWritable && desc.writable() != sprop->writable())
                    break;
            } else {
                /* The only fields in desc will be handled below. */
                JS_ASSERT(desc.isGenericDescriptor());
            }
        }

        if (desc.hasConfigurable && desc.configurable() != sprop->configurable())
            break;
        if (desc.hasEnumerable && desc.enumerable() != sprop->enumerable())
            break;

        /* The conditions imposed by step 5 or step 6 apply. */
        obj2->dropProperty(cx, current);
        *rval = true;
        return JS_TRUE;
    } while (0);

    /* 8.12.9 step 7. */
    if (!sprop->configurable()) {
        /*
         * Since [[Configurable]] defaults to false, we don't need to check
         * whether it was specified.  We can't do likewise for [[Enumerable]]
         * because its putative value is used in a comparison -- a comparison
         * whose result must always be false per spec if the [[Enumerable]]
         * field is not present.  Perfectly pellucid logic, eh?
         */
        JS_ASSERT_IF(!desc.hasConfigurable, !desc.configurable());
        if (desc.configurable() ||
            (desc.hasEnumerable && desc.enumerable() != sprop->enumerable())) {
            return Reject(cx, obj2, current, JSMSG_CANT_REDEFINE_UNCONFIGURABLE_PROP, throwError,
                          desc.id, rval);
        }
    }

    if (desc.isGenericDescriptor()) {
        /* 8.12.9 step 8, no validation required */
    } else if (desc.isDataDescriptor() != sprop->isDataDescriptor()) {
        /* 8.12.9 step 9. */
        if (!sprop->configurable()) {
            return Reject(cx, obj2, current, JSMSG_CANT_REDEFINE_UNCONFIGURABLE_PROP,
                          throwError, desc.id, rval);
        }
    } else if (desc.isDataDescriptor()) {
        /* 8.12.9 step 10. */
        JS_ASSERT(sprop->isDataDescriptor());
        if (!sprop->configurable() && !sprop->writable()) {
            if ((desc.hasWritable && desc.writable()) ||
                (desc.hasValue && !SameValue(desc.value, v, cx))) {
                return Reject(cx, obj2, current, JSMSG_CANT_REDEFINE_UNCONFIGURABLE_PROP,
                              throwError, desc.id, rval);
            }
        }
    } else {
        /* 8.12.9 step 11. */
        JS_ASSERT(desc.isAccessorDescriptor() && sprop->isAccessorDescriptor());
        if (!sprop->configurable()) {
            if ((desc.hasSet &&
                 !SameValue(desc.setterValue(), sprop->setterOrUndefined(), cx)) ||
                (desc.hasGet &&
                 !SameValue(desc.getterValue(), sprop->getterOrUndefined(), cx))) {
                return Reject(cx, obj2, current, JSMSG_CANT_REDEFINE_UNCONFIGURABLE_PROP,
                              throwError, desc.id, rval);
            }
        }
    }

    /* 8.12.9 step 12. */
    uintN attrs;
    PropertyOp getter, setter;
    if (desc.isGenericDescriptor()) {
        uintN changed = 0;
        if (desc.hasConfigurable)
            changed |= JSPROP_PERMANENT;
        if (desc.hasEnumerable)
            changed |= JSPROP_ENUMERATE;

        attrs = (sprop->attributes() & ~changed) | (desc.attrs & changed);
        if (sprop->isMethod()) {
            JS_ASSERT(!(attrs & (JSPROP_GETTER | JSPROP_SETTER)));
            getter = setter = PropertyStub;
        } else {
            getter = sprop->getter();
            setter = sprop->setter();
        }
    } else if (desc.isDataDescriptor()) {
        uintN unchanged = 0;
        if (!desc.hasConfigurable)
            unchanged |= JSPROP_PERMANENT;
        if (!desc.hasEnumerable)
            unchanged |= JSPROP_ENUMERATE;
        if (!desc.hasWritable)
            unchanged |= JSPROP_READONLY;

        if (desc.hasValue)
            v = desc.value;
        attrs = (desc.attrs & ~unchanged) | (sprop->attributes() & unchanged);
        getter = setter = PropertyStub;
    } else {
        JS_ASSERT(desc.isAccessorDescriptor());

        /*
         * Getters and setters are just like watchpoints from an access
         * control point of view.
         */
        Value dummy;
        if (!CheckAccess(cx, obj2, desc.id, JSACC_WATCH, &dummy, &attrs)) {
             obj2->dropProperty(cx, current);
             return JS_FALSE;
        }

        JS_ASSERT_IF(sprop->isMethod(), !(attrs & (JSPROP_GETTER | JSPROP_SETTER)));

        /* 8.12.9 step 12. */
        uintN changed = 0;
        if (desc.hasConfigurable)
            changed |= JSPROP_PERMANENT;
        if (desc.hasEnumerable)
            changed |= JSPROP_ENUMERATE;
        if (desc.hasGet)
            changed |= JSPROP_GETTER | JSPROP_SHARED;
        if (desc.hasSet)
            changed |= JSPROP_SETTER | JSPROP_SHARED;

        attrs = (desc.attrs & changed) | (sprop->attributes() & ~changed);
        if (desc.hasGet) {
            getter = desc.getter();
        } else {
            getter = (sprop->isMethod() || (sprop->hasDefaultGetter() && !sprop->hasGetterValue()))
                     ? PropertyStub
                     : sprop->getter();
        }
        if (desc.hasSet) {
            setter = desc.setter();
        } else {
            setter = (sprop->hasDefaultSetter() && !sprop->hasSetterValue())
                     ? PropertyStub
                     : sprop->setter();
        }
    }

    *rval = true;
    obj2->dropProperty(cx, current);
    return js_DefineProperty(cx, obj, desc.id, &v, getter, setter, attrs);
}

static JSBool
DefinePropertyOnArray(JSContext *cx, JSObject *obj, const PropDesc &desc,
                      bool throwError, bool *rval)
{
    /*
     * We probably should optimize dense array property definitions where
     * the descriptor describes a traditional array property (enumerable,
     * configurable, writable, numeric index or length without altering its
     * attributes).  Such definitions are probably unlikely, so we don't bother
     * for now.
     */
    if (obj->isDenseArray() && !obj->makeDenseArraySlow(cx))
        return JS_FALSE;

    jsuint oldLen = obj->getArrayLength();

    if (JSID_IS_ATOM(desc.id, cx->runtime->atomState.lengthAtom)) {
        /*
         * Our optimization of storage of the length property of arrays makes
         * it very difficult to properly implement defining the property.  For
         * now simply throw an exception (NB: not merely Reject) on any attempt
         * to define the "length" property, rather than attempting to implement
         * some difficult-for-authors-to-grasp subset of that functionality.
         */
        JS_ReportErrorNumber(cx, js_GetErrorMessage, NULL, JSMSG_DEFINE_ARRAY_LENGTH_UNSUPPORTED);
        return JS_FALSE;
    }

    uint32 index;
    if (js_IdIsIndex(desc.id, &index)) {
        /*
        // Disabled until we support defining "length":
        if (index >= oldLen && lengthPropertyNotWritable())
            return ThrowTypeError(cx, JSMSG_CANT_APPEND_PROPERTIES_TO_UNWRITABLE_LENGTH_ARRAY);
         */
        if (!DefinePropertyOnObject(cx, obj, desc, false, rval))
            return JS_FALSE;
        if (!*rval)
            return Reject(cx, JSMSG_CANT_DEFINE_ARRAY_INDEX, throwError, rval);

        if (index >= oldLen) {
            JS_ASSERT(index != UINT32_MAX);
            obj->setSlowArrayLength(index + 1);
        }

        *rval = true;
        return JS_TRUE;
    }

    return DefinePropertyOnObject(cx, obj, desc, throwError, rval);
}

static JSBool
DefineProperty(JSContext *cx, JSObject *obj, const PropDesc &desc, bool throwError,
               bool *rval)
{
    if (obj->isArray())
        return DefinePropertyOnArray(cx, obj, desc, throwError, rval);

    if (obj->map->ops->lookupProperty != js_LookupProperty) {
        if (obj->isProxy())
            return JSProxy::defineProperty(cx, obj, desc.id, desc.pd);
        return Reject(cx, JSMSG_OBJECT_NOT_EXTENSIBLE, throwError, rval);
    }

    return DefinePropertyOnObject(cx, obj, desc, throwError, rval);
}

JSBool
js_DefineOwnProperty(JSContext *cx, JSObject *obj, jsid id,
                     const Value &descriptor, JSBool *bp)
{
    AutoPropDescArrayRooter descs(cx);
    PropDesc *desc = descs.append();
    if (!desc || !desc->initialize(cx, id, descriptor))
        return false;

    bool rval;
    if (!DefineProperty(cx, obj, *desc, true, &rval))
        return false;
    *bp = !!rval;
    return true;
}

/* ES5 15.2.3.6: Object.defineProperty(O, P, Attributes) */
static JSBool
obj_defineProperty(JSContext* cx, uintN argc, Value* vp)
{
    /* 15.2.3.6 steps 1 and 5. */
    JSObject *obj;
    if (!GetFirstArgumentAsObject(cx, argc, vp, "Object.defineProperty", &obj))
        return JS_FALSE;
    vp->setObject(*obj);

    /* 15.2.3.6 step 2. */
    AutoIdRooter nameidr(cx);
    if (!ValueToId(cx, argc >= 2 ? vp[3] : UndefinedValue(), nameidr.addr()))
        return JS_FALSE;

    /* 15.2.3.6 step 3. */
    const Value &descval = argc >= 3 ? vp[4] : UndefinedValue();

    /* 15.2.3.6 step 4 */
    JSBool junk;
    return js_DefineOwnProperty(cx, obj, nameidr.id(), descval, &junk);
}

static bool
DefineProperties(JSContext *cx, JSObject *obj, JSObject *props)
{
    AutoIdArray ida(cx, JS_Enumerate(cx, props));
    if (!ida)
        return false;

     AutoPropDescArrayRooter descs(cx);
     size_t len = ida.length();
     for (size_t i = 0; i < len; i++) {
         jsid id = ida[i];
         PropDesc* desc = descs.append();
         AutoValueRooter tvr(cx);
         if (!desc ||
             !JS_GetPropertyById(cx, props, id, tvr.jsval_addr()) ||
             !desc->initialize(cx, id, tvr.value())) {
             return false;
         }
     }

     bool dummy;
     for (size_t i = 0; i < len; i++) {
         if (!DefineProperty(cx, obj, descs[i], true, &dummy))
             return false;
     }

     return true;
}

extern JSBool
js_PopulateObject(JSContext *cx, JSObject *newborn, JSObject *props)
{
    return DefineProperties(cx, newborn, props);
}

/* ES5 15.2.3.7: Object.defineProperties(O, Properties) */
static JSBool
obj_defineProperties(JSContext* cx, uintN argc, Value* vp)
{
    /* 15.2.3.6 steps 1 and 5. */
    JSObject *obj;
    if (!GetFirstArgumentAsObject(cx, argc, vp, "Object.defineProperties", &obj))
        return false;
    vp->setObject(*obj);

    if (argc < 2) {
        JS_ReportErrorNumber(cx, js_GetErrorMessage, NULL, JSMSG_MORE_ARGS_NEEDED,
                             "Object.defineProperties", "0", "s");
        return false;
    }

    JSObject* props = js_ValueToNonNullObject(cx, vp[3]);
    if (!props)
        return false;
    vp[3].setObject(*props);

    return DefineProperties(cx, obj, props);
}

/* ES5 15.2.3.5: Object.create(O [, Properties]) */
static JSBool
obj_create(JSContext *cx, uintN argc, Value *vp)
{
    if (argc == 0) {
        JS_ReportErrorNumber(cx, js_GetErrorMessage, NULL, JSMSG_MORE_ARGS_NEEDED,
                             "Object.create", "0", "s");
        return JS_FALSE;
    }

    const Value &v = vp[2];
    if (!v.isObjectOrNull()) {
        char *bytes = DecompileValueGenerator(cx, JSDVG_SEARCH_STACK, v, NULL);
        if (!bytes)
            return JS_FALSE;
        JS_ReportErrorNumber(cx, js_GetErrorMessage, NULL, JSMSG_UNEXPECTED_TYPE,
                             bytes, "not an object or null");
        JS_free(cx, bytes);
        return JS_FALSE;
    }

    /*
     * Use the callee's global as the parent of the new object to avoid dynamic
     * scoping (i.e., using the caller's global).
     */
    JSObject *obj = NewObjectWithGivenProto(cx, &js_ObjectClass, v.toObjectOrNull(),
                                            vp->toObject().getGlobal());
    if (!obj)
        return JS_FALSE;
    vp->setObject(*obj); /* Root and prepare for eventual return. */

    /* 15.2.3.5 step 4. */
    if (argc > 1 && !vp[3].isUndefined()) {
        if (vp[3].isPrimitive()) {
            JS_ReportErrorNumber(cx, js_GetErrorMessage, NULL, JSMSG_NOT_NONNULL_OBJECT);
            return JS_FALSE;
        }

        JSObject *props = &vp[3].toObject();
        AutoIdArray ida(cx, JS_Enumerate(cx, props));
        if (!ida)
            return JS_FALSE;

        AutoPropDescArrayRooter descs(cx);
        size_t len = ida.length();
        for (size_t i = 0; i < len; i++) {
            jsid id = ida[i];
            PropDesc *desc = descs.append();
            if (!desc || !JS_GetPropertyById(cx, props, id, Jsvalify(&vp[1])) ||
                !desc->initialize(cx, id, vp[1])) {
                return JS_FALSE;
            }
        }

        bool dummy;
        for (size_t i = 0; i < len; i++) {
            if (!DefineProperty(cx, obj, descs[i], true, &dummy))
                return JS_FALSE;
        }
    }

    /* 5. Return obj. */
    return JS_TRUE;
}

static JSBool
obj_getOwnPropertyNames(JSContext *cx, uintN argc, Value *vp)
{
    JSObject *obj;
    if (!GetFirstArgumentAsObject(cx, argc, vp, "Object.getOwnPropertyNames", &obj))
        return false;

    AutoIdVector keys(cx);
    if (!GetPropertyNames(cx, obj, JSITER_OWNONLY | JSITER_HIDDEN, keys))
<<<<<<< HEAD
        return false;

    AutoValueVector vals(cx);
    if (!vals.resize(keys.length()))
        return false;

=======
        return false;

    AutoValueVector vals(cx);
    if (!vals.resize(keys.length()))
        return false;

>>>>>>> fb1d133a
    for (size_t i = 0, len = keys.length(); i < len; i++) {
         jsid id = keys[i];
         if (JSID_IS_INT(id)) {
             JSString *str = js_ValueToString(cx, Int32Value(JSID_TO_INT(id)));
             if (!str)
                 return false;
             vals[i].setString(str);
         } else if (JSID_IS_ATOM(id)) {
             vals[i].setString(JSID_TO_STRING(id));
         } else {
             vals[i].setObject(*JSID_TO_OBJECT(id));
         }
    }

    JSObject *aobj = js_NewArrayObject(cx, vals.length(), vals.begin());
    if (!aobj)
        return false;

    vp->setObject(*aobj);
    return true;
}


#if JS_HAS_OBJ_WATCHPOINT
const char js_watch_str[] = "watch";
const char js_unwatch_str[] = "unwatch";
#endif
const char js_hasOwnProperty_str[] = "hasOwnProperty";
const char js_isPrototypeOf_str[] = "isPrototypeOf";
const char js_propertyIsEnumerable_str[] = "propertyIsEnumerable";

static JSFunctionSpec object_methods[] = {
#if JS_HAS_TOSOURCE
    JS_FN(js_toSource_str,             obj_toSource,                0,0),
#endif
    JS_FN(js_toString_str,             obj_toString,                0,0),
    JS_FN(js_toLocaleString_str,       obj_toLocaleString,          0,0),
    JS_FN(js_valueOf_str,              obj_valueOf,                 0,0),
#if JS_HAS_OBJ_WATCHPOINT
    JS_FN(js_watch_str,                obj_watch,                   2,0),
    JS_FN(js_unwatch_str,              obj_unwatch,                 1,0),
#endif
    JS_FN(js_hasOwnProperty_str,       obj_hasOwnProperty,          1,0),
    JS_FN(js_isPrototypeOf_str,        obj_isPrototypeOf,           1,0),
    JS_FN(js_propertyIsEnumerable_str, obj_propertyIsEnumerable,    1,0),
#if OLD_GETTER_SETTER_METHODS
    JS_FN(js_defineGetter_str,         js_obj_defineGetter,         2,0),
    JS_FN(js_defineSetter_str,         js_obj_defineSetter,         2,0),
    JS_FN(js_lookupGetter_str,         obj_lookupGetter,            1,0),
    JS_FN(js_lookupSetter_str,         obj_lookupSetter,            1,0),
#endif
    JS_FS_END
};

static JSFunctionSpec object_static_methods[] = {
    JS_FN("getPrototypeOf",            obj_getPrototypeOf,          1,0),
    JS_FN("getOwnPropertyDescriptor",  obj_getOwnPropertyDescriptor,2,0),
    JS_FN("keys",                      obj_keys,                    1,0),
    JS_FN("defineProperty",            obj_defineProperty,          3,0),
    JS_FN("defineProperties",          obj_defineProperties,        2,0),
    JS_FN("create",                    obj_create,                  2,0),
    JS_FN("getOwnPropertyNames",       obj_getOwnPropertyNames,     1,0),
    JS_FS_END
};

JSBool
js_Object(JSContext *cx, JSObject *obj, uintN argc, Value *argv, Value *rval)
{
    if (argc == 0) {
        /* Trigger logic below to construct a blank object. */
        obj = NULL;
    } else {
        /* If argv[0] is null or undefined, obj comes back null. */
        if (!js_ValueToObjectOrNull(cx, argv[0], &obj))
            return JS_FALSE;
    }
    if (!obj) {
        JS_ASSERT(!argc || argv[0].isNull() || argv[0].isUndefined());
        if (JS_IsConstructing(cx))
            return JS_TRUE;
        obj = NewBuiltinClassInstance(cx, &js_ObjectClass);
        if (!obj)
            return JS_FALSE;
    }
    rval->setObject(*obj);
    return JS_TRUE;
}

#ifdef JS_TRACER

JSObject*
js_NewObjectWithClassProto(JSContext *cx, Class *clasp, JSObject *proto,
                           const Value &privateSlotValue)
{
    JS_ASSERT(!clasp->getObjectOps);
    JS_ASSERT(proto->map->ops == &js_ObjectOps);

    JSObject* obj = js_NewGCObject(cx);
    if (!obj)
        return NULL;

    obj->initSharingEmptyScope(clasp, proto, proto->getParent(), privateSlotValue);
    return obj;
}

JSObject* FASTCALL
js_Object_tn(JSContext* cx, JSObject* proto)
{
    JS_ASSERT(!(js_ObjectClass.flags & JSCLASS_HAS_PRIVATE));
    return js_NewObjectWithClassProto(cx, &js_ObjectClass, proto, UndefinedValue());
}

JS_DEFINE_TRCINFO_1(js_Object,
    (2, (extern, CONSTRUCTOR_RETRY, js_Object_tn, CONTEXT, CALLEE_PROTOTYPE, 0,
         nanojit::ACC_STORE_ANY)))

JSObject* FASTCALL
js_NonEmptyObject(JSContext* cx, JSObject* proto)
{
    JS_ASSERT(!(js_ObjectClass.flags & JSCLASS_HAS_PRIVATE));
    JSObject *obj = js_NewObjectWithClassProto(cx, &js_ObjectClass, proto, UndefinedValue());
    if (!obj)
        return NULL;
    JS_LOCK_OBJ(cx, obj);
    JSScope *scope = js_GetMutableScope(cx, obj);
    if (!scope) {
        JS_UNLOCK_OBJ(cx, obj);
        return NULL;
    }

    /*
     * See comments in the JSOP_NEWINIT case of jsinterp.cpp why we cannot
     * assume that cx owns the scope and skip the unlock call.
     */
    JS_UNLOCK_SCOPE(cx, scope);
    return obj;
}

JS_DEFINE_CALLINFO_2(extern, CONSTRUCTOR_RETRY, js_NonEmptyObject, CONTEXT, CALLEE_PROTOTYPE, 0,
                     nanojit::ACC_STORE_ANY)

JSObject* FASTCALL
js_NewInstance(JSContext *cx, Class *clasp, JSObject *ctor)
{
    JS_ASSERT(JS_ON_TRACE(cx));
    JS_ASSERT(ctor->isFunction());

    JSAtom *atom = cx->runtime->atomState.classPrototypeAtom;

    JSScope *scope = ctor->scope();
#ifdef JS_THREADSAFE
    if (scope->title.ownercx != cx)
        return NULL;
#endif
    if (scope->isSharedEmpty()) {
        scope = js_GetMutableScope(cx, ctor);
        if (!scope)
            return NULL;
    }

    JSScopeProperty *sprop = scope->lookup(ATOM_TO_JSID(atom));
    Value pval = sprop ? ctor->getSlot(sprop->slot) : MagicValue(JS_GENERIC_MAGIC);

    JSObject *parent = ctor->getParent();
    JSObject *proto;
    if (pval.isObject()) {
        /* An object in ctor.prototype, let's use it as the new instance's proto. */
        proto = &pval.toObject();
    } else {
        /* A hole or a primitive: either way, we need to get Object.prototype. */
        if (!js_GetClassPrototype(cx, parent, JSProto_Object, &proto))
            return NULL;

        if (pval.isMagic(JS_GENERIC_MAGIC)) {
            /*
             * No ctor.prototype was set, so we inline-expand and optimize
             * fun_resolve's prototype creation code.
             */
            proto = NewNativeClassInstance(cx, clasp, proto, parent);
            if (!proto)
                return NULL;
            if (!js_SetClassPrototype(cx, ctor, proto, JSPROP_ENUMERATE | JSPROP_PERMANENT))
                return NULL;
        } else {
            /*
             * A primitive value in .prototype means to use Object.prototype
             * for proto. See ES5 13.2.2 step 7.
             */
        }
    }

    /*
     * FIXME: 561785 at least. Quasi-natives including XML objects prevent us
     * from easily or unconditionally calling NewNativeClassInstance here.
     */
    return NewObjectWithGivenProto(cx, clasp, proto, parent);
}

JS_DEFINE_CALLINFO_3(extern, CONSTRUCTOR_RETRY, js_NewInstance, CONTEXT, CLASS, OBJECT, 0,
                     nanojit::ACC_STORE_ANY)

#else  /* !JS_TRACER */

# define js_Object_trcinfo NULL

#endif /* !JS_TRACER */

/*
 * Given pc pointing after a property accessing bytecode, return true if the
 * access is "object-detecting" in the sense used by web scripts, e.g., when
 * checking whether document.all is defined.
 */
JS_REQUIRES_STACK JSBool
Detecting(JSContext *cx, jsbytecode *pc)
{
    JSScript *script;
    jsbytecode *endpc;
    JSOp op;
    JSAtom *atom;

    script = cx->fp->script;
    endpc = script->code + script->length;
    for (;; pc += js_CodeSpec[op].length) {
        JS_ASSERT_IF(!cx->fp->imacpc, script->code <= pc && pc < endpc);

        /* General case: a branch or equality op follows the access. */
        op = js_GetOpcode(cx, script, pc);
        if (js_CodeSpec[op].format & JOF_DETECTING)
            return JS_TRUE;

        switch (op) {
          case JSOP_NULL:
            /*
             * Special case #1: handle (document.all == null).  Don't sweat
             * about JS1.2's revision of the equality operators here.
             */
            if (++pc < endpc) {
                op = js_GetOpcode(cx, script, pc);
                return *pc == JSOP_EQ || *pc == JSOP_NE;
            }
            return JS_FALSE;

          case JSOP_GETGNAME:
          case JSOP_NAME:
            /*
             * Special case #2: handle (document.all == undefined).  Don't
             * worry about someone redefining undefined, which was added by
             * Edition 3, so is read/write for backward compatibility.
             */
            GET_ATOM_FROM_BYTECODE(script, pc, 0, atom);
            if (atom == cx->runtime->atomState.typeAtoms[JSTYPE_VOID] &&
                (pc += js_CodeSpec[op].length) < endpc) {
                op = js_GetOpcode(cx, script, pc);
                return op == JSOP_EQ || op == JSOP_NE ||
                       op == JSOP_STRICTEQ || op == JSOP_STRICTNE;
            }
            return JS_FALSE;

          default:
            /*
             * At this point, anything but an extended atom index prefix means
             * we're not detecting.
             */
            if (!(js_CodeSpec[op].format & JOF_INDEXBASE))
                return JS_FALSE;
            break;
        }
    }
}

/*
 * Infer lookup flags from the currently executing bytecode. This does
 * not attempt to infer JSRESOLVE_WITH, because the current bytecode
 * does not indicate whether we are in a with statement. Return defaultFlags
 * if a currently executing bytecode cannot be determined.
 */
uintN
js_InferFlags(JSContext *cx, uintN defaultFlags)
{
#ifdef JS_TRACER
    if (JS_ON_TRACE(cx))
        return cx->bailExit->lookupFlags;
#endif

    JS_ASSERT_NOT_ON_TRACE(cx);

    jsbytecode *pc;
    const JSCodeSpec *cs;
    uint32 format;
    uintN flags = 0;

    JSStackFrame *const fp = js_GetTopStackFrame(cx);
    if (!fp || !(pc = cx->regs->pc))
        return defaultFlags;
    cs = &js_CodeSpec[js_GetOpcode(cx, fp->script, pc)];
    format = cs->format;
    if (JOF_MODE(format) != JOF_NAME)
        flags |= JSRESOLVE_QUALIFIED;
    if ((format & (JOF_SET | JOF_FOR)) ||
        (fp->flags & JSFRAME_ASSIGNING)) {
        flags |= JSRESOLVE_ASSIGNING;
    } else if (cs->length >= 0) {
        pc += cs->length;
        if (pc < cx->fp->script->code + cx->fp->script->length && Detecting(cx, pc))
            flags |= JSRESOLVE_DETECTING;
    }
    if (format & JOF_DECLARING)
        flags |= JSRESOLVE_DECLARING;
    return flags;
}

/*
 * ObjectOps and Class for with-statement stack objects.
 */
static JSBool
with_LookupProperty(JSContext *cx, JSObject *obj, jsid id, JSObject **objp,
                    JSProperty **propp)
{
    /* Fixes bug 463997 */
    uintN flags = cx->resolveFlags;
    if (flags == JSRESOLVE_INFER)
        flags = js_InferFlags(cx, flags);
    flags |= JSRESOLVE_WITH;
    JSAutoResolveFlags rf(cx, flags);
    return obj->getProto()->lookupProperty(cx, id, objp, propp);
}

static JSBool
with_GetProperty(JSContext *cx, JSObject *obj, jsid id, Value *vp)
{
    return obj->getProto()->getProperty(cx, id, vp);
}

static JSBool
with_SetProperty(JSContext *cx, JSObject *obj, jsid id, Value *vp)
{
    return obj->getProto()->setProperty(cx, id, vp);
}

static JSBool
with_GetAttributes(JSContext *cx, JSObject *obj, jsid id, uintN *attrsp)
{
    return obj->getProto()->getAttributes(cx, id, attrsp);
}

static JSBool
with_SetAttributes(JSContext *cx, JSObject *obj, jsid id, uintN *attrsp)
{
    return obj->getProto()->setAttributes(cx, id, attrsp);
}

static JSBool
with_DeleteProperty(JSContext *cx, JSObject *obj, jsid id, Value *rval)
{
    return obj->getProto()->deleteProperty(cx, id, rval);
}

static JSBool
<<<<<<< HEAD
with_DefaultValue(JSContext *cx, JSObject *obj, JSType hint, Value *vp)
{
    return obj->getProto()->defaultValue(cx, hint, vp);
}

static JSBool
=======
>>>>>>> fb1d133a
with_Enumerate(JSContext *cx, JSObject *obj, JSIterateOp enum_op,
               Value *statep, jsid *idp)
{
    return obj->getProto()->enumerate(cx, enum_op, statep, idp);
}

static JSType
with_TypeOf(JSContext *cx, JSObject *obj)
{
    return JSTYPE_OBJECT;
}

static JSObject *
with_ThisObject(JSContext *cx, JSObject *obj)
{
    return obj->getWithThis();
}

JS_FRIEND_DATA(JSObjectOps) js_WithObjectOps = {
    NULL,
    with_LookupProperty,
    js_DefineProperty,
    with_GetProperty,
    with_SetProperty,
    with_GetAttributes,
    with_SetAttributes,
    with_DeleteProperty,
    with_Enumerate,
    with_TypeOf,
    js_TraceObject,
    with_ThisObject,
    NULL,   /* call */
    NULL,   /* construct */
    NULL,   /* hasInstance */
    js_Clear
};

static JSObjectOps *
with_getObjectOps(JSContext *cx, Class *clasp)
{
    return &js_WithObjectOps;
}

Class js_WithClass = {
    "With",
    JSCLASS_HAS_PRIVATE | JSCLASS_HAS_RESERVED_SLOTS(2) | JSCLASS_IS_ANONYMOUS,
    PropertyStub,     PropertyStub,     PropertyStub,     PropertyStub,
    EnumerateStub,    ResolveStub,      ConvertStub,      NULL,
    with_getObjectOps,
    0,0,0,0,0,0,0
};

JS_REQUIRES_STACK JSObject *
js_NewWithObject(JSContext *cx, JSObject *proto, JSObject *parent, jsint depth)
{
    JSObject *obj;

    obj = js_NewGCObject(cx);
    if (!obj)
        return NULL;
    obj->init(&js_WithClass, proto, parent,
              PrivateValue(js_FloatingFrameIfGenerator(cx, cx->fp)));
    OBJ_SET_BLOCK_DEPTH(cx, obj, depth);
    obj->map = cx->runtime->emptyWithScope->hold();

    AutoObjectRooter tvr(cx, obj);
    JSObject *thisp = proto->thisObject(cx);
    if (!thisp)
        return NULL;
    obj->setWithThis(thisp);

    return obj;
}

JSObject *
js_NewBlockObject(JSContext *cx)
{
    /*
     * Null obj's proto slot so that Object.prototype.* does not pollute block
     * scopes and to give the block object its own scope.
     */
    JSObject *blockObj = js_NewGCObject(cx);
    if (!blockObj)
        return NULL;
    blockObj->init(&js_BlockClass, NULL, NULL, NullValue());
    blockObj->map = cx->runtime->emptyBlockScope->hold();
    return blockObj;
}

JSObject *
js_CloneBlockObject(JSContext *cx, JSObject *proto, JSStackFrame *fp)
{
    JS_ASSERT(!OBJ_IS_CLONED_BLOCK(proto));
    JS_ASSERT(proto->getClass() == &js_BlockClass);

    JSObject *clone = js_NewGCObject(cx);
    if (!clone)
        return NULL;

    Value privateValue = PrivateValue(js_FloatingFrameIfGenerator(cx, fp));

    /* The caller sets parent on its own. */
    clone->init(&js_BlockClass, proto, NULL, privateValue);
    clone->fslots[JSSLOT_BLOCK_DEPTH] = proto->fslots[JSSLOT_BLOCK_DEPTH];

    JS_ASSERT(cx->runtime->emptyBlockScope->freeslot == JSSLOT_BLOCK_DEPTH + 1);
    clone->map = cx->runtime->emptyBlockScope->hold();
    JS_ASSERT(OBJ_IS_CLONED_BLOCK(clone));

    if (!js_EnsureReservedSlots(cx, clone, OBJ_BLOCK_COUNT(cx, proto)))
        return NULL;
    return clone;
}

JS_REQUIRES_STACK JSBool
js_PutBlockObject(JSContext *cx, JSBool normalUnwind)
{
    /* Blocks have one fixed slot available for the first local.*/
    JS_STATIC_ASSERT(JS_INITIAL_NSLOTS == JSSLOT_BLOCK_DEPTH + 2);

    JSStackFrame *const fp = cx->fp;
    JSObject *obj = fp->scopeChain;
    JS_ASSERT(obj->getClass() == &js_BlockClass);
    JS_ASSERT(obj->getPrivate() == js_FloatingFrameIfGenerator(cx, cx->fp));
    JS_ASSERT(OBJ_IS_CLONED_BLOCK(obj));

    /*
     * Block objects should never be exposed to scripts. Thus the clone should
     * not own the property map and rather always share it with the prototype
     * object. This allows us to skip updating obj->scope()->freeslot after
     * we copy the stack slots into reserved slots.
     */
    JS_ASSERT(obj->scope()->object != obj);

    /* Block objects should have all reserved slots allocated early. */
    uintN count = OBJ_BLOCK_COUNT(cx, obj);
    JS_ASSERT(obj->numSlots() == JSSLOT_BLOCK_DEPTH + 1 + count);

    /* The block and its locals must be on the current stack for GC safety. */
    uintN depth = OBJ_BLOCK_DEPTH(cx, obj);
    JS_ASSERT(depth <= (size_t) (cx->regs->sp - fp->base()));
    JS_ASSERT(count <= (size_t) (cx->regs->sp - fp->base() - depth));

    /* See comments in CheckDestructuring from jsparse.cpp. */
    JS_ASSERT(count >= 1);

    depth += fp->script->nfixed;
    obj->fslots[JSSLOT_BLOCK_DEPTH + 1] = fp->slots()[depth];
    if (normalUnwind && count > 1) {
        --count;
        memcpy(obj->dslots, fp->slots() + depth + 1, count * sizeof(Value));
    }

    /* We must clear the private slot even with errors. */
    obj->setPrivate(NULL);
    fp->scopeChain = obj->getParent();
    return normalUnwind;
}

static JSBool
block_getProperty(JSContext *cx, JSObject *obj, jsid id, Value *vp)
{
    /*
     * Block objects are never exposed to script, and the engine handles them
     * with care. So unlike other getters, this one can assert (rather than
     * check) certain invariants about obj.
     */
    JS_ASSERT(obj->getClass() == &js_BlockClass);
    JS_ASSERT(OBJ_IS_CLONED_BLOCK(obj));
    uintN index = (uintN) JSID_TO_INT(id);
    JS_ASSERT(index < OBJ_BLOCK_COUNT(cx, obj));

    JSStackFrame *fp = (JSStackFrame *) obj->getPrivate();
    if (fp) {
        fp = js_LiveFrameIfGenerator(fp);
        index += fp->script->nfixed + OBJ_BLOCK_DEPTH(cx, obj);
        JS_ASSERT(index < fp->script->nslots);
        *vp = fp->slots()[index];
        return true;
    }

    /* Values are in reserved slots immediately following DEPTH. */
    uint32 slot = JSSLOT_BLOCK_DEPTH + 1 + index;
    JS_LOCK_OBJ(cx, obj);
    JS_ASSERT(slot < obj->numSlots());
    *vp = obj->getSlot(slot);
    JS_UNLOCK_OBJ(cx, obj);
    return true;
}

static JSBool
block_setProperty(JSContext *cx, JSObject *obj, jsid id, Value *vp)
{
    JS_ASSERT(obj->getClass() == &js_BlockClass);
    JS_ASSERT(OBJ_IS_CLONED_BLOCK(obj));
    uintN index = (uintN) JSID_TO_INT(id);
    JS_ASSERT(index < OBJ_BLOCK_COUNT(cx, obj));

    JSStackFrame *fp = (JSStackFrame *) obj->getPrivate();
    if (fp) {
        fp = js_LiveFrameIfGenerator(fp);
        index += fp->script->nfixed + OBJ_BLOCK_DEPTH(cx, obj);
        JS_ASSERT(index < fp->script->nslots);
        fp->slots()[index] = *vp;
        return true;
    }

    /* Values are in reserved slots immediately following DEPTH. */
    uint32 slot = JSSLOT_BLOCK_DEPTH + 1 + index;
    JS_LOCK_OBJ(cx, obj);
    JS_ASSERT(slot < obj->numSlots());
    obj->setSlot(slot, *vp);
    JS_UNLOCK_OBJ(cx, obj);
    return true;
}

JSBool
js_DefineBlockVariable(JSContext *cx, JSObject *obj, jsid id, intN index)
{
    JS_ASSERT(obj->getClass() == &js_BlockClass);
    JS_ASSERT(!OBJ_IS_CLONED_BLOCK(obj));

    /* Use JSPROP_ENUMERATE to aid the disassembler. */
    return js_DefineNativeProperty(cx, obj, id, UndefinedValue(),
                                   block_getProperty,
                                   block_setProperty,
                                   JSPROP_ENUMERATE | JSPROP_PERMANENT | JSPROP_SHARED,
                                   JSScopeProperty::HAS_SHORTID, index, NULL);
}

static size_t
GetObjectSize(JSObject *obj)
{
    return (obj->isFunction() && !obj->getPrivate())
           ? sizeof(JSFunction)
           : sizeof(JSObject);
}

/*
 * Use this method with extreme caution. It trades the guts of two objects and updates
 * scope ownership. This operation is not thread-safe, just as fast array to slow array
 * transitions are inherently not thread-safe. Don't perform a swap operation on objects
 * shared across threads or, or bad things will happen. You have been warned.
 */
void
JSObject::swap(JSObject *other)
{
    /* For both objects determine whether they own their respective scopes. */
    bool thisOwns = this->isNative() && scope()->object == this;
    bool otherOwns = other->isNative() && other->scope()->object == other;

    size_t size = GetObjectSize(this);
    JS_ASSERT(size == GetObjectSize(other));

    /* Trade the guts of the objects. */
    char tmp[tl::Max<sizeof(JSFunction), sizeof(JSObject)>::result];
    memcpy(tmp, this, size);
    memcpy(this, other, size);
    memcpy(other, tmp, size);

    /* Fixup scope ownerships. */
    if (otherOwns)
        scope()->object = this;
    if (thisOwns)
        other->scope()->object = other;
}

#if JS_HAS_XDR

#define NO_PARENT_INDEX ((uint32)-1)

uint32
FindObjectIndex(JSObjectArray *array, JSObject *obj)
{
    size_t i;

    if (array) {
        i = array->length;
        do {

            if (array->vector[--i] == obj)
                return i;
        } while (i != 0);
    }

    return NO_PARENT_INDEX;
}

JSBool
js_XDRBlockObject(JSXDRState *xdr, JSObject **objp)
{
    JSContext *cx;
    uint32 parentId;
    JSObject *obj, *parent;
    uint16 depth, count, i;
    uint32 tmp;
    JSScopeProperty *sprop;
    jsid propid;
    JSAtom *atom;
    int16 shortid;
    JSBool ok;

    cx = xdr->cx;
#ifdef __GNUC__
    obj = NULL;         /* quell GCC overwarning */
#endif

    if (xdr->mode == JSXDR_ENCODE) {
        obj = *objp;
        parent = obj->getParent();
        parentId = (xdr->script->objectsOffset == 0)
                   ? NO_PARENT_INDEX
                   : FindObjectIndex(xdr->script->objects(), parent);
        depth = (uint16)OBJ_BLOCK_DEPTH(cx, obj);
        count = (uint16)OBJ_BLOCK_COUNT(cx, obj);
        tmp = (uint32)(depth << 16) | count;
    }
#ifdef __GNUC__ /* suppress bogus gcc warnings */
    else count = 0;
#endif

    /* First, XDR the parent atomid. */
    if (!JS_XDRUint32(xdr, &parentId))
        return JS_FALSE;

    if (xdr->mode == JSXDR_DECODE) {
        obj = js_NewBlockObject(cx);
        if (!obj)
            return JS_FALSE;
        *objp = obj;

        /*
         * If there's a parent id, then get the parent out of our script's
         * object array. We know that we XDR block object in outer-to-inner
         * order, which means that getting the parent now will work.
         */
        if (parentId == NO_PARENT_INDEX)
            parent = NULL;
        else
            parent = xdr->script->getObject(parentId);
        obj->setParent(parent);
    }

    AutoObjectRooter tvr(cx, obj);

    if (!JS_XDRUint32(xdr, &tmp))
        return false;

    if (xdr->mode == JSXDR_DECODE) {
        depth = (uint16)(tmp >> 16);
        count = (uint16)tmp;
        obj->setSlot(JSSLOT_BLOCK_DEPTH, Value(Int32Value(depth)));
    }

    /*
     * XDR the block object's properties. We know that there are 'count'
     * properties to XDR, stored as id/shortid pairs. We do not XDR any
     * non-native properties, only those that the compiler created.
     */
    sprop = NULL;
    ok = JS_TRUE;
    for (i = 0; i < count; i++) {
        if (xdr->mode == JSXDR_ENCODE) {
            /* Find a property to XDR. */
            do {
                /* If sprop is NULL, this is the first property. */
                sprop = sprop ? sprop->parent : obj->scope()->lastProperty();
            } while (!sprop->hasShortID());

            JS_ASSERT(sprop->getter() == block_getProperty);
            propid = sprop->id;
            JS_ASSERT(JSID_IS_ATOM(propid));
            atom = JSID_TO_ATOM(propid);
            shortid = sprop->shortid;
            JS_ASSERT(shortid >= 0);
        }

        /* XDR the real id, then the shortid. */
        if (!js_XDRAtom(xdr, &atom) ||
            !JS_XDRUint16(xdr, (uint16 *)&shortid)) {
            return false;
        }

        if (xdr->mode == JSXDR_DECODE) {
            if (!js_DefineBlockVariable(cx, obj, ATOM_TO_JSID(atom), shortid))
                return false;
        }
    }
    return true;
}

#endif

Class js_BlockClass = {
    "Block",
    JSCLASS_HAS_PRIVATE | JSCLASS_HAS_RESERVED_SLOTS(1) | JSCLASS_IS_ANONYMOUS,
    PropertyStub,     PropertyStub,     PropertyStub,      PropertyStub,
    EnumerateStub,    ResolveStub,      ConvertStub,       NULL,
    JSCLASS_NO_OPTIONAL_MEMBERS
};

JSObject *
js_InitObjectClass(JSContext *cx, JSObject *obj)
{
    JSObject *proto = js_InitClass(cx, obj, NULL, &js_ObjectClass, js_Object, 1,
                                   object_props, object_methods, NULL, object_static_methods);
    if (!proto)
        return NULL;

    /* ECMA (15.1.2.1) says 'eval' is a property of the global object. */
    if (!js_DefineFunction(cx, obj, cx->runtime->atomState.evalAtom,
                           (Native)obj_eval, 1,
                           JSFUN_FAST_NATIVE | JSFUN_STUB_GSOPS)) {
        return NULL;
    }

    return proto;
}

static bool
DefineStandardSlot(JSContext *cx, JSObject *obj, JSProtoKey key, JSAtom *atom,
                   const Value &v, uint32 attrs, bool &named)
{
    jsid id = ATOM_TO_JSID(atom);

    if (key != JSProto_Null) {
        /*
         * Initializing an actual standard class on a global object. If the
         * property is not yet present, force it into a new one bound to a
         * reserved slot. Otherwise, go through the normal property path.
         */
        JS_ASSERT(obj->getClass()->flags & JSCLASS_IS_GLOBAL);
        JS_ASSERT(obj->isNative());

        JS_LOCK_OBJ(cx, obj);

        JSScope *scope = js_GetMutableScope(cx, obj);
        if (!scope) {
            JS_UNLOCK_OBJ(cx, obj);
            return false;
        }

        JSScopeProperty *sprop = scope->lookup(id);
        if (!sprop) {
            uint32 index = 2 * JSProto_LIMIT + key;
            if (!js_SetReservedSlot(cx, obj, index, v)) {
                JS_UNLOCK_SCOPE(cx, scope);
                return false;
            }

            uint32 slot = JSSLOT_START(obj->getClass()) + index;
            sprop = scope->addProperty(cx, id, PropertyStub, PropertyStub,
                                       slot, attrs, 0, 0);

            JS_UNLOCK_SCOPE(cx, scope);
            if (!sprop)
                return false;

            named = true;
            return true;
        }
        JS_UNLOCK_SCOPE(cx, scope);
    }

    named = obj->defineProperty(cx, id, v, PropertyStub, PropertyStub, attrs);
    return named;
}

JSObject *
js_InitClass(JSContext *cx, JSObject *obj, JSObject *parent_proto,
             Class *clasp, Native constructor, uintN nargs,
             JSPropertySpec *ps, JSFunctionSpec *fs,
             JSPropertySpec *static_ps, JSFunctionSpec *static_fs)
{
    JSAtom *atom;
    JSProtoKey key;
    JSFunction *fun;
    bool named = false;

    atom = js_Atomize(cx, clasp->name, strlen(clasp->name), 0);
    if (!atom)
        return NULL;

    /*
     * When initializing a standard class, if no parent_proto (grand-proto of
     * instances of the class, parent-proto of the class's prototype object)
     * is given, we must use Object.prototype if it is available.  Otherwise,
     * we could look up the wrong binding for a class name in obj.  Example:
     *
     *   String = Array;
     *   print("hi there".join);
     *
     * should print undefined, not Array.prototype.join.  This is required by
     * ECMA-262, alas.  It might have been better to make String readonly and
     * permanent in the global object, instead -- but that's too big a change
     * to swallow at this point.
     */
    key = JSCLASS_CACHED_PROTO_KEY(clasp);
    if (key != JSProto_Null &&
        !parent_proto &&
        !js_GetClassPrototype(cx, obj, JSProto_Object, &parent_proto)) {
        return NULL;
    }

    /*
     * Create a prototype object for this class.
     *
     * FIXME: lazy standard (built-in) class initialization and even older
     * eager boostrapping code rely on all of these properties:
     *
     * 1. NewObject attempting to compute a default prototype object when
     *    passed null for proto; and
     *
     * 2. NewObject tolerating no default prototype (null proto slot value)
     *    due to this js_InitClass call coming from js_InitFunctionClass on an
     *    otherwise-uninitialized global.
     *
     * 3. NewObject allocating a JSFunction-sized GC-thing when clasp is
     *    &js_FunctionClass, not a JSObject-sized (smaller) GC-thing.
     *
     * The JS_NewObjectForGivenProto and JS_NewObject APIs also allow clasp to
     * be &js_FunctionClass (we could break compatibility easily). But fixing
     * (3) is not enough without addressing the bootstrapping dependency on (1)
     * and (2).
     */
    JSObject *proto = NewObject(cx, clasp, parent_proto, obj);
    if (!proto)
        return NULL;

    /* After this point, control must exit via label bad or out. */
    AutoObjectRooter tvr(cx, proto);

    JSObject *ctor;
    if (!constructor) {
        /*
         * Lacking a constructor, name the prototype (e.g., Math) unless this
         * class (a) is anonymous, i.e. for internal use only; (b) the class
         * of obj (the global object) is has a reserved slot indexed by key;
         * and (c) key is not the null key.
         */
        if (!(clasp->flags & JSCLASS_IS_ANONYMOUS) ||
            !(obj->getClass()->flags & JSCLASS_IS_GLOBAL) ||
            key == JSProto_Null)
        {
            uint32 attrs = (clasp->flags & JSCLASS_IS_ANONYMOUS)
                           ? JSPROP_READONLY | JSPROP_PERMANENT
                           : 0;
            if (!DefineStandardSlot(cx, obj, key, atom, ObjectValue(*proto), attrs, named))
                goto bad;
        }

        ctor = proto;
    } else {
        fun = js_NewFunction(cx, NULL, constructor, nargs, 0, obj, atom);
        if (!fun)
            goto bad;

        AutoValueRooter tvr2(cx, ObjectValue(*fun));
        if (!DefineStandardSlot(cx, obj, key, atom, tvr2.value(), 0, named))
            goto bad;

        /*
         * Remember the class this function is a constructor for so that
         * we know to create an object of this class when we call the
         * constructor.
         */
        FUN_CLASP(fun) = clasp;

        /*
         * Optionally construct the prototype object, before the class has
         * been fully initialized.  Allow the ctor to replace proto with a
         * different object, as is done for operator new -- and as at least
         * XML support requires.
         */
        ctor = FUN_OBJECT(fun);
        if (clasp->flags & JSCLASS_CONSTRUCT_PROTOTYPE) {
            Value rval;
            if (!InternalConstruct(cx, proto, ObjectOrNullValue(ctor), 0, NULL, &rval))
                goto bad;
            if (rval.isObject() && &rval.toObject() != proto)
                proto = &rval.toObject();
        }

        /* Connect constructor and prototype by named properties. */
        if (!js_SetClassPrototype(cx, ctor, proto,
                                  JSPROP_READONLY | JSPROP_PERMANENT)) {
            goto bad;
        }

        /* Bootstrap Function.prototype (see also JS_InitStandardClasses). */
        if (ctor->getClass() == clasp)
            ctor->setProto(proto);
    }

    /* Add properties and methods to the prototype and the constructor. */
    if ((ps && !JS_DefineProperties(cx, proto, ps)) ||
        (fs && !JS_DefineFunctions(cx, proto, fs)) ||
        (static_ps && !JS_DefineProperties(cx, ctor, static_ps)) ||
        (static_fs && !JS_DefineFunctions(cx, ctor, static_fs))) {
        goto bad;
    }

    /*
     * Make sure proto's scope's emptyScope is available to be shared by
     * objects of this class.  JSScope::emptyScope is a one-slot cache. If we
     * omit this, some other class could snap it up. (The risk is particularly
     * great for Object.prototype.)
     *
     * All callers of JSObject::initSharingEmptyScope depend on this.
     */
    if (!proto->scope()->ensureEmptyScope(cx, clasp))
        goto bad;

    /* If this is a standard class, cache its prototype. */
    if (key != JSProto_Null && !js_SetClassObject(cx, obj, key, ctor, proto))
        goto bad;

    return proto;

bad:
    if (named) {
        Value rval;
        obj->deleteProperty(cx, ATOM_TO_JSID(atom), &rval);
    }
    return NULL;
}

bool
JSObject::allocSlots(JSContext *cx, size_t nslots)
{
    JS_ASSERT(!dslots);
    JS_ASSERT(nslots > JS_INITIAL_NSLOTS);

    size_t nwords = slotsToDynamicWords(nslots);
    dslots = (Value*) cx->malloc(nwords * sizeof(Value));
    if (!dslots)
        return false;

    dslots++;
    dslots[-1].setPrivateUint32(nslots);
    SetValueRangeToUndefined(dslots, nslots - JS_INITIAL_NSLOTS);
    return true;
}

bool
JSObject::growSlots(JSContext *cx, size_t nslots)
{
    /*
     * Minimal number of dynamic slots to allocate.
     */
    const size_t MIN_DYNAMIC_WORDS = 4;

    /*
     * The limit to switch to linear allocation strategy from the power of 2
     * growth no to waste too much memory.
     */
    const size_t LINEAR_GROWTH_STEP = JS_BIT(16);

    /* If we are allocating fslots, there is nothing to do. */
    if (nslots <= JS_INITIAL_NSLOTS)
        return JS_TRUE;

    size_t nwords = slotsToDynamicWords(nslots);

    /*
     * Round up nslots so the number of bytes in dslots array is power
     * of 2 to ensure exponential grouth.
     */
    uintN log;
    if (nwords <= MIN_DYNAMIC_WORDS) {
        nwords = MIN_DYNAMIC_WORDS;
    } else if (nwords < LINEAR_GROWTH_STEP) {
        JS_CEILING_LOG2(log, nwords);
        nwords = JS_BIT(log);
    } else {
        nwords = JS_ROUNDUP(nwords, LINEAR_GROWTH_STEP);
    }
    nslots = dynamicWordsToSlots(nwords);

    /*
     * If nothing was allocated yet, treat it as initial allocation (but with
     * the exponential growth algorithm applied).
     */
    if (!dslots)
        return allocSlots(cx, nslots);

    size_t oldnslots = dslots[-1].toPrivateUint32();

    Value *tmpdslots = (Value*) cx->realloc(dslots - 1, nwords * sizeof(Value));
    if (!tmpdslots)
        return false;   /* Leave dslots at its old size. */
    dslots = tmpdslots;

    dslots++;
    dslots[-1].setPrivateUint32(nslots);

    /* Initialize the additional slots we added. */
    JS_ASSERT(nslots > oldnslots);
    Value *beg = dslots + (oldnslots - JS_INITIAL_NSLOTS);
    Value *end = dslots + (nslots - JS_INITIAL_NSLOTS);
    SetValueRangeToUndefined(beg, end);

    return true;
}

void
JSObject::shrinkSlots(JSContext *cx, size_t nslots)
{
    /* Nothing to shrink? */
    if (!dslots)
        return;

    JS_ASSERT(dslots[-1].toPrivateUint32() > JS_INITIAL_NSLOTS);
    JS_ASSERT(nslots <= dslots[-1].toPrivateUint32());

    if (nslots <= JS_INITIAL_NSLOTS) {
        freeSlotsArray(cx);
        dslots = NULL;
    } else {
        size_t nwords = slotsToDynamicWords(nslots);
        Value *tmpdslots = (Value*) cx->realloc(dslots - 1, nwords * sizeof(Value));
        if (!tmpdslots)
            return;  /* Leave dslots at its old size. */
        dslots = tmpdslots;

        dslots++;
        dslots[-1].setPrivateUint32(nslots);
    }
}

bool
js_EnsureReservedSlots(JSContext *cx, JSObject *obj, size_t nreserved)
{
    uintN nslots = JSSLOT_FREE(obj->getClass()) + nreserved;
    if (nslots > obj->numSlots() && !obj->allocSlots(cx, nslots))
        return false;

    if (obj->isNative()) {
        JSScope *scope = obj->scope();
        if (!scope->isSharedEmpty()) {
#ifdef JS_THREADSAFE
            JS_ASSERT(scope->title.ownercx->thread == cx->thread);
#endif
            JS_ASSERT(scope->freeslot == JSSLOT_FREE(obj->getClass()));
            if (scope->freeslot < nslots)
                scope->freeslot = nslots;
        }
    }
    return true;
}

static JSObject *
js_InitNullClass(JSContext *cx, JSObject *obj)
{
    JS_ASSERT(0);
    return NULL;
}

#define JS_PROTO(name,code,init) extern JSObject *init(JSContext *, JSObject *);
#include "jsproto.tbl"
#undef JS_PROTO

static JSObjectOp lazy_prototype_init[JSProto_LIMIT] = {
#define JS_PROTO(name,code,init) init,
#include "jsproto.tbl"
#undef JS_PROTO
};

namespace js {

bool
SetProto(JSContext *cx, JSObject *obj, JSObject *proto, bool checkForCycles)
{
    JS_ASSERT_IF(!checkForCycles, obj != proto);

    if (obj->isNative()) {
        JS_LOCK_OBJ(cx, obj);
        bool ok = !!js_GetMutableScope(cx, obj);
        JS_UNLOCK_OBJ(cx, obj);
        if (!ok)
            return false;
    }

    /*
     * Regenerate property cache shape ids for all of the scopes along the
     * old prototype chain to invalidate their property cache entries, in
     * case any entries were filled by looking up through obj.
     */
    JSObject *oldproto = obj;
    while (oldproto && oldproto->isNative()) {
        JS_LOCK_OBJ(cx, oldproto);
        JSScope *scope = oldproto->scope();
        scope->protoShapeChange(cx);
        JSObject *tmp = oldproto->getProto();
        JS_UNLOCK_OBJ(cx, oldproto);
        oldproto = tmp;
    }

    if (!proto || !checkForCycles) {
        obj->setProto(proto);
    } else if (!SetProtoCheckingForCycles(cx, obj, proto)) {
        JS_ReportErrorNumber(cx, js_GetErrorMessage, NULL, JSMSG_CYCLIC_VALUE, js_proto_str);
        return false;
    }
    return true;
}

}

JSBool
js_GetClassObject(JSContext *cx, JSObject *obj, JSProtoKey key,
                  JSObject **objp)
{
    JSObject *tmp, *cobj;
    JSResolvingKey rkey;
    JSResolvingEntry *rentry;
    uint32 generation;
    JSObjectOp init;
    Value v;

    while ((tmp = obj->getParent()) != NULL)
        obj = tmp;
    if (!(obj->getClass()->flags & JSCLASS_IS_GLOBAL)) {
        *objp = NULL;
        return JS_TRUE;
    }

    v = obj->getReservedSlot(key);
    if (v.isObject()) {
        *objp = &v.toObject();
        return JS_TRUE;
    }

    rkey.obj = obj;
    rkey.id = ATOM_TO_JSID(cx->runtime->atomState.classAtoms[key]);
    if (!js_StartResolving(cx, &rkey, JSRESFLAG_LOOKUP, &rentry))
        return JS_FALSE;
    if (!rentry) {
        /* Already caching key in obj -- suppress recursion. */
        *objp = NULL;
        return JS_TRUE;
    }
    generation = cx->resolvingTable->generation;

    JSBool ok = true;
    cobj = NULL;
    init = lazy_prototype_init[key];
    if (init) {
        if (!init(cx, obj)) {
            ok = JS_FALSE;
        } else {
            v = obj->getReservedSlot(key);
            if (v.isObject())
                cobj = &v.toObject();
        }
    }

    js_StopResolving(cx, &rkey, JSRESFLAG_LOOKUP, rentry, generation);
    *objp = cobj;
    return ok;
}

JSBool
js_SetClassObject(JSContext *cx, JSObject *obj, JSProtoKey key, JSObject *cobj, JSObject *proto)
{
    JS_ASSERT(!obj->getParent());
    if (!(obj->getClass()->flags & JSCLASS_IS_GLOBAL))
        return JS_TRUE;

    return js_SetReservedSlot(cx, obj, key, ObjectOrNullValue(cobj)) &&
           js_SetReservedSlot(cx, obj, JSProto_LIMIT + key, ObjectOrNullValue(proto));
}

JSBool
js_FindClassObject(JSContext *cx, JSObject *start, JSProtoKey protoKey,
                   Value *vp, Class *clasp)
{
    JSStackFrame *fp;
    JSObject *obj, *cobj, *pobj;
    jsid id;
    JSProperty *prop;
    JSScopeProperty *sprop;

    /*
     * Find the global object. Use cx->fp directly to avoid falling off
     * trace; all JIT-elided stack frames have the same global object as
     * cx->fp.
     */
    VOUCH_DOES_NOT_REQUIRE_STACK();
    if (!start && (fp = cx->fp) != NULL)
        start = fp->scopeChain;

    if (start) {
        /* Find the topmost object in the scope chain. */
        do {
            obj = start;
            start = obj->getParent();
        } while (start);
    } else {
        obj = cx->globalObject;
        if (!obj) {
            vp->setUndefined();
            return JS_TRUE;
        }
    }

    OBJ_TO_INNER_OBJECT(cx, obj);
    if (!obj)
        return JS_FALSE;

    if (protoKey != JSProto_Null) {
        JS_ASSERT(JSProto_Null < protoKey);
        JS_ASSERT(protoKey < JSProto_LIMIT);
        if (!js_GetClassObject(cx, obj, protoKey, &cobj))
            return JS_FALSE;
        if (cobj) {
            vp->setObject(*cobj);
            return JS_TRUE;
        }
        id = ATOM_TO_JSID(cx->runtime->atomState.classAtoms[protoKey]);
    } else {
        JSAtom *atom = js_Atomize(cx, clasp->name, strlen(clasp->name), 0);
        if (!atom)
            return false;
        id = ATOM_TO_JSID(atom);
    }

    JS_ASSERT(obj->isNative());
    if (js_LookupPropertyWithFlags(cx, obj, id, JSRESOLVE_CLASSNAME,
                                   &pobj, &prop) < 0) {
        return JS_FALSE;
    }
    Value v = UndefinedValue();
    if (prop && pobj->isNative()) {
        sprop = (JSScopeProperty *) prop;
        if (SPROP_HAS_VALID_SLOT(sprop, pobj->scope())) {
            v = pobj->lockedGetSlot(sprop->slot);
            if (v.isPrimitive())
                v.setUndefined();
        }
        JS_UNLOCK_OBJ(cx, pobj);
    }
    *vp = v;
    return JS_TRUE;
}

JSObject *
js_ConstructObject(JSContext *cx, Class *clasp, JSObject *proto, JSObject *parent,
                   uintN argc, Value *argv)
{
    AutoArrayRooter argtvr(cx, argc, argv);

    JSProtoKey protoKey = GetClassProtoKey(clasp);

    /* Protect constructor in case a crazy getter for .prototype uproots it. */
    AutoValueRooter tvr(cx);
    if (!js_FindClassObject(cx, parent, protoKey, tvr.addr(), clasp))
        return NULL;

    const Value &cval = tvr.value();
    if (tvr.value().isPrimitive()) {
        js_ReportIsNotFunction(cx, tvr.addr(), JSV2F_CONSTRUCT | JSV2F_SEARCH_STACK);
        return NULL;
    }

    /*
     * If proto is NULL, set it to Constructor.prototype, just like JSOP_NEW
     * does, likewise for the new object's parent.
     */
    JSObject *ctor = &cval.toObject();
    if (!parent)
        parent = ctor->getParent();
    if (!proto) {
        Value rval;
        if (!ctor->getProperty(cx, ATOM_TO_JSID(cx->runtime->atomState.classPrototypeAtom),
                               &rval)) {
            return NULL;
        }
        if (rval.isObjectOrNull())
            proto = rval.toObjectOrNull();
    }

    JSObject *obj = NewObject(cx, clasp, proto, parent);
    if (!obj)
        return NULL;

    Value rval;
    if (!InternalConstruct(cx, obj, cval, argc, argv, &rval))
        return NULL;

    if (rval.isPrimitive())
        return obj;

    /*
     * If the instance's class differs from what was requested, throw a type
     * error.  If the given class has both the JSCLASS_HAS_PRIVATE and the
     * JSCLASS_CONSTRUCT_PROTOTYPE flags, and the instance does not have its
     * private data set at this point, then the constructor was replaced and
     * we should throw a type error.
     */
    obj = &rval.toObject();
    if (obj->getClass() != clasp ||
        (!(~clasp->flags & (JSCLASS_HAS_PRIVATE |
                            JSCLASS_CONSTRUCT_PROTOTYPE)) &&
         !obj->getPrivate())) {
        JS_ReportErrorNumber(cx, js_GetErrorMessage, NULL,
                             JSMSG_WRONG_CONSTRUCTOR, clasp->name);
        return NULL;
    }
    return obj;
}

/*
 * FIXME bug 535629: If one adds props, deletes earlier props, adds more, the
 * last added won't recycle the deleted props' slots.
 */
JSBool
js_AllocSlot(JSContext *cx, JSObject *obj, uint32 *slotp)
{
    JSScope *scope = obj->scope();
    JS_ASSERT(scope->object == obj);

    if (scope->freeslot >= obj->numSlots() &&
        !obj->growSlots(cx, scope->freeslot + 1)) {
        return JS_FALSE;
    }

    /* js_ReallocSlots or js_FreeSlot should set the free slots to void. */
    JS_ASSERT(obj->getSlot(scope->freeslot).isUndefined());
    *slotp = scope->freeslot++;
    return JS_TRUE;
}

void
js_FreeSlot(JSContext *cx, JSObject *obj, uint32 slot)
{
    JSScope *scope = obj->scope();
    JS_ASSERT(scope->object == obj);
    obj->lockedSetSlot(slot, UndefinedValue());
    if (scope->freeslot == slot + 1)
        scope->freeslot = slot;
}


/* JSBOXEDWORD_INT_MAX as a string */
#define JSBOXEDWORD_INT_MAX_STRING "1073741823"

/*
 * Convert string indexes that convert to int jsvals as ints to save memory.
 * Care must be taken to use this macro every time a property name is used, or
 * else double-sets, incorrect property cache misses, or other mistakes could
 * occur.
 */
jsid
js_CheckForStringIndex(jsid id)
{
    if (!JSID_IS_ATOM(id))
        return id;

    JSAtom *atom = JSID_TO_ATOM(id);
    JSString *str = ATOM_TO_STRING(atom);
    const jschar *s = str->flatChars();
    jschar ch = *s;

    JSBool negative = (ch == '-');
    if (negative)
        ch = *++s;

    if (!JS7_ISDEC(ch))
        return id;

    size_t n = str->flatLength() - negative;
    if (n > sizeof(JSBOXEDWORD_INT_MAX_STRING) - 1)
        return id;

    const jschar *cp = s;
    const jschar *end = s + n;

    jsuint index = JS7_UNDEC(*cp++);
    jsuint oldIndex = 0;
    jsuint c = 0;

    if (index != 0) {
        while (JS7_ISDEC(*cp)) {
            oldIndex = index;
            c = JS7_UNDEC(*cp);
            index = 10 * index + c;
            cp++;
        }
    }

    /*
     * Non-integer indexes can't be represented as integers.  Also, distinguish
     * index "-0" from "0", because JSBOXEDWORD_INT cannot.
     */
    if (cp != end || (negative && index == 0))
        return id;

    if (oldIndex < JSID_INT_MAX / 10 ||
        (oldIndex == JSID_INT_MAX / 10 && c <= (JSID_INT_MAX % 10))) {
        if (negative)
            index = 0 - index;
        id = INT_TO_JSID((jsint)index);
    }

    return id;
}

static JSBool
PurgeProtoChain(JSContext *cx, JSObject *obj, jsid id)
{
    JSScope *scope;
    JSScopeProperty *sprop;

    while (obj) {
        if (!obj->isNative()) {
            obj = obj->getProto();
            continue;
        }
        JS_LOCK_OBJ(cx, obj);
        scope = obj->scope();
        sprop = scope->lookup(id);
        if (sprop) {
            PCMETER(JS_PROPERTY_CACHE(cx).pcpurges++);
            scope->shadowingShapeChange(cx, sprop);
            JS_UNLOCK_SCOPE(cx, scope);

            if (!obj->getParent()) {
                /*
                 * All scope chains end in a global object, so this will change
                 * the global shape. jstracer.cpp assumes that the global shape
                 * never changes on trace, so we must deep-bail here.
                 */
                LeaveTrace(cx);
            }
            return JS_TRUE;
        }
        obj = obj->getProto();
        JS_UNLOCK_SCOPE(cx, scope);
    }
    return JS_FALSE;
}

void
js_PurgeScopeChainHelper(JSContext *cx, JSObject *obj, jsid id)
{
    JS_ASSERT(obj->isDelegate());
    PurgeProtoChain(cx, obj->getProto(), id);

    /*
     * We must purge the scope chain only for Call objects as they are the only
     * kind of cacheable non-global object that can gain properties after outer
     * properties with the same names have been cached or traced. Call objects
     * may gain such properties via eval introducing new vars; see bug 490364.
     */
    if (obj->getClass() == &js_CallClass) {
        while ((obj = obj->getParent()) != NULL) {
            if (PurgeProtoChain(cx, obj, id))
                break;
        }
    }
}

JSScopeProperty *
js_AddNativeProperty(JSContext *cx, JSObject *obj, jsid id,
                     PropertyOp getter, PropertyOp setter, uint32 slot,
                     uintN attrs, uintN flags, intN shortid)
{
    JSScope *scope;
    JSScopeProperty *sprop;

    JS_ASSERT(!(flags & JSScopeProperty::METHOD));

    /*
     * Purge the property cache of now-shadowed id in obj's scope chain. Do
     * this optimistically (assuming no failure below) before locking obj, so
     * we can lock the shadowed scope.
     */
    js_PurgeScopeChain(cx, obj, id);

    JS_LOCK_OBJ(cx, obj);
    scope = js_GetMutableScope(cx, obj);
    if (!scope) {
        sprop = NULL;
    } else {
        /* Convert string indices to integers if appropriate. */
        id = js_CheckForStringIndex(id);
        sprop = scope->putProperty(cx, id, getter, setter, slot, attrs, flags, shortid);
    }
    JS_UNLOCK_OBJ(cx, obj);
    return sprop;
}

JSScopeProperty *
js_ChangeNativePropertyAttrs(JSContext *cx, JSObject *obj,
                             JSScopeProperty *sprop, uintN attrs, uintN mask,
                             PropertyOp getter, PropertyOp setter)
{
    JSScope *scope;

    JS_LOCK_OBJ(cx, obj);
    scope = js_GetMutableScope(cx, obj);
    if (!scope) {
        sprop = NULL;
    } else {
        sprop = scope->changeProperty(cx, sprop, attrs, mask, getter, setter);
    }
    JS_UNLOCK_OBJ(cx, obj);
    return sprop;
}

JSBool
js_DefineProperty(JSContext *cx, JSObject *obj, jsid id, const Value *value,
                  PropertyOp getter, PropertyOp setter, uintN attrs)
{
    return js_DefineNativeProperty(cx, obj, id, *value, getter, setter, attrs,
                                   0, 0, NULL);
}

/*
 * Backward compatibility requires allowing addProperty hooks to mutate the
 * nominal initial value of a slot-full property, while GC safety wants that
 * value to be stored before the call-out through the hook.  Optimize to do
 * both while saving cycles for classes that stub their addProperty hook.
 */
static inline bool
AddPropertyHelper(JSContext *cx, Class *clasp, JSObject *obj, JSScope *scope,
                  JSScopeProperty *sprop, Value *vp)
{
    if (clasp->addProperty != PropertyStub) {
        Value nominal = *vp;

        if (!callJSPropertyOp(cx, clasp->addProperty, obj, SPROP_USERID(sprop), vp))
            return false;
        if (*vp != nominal) {
            if (SPROP_HAS_VALID_SLOT(sprop, scope))
                obj->lockedSetSlot(sprop->slot, *vp);
        }
    }
    return true;
}

JSBool
js_DefineNativeProperty(JSContext *cx, JSObject *obj, jsid id, const Value &value,
                        PropertyOp getter, PropertyOp setter, uintN attrs,
                        uintN flags, intN shortid, JSProperty **propp,
                        uintN defineHow /* = 0 */)
{
    Class *clasp;
    JSScope *scope;
    JSScopeProperty *sprop;
    JSBool added;
    Value valueCopy;

    JS_ASSERT((defineHow & ~(JSDNP_CACHE_RESULT | JSDNP_DONT_PURGE | JSDNP_SET_METHOD)) == 0);
    LeaveTraceIfGlobalObject(cx, obj);

    /* Convert string indices to integers if appropriate. */
    id = js_CheckForStringIndex(id);

    /*
     * If defining a getter or setter, we must check for its counterpart and
     * update the attributes and property ops.  A getter or setter is really
     * only half of a property.
     */
    sprop = NULL;
    if (attrs & (JSPROP_GETTER | JSPROP_SETTER)) {
        JSObject *pobj;
        JSProperty *prop;

        /*
         * If JS_THREADSAFE and id is found, js_LookupProperty returns with
         * sprop non-null and pobj locked.  If pobj == obj, the property is
         * already in obj and obj has its own (mutable) scope.  So if we are
         * defining a getter whose setter was already defined, or vice versa,
         * finish the job via js_ChangeScopePropertyAttributes, and refresh
         * the property cache line for (obj, id) to map sprop.
         */
        if (!js_LookupProperty(cx, obj, id, &pobj, &prop))
            return JS_FALSE;
        sprop = (JSScopeProperty *) prop;
        if (sprop && pobj == obj && sprop->isAccessorDescriptor()) {
            sprop = obj->scope()->changeProperty(cx, sprop, attrs,
                                                 JSPROP_GETTER | JSPROP_SETTER,
                                                 (attrs & JSPROP_GETTER)
                                                 ? getter
                                                 : sprop->getter(),
                                                 (attrs & JSPROP_SETTER)
                                                 ? setter
                                                 : sprop->setter());

            /* NB: obj == pobj, so we can share unlock code at the bottom. */
            if (!sprop)
                goto error;
        } else if (prop) {
            pobj->dropProperty(cx, prop);
            prop = NULL;
            sprop = NULL;
        }
    }

    /*
     * Purge the property cache of any properties named by id that are about
     * to be shadowed in obj's scope chain unless it is known a priori that it
     * is not possible. We do this before locking obj to avoid nesting locks.
     */
    if (!(defineHow & JSDNP_DONT_PURGE))
        js_PurgeScopeChain(cx, obj, id);

    /*
     * Check whether a readonly property or setter is being defined on a known
     * prototype object. See the comment in jscntxt.h before protoHazardShape's
     * member declaration.
     */
    if (obj->isDelegate() && (attrs & (JSPROP_READONLY | JSPROP_SETTER)))
        cx->runtime->protoHazardShape = js_GenerateShape(cx, false);

    /* Lock if object locking is required by this implementation. */
    JS_LOCK_OBJ(cx, obj);

    /* Use the object's class getter and setter by default. */
    clasp = obj->getClass();
    if (!(defineHow & JSDNP_SET_METHOD)) {
        if (!getter && !(attrs & JSPROP_GETTER))
            getter = clasp->getProperty;
        if (!setter && !(attrs & JSPROP_SETTER))
            setter = clasp->setProperty;
    }

    /* Get obj's own scope if it has one, or create a new one for obj. */
    scope = js_GetMutableScope(cx, obj);
    if (!scope)
        goto error;

    added = false;
    if (!sprop) {
        /* Add a new property, or replace an existing one of the same id. */
        if (defineHow & JSDNP_SET_METHOD) {
            JS_ASSERT(clasp == &js_ObjectClass);
            JS_ASSERT(IsFunctionObject(value));
            JS_ASSERT(!(attrs & (JSPROP_GETTER | JSPROP_SETTER)));
            JS_ASSERT(!getter && !setter);

            JSObject *funobj = &value.toObject();
            if (FUN_OBJECT(GET_FUNCTION_PRIVATE(cx, funobj)) == funobj) {
                flags |= JSScopeProperty::METHOD;
                getter = CastAsPropertyOp(funobj);
            }
        }

        added = !scope->hasProperty(id);
        uint32 oldShape = scope->shape;
        sprop = scope->putProperty(cx, id, getter, setter, SPROP_INVALID_SLOT,
                                   attrs, flags, shortid);
        if (!sprop)
            goto error;

        /*
         * If sprop is a method, the above call to putProperty suffices to
         * update the shape if necessary. But if scope->branded(), the shape
         * may not have changed and we may be overwriting a function-valued
         * property. See bug 560998.
         */
        if (scope->shape == oldShape && scope->branded() && sprop->slot != SPROP_INVALID_SLOT)
            scope->methodWriteBarrier(cx, sprop->slot, value);
    }

    /* Store value before calling addProperty, in case the latter GC's. */
    if (SPROP_HAS_VALID_SLOT(sprop, scope))
        obj->lockedSetSlot(sprop->slot, value);

    /* XXXbe called with lock held */
    valueCopy = value;
    if (!AddPropertyHelper(cx, clasp, obj, scope, sprop, &valueCopy)) {
        scope->removeProperty(cx, id);
        goto error;
    }

    if (defineHow & JSDNP_CACHE_RESULT) {
#ifdef JS_TRACER
        JS_ASSERT_NOT_ON_TRACE(cx);
        PropertyCacheEntry *entry =
#endif
            JS_PROPERTY_CACHE(cx).fill(cx, obj, 0, 0, obj, sprop, added);
        TRACE_2(SetPropHit, entry, sprop);
    }
    if (propp)
        *propp = (JSProperty *) sprop;
    else
        JS_UNLOCK_OBJ(cx, obj);
    return JS_TRUE;

error: // TRACE_2 jumps here on error, as well.
    JS_UNLOCK_OBJ(cx, obj);
    return JS_FALSE;
}

JS_FRIEND_API(JSBool)
js_LookupProperty(JSContext *cx, JSObject *obj, jsid id, JSObject **objp,
                  JSProperty **propp)
{
    return js_LookupPropertyWithFlags(cx, obj, id, cx->resolveFlags,
                                      objp, propp) >= 0;
}

#define SCOPE_DEPTH_ACCUM(bs,val)                                             \
    JS_SCOPE_DEPTH_METERING(JS_BASIC_STATS_ACCUM(bs, val))

/*
 * Call obj's resolve hook. obj is a native object and the caller holds its
 * scope lock.
 *
 * cx, start, id, and flags are the parameters initially passed to the ongoing
 * lookup; objp and propp are its out parameters. obj is an object along
 * start's prototype chain.
 *
 * There are four possible outcomes:
 *
 *   - On failure, report an error or exception, unlock obj, and return false.
 *
 *   - If we are alrady resolving a property of *curobjp, set *recursedp = true,
 *     unlock obj, and return true.
 *
 *   - If the resolve hook finds or defines the sought property, set *objp and
 *     *propp appropriately, set *recursedp = false, and return true with *objp's
 *     lock held.
 *
 *   - Otherwise no property was resolved. Set *propp = NULL and *recursedp = false
 *     and return true.
 */
static JSBool
CallResolveOp(JSContext *cx, JSObject *start, JSObject *obj, jsid id, uintN flags,
              JSObject **objp, JSProperty **propp, bool *recursedp)
{
    Class *clasp = obj->getClass();
    JSResolveOp resolve = clasp->resolve;
    JSScope *scope = obj->scope();

    /*
     * Avoid recursion on (obj, id) already being resolved on cx.
     *
     * Once we have successfully added an entry for (obj, key) to
     * cx->resolvingTable, control must go through cleanup: before
     * returning.  But note that JS_DHASH_ADD may find an existing
     * entry, in which case we bail to suppress runaway recursion.
     */
    JSResolvingKey key = {obj, id};
    JSResolvingEntry *entry;
    if (!js_StartResolving(cx, &key, JSRESFLAG_LOOKUP, &entry)) {
        JS_UNLOCK_OBJ(cx, obj);
        return false;
    }
    if (!entry) {
        /* Already resolving id in obj -- suppress recursion. */
        JS_UNLOCK_OBJ(cx, obj);
        *recursedp = true;
        return true;
    }
    uint32 generation = cx->resolvingTable->generation;
    *recursedp = false;

    *propp = NULL;

    JSBool ok;
    JSScopeProperty *sprop = NULL;
    if (clasp->flags & JSCLASS_NEW_RESOLVE) {
        JSNewResolveOp newresolve = (JSNewResolveOp)resolve;
        if (flags == JSRESOLVE_INFER)
            flags = js_InferFlags(cx, flags);
        JSObject *obj2 = (clasp->flags & JSCLASS_NEW_RESOLVE_GETS_START) ? start : NULL;
        JS_UNLOCK_OBJ(cx, obj);

        {
            /* Protect id and all atoms from a GC nested in resolve. */
            AutoKeepAtoms keep(cx->runtime);
            ok = newresolve(cx, obj, id, flags, &obj2);
        }
        if (!ok)
            goto cleanup;

        JS_LOCK_OBJ(cx, obj);
        if (obj2) {
            /* Resolved: juggle locks and lookup id again. */
            if (obj2 != obj) {
                JS_UNLOCK_OBJ(cx, obj);
                if (obj2->isNative())
                    JS_LOCK_OBJ(cx, obj2);
            }
            if (!obj2->isNative()) {
                /* Whoops, newresolve handed back a foreign obj2. */
                JS_ASSERT(obj2 != obj);
                ok = obj2->lookupProperty(cx, id, objp, propp);
                if (!ok || *propp)
                    goto cleanup;
                JS_LOCK_OBJ(cx, obj2);
            } else {
                /*
                 * Require that obj2 have its own scope now, as we
                 * do for old-style resolve.  If it doesn't, then
                 * id was not truly resolved, and we'll find it in
                 * the proto chain, or miss it if obj2's proto is
                 * not on obj's proto chain.  That last case is a
                 * "too bad!" case.
                 */
                scope = obj2->scope();
                if (!scope->isSharedEmpty())
                    sprop = scope->lookup(id);
            }
            if (sprop) {
                JS_ASSERT(scope == obj2->scope());
                JS_ASSERT(!scope->isSharedEmpty());
                obj = obj2;
            } else if (obj2 != obj) {
                if (obj2->isNative())
                    JS_UNLOCK_OBJ(cx, obj2);
                JS_LOCK_OBJ(cx, obj);
            }
        }
    } else {
        /*
         * Old resolve always requires id re-lookup if obj owns
         * its scope after resolve returns.
         */
        JS_UNLOCK_OBJ(cx, obj);
        ok = resolve(cx, obj, id);
        if (!ok)
            goto cleanup;
        JS_LOCK_OBJ(cx, obj);
        JS_ASSERT(obj->isNative());
        scope = obj->scope();
        if (!scope->isSharedEmpty())
            sprop = scope->lookup(id);
    }

cleanup:
    if (ok && sprop) {
        JS_ASSERT(obj->scope() == scope);
        *objp = obj;
        *propp = (JSProperty *) sprop;
    }
    js_StopResolving(cx, &key, JSRESFLAG_LOOKUP, entry, generation);
    return ok;
}

int
js_LookupPropertyWithFlags(JSContext *cx, JSObject *obj, jsid id, uintN flags,
                           JSObject **objp, JSProperty **propp)
{
    /* Convert string indices to integers if appropriate. */
    id = js_CheckForStringIndex(id);

    /* Search scopes starting with obj and following the prototype link. */
    JSObject *start = obj;
    int protoIndex;
    for (protoIndex = 0; ; protoIndex++) {
        JS_LOCK_OBJ(cx, obj);
        JSScopeProperty *sprop = obj->scope()->lookup(id);
        if (sprop) {
            SCOPE_DEPTH_ACCUM(&cx->runtime->protoLookupDepthStats, protoIndex);
            *objp = obj;
            *propp = (JSProperty *) sprop;
            return protoIndex;
        }

        /* Try obj's class resolve hook if id was not found in obj's scope. */
        if (!sprop && obj->getClass()->resolve != JS_ResolveStub) {
            bool recursed;
            if (!CallResolveOp(cx, start, obj, id, flags, objp, propp, &recursed))
                return -1;
            if (recursed)
                break;
            if (*propp) {
                /* Recalculate protoIndex in case it was resolved on some other object. */
                protoIndex = 0;
                for (JSObject *proto = start; proto && proto != *objp; proto = proto->getProto())
                    protoIndex++;
                SCOPE_DEPTH_ACCUM(&cx->runtime->protoLookupDepthStats, protoIndex);
                return protoIndex;
            }
        }

        JSObject *proto = obj->getProto();
        JS_UNLOCK_OBJ(cx, obj);
        if (!proto)
            break;
        if (!proto->isNative()) {
            if (!proto->lookupProperty(cx, id, objp, propp))
                return -1;
            return protoIndex + 1;
        }

        obj = proto;
    }

    *objp = NULL;
    *propp = NULL;
    return protoIndex;
}

PropertyCacheEntry *
js_FindPropertyHelper(JSContext *cx, jsid id, JSBool cacheResult,
                      JSObject **objp, JSObject **pobjp, JSProperty **propp)
{
    JSObject *scopeChain, *obj, *parent, *pobj;
    PropertyCacheEntry *entry;
    int scopeIndex, protoIndex;
    JSProperty *prop;

    JS_ASSERT_IF(cacheResult, !JS_ON_TRACE(cx));
    scopeChain = js_GetTopStackFrame(cx)->scopeChain;

    /* Scan entries on the scope chain that we can cache across. */
    entry = JS_NO_PROP_CACHE_FILL;
    obj = scopeChain;
    parent = obj->getParent();
    for (scopeIndex = 0;
         parent
         ? js_IsCacheableNonGlobalScope(obj)
         : obj->map->ops->lookupProperty == js_LookupProperty;
         ++scopeIndex) {
        protoIndex =
            js_LookupPropertyWithFlags(cx, obj, id, cx->resolveFlags,
                                       &pobj, &prop);
        if (protoIndex < 0)
            return NULL;

        if (prop) {
#ifdef DEBUG
            if (parent) {
                Class *clasp = obj->getClass();
                JS_ASSERT(pobj->isNative());
                JS_ASSERT(pobj->getClass() == clasp);
                if (clasp == &js_BlockClass) {
                    /*
                     * A block instance on the scope chain is immutable and
                     * the compile-time prototype provides all its properties.
                     */
                    JS_ASSERT(pobj == obj->getProto());
                    JS_ASSERT(protoIndex == 1);
                } else {
                    /* Call and DeclEnvClass objects have no prototypes. */
                    JS_ASSERT(!obj->getProto());
                    JS_ASSERT(protoIndex == 0);
                }
            } else {
                JS_ASSERT(obj->isNative());
            }
#endif
            /*
             * We must check if pobj is native as a global object can have
             * non-native prototype.
             */
            if (cacheResult && pobj->isNative()) {
                entry = JS_PROPERTY_CACHE(cx).fill(cx, scopeChain, scopeIndex,
                                                   protoIndex, pobj,
                                                   (JSScopeProperty *) prop);
            }
            SCOPE_DEPTH_ACCUM(&cx->runtime->scopeSearchDepthStats, scopeIndex);
            goto out;
        }

        if (!parent) {
            pobj = NULL;
            goto out;
        }
        obj = parent;
        parent = obj->getParent();
    }

    for (;;) {
        if (!obj->lookupProperty(cx, id, &pobj, &prop))
            return NULL;
        if (prop) {
            PCMETER(JS_PROPERTY_CACHE(cx).nofills++);
            goto out;
        }

        /*
         * We conservatively assume that a resolve hook could mutate the scope
         * chain during JSObject::lookupProperty. So we read parent here again.
         */
        parent = obj->getParent();
        if (!parent) {
            pobj = NULL;
            break;
        }
        obj = parent;
    }

  out:
    JS_ASSERT(!!pobj == !!prop);
    *objp = obj;
    *pobjp = pobj;
    *propp = prop;
    return entry;
}

JS_FRIEND_API(JSBool)
js_FindProperty(JSContext *cx, jsid id, JSObject **objp, JSObject **pobjp,
                JSProperty **propp)
{
    return !!js_FindPropertyHelper(cx, id, false, objp, pobjp, propp);
}

JSObject *
js_FindIdentifierBase(JSContext *cx, JSObject *scopeChain, jsid id)
{
    /*
     * This function should not be called for a global object or from the
     * trace and should have a valid cache entry for native scopeChain.
     */
    JS_ASSERT(scopeChain->getParent());
    JS_ASSERT(!JS_ON_TRACE(cx));

    JSObject *obj = scopeChain;

    /*
     * Loop over cacheable objects on the scope chain until we find a
     * property. We also stop when we reach the global object skipping any
     * farther checks or lookups. For details see the JSOP_BINDNAME case of
     * js_Interpret.
     *
     * The test order here matters because js_IsCacheableNonGlobalScope
     * must not be passed a global object (i.e. one with null parent).
     */
    for (int scopeIndex = 0;
         !obj->getParent() || js_IsCacheableNonGlobalScope(obj);
         scopeIndex++) {
        JSObject *pobj;
        JSProperty *prop;
        int protoIndex = js_LookupPropertyWithFlags(cx, obj, id,
                                                    cx->resolveFlags,
                                                    &pobj, &prop);
        if (protoIndex < 0)
            return NULL;
        if (prop) {
            if (!pobj->isNative()) {
                JS_ASSERT(!obj->getParent());
                return obj;
            }
            JS_ASSERT_IF(obj->getParent(), pobj->getClass() == obj->getClass());
#ifdef DEBUG
            PropertyCacheEntry *entry =
#endif
                JS_PROPERTY_CACHE(cx).fill(cx, scopeChain, scopeIndex, protoIndex, pobj,
                                           (JSScopeProperty *) prop);
            JS_ASSERT(entry);
            JS_UNLOCK_OBJ(cx, pobj);
            return obj;
        }

        JSObject *parent = obj->getParent();
        if (!parent)
            return obj;
        obj = parent;
    }

    /* Loop until we find a property or reach the global object. */
    do {
        JSObject *pobj;
        JSProperty *prop;
        if (!obj->lookupProperty(cx, id, &pobj, &prop))
            return NULL;
        if (prop) {
            pobj->dropProperty(cx, prop);
            break;
        }

        /*
         * We conservatively assume that a resolve hook could mutate the scope
         * chain during JSObject::lookupProperty. So we must check if parent is
         * not null here even if it wasn't before the lookup.
         */
        JSObject *parent = obj->getParent();
        if (!parent)
            break;
        obj = parent;
    } while (obj->getParent());
    return obj;
}

JSBool
js_NativeGet(JSContext *cx, JSObject *obj, JSObject *pobj,
             JSScopeProperty *sprop, uintN getHow, Value *vp)
{
    LeaveTraceIfGlobalObject(cx, pobj);

    JSScope *scope;
    uint32 slot;
    int32 sample;

    JS_ASSERT(pobj->isNative());
    JS_ASSERT(JS_IS_OBJ_LOCKED(cx, pobj));
    scope = pobj->scope();

    slot = sprop->slot;
    if (slot != SPROP_INVALID_SLOT)
        *vp = pobj->lockedGetSlot(slot);
    else
        vp->setUndefined();
    if (sprop->hasDefaultGetter())
        return true;

    if (JS_UNLIKELY(sprop->isMethod()) && (getHow & JSGET_NO_METHOD_BARRIER)) {
        JS_ASSERT(&sprop->methodObject() == &vp->toObject());
        return true;
    }

    sample = cx->runtime->propertyRemovals;
    JS_UNLOCK_SCOPE(cx, scope);
    {
        AutoScopePropertyRooter tvr(cx, sprop);
        AutoObjectRooter tvr2(cx, pobj);
        if (!sprop->get(cx, obj, pobj, vp))
            return false;
    }
    JS_LOCK_SCOPE(cx, scope);

    if (SLOT_IN_SCOPE(slot, scope) &&
        (JS_LIKELY(cx->runtime->propertyRemovals == sample) ||
         scope->hasProperty(sprop))) {
        if (!scope->methodWriteBarrier(cx, sprop, *vp)) {
            JS_UNLOCK_SCOPE(cx, scope);
            return false;
        }
        pobj->lockedSetSlot(slot, *vp);
    }

    return true;
}

JSBool
js_NativeSet(JSContext *cx, JSObject *obj, JSScopeProperty *sprop, bool added,
             Value *vp)
{
    LeaveTraceIfGlobalObject(cx, obj);

    JSScope *scope;
    uint32 slot;
    int32 sample;

    JS_ASSERT(obj->isNative());
    JS_ASSERT(JS_IS_OBJ_LOCKED(cx, obj));
    scope = obj->scope();

    slot = sprop->slot;
    if (slot != SPROP_INVALID_SLOT) {
        OBJ_CHECK_SLOT(obj, slot);

        /* If sprop has a stub setter, keep scope locked and just store *vp. */
        if (sprop->hasDefaultSetter()) {
            if (!added && !scope->methodWriteBarrier(cx, sprop, *vp)) {
                JS_UNLOCK_SCOPE(cx, scope);
                return false;
            }
            obj->lockedSetSlot(slot, *vp);
            return true;
        }
    } else {
        /*
         * Allow API consumers to create shared properties with stub setters.
         * Such properties effectively function as data descriptors which are
         * not writable, so attempting to set such a property should do nothing
         * or throw if we're in strict mode.
         */
        if (!sprop->hasGetterValue() && sprop->hasDefaultSetter())
            return js_ReportGetterOnlyAssignment(cx);
    }

    sample = cx->runtime->propertyRemovals;
    JS_UNLOCK_SCOPE(cx, scope);
    {
        AutoScopePropertyRooter tvr(cx, sprop);
        if (!sprop->set(cx, obj, vp))
            return false;
    }

    JS_LOCK_SCOPE(cx, scope);
    if (SLOT_IN_SCOPE(slot, scope) &&
        (JS_LIKELY(cx->runtime->propertyRemovals == sample) ||
         scope->hasProperty(sprop))) {
        if (!added && !scope->methodWriteBarrier(cx, sprop, *vp)) {
            JS_UNLOCK_SCOPE(cx, scope);
            return false;
        }
        obj->lockedSetSlot(slot, *vp);
    }

    return true;
}

JSBool
js_GetPropertyHelper(JSContext *cx, JSObject *obj, jsid id, uintN getHow,
                     Value *vp)
{
    JSObject *aobj, *obj2;
    int protoIndex;
    JSProperty *prop;
    JSScopeProperty *sprop;

    JS_ASSERT_IF(getHow & JSGET_CACHE_RESULT, !JS_ON_TRACE(cx));

    /* Convert string indices to integers if appropriate. */
    id = js_CheckForStringIndex(id);

    aobj = js_GetProtoIfDenseArray(obj);
    protoIndex = js_LookupPropertyWithFlags(cx, aobj, id, cx->resolveFlags,
                                            &obj2, &prop);
    if (protoIndex < 0)
        return JS_FALSE;
    if (!prop) {
        vp->setUndefined();

        if (!callJSPropertyOp(cx, obj->getClass()->getProperty, obj, id, vp))
            return JS_FALSE;

        PCMETER(getHow & JSGET_CACHE_RESULT && JS_PROPERTY_CACHE(cx).nofills++);

        /*
         * Give a strict warning if foo.bar is evaluated by a script for an
         * object foo with no property named 'bar'.
         */
        jsbytecode *pc;
        if (vp->isUndefined() && ((pc = js_GetCurrentBytecodePC(cx)) != NULL)) {
            JSOp op;
            uintN flags;

            op = (JSOp) *pc;
            if (op == JSOP_TRAP) {
                JS_ASSERT_NOT_ON_TRACE(cx);
                op = JS_GetTrapOpcode(cx, cx->fp->script, pc);
            }
            if (op == JSOP_GETXPROP) {
                flags = JSREPORT_ERROR;
            } else {
                if (!JS_HAS_STRICT_OPTION(cx) ||
                    (op != JSOP_GETPROP && op != JSOP_GETELEM) ||
                    js_CurrentPCIsInImacro(cx)) {
                    return JS_TRUE;
                }

                /*
                 * XXX do not warn about missing __iterator__ as the function
                 * may be called from JS_GetMethodById. See bug 355145.
                 */
                if (JSID_IS_ATOM(id, cx->runtime->atomState.iteratorAtom))
                    return JS_TRUE;

                /* Do not warn about tests like (obj[prop] == undefined). */
                if (cx->resolveFlags == JSRESOLVE_INFER) {
                    LeaveTrace(cx);
                    pc += js_CodeSpec[op].length;
                    if (Detecting(cx, pc))
                        return JS_TRUE;
                } else if (cx->resolveFlags & JSRESOLVE_DETECTING) {
                    return JS_TRUE;
                }

                flags = JSREPORT_WARNING | JSREPORT_STRICT;
            }

            /* Ok, bad undefined property reference: whine about it. */
            if (!js_ReportValueErrorFlags(cx, flags, JSMSG_UNDEFINED_PROP,
                                          JSDVG_IGNORE_STACK, IdToValue(id),
                                          NULL, NULL, NULL)) {
                return JS_FALSE;
            }
        }
        return JS_TRUE;
    }

    if (!obj2->isNative())
        return obj2->getProperty(cx, id, vp);

    sprop = (JSScopeProperty *) prop;

    if (getHow & JSGET_CACHE_RESULT) {
        JS_ASSERT_NOT_ON_TRACE(cx);
        JS_PROPERTY_CACHE(cx).fill(cx, aobj, 0, protoIndex, obj2, sprop);
    }

    if (!js_NativeGet(cx, obj, obj2, sprop, getHow, vp))
        return JS_FALSE;

    JS_UNLOCK_OBJ(cx, obj2);
    return JS_TRUE;
}

JSBool
js_GetProperty(JSContext *cx, JSObject *obj, jsid id, Value *vp)
{
    return js_GetPropertyHelper(cx, obj, id, JSGET_METHOD_BARRIER, vp);
}

JSBool
js_GetMethod(JSContext *cx, JSObject *obj, jsid id, uintN getHow, Value *vp)
{
    JSAutoResolveFlags rf(cx, JSRESOLVE_QUALIFIED);

    if (obj->map->ops == &js_ObjectOps ||
        obj->map->ops->getProperty == js_GetProperty) {
        return js_GetPropertyHelper(cx, obj, id, getHow, vp);
    }
    JS_ASSERT_IF(getHow & JSGET_CACHE_RESULT, obj->isDenseArray());
#if JS_HAS_XML_SUPPORT
    if (obj->isXML())
        return js_GetXMLMethod(cx, obj, id, vp);
#endif
    return obj->getProperty(cx, id, vp);
}

JS_FRIEND_API(bool)
js_CheckUndeclaredVarAssignment(JSContext *cx, JSString *propname)
{
    JSStackFrame *const fp = js_GetTopStackFrame(cx);
    if (!fp)
        return true;

    /* If neither cx nor the code is strict, then no check is needed. */
    if (!(fp->script && fp->script->strictModeCode) &&
        !JS_HAS_STRICT_OPTION(cx)) {
        return true;
    }

    const char *bytes = js_GetStringBytes(cx, propname);
    return bytes &&
           JS_ReportErrorFlagsAndNumber(cx,
                                        (JSREPORT_WARNING | JSREPORT_STRICT
                                         | JSREPORT_STRICT_MODE_ERROR),
                                        js_GetErrorMessage, NULL,
                                        JSMSG_UNDECLARED_VAR, bytes);
}

namespace js {

JSBool
ReportReadOnly(JSContext* cx, jsid id, uintN flags)
{
    return js_ReportValueErrorFlags(cx, flags, JSMSG_READ_ONLY,
                                    JSDVG_IGNORE_STACK, IdToValue(id), NULL,
                                    NULL, NULL);
}

}

/*
 * Note: all non-error exits in this function must notify the tracer using
 * SetPropHit when called from the interpreter, which is detected by testing
 * (defineHow & JSDNP_CACHE_RESULT).
 */
JSBool
js_SetPropertyHelper(JSContext *cx, JSObject *obj, jsid id, uintN defineHow,
                     Value *vp)
{
    int protoIndex;
    JSObject *pobj;
    JSProperty *prop;
    JSScopeProperty *sprop;
    JSScope *scope;
    uintN attrs, flags;
    intN shortid;
    Class *clasp;
    PropertyOp getter, setter;
    bool added;

    JS_ASSERT((defineHow &
               ~(JSDNP_CACHE_RESULT | JSDNP_SET_METHOD | JSDNP_UNQUALIFIED)) == 0);
    if (defineHow & JSDNP_CACHE_RESULT)
        JS_ASSERT_NOT_ON_TRACE(cx);

    /* Convert string indices to integers if appropriate. */
    id = js_CheckForStringIndex(id);

    /*
     * We peek at obj->scope() without locking obj. Any race means a failure
     * to seal before sharing, which is inherently ambiguous.
     */
    if (obj->scope()->sealed() && obj->scope()->object == obj)
        return ReportReadOnly(cx, id, JSREPORT_ERROR);

    protoIndex = js_LookupPropertyWithFlags(cx, obj, id, cx->resolveFlags,
                                            &pobj, &prop);
    if (protoIndex < 0)
        return JS_FALSE;
    if (prop) {
        if (!pobj->isNative())
            prop = NULL;
    } else {
        /* We should never add properties to lexical blocks.  */
        JS_ASSERT(obj->getClass() != &js_BlockClass);

        if (!obj->getParent() &&
            (defineHow & JSDNP_UNQUALIFIED) &&
            !js_CheckUndeclaredVarAssignment(cx, JSID_TO_STRING(id))) {
            return JS_FALSE;
        }
    }
    sprop = (JSScopeProperty *) prop;

    /*
     * Now either sprop is null, meaning id was not found in obj or one of its
     * prototypes; or sprop is non-null, meaning id was found in pobj's scope.
     * If JS_THREADSAFE and sprop is non-null, then scope is locked, and sprop
     * is held: we must JSObject::dropProperty or JS_UNLOCK_SCOPE before we
     * return (the two are equivalent for native objects, but we use
     * JS_UNLOCK_SCOPE because it is cheaper).
     */
    attrs = JSPROP_ENUMERATE;
    flags = 0;
    shortid = 0;
    clasp = obj->getClass();
    getter = clasp->getProperty;
    setter = clasp->setProperty;

    if (sprop) {
        /*
         * Set scope for use below.  It was locked by js_LookupProperty, and
         * we know pobj owns it (i.e., scope->object == pobj).  Therefore we
         * optimize JS_UNLOCK_OBJ(cx, pobj) into JS_UNLOCK_SCOPE(cx, scope).
         */
        scope = pobj->scope();

        /* ES5 8.12.4 [[Put]] step 2. */
        if (sprop->isAccessorDescriptor()) {
            if (sprop->hasDefaultSetter()) {
                JS_UNLOCK_SCOPE(cx, scope);
                if (defineHow & JSDNP_CACHE_RESULT)
                    TRACE_2(SetPropHit, JS_NO_PROP_CACHE_FILL, sprop);
                return js_ReportGetterOnlyAssignment(cx);
            }
        } else {
            JS_ASSERT(sprop->isDataDescriptor());

            if (!sprop->writable()) {
                JS_UNLOCK_SCOPE(cx, scope);

                PCMETER((defineHow & JSDNP_CACHE_RESULT) && JS_PROPERTY_CACHE(cx).rofills++);
                if (defineHow & JSDNP_CACHE_RESULT) {
                    JS_ASSERT_NOT_ON_TRACE(cx);
                    TRACE_2(SetPropHit, JS_NO_PROP_CACHE_FILL, sprop);
                }

                /* Warn in strict mode, otherwise do nothing. */
                if (JS_HAS_STRICT_OPTION(cx))
                    return ReportReadOnly(cx, id, JSREPORT_STRICT | JSREPORT_WARNING);
                return JS_TRUE;

#ifdef JS_TRACER
              error: // TRACE_2 jumps here in case of error.
                return JS_FALSE;
#endif
            }
        }
        if (scope->sealed() && !sprop->hasSlot()) {
            JS_UNLOCK_SCOPE(cx, scope);
            return ReportReadOnly(cx, id, JSREPORT_ERROR);
        }

        attrs = sprop->attributes();
        if (pobj != obj) {
            /*
             * We found id in a prototype object: prepare to share or shadow.
             *
             * NB: Thanks to the immutable, garbage-collected property tree
             * maintained by jsscope.c in cx->runtime, we needn't worry about
             * sprop going away behind our back after we've unlocked scope.
             */
            JS_UNLOCK_SCOPE(cx, scope);

            /* Don't clone a prototype property that doesn't have a slot. */
            if (!sprop->hasSlot()) {
                if (defineHow & JSDNP_CACHE_RESULT) {
#ifdef JS_TRACER
                    JS_ASSERT_NOT_ON_TRACE(cx);
                    PropertyCacheEntry *entry =
#endif
                        JS_PROPERTY_CACHE(cx).fill(cx, obj, 0, protoIndex, pobj, sprop);
                    TRACE_2(SetPropHit, entry, sprop);
                }

                if (sprop->hasDefaultSetter() && !sprop->hasGetterValue())
                    return JS_TRUE;

                return sprop->set(cx, obj, vp);
            }

            /* Restore attrs to the ECMA default for new properties. */
            attrs = JSPROP_ENUMERATE;

            /*
             * Preserve the shortid, getter, and setter when shadowing any
             * property that has a shortid.  An old API convention requires
             * that the property's getter and setter functions receive the
             * shortid, not id, when they are called on the shadow we are
             * about to create in obj's scope.
             */
            if (sprop->hasShortID()) {
                flags = JSScopeProperty::HAS_SHORTID;
                shortid = sprop->shortid;
                getter = sprop->getter();
                setter = sprop->setter();
            }

            /*
             * Forget we found the proto-property now that we've copied any
             * needed member values.
             */
            sprop = NULL;
        }
#ifdef __GNUC__ /* suppress bogus gcc warnings */
    } else {
        scope = NULL;
#endif
    }

    added = false;
    if (!sprop) {
        /*
         * Purge the property cache of now-shadowed id in obj's scope chain.
         * Do this early, before locking obj to avoid nesting locks.
         */
        js_PurgeScopeChain(cx, obj, id);

        /* Find or make a property descriptor with the right heritage. */
        JS_LOCK_OBJ(cx, obj);
        scope = js_GetMutableScope(cx, obj);
        if (!scope) {
            JS_UNLOCK_OBJ(cx, obj);
            return JS_FALSE;
        }

        /*
         * Check for Object class here to avoid defining a method on a class
         * with magic resolve, addProperty, getProperty, etc. hooks.
         */
        if ((defineHow & JSDNP_SET_METHOD) &&
            obj->getClass() == &js_ObjectClass) {
            JS_ASSERT(IsFunctionObject(*vp));
            JS_ASSERT(!(attrs & (JSPROP_GETTER | JSPROP_SETTER)));

            JSObject *funobj = &vp->toObject();
            if (FUN_OBJECT(GET_FUNCTION_PRIVATE(cx, funobj)) == funobj) {
                flags |= JSScopeProperty::METHOD;
                getter = CastAsPropertyOp(funobj);
            }
        }

        sprop = scope->putProperty(cx, id, getter, setter, SPROP_INVALID_SLOT,
                                   attrs, flags, shortid);
        if (!sprop) {
            JS_UNLOCK_SCOPE(cx, scope);
            return JS_FALSE;
        }

        /*
         * Initialize the new property value (passed to setter) to undefined.
         * Note that we store before calling addProperty, to match the order
         * in js_DefineNativeProperty.
         */
        if (SPROP_HAS_VALID_SLOT(sprop, scope))
            obj->lockedSetSlot(sprop->slot, UndefinedValue());

        /* XXXbe called with obj locked */
        if (!AddPropertyHelper(cx, clasp, obj, scope, sprop, vp)) {
            scope->removeProperty(cx, id);
            JS_UNLOCK_SCOPE(cx, scope);
            return JS_FALSE;
        }
        added = true;
    }

    if (defineHow & JSDNP_CACHE_RESULT) {
#ifdef JS_TRACER
        JS_ASSERT_NOT_ON_TRACE(cx);
        PropertyCacheEntry *entry =
#endif
            JS_PROPERTY_CACHE(cx).fill(cx, obj, 0, 0, obj, sprop, added);
        TRACE_2(SetPropHit, entry, sprop);
    }

    if (!js_NativeSet(cx, obj, sprop, added, vp))
        return NULL;

    JS_UNLOCK_SCOPE(cx, scope);
    return JS_TRUE;
}

JSBool
js_SetProperty(JSContext *cx, JSObject *obj, jsid id, Value *vp)
{
    return js_SetPropertyHelper(cx, obj, id, 0, vp);
}

JSBool
js_GetAttributes(JSContext *cx, JSObject *obj, jsid id, uintN *attrsp)
{
    JSProperty *prop;
    if (!js_LookupProperty(cx, obj, id, &obj, &prop))
        return false;
    if (!prop) {
        *attrsp = 0;
        return true;
    }
    if (!obj->isNative())
        return obj->getAttributes(cx, id, attrsp);

    JSScopeProperty *sprop = (JSScopeProperty *)prop;
    *attrsp = sprop->attributes();
    JS_UNLOCK_OBJ(cx, obj);
    return true;
}

JSBool
js_SetNativeAttributes(JSContext *cx, JSObject *obj, JSScopeProperty *sprop,
                       uintN attrs)
{
    JS_ASSERT(obj->isNative());
    sprop = js_ChangeNativePropertyAttrs(cx, obj, sprop, attrs, 0,
                                         sprop->getter(), sprop->setter());
    JS_UNLOCK_OBJ(cx, obj);
    return (sprop != NULL);
}

JSBool
js_SetAttributes(JSContext *cx, JSObject *obj, jsid id, uintN *attrsp)
{
    JSProperty *prop;
    if (!js_LookupProperty(cx, obj, id, &obj, &prop))
        return false;
    if (!prop)
        return true;
    return obj->isNative()
           ? js_SetNativeAttributes(cx, obj, (JSScopeProperty *) prop, *attrsp)
           : obj->setAttributes(cx, id, attrsp);
}

JSBool
js_DeleteProperty(JSContext *cx, JSObject *obj, jsid id, Value *rval)
{
    JSObject *proto;
    JSProperty *prop;
    JSScopeProperty *sprop;
    JSScope *scope;
    JSBool ok;

    rval->setBoolean(true);

    /* Convert string indices to integers if appropriate. */
    id = js_CheckForStringIndex(id);

    if (!js_LookupProperty(cx, obj, id, &proto, &prop))
        return JS_FALSE;
    if (!prop || proto != obj) {
        /*
         * If the property was found in a native prototype, check whether it's
         * shared and permanent.  Such a property stands for direct properties
         * in all delegating objects, matching ECMA semantics without bloating
         * each delegating object.
         */
        if (prop) {
            if (proto->isNative()) {
                sprop = (JSScopeProperty *)prop;
                if (sprop->isSharedPermanent())
                    rval->setBoolean(false);
                JS_UNLOCK_OBJ(cx, proto);
            }
            if (rval->isBoolean() && rval->toBoolean() == false)
                return JS_TRUE;
        }

        /*
         * If no property, or the property comes unshared or impermanent from
         * a prototype, call the class's delProperty hook, passing rval as the
         * result parameter.
         */
        return callJSPropertyOp(cx, obj->getClass()->delProperty, obj, id, rval);
    }

    sprop = (JSScopeProperty *)prop;
    if (!sprop->configurable()) {
        JS_UNLOCK_OBJ(cx, obj);
        rval->setBoolean(false);
        return JS_TRUE;
    }

    /* XXXbe called with obj locked */
    if (!callJSPropertyOp(cx, obj->getClass()->delProperty, obj, SPROP_USERID(sprop), rval)) {
        JS_UNLOCK_OBJ(cx, obj);
        return JS_FALSE;
    }

    scope = obj->scope();
    if (SPROP_HAS_VALID_SLOT(sprop, scope))
        GC_POKE(cx, obj->lockedGetSlot(sprop->slot));

    ok = scope->removeProperty(cx, id);
    JS_UNLOCK_OBJ(cx, obj);

    return ok && js_SuppressDeletedProperty(cx, obj, id);
}

namespace js {

JSBool
<<<<<<< HEAD
js_DefaultValue(JSContext *cx, JSObject *obj, JSType hint, Value *vp)
=======
DefaultValue(JSContext *cx, JSObject *obj, JSType hint, Value *vp)
>>>>>>> fb1d133a
{
    JS_ASSERT(hint != JSTYPE_OBJECT && hint != JSTYPE_FUNCTION);

    Value v = ObjectValue(*obj);
    if (hint == JSTYPE_STRING) {
        /*
         * Optimize for String objects with standard toString methods. Support
         * new String(...) instances whether mutated to have their own scope or
         * not, as well as direct String.prototype references.
         */
        if (obj->getClass() == &js_StringClass) {
            jsid toStringId = ATOM_TO_JSID(cx->runtime->atomState.toStringAtom);

            JS_LOCK_OBJ(cx, obj);
            JSScope *scope = obj->scope();
            JSScopeProperty *sprop = scope->lookup(toStringId);
            JSObject *pobj = obj;

            if (!sprop) {
                pobj = obj->getProto();

                if (pobj && pobj->getClass() == &js_StringClass) {
                    JS_UNLOCK_SCOPE(cx, scope);
                    JS_LOCK_OBJ(cx, pobj);
                    scope = pobj->scope();
                    sprop = scope->lookup(toStringId);
                }
            }

            if (sprop && sprop->hasDefaultGetter() && SPROP_HAS_VALID_SLOT(sprop, scope)) {
                const Value &fval = pobj->lockedGetSlot(sprop->slot);

                JSObject *funobj;
                if (IsFunctionObject(fval, &funobj)) {
                    JSFunction *fun = GET_FUNCTION_PRIVATE(cx, funobj);

                    if (FUN_FAST_NATIVE(fun) == js_str_toString) {
                        JS_UNLOCK_SCOPE(cx, scope);
                        *vp = obj->getPrimitiveThis();
                        return JS_TRUE;
                    }
                }
            }
            JS_UNLOCK_SCOPE(cx, scope);
        }

        /*
         * Propagate the exception if js_TryMethod finds an appropriate
         * method, and calling that method returned failure.
         */
        if (!js_TryMethod(cx, obj, cx->runtime->atomState.toStringAtom,
                          0, NULL, &v)) {
            return JS_FALSE;
        }

        if (!v.isPrimitive()) {
            if (!obj->getClass()->convert(cx, obj, hint, &v))
                return JS_FALSE;
        }
    } else {
        if (!obj->getClass()->convert(cx, obj, hint, &v))
            return JS_FALSE;
        if (v.isObject()) {
            JS_ASSERT(hint != TypeOfValue(cx, v));
            if (!js_TryMethod(cx, obj, cx->runtime->atomState.toStringAtom, 0, NULL, &v))
                return JS_FALSE;
        }
    }
<<<<<<< HEAD
    if (!v.isPrimitive()) {
=======
    if (v.isObject()) {
>>>>>>> fb1d133a
        /* Avoid recursive death when decompiling in js_ReportValueError. */
        JSString *str;
        if (hint == JSTYPE_STRING) {
            str = JS_InternString(cx, obj->getClass()->name);
            if (!str)
                return JS_FALSE;
        } else {
            str = NULL;
        }
        vp->setObject(*obj);
        js_ReportValueError2(cx, JSMSG_CANT_CONVERT_TO,
                             JSDVG_SEARCH_STACK, *vp, str,
                             (hint == JSTYPE_VOID)
                             ? "primitive type"
                             : JS_TYPE_STR(hint));
        return JS_FALSE;
    }
    *vp = v;
    return JS_TRUE;
}

} /* namespace js */

JSBool
js_Enumerate(JSContext *cx, JSObject *obj, JSIterateOp enum_op, Value *statep, jsid *idp)
{
    /* If the class has a custom JSCLASS_NEW_ENUMERATE hook, call it. */
    Class *clasp = obj->getClass();
    JSEnumerateOp enumerate = clasp->enumerate;
    if (clasp->flags & JSCLASS_NEW_ENUMERATE) {
        JS_ASSERT(enumerate != JS_EnumerateStub);
        return ((NewEnumerateOp) enumerate)(cx, obj, enum_op, statep, idp);
    }

    if (!enumerate(cx, obj))
        return false;

    /* Tell InitNativeIterator to treat us like a native object. */
    JS_ASSERT(enum_op == JSENUMERATE_INIT || enum_op == JSENUMERATE_INIT_ALL);
    statep->setMagic(JS_NATIVE_ENUMERATE);
    return true;
}

namespace js {

JSBool
CheckAccess(JSContext *cx, JSObject *obj, jsid id, JSAccessMode mode,
            Value *vp, uintN *attrsp)
{
    JSBool writing;
    JSObject *pobj;
    JSProperty *prop;
    Class *clasp;
    JSScopeProperty *sprop;
    JSSecurityCallbacks *callbacks;
    CheckAccessOp check;

    while (JS_UNLIKELY(obj->getClass() == &js_WithClass))
        obj = obj->getProto();

    writing = (mode & JSACC_WRITE) != 0;
    switch (mode & JSACC_TYPEMASK) {
      case JSACC_PROTO:
        pobj = obj;
        if (!writing)
            vp->setObjectOrNull(obj->getProto());
        *attrsp = JSPROP_PERMANENT;
        break;

      case JSACC_PARENT:
        JS_ASSERT(!writing);
        pobj = obj;
        vp->setObject(*obj->getParent());
        *attrsp = JSPROP_READONLY | JSPROP_PERMANENT;
        break;

      default:
        if (!obj->lookupProperty(cx, id, &pobj, &prop))
            return JS_FALSE;
        if (!prop) {
            if (!writing)
                vp->setUndefined();
            *attrsp = 0;
            pobj = obj;
            break;
        }

        if (!pobj->isNative()) {
            if (!writing) {
                    vp->setUndefined();
                *attrsp = 0;
            }
            break;
        }

        sprop = (JSScopeProperty *)prop;
        *attrsp = sprop->attributes();
        if (!writing) {
            if (SPROP_HAS_VALID_SLOT(sprop, pobj->scope()))
                *vp = pobj->lockedGetSlot(sprop->slot);
            else
                vp->setUndefined();
        }
        JS_UNLOCK_OBJ(cx, pobj);
    }

    /*
     * If obj's class has a stub (null) checkAccess hook, use the per-runtime
     * checkObjectAccess callback, if configured.
     *
     * We don't want to require all classes to supply a checkAccess hook; we
     * need that hook only for certain classes used when precompiling scripts
     * and functions ("brutal sharing").  But for general safety of built-in
     * magic properties like __proto__, we route all access checks, even for
     * classes that stub out checkAccess, through the global checkObjectAccess
     * hook.  This covers precompilation-based sharing and (possibly
     * unintended) runtime sharing across trust boundaries.
     */
    clasp = pobj->getClass();
    check = clasp->checkAccess;
    if (!check) {
        callbacks = JS_GetSecurityCallbacks(cx);
        check = callbacks ? Valueify(callbacks->checkObjectAccess) : NULL;
    }
    return !check || check(cx, pobj, id, mode, vp);
}

}

JSType
js_TypeOf(JSContext *cx, JSObject *obj)
{
    /*
     * Unfortunately we have wrappers that are native objects and thus don't
     * overwrite js_TypeOf (i.e. XPCCrossOriginWrapper), so we have to
     * unwrap here.
     */
    obj = obj->wrappedObject(cx);

    /*
     * ECMA 262, 11.4.3 says that any native object that implements
     * [[Call]] should be of type "function". However, RegExp is of
     * type "object", not "function", for Web compatibility.
     */
    if (obj->isCallable()) {
        return (obj->getClass() != &js_RegExpClass)
               ? JSTYPE_FUNCTION
               : JSTYPE_OBJECT;
    }

<<<<<<< HEAD
#ifdef NARCISSUS
    JSAutoResolveFlags rf(cx, JSRESOLVE_QUALIFIED);
    Value v;

    if (!obj->getProperty(cx, ATOM_TO_JSID(cx->runtime->atomState.__call__Atom), &v)) {
        JS_ClearPendingException(cx);
    } else {
        if (IsFunctionObject(v))
            return JSTYPE_FUNCTION;
    }
#endif

=======
>>>>>>> fb1d133a
    return JSTYPE_OBJECT;
}

#ifdef JS_THREADSAFE
void
js_DropProperty(JSContext *cx, JSObject *obj, JSProperty *prop)
{
    JS_UNLOCK_OBJ(cx, obj);
}
#endif

<<<<<<< HEAD
#ifdef NARCISSUS
static JSBool
GetCurrentExecutionContext(JSContext *cx, JSObject *obj, Value *rval)
{
    JSObject *tmp;
    Value xcval;

    while ((tmp = obj->getParent()) != NULL)
        obj = tmp;
    if (!obj->getProperty(cx, ATOM_TO_JSID(cx->runtime->atomState.ExecutionContextAtom), &xcval))
        return JS_FALSE;
    if (xcval.isPrimitive()) {
        JS_ReportError(cx, "invalid ExecutionContext in global object");
        return JS_FALSE;
    }
    if (!xcval.toObject().getProperty(cx, ATOM_TO_JSID(cx->runtime->atomState.currentAtom),
                                      rval)) {
        return JS_FALSE;
    }
    return JS_TRUE;
}
#endif

=======
>>>>>>> fb1d133a
JSBool
js_Call(JSContext *cx, uintN argc, Value *vp)
{
    JSStackFrame *fp = cx->fp;
    JSObject *obj = fp->getThisObject(cx);
    if (!obj)
        return false;
    JS_ASSERT(ObjectValue(*obj) == fp->thisv);

    JSObject *callee = &JS_CALLEE(cx, vp).toObject();
    Class *clasp = callee->getClass();
    if (!clasp->call) {
<<<<<<< HEAD
#ifdef NARCISSUS
        JSObject *args;
        Value fval, nargv[3];
        JSBool ok;

        if (!callee->getProperty(cx, ATOM_TO_JSID(cx->runtime->atomState.__call__Atom), &fval))
            return JS_FALSE;
        if (IsFunctionObject(fval)) {
            if (!GetCurrentExecutionContext(cx, obj, &nargv[2]))
                return JS_FALSE;
            args = js_GetArgsObject(cx, js_GetTopStackFrame(cx));
            if (!args)
                return JS_FALSE;
            nargv[0].setObject(*obj);
            nargv[1].setObject(*args);
            return InternalCall(cx, callee, fval, 3, nargv, rval);
        }
        if (fval.isObjectOrNull() && fval.toObjectOrNull() != callee) {
            vp[0] = fval;
            ok = js_Call(cx, argc, vp);
            vp[0].setObject(*callee);
            return ok;
        }
#endif
=======
>>>>>>> fb1d133a
        js_ReportIsNotFunction(cx, &vp[0], 0);
        return JS_FALSE;
    }
    AutoValueRooter rval(cx);
    JSBool ok = clasp->call(cx, obj, argc, JS_ARGV(cx, vp), rval.addr());
    if (ok)
        JS_SET_RVAL(cx, vp, rval.value());
    return ok;
}

JSBool
js_Construct(JSContext *cx, JSObject *obj, uintN argc, Value *argv, Value *rval)
{

    Class *clasp = argv[-2].toObject().getClass();
    if (!clasp->construct) {
<<<<<<< HEAD
#ifdef NARCISSUS
        JSObject *callee, *args;
        Value cval, nargv[2];
        JSBool ok;

        callee = &argv[-2].toObject();
        if (!callee->getProperty(cx, ATOM_TO_JSID(cx->runtime->atomState.__construct__Atom),
                                 &cval)) {
            return JS_FALSE;
        }
        if (IsFunctionObject(cval)) {
            if (!GetCurrentExecutionContext(cx, obj, &nargv[1]))
                return JS_FALSE;
            args = js_GetArgsObject(cx, js_GetTopStackFrame(cx));
            if (!args)
                return JS_FALSE;
            nargv[0].setObject(*args);
            return InternalCall(cx, callee, cval, 2, nargv, rval);
        }
        if (cval.isObjectOrNull() && cval.toObjectOrNull() != callee) {
            argv[-2] = cval;
            ok = js_Call(cx, argc, argv - 2);
            if (ok)
                *rval = argv[-2];
            argv[-2] = OBJECT_TO_JSVAL(callee);
            return ok;
        }
#endif
=======
>>>>>>> fb1d133a
        js_ReportIsNotFunction(cx, &argv[-2], JSV2F_CONSTRUCT);
        return JS_FALSE;
    }
    return clasp->construct(cx, obj, argc, argv, rval);
}

JSBool
js_HasInstance(JSContext *cx, JSObject *obj, const Value *v, JSBool *bp)
{
    Class *clasp = obj->getClass();
    if (clasp->hasInstance)
        return clasp->hasInstance(cx, obj, v, bp);
<<<<<<< HEAD
#ifdef NARCISSUS
    {
        Value fval, rval;

        if (!obj->getProperty(cx, ATOM_TO_JSID(cx->runtime->atomState.__hasInstance__Atom), &fval))
            return JS_FALSE;
        if (IsFunctionObject(fval)) {
            if (!InternalCall(cx, obj, fval, 1, v, &rval))
                return JS_FALSE;
            *bp = js_ValueToBoolean(rval);
            return JS_TRUE;
        }
    }
#endif
=======
>>>>>>> fb1d133a
    js_ReportValueError(cx, JSMSG_BAD_INSTANCEOF_RHS,
                        JSDVG_SEARCH_STACK, ObjectValue(*obj), NULL);
    return JS_FALSE;
}

bool
js_IsDelegate(JSContext *cx, JSObject *obj, const Value &v)
{
    if (v.isPrimitive())
        return false;
    JSObject *obj2 = v.toObject().wrappedObject(cx);
    while ((obj2 = obj2->getProto()) != NULL) {
        if (obj2 == obj)
            return true;
    }
    return false;
}

bool
js::FindClassPrototype(JSContext *cx, JSObject *scope, JSProtoKey protoKey, JSObject **protop,
                       Class *clasp)
{
    Value v;
    if (!js_FindClassObject(cx, scope, protoKey, &v, clasp))
        return false;

    if (IsFunctionObject(v)) {
        JSObject *ctor = &v.toObject();
        if (!ctor->getProperty(cx, ATOM_TO_JSID(cx->runtime->atomState.classPrototypeAtom), &v))
            return false;
    }

    *protop = v.isObject() ? &v.toObject() : NULL;
    return true;
}

/*
 * The first part of this function has been hand-expanded and optimized into
 * NewBuiltinClassInstance in jsobjinlines.h.
 */
JSBool
js_GetClassPrototype(JSContext *cx, JSObject *scope, JSProtoKey protoKey,
                     JSObject **protop, Class *clasp)
{
    VOUCH_DOES_NOT_REQUIRE_STACK();
    JS_ASSERT(JSProto_Null <= protoKey);
    JS_ASSERT(protoKey < JSProto_LIMIT);

    if (protoKey != JSProto_Null) {
        if (!scope) {
            if (cx->fp)
                scope = cx->fp->scopeChain;
            if (!scope) {
                scope = cx->globalObject;
                if (!scope) {
                    *protop = NULL;
                    return true;
                }
            }
        }
        scope = scope->getGlobal();
        if (scope->getClass()->flags & JSCLASS_IS_GLOBAL) {
            const Value &v = scope->getReservedSlot(JSProto_LIMIT + protoKey);
            if (v.isObject()) {
                *protop = &v.toObject();
                return true;
            }
        }
    }

    return FindClassPrototype(cx, scope, protoKey, protop, clasp);
}

/*
 * For shared precompilation of function objects, we support cloning on entry
 * to an execution context in which the function declaration or expression
 * should be processed as if it were not precompiled, where the precompiled
 * function's scope chain does not match the execution context's.  The cloned
 * function object carries its execution-context scope in its parent slot; it
 * links to the precompiled function (the "clone-parent") via its proto slot.
 *
 * Note that this prototype-based delegation leaves an unchecked access path
 * from the clone to the clone-parent's 'constructor' property.  If the clone
 * lives in a less privileged or shared scope than the clone-parent, this is
 * a security hole, a sharing hazard, or both.  Therefore we check all such
 * accesses with the following getter/setter pair, which we use when defining
 * 'constructor' in f.prototype for all function objects f.
 */
static JSBool
CheckCtorGetAccess(JSContext *cx, JSObject *obj, jsid id, Value *vp)
{
    JSAtom *atom = cx->runtime->atomState.constructorAtom;
    JS_ASSERT(id == ATOM_TO_JSID(atom));
    uintN attrs;
    return CheckAccess(cx, obj, ATOM_TO_JSID(atom), JSACC_READ, vp, &attrs);
}

static JSBool
CheckCtorSetAccess(JSContext *cx, JSObject *obj, jsid id, Value *vp)
{
    JSAtom *atom = cx->runtime->atomState.constructorAtom;
    JS_ASSERT(id == ATOM_TO_JSID(atom));
    uintN attrs;
    return CheckAccess(cx, obj, ATOM_TO_JSID(atom), JSACC_WRITE, vp, &attrs);
}

JSBool
js_SetClassPrototype(JSContext *cx, JSObject *ctor, JSObject *proto, uintN attrs)
{
    /*
     * Use the given attributes for the prototype property of the constructor,
     * as user-defined constructors have a DontDelete prototype (which may be
     * reset), while native or "system" constructors have DontEnum | ReadOnly |
     * DontDelete.
     */
    if (!ctor->defineProperty(cx, ATOM_TO_JSID(cx->runtime->atomState.classPrototypeAtom),
                              ObjectOrNullValue(proto), PropertyStub, PropertyStub, attrs)) {
        return JS_FALSE;
    }

    /*
     * ECMA says that Object.prototype.constructor, or f.prototype.constructor
     * for a user-defined function f, is DontEnum.
     */
    return proto->defineProperty(cx, ATOM_TO_JSID(cx->runtime->atomState.constructorAtom),
                                 ObjectOrNullValue(ctor), CheckCtorGetAccess, CheckCtorSetAccess, 0);
}

JSBool
js_PrimitiveToObject(JSContext *cx, Value *vp)
{
    Value v = *vp;
    JS_ASSERT(v.isPrimitive());

    Class *clasp;
    if (v.isNumber())
        clasp = &js_NumberClass;
    else if (v.isString())
        clasp = &js_StringClass;
    else
        clasp = &js_BooleanClass;

    JSObject *obj = NewBuiltinClassInstance(cx, clasp);
    if (!obj)
        return JS_FALSE;

    obj->setPrimitiveThis(v);
    vp->setObject(*obj);
    return JS_TRUE;
}

JSBool
js_ValueToObjectOrNull(JSContext *cx, const Value &v, JSObject **objp)
{
    JSObject *obj;

    if (v.isObjectOrNull()) {
        obj = v.toObjectOrNull();
    } else if (v.isUndefined()) {
        obj = NULL;
    } else {
        Value tmp = v;
        if (!js_PrimitiveToObject(cx, &tmp))
            return JS_FALSE;
        obj = &tmp.toObject();
    }
    *objp = obj;
    return JS_TRUE;
}

JSObject *
js_ValueToNonNullObject(JSContext *cx, const Value &v)
{
    JSObject *obj;

    if (!js_ValueToObjectOrNull(cx, v, &obj))
        return NULL;
    if (!obj)
        js_ReportIsNullOrUndefined(cx, JSDVG_SEARCH_STACK, v, NULL);
    return obj;
}

JSBool
js_TryValueOf(JSContext *cx, JSObject *obj, JSType type, Value *rval)
{
    Value argv[1];

    argv[0].setString(ATOM_TO_STRING(cx->runtime->atomState.typeAtoms[type]));
    return js_TryMethod(cx, obj, cx->runtime->atomState.valueOfAtom,
                        1, argv, rval);
}

JSBool
js_TryMethod(JSContext *cx, JSObject *obj, JSAtom *atom,
             uintN argc, Value *argv, Value *rval)
{
    JS_CHECK_RECURSION(cx, return JS_FALSE);

    /*
     * Report failure only if an appropriate method was found, and calling it
     * returned failure.  We propagate failure in this case to make exceptions
     * behave properly.
     */
    JSErrorReporter older = JS_SetErrorReporter(cx, NULL);
    jsid id = ATOM_TO_JSID(atom);
    Value fval;
    JSBool ok = js_GetMethod(cx, obj, id, JSGET_NO_METHOD_BARRIER, &fval);
    JS_SetErrorReporter(cx, older);
    if (!ok)
        return false;

    if (fval.isPrimitive())
        return JS_TRUE;
    return InternalCall(cx, obj, fval, argc, argv, rval);
}

#if JS_HAS_XDR

JSBool
js_XDRObject(JSXDRState *xdr, JSObject **objp)
{
    JSContext *cx;
    JSAtom *atom;
    Class *clasp;
    uint32 classId, classDef;
    JSProtoKey protoKey;
    JSObject *proto;

    cx = xdr->cx;
    atom = NULL;
    if (xdr->mode == JSXDR_ENCODE) {
        clasp = (*objp)->getClass();
        classId = JS_XDRFindClassIdByName(xdr, clasp->name);
        classDef = !classId;
        if (classDef) {
            if (!JS_XDRRegisterClass(xdr, Jsvalify(clasp), &classId))
                return JS_FALSE;
            protoKey = JSCLASS_CACHED_PROTO_KEY(clasp);
            if (protoKey != JSProto_Null) {
                classDef |= (protoKey << 1);
            } else {
                atom = js_Atomize(cx, clasp->name, strlen(clasp->name), 0);
                if (!atom)
                    return JS_FALSE;
            }
        }
    } else {
        clasp = NULL;           /* quell GCC overwarning */
        classDef = 0;
    }

    /*
     * XDR a flag word, which could be 0 for a class use, in which case no
     * name follows, only the id in xdr's class registry; 1 for a class def,
     * in which case the flag word is followed by the class name transferred
     * from or to atom; or a value greater than 1, an odd number that when
     * divided by two yields the JSProtoKey for class.  In the last case, as
     * in the 0 classDef case, no name is transferred via atom.
     */
    if (!JS_XDRUint32(xdr, &classDef))
        return JS_FALSE;
    if (classDef == 1 && !js_XDRAtom(xdr, &atom))
        return JS_FALSE;

    if (!JS_XDRUint32(xdr, &classId))
        return JS_FALSE;

    if (xdr->mode == JSXDR_DECODE) {
        if (classDef) {
            /* NB: we know that JSProto_Null is 0 here, for backward compat. */
            protoKey = (JSProtoKey) (classDef >> 1);
            if (!js_GetClassPrototype(cx, NULL, protoKey, &proto, clasp))
                return JS_FALSE;
            clasp = proto->getClass();
            if (!JS_XDRRegisterClass(xdr, Jsvalify(clasp), &classId))
                return JS_FALSE;
        } else {
            clasp = Valueify(JS_XDRFindClassById(xdr, classId));
            if (!clasp) {
                char numBuf[12];
                JS_snprintf(numBuf, sizeof numBuf, "%ld", (long)classId);
                JS_ReportErrorNumber(cx, js_GetErrorMessage, NULL,
                                     JSMSG_CANT_FIND_CLASS, numBuf);
                return JS_FALSE;
            }
        }
    }

    if (!clasp->xdrObject) {
        JS_ReportErrorNumber(cx, js_GetErrorMessage, NULL,
                             JSMSG_CANT_XDR_CLASS, clasp->name);
        return JS_FALSE;
    }
    return clasp->xdrObject(xdr, objp);
}

#endif /* JS_HAS_XDR */

#ifdef JS_DUMP_SCOPE_METERS

#include <stdio.h>

JSBasicStats js_entry_count_bs = JS_INIT_STATIC_BASIC_STATS;

static void
MeterEntryCount(uintN count)
{
    JS_BASIC_STATS_ACCUM(&js_entry_count_bs, count);
}

void
js_DumpScopeMeters(JSRuntime *rt)
{
    static FILE *logfp;
    if (!logfp)
        logfp = fopen("/tmp/scope.stats", "a");

    {
        double mean, sigma;

        mean = JS_MeanAndStdDevBS(&js_entry_count_bs, &sigma);

        fprintf(logfp, "scopes %u entries %g mean %g sigma %g max %u",
                js_entry_count_bs.num, js_entry_count_bs.sum, mean, sigma,
                js_entry_count_bs.max);
    }

    JS_DumpHistogram(&js_entry_count_bs, logfp);
    JS_BASIC_STATS_INIT(&js_entry_count_bs);
    fflush(logfp);
}
#endif

#ifdef DEBUG
void
js_PrintObjectSlotName(JSTracer *trc, char *buf, size_t bufsize)
{
    JS_ASSERT(trc->debugPrinter == js_PrintObjectSlotName);

    JSObject *obj = (JSObject *)trc->debugPrintArg;
    uint32 slot = (uint32)trc->debugPrintIndex;
    JS_ASSERT(slot >= JSSLOT_START(obj->getClass()));

    JSScopeProperty *sprop;
    if (obj->isNative()) {
        JSScope *scope = obj->scope();
        sprop = scope->lastProperty();
        while (sprop && sprop->slot != slot)
            sprop = sprop->parent;
    } else {
        sprop = NULL;
    }

    if (!sprop) {
        const char *slotname = NULL;
        Class *clasp = obj->getClass();
        if (clasp->flags & JSCLASS_IS_GLOBAL) {
            uint32 key = slot - JSSLOT_START(clasp);
#define JS_PROTO(name,code,init)                                              \
    if ((code) == key) { slotname = js_##name##_str; goto found; }
#include "jsproto.tbl"
#undef JS_PROTO
        }
      found:
        if (slotname)
            JS_snprintf(buf, bufsize, "CLASS_OBJECT(%s)", slotname);
        else
            JS_snprintf(buf, bufsize, "**UNKNOWN SLOT %ld**", (long)slot);
    } else {
        jsid id = sprop->id;
        if (JSID_IS_INT(id)) {
            JS_snprintf(buf, bufsize, "%ld", (long)JSID_TO_INT(id));
        } else if (JSID_IS_ATOM(id)) {
            js_PutEscapedString(buf, bufsize, JSID_TO_STRING(id), 0);
        } else {
            JS_snprintf(buf, bufsize, "**FINALIZED ATOM KEY**");
        }
    }
}
#endif

void
js_TraceObject(JSTracer *trc, JSObject *obj)
{
    JS_ASSERT(obj->isNative());

    JSContext *cx = trc->context;
    JSScope *scope = obj->scope();
    if (!scope->isSharedEmpty() && IS_GC_MARKING_TRACER(trc)) {
        /*
         * Check whether we should shrink the object's slots. Skip this check
         * if the scope is shared, since for Block objects and flat closures
         * that share their scope, scope->freeslot can be an underestimate.
         */
        size_t slots = scope->freeslot;
        if (obj->numSlots() != slots)
            obj->shrinkSlots(cx, slots);
    }

#ifdef JS_DUMP_SCOPE_METERS
    MeterEntryCount(scope->entryCount);
#endif

    scope->trace(trc);

    if (!JS_CLIST_IS_EMPTY(&cx->runtime->watchPointList))
        js_TraceWatchPoints(trc, obj);

    /* No one runs while the GC is running, so we can use LOCKED_... here. */
    Class *clasp = obj->getClass();
    if (clasp->mark) {
        if (clasp->flags & JSCLASS_MARK_IS_TRACE)
            ((JSTraceOp) clasp->mark)(trc, obj);
        else if (IS_GC_MARKING_TRACER(trc))
            (void) clasp->mark(cx, obj, trc);
    }
    if (clasp->flags & JSCLASS_IS_GLOBAL) {
        JSCompartment *compartment = obj->getCompartment(cx);
        compartment->marked = true;
    }

    obj->traceProtoAndParent(trc);

    /*
     * An unmutated object that shares a prototype object's scope. We can't
     * tell how many slots are in use in obj by looking at its scope, so we
     * use obj->numSlots().
     *
     * NB: In case clasp->mark mutates something, leave this code here --
     * don't move it up and unify it with the |if (!traceScope)| section
     * above.
     */
    uint32 nslots = obj->numSlots();
    if (!scope->isSharedEmpty() && scope->freeslot < nslots)
        nslots = scope->freeslot;
    JS_ASSERT(nslots >= JSSLOT_START(clasp));

    for (uint32 i = JSSLOT_START(clasp); i != nslots; ++i) {
        const Value &v = obj->getSlot(i);
        JS_SET_TRACING_DETAILS(trc, js_PrintObjectSlotName, obj, i);
        MarkValueRaw(trc, v);
    }
}

void
js_Clear(JSContext *cx, JSObject *obj)
{
    JSScope *scope;
    uint32 i, n;

    /*
     * Clear our scope and the property cache of all obj's properties only if
     * obj owns the scope (i.e., not if obj is sharing another object's scope).
     * NB: we do not clear any reserved slots lying below JSSLOT_FREE(clasp).
     */
    JS_LOCK_OBJ(cx, obj);
    scope = obj->scope();
    if (!scope->isSharedEmpty()) {
        /* Now that we're done using scope->lastProp/table, clear scope. */
        scope->clear(cx);

        /* Clear slot values and reset freeslot so we're consistent. */
        i = obj->numSlots();
        n = JSSLOT_FREE(obj->getClass());
        while (--i >= n)
            obj->setSlot(i, UndefinedValue());
        scope->freeslot = n;
    }
    JS_UNLOCK_OBJ(cx, obj);
}

bool
js_GetReservedSlot(JSContext *cx, JSObject *obj, uint32 index, Value *vp)
{
    if (!obj->isNative()) {
        vp->setUndefined();
        return true;
    }

    uint32 slot = JSSLOT_START(obj->getClass()) + index;
    JS_LOCK_OBJ(cx, obj);
    if (slot < obj->numSlots())
        *vp = obj->getSlot(slot);
    else
        vp->setUndefined();
    JS_UNLOCK_OBJ(cx, obj);
    return true;
}

bool
js_SetReservedSlot(JSContext *cx, JSObject *obj, uint32 index, const Value &v)
{
    if (!obj->isNative())
        return true;

    Class *clasp = obj->getClass();
    uint32 slot = JSSLOT_START(clasp) + index;

    JS_LOCK_OBJ(cx, obj);
    if (slot >= obj->numSlots()) {
        /*
         * At this point, obj may or may not own scope, and we may or may not
         * need to allocate slots. If scope is shared, scope->freeslot may not
         * be accurate for obj (see comment below).
         */
        uint32 nslots = JSSLOT_FREE(clasp);
        JS_ASSERT(slot < nslots);
        if (!obj->allocSlots(cx, nslots)) {
            JS_UNLOCK_OBJ(cx, obj);
            return false;
        }
    }

    /*
     * Whether or not we grew nslots, we may need to advance freeslot.
     *
     * If scope is shared, do not modify scope->freeslot. It is OK for freeslot
     * to be an underestimate in objects with shared scopes, as they will get
     * their own scopes before mutating, and elsewhere (e.g. js_TraceObject) we
     * use obj->numSlots() rather than rely on freeslot.
     */
    JSScope *scope = obj->scope();
    if (!scope->isSharedEmpty() && slot >= scope->freeslot)
        scope->freeslot = slot + 1;

    obj->setSlot(slot, v);
    GC_POKE(cx, JS_NULL);
    JS_UNLOCK_SCOPE(cx, scope);
    return true;
}

JSObject *
JSObject::wrappedObject(JSContext *cx) const
{
    Class *clasp = getClass();
    if (clasp->flags & JSCLASS_IS_EXTENDED) {
        if (JSObjectOp wrappedObject = reinterpret_cast<JSExtendedClass *>(clasp)->wrappedObject) {
            if (JSObject *obj = wrappedObject(cx, const_cast<JSObject *>(this)))
                return obj;
        }
    }
    return const_cast<JSObject *>(this);
}

JSObject *
JSObject::getGlobal()
{
    JSObject *obj = this;
    while (JSObject *parent = obj->getParent())
        obj = parent;
    return obj;
}

JSBool
js_ReportGetterOnlyAssignment(JSContext *cx)
{
    return JS_ReportErrorFlagsAndNumber(cx,
                                        JSREPORT_WARNING | JSREPORT_STRICT |
                                        JSREPORT_STRICT_MODE_ERROR,
                                        js_GetErrorMessage, NULL,
                                        JSMSG_GETTER_ONLY);
}

JSCompartment *
JSObject::getCompartment(JSContext *cx)
{
    JSObject *obj = getGlobal();

    Class *clasp = obj->getClass();
    if (!(clasp->flags & JSCLASS_IS_GLOBAL)) {
        // The magic AnyName object is runtime-wide.
        if (clasp == &js_AnyNameClass)
            return cx->runtime->defaultCompartment;

        // The magic function namespace object is runtime-wide.
        if (clasp == &js_NamespaceClass.base &&
            obj->getNameURI() == ATOM_TO_JSVAL(cx->runtime->atomState.lazy.functionNamespaceURIAtom)) {
            return cx->runtime->defaultCompartment;
        }

        // Compile-time Function, Block, and RegExp objects are not parented.
        if (clasp == &js_FunctionClass || clasp == &js_BlockClass || clasp == &js_RegExpClass) {
            // This is a bogus answer, but it'll do for now.
            return cx->runtime->defaultCompartment;
        }
        JS_NOT_REACHED("non-global object at end of scope chain");
    }
    const Value &v = obj->getReservedSlot(JSRESERVED_GLOBAL_COMPARTMENT);
    return (JSCompartment *)v.toPrivate();
}

JS_FRIEND_API(JSBool)
js_GetterOnlyPropertyStub(JSContext *cx, JSObject *obj, jsid id, jsval *vp)
{
    JS_ReportErrorNumber(cx, js_GetErrorMessage, NULL, JSMSG_GETTER_ONLY);
    return JS_FALSE;
}

#ifdef DEBUG

/*
 * Routines to print out values during debugging.  These are FRIEND_API to help
 * the debugger find them and to support temporarily hacking js_Dump* calls
 * into other code.
 */

void
dumpChars(const jschar *s, size_t n)
{
    size_t i;

    if (n == (size_t) -1) {
        while (s[++n]) ;
    }

    fputc('"', stderr);
    for (i = 0; i < n; i++) {
        if (s[i] == '\n')
            fprintf(stderr, "\\n");
        else if (s[i] == '\t')
            fprintf(stderr, "\\t");
        else if (s[i] >= 32 && s[i] < 127)
            fputc(s[i], stderr);
        else if (s[i] <= 255)
            fprintf(stderr, "\\x%02x", (unsigned int) s[i]);
        else
            fprintf(stderr, "\\u%04x", (unsigned int) s[i]);
    }
    fputc('"', stderr);
}

JS_FRIEND_API(void)
js_DumpChars(const jschar *s, size_t n)
{
    fprintf(stderr, "jschar * (%p) = ", (void *) s);
    dumpChars(s, n);
    fputc('\n', stderr);
}

void
dumpString(JSString *str)
{
    dumpChars(str->chars(), str->length());
}

JS_FRIEND_API(void)
js_DumpString(JSString *str)
{
    fprintf(stderr, "JSString* (%p) = jschar * (%p) = ",
            (void *) str, (void *) str->chars());
    dumpString(str);
    fputc('\n', stderr);
}

JS_FRIEND_API(void)
js_DumpAtom(JSAtom *atom)
{
    fprintf(stderr, "JSAtom* (%p) = ", (void *) atom);
    js_DumpString(ATOM_TO_STRING(atom));
}

void
dumpValue(const Value &v)
{
    if (v.isNull())
        fprintf(stderr, "null");
    else if (v.isUndefined())
        fprintf(stderr, "undefined");
    else if (v.isInt32())
        fprintf(stderr, "%d", v.toInt32());
    else if (v.isDouble())
        fprintf(stderr, "%g", v.toDouble());
    else if (v.isString())
        dumpString(v.toString());
    else if (v.isObject() && v.toObject().isFunction()) {
        JSObject *funobj = &v.toObject();
        JSFunction *fun = GET_FUNCTION_PRIVATE(cx, funobj);
        fprintf(stderr, "<%s %s at %p (JSFunction at %p)>",
                fun->atom ? "function" : "unnamed",
                fun->atom ? JS_GetStringBytes(ATOM_TO_STRING(fun->atom)) : "function",
                (void *) funobj,
                (void *) fun);
    } else if (v.isObject()) {
        JSObject *obj = &v.toObject();
        Class *clasp = obj->getClass();
        fprintf(stderr, "<%s%s at %p>",
                clasp->name,
                clasp == &js_ObjectClass ? "" : " object",
                (void *) obj);
    } else if (v.isBoolean()) {
        if (v.toBoolean())
            fprintf(stderr, "true");
        else
            fprintf(stderr, "false");
    } else if (v.isMagic()) {
        fprintf(stderr, "<invalid");
#ifdef DEBUG
        switch (v.whyMagic()) {
          case JS_ARRAY_HOLE:        fprintf(stderr, " array hole");         break;
          case JS_ARGS_HOLE:         fprintf(stderr, " args hole");          break;
          case JS_NATIVE_ENUMERATE:  fprintf(stderr, " native enumeration"); break;
          case JS_NO_ITER_VALUE:     fprintf(stderr, " no iter value");      break;
          case JS_GENERATOR_CLOSING: fprintf(stderr, " generator closing");  break;
          default:                   fprintf(stderr, " ?!");                 break;
        }
#endif
        fprintf(stderr, ">");
    } else {
        fprintf(stderr, "unexpected value");
    }
}

JS_FRIEND_API(void)
js_DumpValue(const Value &val)
{
    dumpValue(val);
    fputc('\n', stderr);
}

JS_FRIEND_API(void)
js_DumpId(jsid id)
{
    fprintf(stderr, "jsid %p = ", (void *) JSID_BITS(id));
    dumpValue(IdToValue(id));
    fputc('\n', stderr);
}

static void
dumpScopeProp(JSScopeProperty *sprop)
{
    jsid id = sprop->id;
    uint8 attrs = sprop->attributes();

    fprintf(stderr, "    ");
    if (attrs & JSPROP_ENUMERATE) fprintf(stderr, "enumerate ");
    if (attrs & JSPROP_READONLY) fprintf(stderr, "readonly ");
    if (attrs & JSPROP_PERMANENT) fprintf(stderr, "permanent ");
    if (attrs & JSPROP_GETTER) fprintf(stderr, "getter ");
    if (attrs & JSPROP_SETTER) fprintf(stderr, "setter ");
    if (attrs & JSPROP_SHARED) fprintf(stderr, "shared ");
    if (sprop->isAlias()) fprintf(stderr, "alias ");
    if (JSID_IS_ATOM(id))
        dumpString(JSID_TO_STRING(id));
    else if (JSID_IS_INT(id))
        fprintf(stderr, "%d", (int) JSID_TO_INT(id));
    else
        fprintf(stderr, "unknown jsid %p", (void *) JSID_BITS(id));
    fprintf(stderr, ": slot %d", sprop->slot);
    fprintf(stderr, "\n");
}

JS_FRIEND_API(void)
js_DumpObject(JSObject *obj)
{
    uint32 i, slots;
    Class *clasp;
    jsuint reservedEnd;

    fprintf(stderr, "object %p\n", (void *) obj);
    clasp = obj->getClass();
    fprintf(stderr, "class %p %s\n", (void *)clasp, clasp->name);

    if (obj->isDenseArray()) {
        slots = JS_MIN(obj->getArrayLength(), obj->getDenseArrayCapacity());
        fprintf(stderr, "elements\n");
        for (i = 0; i < slots; i++) {
            fprintf(stderr, " %3d: ", i);
            dumpValue(obj->getDenseArrayElement(i));
            fprintf(stderr, "\n");
            fflush(stderr);
        }
        return;
    }

    if (obj->isNative()) {
        JSScope *scope = obj->scope();
        if (scope->sealed())
            fprintf(stderr, "sealed\n");

        fprintf(stderr, "properties:\n");
        for (JSScopeProperty *sprop = scope->lastProperty(); sprop;
             sprop = sprop->parent) {
            dumpScopeProp(sprop);
        }
    } else {
        if (!obj->isNative())
            fprintf(stderr, "not native\n");
    }

    fprintf(stderr, "proto ");
    dumpValue(ObjectOrNullValue(obj->getProto()));
    fputc('\n', stderr);

    fprintf(stderr, "parent ");
    dumpValue(ObjectOrNullValue(obj->getParent()));
    fputc('\n', stderr);

    i = JSSLOT_PRIVATE;
    if (clasp->flags & JSCLASS_HAS_PRIVATE) {
        i = JSSLOT_PRIVATE + 1;
        fprintf(stderr, "private %p\n", obj->getPrivate());
    }

    fprintf(stderr, "slots:\n");
    reservedEnd = i + JSCLASS_RESERVED_SLOTS(clasp);
    slots = (obj->isNative() && !obj->scope()->isSharedEmpty())
            ? obj->scope()->freeslot
            : obj->numSlots();
    for (; i < slots; i++) {
        fprintf(stderr, " %3d ", i);
        if (i < reservedEnd)
            fprintf(stderr, "(reserved) ");
        fprintf(stderr, "= ");
        dumpValue(obj->getSlot(i));
        fputc('\n', stderr);
    }
    fputc('\n', stderr);
}

static void
MaybeDumpObject(const char *name, JSObject *obj)
{
    if (obj) {
        fprintf(stderr, "  %s: ", name);
        dumpValue(ObjectValue(*obj));
        fputc('\n', stderr);
    }
}

static void
MaybeDumpValue(const char *name, const Value &v)
{
    if (!v.isNull()) {
        fprintf(stderr, "  %s: ", name);
        dumpValue(v);
        fputc('\n', stderr);
    }
}

JS_FRIEND_API(void)
js_DumpStackFrame(JSContext *cx, JSStackFrame *start)
{
    /* This should only called during live debugging. */
    VOUCH_DOES_NOT_REQUIRE_STACK();

    if (!start)
        start = cx->fp;
    FrameRegsIter i(cx);
    while (!i.done() && i.fp() != start)
        ++i;

    if (i.done()) {
        fprintf(stderr, "fp = %p not found in cx = %p\n", (void *)start, (void *)cx);
        return;
    }

    for (; !i.done(); ++i) {
        JSStackFrame *const fp = i.fp();

        fprintf(stderr, "JSStackFrame at %p\n", (void *) fp);
        if (fp->argv) {
            fprintf(stderr, "callee: ");
            dumpValue(fp->argv[-2]);
        } else {
            fprintf(stderr, "global frame, no callee");
        }
        fputc('\n', stderr);

        if (fp->script)
            fprintf(stderr, "file %s line %u\n", fp->script->filename, (unsigned) fp->script->lineno);

        if (jsbytecode *pc = i.pc()) {
            if (!fp->script) {
                fprintf(stderr, "*** pc && !script, skipping frame\n\n");
                continue;
            }
            if (fp->imacpc) {
                fprintf(stderr, "  pc in imacro at %p\n  called from ", pc);
                pc = fp->imacpc;
            } else {
                fprintf(stderr, "  ");
            }
            fprintf(stderr, "pc = %p\n", pc);
            fprintf(stderr, "  current op: %s\n", js_CodeName[*pc]);
        }
        Value *sp = i.sp();
        fprintf(stderr, "  slots: %p\n", (void *) fp->slots());
        fprintf(stderr, "  sp:    %p = slots + %u\n", (void *) sp, (unsigned) (sp - fp->slots()));
        if (sp - fp->slots() < 10000) { // sanity
            for (Value *p = fp->slots(); p < sp; p++) {
                fprintf(stderr, "    %p: ", (void *) p);
                dumpValue(*p);
                fputc('\n', stderr);
            }
        }
        fprintf(stderr, "  argv:  %p (argc: %u)\n", (void *) fp->argv, (unsigned) fp->argc);
        MaybeDumpObject("callobj", fp->callobj);
        MaybeDumpObject("argsobj", fp->argsobj);
        MaybeDumpValue("this", fp->thisv);
        fprintf(stderr, "  rval: ");
        dumpValue(fp->rval);
        fputc('\n', stderr);

        fprintf(stderr, "  flags:");
        if (fp->flags == 0)
            fprintf(stderr, " none");
        if (fp->flags & JSFRAME_CONSTRUCTING)
            fprintf(stderr, " constructing");
        if (fp->flags & JSFRAME_ASSIGNING)
            fprintf(stderr, " assigning");
        if (fp->flags & JSFRAME_DEBUGGER)
            fprintf(stderr, " debugger");
        if (fp->flags & JSFRAME_EVAL)
            fprintf(stderr, " eval");
        if (fp->flags & JSFRAME_YIELDING)
            fprintf(stderr, " yielding");
        if (fp->flags & JSFRAME_GENERATOR)
            fprintf(stderr, " generator");
        if (fp->flags & JSFRAME_OVERRIDE_ARGS)
            fprintf(stderr, " overridden_args");
        fputc('\n', stderr);

        if (fp->scopeChain)
            fprintf(stderr, "  scopeChain: (JSObject *) %p\n", (void *) fp->scopeChain);
        if (fp->blockChain)
            fprintf(stderr, "  blockChain: (JSObject *) %p\n", (void *) fp->blockChain);

        fputc('\n', stderr);
    }
}

#ifdef DEBUG
bool
IsSaneThisObject(JSObject &obj)
{
    Class *clasp = obj.getClass();
    return clasp != &js_CallClass &&
           clasp != &js_BlockClass &&
           clasp != &js_DeclEnvClass &&
           clasp != &js_WithClass;
}
#endif

#endif /* DEBUG */
<|MERGE_RESOLUTION|>--- conflicted
+++ resolved
@@ -1846,42 +1846,6 @@
     if (!GetFirstArgumentAsObject(cx, argc, vp, "Object.keys", &obj))
         return JS_FALSE;
 
-<<<<<<< HEAD
-    AutoIdArray ida(cx, JS_Enumerate(cx, obj));
-    if (!ida)
-        return JS_FALSE;
-
-    JSObject *proto;
-    if (!js_GetClassPrototype(cx, NULL, JSProto_Array, &proto))
-        return JS_FALSE;
-    vp[1].setObject(*proto);
-
-    JS_ASSERT(ida.length() <= UINT32_MAX);
-    JSObject *aobj = js_NewArrayWithSlots(cx, proto, uint32(ida.length()));
-    if (!aobj)
-        return JS_FALSE;
-    vp->setObject(*aobj);
-
-    size_t len = ida.length();
-    JS_ASSERT(aobj->getDenseArrayCapacity() >= len);
-    for (size_t i = 0; i < len; i++) {
-        jsid id = ida[i];
-        if (JSID_IS_INT(id)) {
-            Value idval(Int32Value(JSID_TO_INT(id)));
-            jsid id;
-            if (!js_ValueToStringId(cx, idval, &id))
-                return JS_FALSE;
-            aobj->setDenseArrayElement(i, StringValue(JSID_TO_STRING(id)));
-        } else {
-            /*
-             * Object-valued ids are a possibility admitted by SpiderMonkey for
-             * the purposes of E4X.  It's unclear whether they could ever be
-             * detected here -- the "obvious" possibility, a property referred
-             * to by a QName, actually appears as a string jsid -- but in the
-             * interests of fidelity we pass object jsids through unchanged.
-             */
-            aobj->setDenseArrayElement(i, IdToValue(id));
-=======
     AutoIdVector props(cx);
     if (!GetPropertyNames(cx, obj, JSITER_OWNONLY, props))
         return JS_FALSE;
@@ -1898,7 +1862,6 @@
             if (!str)
                 return JS_FALSE;
             vals[i].setString(str);
->>>>>>> fb1d133a
         }
     }
 
@@ -2580,21 +2543,12 @@
 
     AutoIdVector keys(cx);
     if (!GetPropertyNames(cx, obj, JSITER_OWNONLY | JSITER_HIDDEN, keys))
-<<<<<<< HEAD
         return false;
 
     AutoValueVector vals(cx);
     if (!vals.resize(keys.length()))
         return false;
 
-=======
-        return false;
-
-    AutoValueVector vals(cx);
-    if (!vals.resize(keys.length()))
-        return false;
-
->>>>>>> fb1d133a
     for (size_t i = 0, len = keys.length(); i < len; i++) {
          jsid id = keys[i];
          if (JSID_IS_INT(id)) {
@@ -2953,15 +2907,6 @@
 }
 
 static JSBool
-<<<<<<< HEAD
-with_DefaultValue(JSContext *cx, JSObject *obj, JSType hint, Value *vp)
-{
-    return obj->getProto()->defaultValue(cx, hint, vp);
-}
-
-static JSBool
-=======
->>>>>>> fb1d133a
 with_Enumerate(JSContext *cx, JSObject *obj, JSIterateOp enum_op,
                Value *statep, jsid *idp)
 {
@@ -5366,11 +5311,7 @@
 namespace js {
 
 JSBool
-<<<<<<< HEAD
-js_DefaultValue(JSContext *cx, JSObject *obj, JSType hint, Value *vp)
-=======
 DefaultValue(JSContext *cx, JSObject *obj, JSType hint, Value *vp)
->>>>>>> fb1d133a
 {
     JS_ASSERT(hint != JSTYPE_OBJECT && hint != JSTYPE_FUNCTION);
 
@@ -5439,11 +5380,7 @@
                 return JS_FALSE;
         }
     }
-<<<<<<< HEAD
-    if (!v.isPrimitive()) {
-=======
     if (v.isObject()) {
->>>>>>> fb1d133a
         /* Avoid recursive death when decompiling in js_ReportValueError. */
         JSString *str;
         if (hint == JSTYPE_STRING) {
@@ -5594,21 +5531,6 @@
                : JSTYPE_OBJECT;
     }
 
-<<<<<<< HEAD
-#ifdef NARCISSUS
-    JSAutoResolveFlags rf(cx, JSRESOLVE_QUALIFIED);
-    Value v;
-
-    if (!obj->getProperty(cx, ATOM_TO_JSID(cx->runtime->atomState.__call__Atom), &v)) {
-        JS_ClearPendingException(cx);
-    } else {
-        if (IsFunctionObject(v))
-            return JSTYPE_FUNCTION;
-    }
-#endif
-
-=======
->>>>>>> fb1d133a
     return JSTYPE_OBJECT;
 }
 
@@ -5620,32 +5542,6 @@
 }
 #endif
 
-<<<<<<< HEAD
-#ifdef NARCISSUS
-static JSBool
-GetCurrentExecutionContext(JSContext *cx, JSObject *obj, Value *rval)
-{
-    JSObject *tmp;
-    Value xcval;
-
-    while ((tmp = obj->getParent()) != NULL)
-        obj = tmp;
-    if (!obj->getProperty(cx, ATOM_TO_JSID(cx->runtime->atomState.ExecutionContextAtom), &xcval))
-        return JS_FALSE;
-    if (xcval.isPrimitive()) {
-        JS_ReportError(cx, "invalid ExecutionContext in global object");
-        return JS_FALSE;
-    }
-    if (!xcval.toObject().getProperty(cx, ATOM_TO_JSID(cx->runtime->atomState.currentAtom),
-                                      rval)) {
-        return JS_FALSE;
-    }
-    return JS_TRUE;
-}
-#endif
-
-=======
->>>>>>> fb1d133a
 JSBool
 js_Call(JSContext *cx, uintN argc, Value *vp)
 {
@@ -5658,33 +5554,6 @@
     JSObject *callee = &JS_CALLEE(cx, vp).toObject();
     Class *clasp = callee->getClass();
     if (!clasp->call) {
-<<<<<<< HEAD
-#ifdef NARCISSUS
-        JSObject *args;
-        Value fval, nargv[3];
-        JSBool ok;
-
-        if (!callee->getProperty(cx, ATOM_TO_JSID(cx->runtime->atomState.__call__Atom), &fval))
-            return JS_FALSE;
-        if (IsFunctionObject(fval)) {
-            if (!GetCurrentExecutionContext(cx, obj, &nargv[2]))
-                return JS_FALSE;
-            args = js_GetArgsObject(cx, js_GetTopStackFrame(cx));
-            if (!args)
-                return JS_FALSE;
-            nargv[0].setObject(*obj);
-            nargv[1].setObject(*args);
-            return InternalCall(cx, callee, fval, 3, nargv, rval);
-        }
-        if (fval.isObjectOrNull() && fval.toObjectOrNull() != callee) {
-            vp[0] = fval;
-            ok = js_Call(cx, argc, vp);
-            vp[0].setObject(*callee);
-            return ok;
-        }
-#endif
-=======
->>>>>>> fb1d133a
         js_ReportIsNotFunction(cx, &vp[0], 0);
         return JS_FALSE;
     }
@@ -5701,37 +5570,6 @@
 
     Class *clasp = argv[-2].toObject().getClass();
     if (!clasp->construct) {
-<<<<<<< HEAD
-#ifdef NARCISSUS
-        JSObject *callee, *args;
-        Value cval, nargv[2];
-        JSBool ok;
-
-        callee = &argv[-2].toObject();
-        if (!callee->getProperty(cx, ATOM_TO_JSID(cx->runtime->atomState.__construct__Atom),
-                                 &cval)) {
-            return JS_FALSE;
-        }
-        if (IsFunctionObject(cval)) {
-            if (!GetCurrentExecutionContext(cx, obj, &nargv[1]))
-                return JS_FALSE;
-            args = js_GetArgsObject(cx, js_GetTopStackFrame(cx));
-            if (!args)
-                return JS_FALSE;
-            nargv[0].setObject(*args);
-            return InternalCall(cx, callee, cval, 2, nargv, rval);
-        }
-        if (cval.isObjectOrNull() && cval.toObjectOrNull() != callee) {
-            argv[-2] = cval;
-            ok = js_Call(cx, argc, argv - 2);
-            if (ok)
-                *rval = argv[-2];
-            argv[-2] = OBJECT_TO_JSVAL(callee);
-            return ok;
-        }
-#endif
-=======
->>>>>>> fb1d133a
         js_ReportIsNotFunction(cx, &argv[-2], JSV2F_CONSTRUCT);
         return JS_FALSE;
     }
@@ -5744,23 +5582,6 @@
     Class *clasp = obj->getClass();
     if (clasp->hasInstance)
         return clasp->hasInstance(cx, obj, v, bp);
-<<<<<<< HEAD
-#ifdef NARCISSUS
-    {
-        Value fval, rval;
-
-        if (!obj->getProperty(cx, ATOM_TO_JSID(cx->runtime->atomState.__hasInstance__Atom), &fval))
-            return JS_FALSE;
-        if (IsFunctionObject(fval)) {
-            if (!InternalCall(cx, obj, fval, 1, v, &rval))
-                return JS_FALSE;
-            *bp = js_ValueToBoolean(rval);
-            return JS_TRUE;
-        }
-    }
-#endif
-=======
->>>>>>> fb1d133a
     js_ReportValueError(cx, JSMSG_BAD_INSTANCEOF_RHS,
                         JSDVG_SEARCH_STACK, ObjectValue(*obj), NULL);
     return JS_FALSE;
