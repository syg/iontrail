--- conflicted
+++ resolved
@@ -882,13 +882,9 @@
 JSBool
 js::testingFunc_inParallelSection(JSContext *cx, unsigned argc, jsval *vp)
 {
-<<<<<<< HEAD
-    JS_ASSERT(!ForkJoinSlice::InParallelSection());
-=======
     // If we were actually *in* a parallel section, then this function
     // would be inlined to TRUE in ion-generated code.
     JS_ASSERT(!InParallelSection());
->>>>>>> 33f65484
     JS_SET_RVAL(cx, vp, JSVAL_FALSE);
     return true;
 }
