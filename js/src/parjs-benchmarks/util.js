--- conflicted
+++ resolved
@@ -117,9 +117,8 @@
 function assertStructuralEq(e1, e2) {
     if (isParArrOrMat(e1) && isParArrOrMat(e2)) {
       assertEqParallelArray(e1, e2);
-<<<<<<< HEAD
     } else if (e1 instanceof Array && isParArrOrMat(e2)) {
-=======
+      assertEqParallelArrayArray(e2, e1);
     } else if (typeof(RectArray) != "undefined" &&
                e1 instanceof ParallelArray && e2 instanceof RectArray) {
       assertEqParallelArrayRectArray(e1, e2);
@@ -133,7 +132,6 @@
                e1 instanceof WrapArray && e2 instanceof ParallelArray) {
       assertEqParallelArrayWrapArray(e2, e1);
     } else if (e1 instanceof Array && e2 instanceof ParallelArray) {
->>>>>>> 15cf62b9
       assertEqParallelArrayArray(e2, e1);
     } else if (isTypedArr(e1) && isParArrOrMat(e2)) {
       assertEqParallelArrayArray(e2, e1);
