/* -*- Mode: C++; c-basic-offset: 4; tab-width: 4; indent-tabs-mode: nil -*- */
/* vim: set ts=4 sw=4 et tw=99: */
/* This Source Code Form is subject to the terms of the Mozilla Public
 * License, v. 2.0. If a copy of the MPL was not distributed with this
 * file, You can obtain one at http://mozilla.org/MPL/2.0/. */

#include "jsworkers.h"

#if JS_ION
# include "ion/IonBuilder.h"
# include "ion/ExecutionModeInlines.h"
#endif

using namespace js;

using mozilla::DebugOnly;

#ifdef JS_PARALLEL_COMPILATION

bool
js::OffThreadCompilationAvailable(JSContext *cx)
{
    WorkerThreadState &state = *cx->runtime->workerThreadState;
    return state.numThreads > 0;
}

bool
js::StartOffThreadIonCompile(JSContext *cx, ion::IonBuilder *builder)
{
    JSRuntime *rt = cx->runtime;
    if (!rt->workerThreadState) {
        rt->workerThreadState = rt->new_<WorkerThreadState>();
        if (!rt->workerThreadState)
            return false;
        if (!rt->workerThreadState->init(rt)) {
            js_delete(rt->workerThreadState);
            rt->workerThreadState = NULL;
        }
    }
    WorkerThreadState &state = *cx->runtime->workerThreadState;

    JS_ASSERT(state.numThreads);

    AutoLockWorkerThreadState lock(rt);

    if (!state.ionWorklist.append(builder))
        return false;

    state.notify(WorkerThreadState::WORKER);

    return true;
}

/*
 * Move an IonBuilder for which compilation has either finished, failed, or
 * been cancelled into the Ion compartment's finished compilations list.
 * All off thread compilations which are started must eventually be finished.
 */
static void
FinishOffThreadIonCompile(ion::IonBuilder *builder)
{
    JSCompartment *compartment = builder->script()->compartment();
    JS_ASSERT(compartment->rt->workerThreadState);
    JS_ASSERT(compartment->rt->workerThreadState->isLocked());

    compartment->ionCompartment()->finishedOffThreadCompilations().append(builder);
}

static inline bool
CompiledScriptMatches(JSCompartment *compartment, JSScript *script, JSScript *target)
{
    if (script)
        return target == script;
    return target->compartment() == compartment;
}

void
js::CancelOffThreadIonCompile(JSCompartment *compartment, JSScript *script)
{
    if (!compartment->rt->workerThreadState)
        return;

    WorkerThreadState &state = *compartment->rt->workerThreadState;

    ion::IonCompartment *ion = compartment->ionCompartment();
    if (!ion)
        return;

    AutoLockWorkerThreadState lock(compartment->rt);

    /* Cancel any pending entries for which processing hasn't started. */
    for (size_t i = 0; i < state.ionWorklist.length(); i++) {
        ion::IonBuilder *builder = state.ionWorklist[i];
        if (CompiledScriptMatches(compartment, script, builder->script().unsafeGet())) {
            FinishOffThreadIonCompile(builder);
            state.ionWorklist[i--] = state.ionWorklist.back();
            state.ionWorklist.popBack();
        }
    }

    /* Wait for in progress entries to finish up. */
    for (size_t i = 0; i < state.numThreads; i++) {
        const WorkerThread &helper = state.threads[i];
        while (helper.ionBuilder &&
               CompiledScriptMatches(compartment, script, helper.ionBuilder->script().unsafeGet()))
        {
            helper.ionBuilder->cancel();
            state.wait(WorkerThreadState::MAIN);
        }
    }

    ion::OffThreadCompilationVector &compilations = ion->finishedOffThreadCompilations();

    /* Cancel code generation for any completed entries. */
    for (size_t i = 0; i < compilations.length(); i++) {
        ion::IonBuilder *builder = compilations[i];
        if (CompiledScriptMatches(compartment, script, builder->script().unsafeGet())) {
            ion::FinishOffThreadBuilder(builder);
            compilations[i--] = compilations.back();
            compilations.popBack();
        }
    }
}

bool
WorkerThreadState::init(JSRuntime *rt)
{
    if (!rt->useHelperThreads()) {
        numThreads = 0;
        return true;
    }

    workerLock = PR_NewLock();
    if (!workerLock)
        return false;

    mainWakeup = PR_NewCondVar(workerLock);
    if (!mainWakeup)
        return false;

    helperWakeup = PR_NewCondVar(workerLock);
    if (!helperWakeup)
        return false;

    numThreads = GetCPUCount() - 1;

    threads = (WorkerThread*) rt->calloc_(sizeof(WorkerThread) * numThreads);
    if (!threads) {
        numThreads = 0;
        return false;
    }

    for (size_t i = 0; i < numThreads; i++) {
        WorkerThread &helper = threads[i];
        helper.runtime = rt;
        helper.thread = PR_CreateThread(PR_USER_THREAD,
                                        WorkerThread::ThreadMain, &helper,
                                        PR_PRIORITY_NORMAL, PR_LOCAL_THREAD, PR_JOINABLE_THREAD, 0);
        if (!helper.thread) {
            for (size_t j = 0; j < numThreads; j++)
                threads[j].destroy();
            js_delete(threads);
            threads = NULL;
            numThreads = 0;
            return false;
        }
    }

    return true;
}

WorkerThreadState::~WorkerThreadState()
{
    /*
     * Join created threads first, which needs locks and condition variables
     * to be intact.
     */
    if (threads) {
        for (size_t i = 0; i < numThreads; i++)
            threads[i].destroy();
        js_delete(threads);
    }

    if (workerLock)
        PR_DestroyLock(workerLock);

    if (mainWakeup)
        PR_DestroyCondVar(mainWakeup);

    if (helperWakeup)
        PR_DestroyCondVar(helperWakeup);
}

void
WorkerThreadState::lock()
{
    JS_ASSERT(!isLocked());
    PR_Lock(workerLock);
#ifdef DEBUG
    lockOwner = PR_GetCurrentThread();
#endif
}

void
WorkerThreadState::unlock()
{
    JS_ASSERT(isLocked());
#ifdef DEBUG
    lockOwner = NULL;
#endif
    PR_Unlock(workerLock);
}

#ifdef DEBUG
bool
WorkerThreadState::isLocked()
{
    return lockOwner == PR_GetCurrentThread();
}
#endif

void
WorkerThreadState::wait(CondVar which, uint32_t millis)
{
    JS_ASSERT(isLocked());
#ifdef DEBUG
    lockOwner = NULL;
#endif
    DebugOnly<PRStatus> status =
        PR_WaitCondVar((which == MAIN) ? mainWakeup : helperWakeup,
                       millis ? PR_MillisecondsToInterval(millis) : PR_INTERVAL_NO_TIMEOUT);
    JS_ASSERT(status == PR_SUCCESS);
#ifdef DEBUG
    lockOwner = PR_GetCurrentThread();
#endif
}

void
WorkerThreadState::notify(CondVar which)
{
    JS_ASSERT(isLocked());
    PR_NotifyCondVar((which == MAIN) ? mainWakeup : helperWakeup);
}

void
WorkerThreadState::notifyAll(CondVar which)
{
    JS_ASSERT(isLocked());
    PR_NotifyAllCondVar((which == MAIN) ? mainWakeup : helperWakeup);
}

void
WorkerThread::destroy()
{
    WorkerThreadState &state = *runtime->workerThreadState;

    if (!thread)
        return;

    {
        AutoLockWorkerThreadState lock(runtime);
        terminate = true;

        /* Notify all workers, to ensure that this thread wakes up. */
        state.notifyAll(WorkerThreadState::WORKER);
    }

    PR_JoinThread(thread);
}

/* static */
void
WorkerThread::ThreadMain(void *arg)
{
    PR_SetCurrentThreadName("Analysis Helper");
    static_cast<WorkerThread *>(arg)->threadLoop();
}

void
WorkerThread::threadLoop()
{
    WorkerThreadState &state = *runtime->workerThreadState;
    state.lock();

    while (true) {
        JS_ASSERT(!ionBuilder);

        while (state.ionWorklist.empty()) {
            if (terminate) {
                state.unlock();
                return;
            }
            state.wait(WorkerThreadState::WORKER);
        }

        ionBuilder = state.ionWorklist.popCopy();

<<<<<<< HEAD
        JS_ASSERT(ionBuilder->script()->ions[ionBuilder->info().compileMode()] == ION_COMPILING_SCRIPT);
=======
        ion::ExecutionMode executionMode = ionBuilder->info().executionMode();
        JS_ASSERT(GetIonScript(ionBuilder->script().unsafeGet(), executionMode) == ION_COMPILING_SCRIPT);
>>>>>>> 4057aa24

        state.unlock();

        {
            ion::IonContext ictx(NULL, ionBuilder->script()->compartment(), &ionBuilder->temp());
            ionBuilder->backgroundCompiledLir = ion::CompileBackEnd(ionBuilder);
        }

        state.lock();

        FinishOffThreadIonCompile(ionBuilder);
        ionBuilder = NULL;

        /*
         * Notify the main thread in case it is waiting for the compilation to
         * finish.
         */
        state.notify(WorkerThreadState::MAIN);

        /*
         * Ping the main thread so that the compiled code can be incorporated
         * at the next operation callback.
         */
        runtime->triggerOperationCallback();
    }
}

#else /* JS_PARALLEL_COMPILATION */

bool
js::StartOffThreadIonCompile(JSContext *cx, ion::IonBuilder *builder)
{
    JS_NOT_REACHED("Off thread compilation not available in non-THREADSAFE builds");
    return false;
}

void
js::CancelOffThreadIonCompile(JSCompartment *compartment, JSScript *script)
{
}

bool
js::OffThreadCompilationAvailable(JSContext *cx)
{
    return false;
}

#endif /* JS_PARALLEL_COMPILATION */<|MERGE_RESOLUTION|>--- conflicted
+++ resolved
@@ -295,12 +295,8 @@
 
         ionBuilder = state.ionWorklist.popCopy();
 
-<<<<<<< HEAD
-        JS_ASSERT(ionBuilder->script()->ions[ionBuilder->info().compileMode()] == ION_COMPILING_SCRIPT);
-=======
         ion::ExecutionMode executionMode = ionBuilder->info().executionMode();
         JS_ASSERT(GetIonScript(ionBuilder->script().unsafeGet(), executionMode) == ION_COMPILING_SCRIPT);
->>>>>>> 4057aa24
 
         state.unlock();
 
