/* -*- Mode: C++; tab-width: 8; indent-tabs-mode: nil; c-basic-offset: 4 -*-
 * vim: set ts=8 sw=4 et tw=99:
 *
 * This Source Code Form is subject to the terms of the Mozilla Public
 * License, v. 2.0. If a copy of the MPL was not distributed with this
 * file, You can obtain one at http://mozilla.org/MPL/2.0/. */

/*
 * JS debugging API.
 */
#include <string.h>
#include "jsprvtd.h"
#include "jstypes.h"
#include "jsutil.h"
#include "jsclist.h"
#include "jsapi.h"
#include "jscntxt.h"
#include "jsversion.h"
#include "jsdbgapi.h"
#include "jsfun.h"
#include "jsgc.h"
#include "jsinterp.h"
#include "jslock.h"
#include "jsobj.h"
#include "jsopcode.h"
#include "jsscope.h"
#include "jsscript.h"
#include "jsstr.h"
#include "jswatchpoint.h"
#include "jswrapper.h"

#include "gc/Marking.h"
#include "frontend/BytecodeEmitter.h"
#include "frontend/Parser.h"
#include "vm/Debugger.h"
#include "ion/Ion.h"

#include "jsatominlines.h"
#include "jsinferinlines.h"
#include "jsobjinlines.h"
#include "jsinterpinlines.h"
#include "jsscopeinlines.h"
#include "jsscriptinlines.h"

#include "vm/Stack-inl.h"

#include "jsautooplen.h"
#include "mozilla/Util.h"

using namespace js;
using namespace js::gc;

using mozilla::DebugOnly;

JS_PUBLIC_API(JSBool)
JS_GetDebugMode(JSContext *cx)
{
    return cx->compartment->debugMode();
}

JS_PUBLIC_API(JSBool)
JS_SetDebugMode(JSContext *cx, JSBool debug)
{
    return JS_SetDebugModeForCompartment(cx, cx->compartment, debug);
}

JS_PUBLIC_API(void)
JS_SetRuntimeDebugMode(JSRuntime *rt, JSBool debug)
{
    rt->debugMode = !!debug;
}

namespace js {

JSTrapStatus
ScriptDebugPrologue(JSContext *cx, StackFrame *fp)
{
    JS_ASSERT(fp == cx->fp());

    if (fp->isFramePushedByExecute()) {
        if (JSInterpreterHook hook = cx->runtime->debugHooks.executeHook)
            fp->setHookData(hook(cx, Jsvalify(fp), true, 0, cx->runtime->debugHooks.executeHookData));
    } else {
        if (JSInterpreterHook hook = cx->runtime->debugHooks.callHook)
            fp->setHookData(hook(cx, Jsvalify(fp), true, 0, cx->runtime->debugHooks.callHookData));
    }

    Value rval;
    JSTrapStatus status = Debugger::onEnterFrame(cx, &rval);
    switch (status) {
      case JSTRAP_CONTINUE:
        break;
      case JSTRAP_THROW:
        cx->setPendingException(rval);
        break;
      case JSTRAP_ERROR:
        cx->clearPendingException();
        break;
      case JSTRAP_RETURN:
        fp->setReturnValue(rval);
        break;
      default:
        JS_NOT_REACHED("bad Debugger::onEnterFrame JSTrapStatus value");
    }
    return status;
}

bool
ScriptDebugEpilogue(JSContext *cx, StackFrame *fp, bool okArg)
{
    JS_ASSERT(fp == cx->fp());
    JSBool ok = okArg;

    if (void *hookData = fp->maybeHookData()) {
        if (fp->isFramePushedByExecute()) {
            if (JSInterpreterHook hook = cx->runtime->debugHooks.executeHook)
                hook(cx, Jsvalify(fp), false, &ok, hookData);
        } else {
            if (JSInterpreterHook hook = cx->runtime->debugHooks.callHook)
                hook(cx, Jsvalify(fp), false, &ok, hookData);
        }
    }

    return Debugger::onLeaveFrame(cx, ok);
}

} /* namespace js */

JS_FRIEND_API(JSBool)
JS_SetDebugModeForAllCompartments(JSContext *cx, JSBool debug)
{
    AutoDebugModeGC dmgc(cx->runtime);

    for (CompartmentsIter c(cx->runtime); !c.done(); c.next()) {
        // Ignore special compartments (atoms, JSD compartments)
        if (c->principals) {
            if (!c->setDebugModeFromC(cx, !!debug, dmgc))
                return false;
        }
    }
    return true;
}

JS_FRIEND_API(JSBool)
JS_SetDebugModeForCompartment(JSContext *cx, JSCompartment *comp, JSBool debug)
{
    AutoDebugModeGC dmgc(cx->runtime);
    return comp->setDebugModeFromC(cx, !!debug, dmgc);
}

static JSBool
CheckDebugMode(JSContext *cx)
{
    JSBool debugMode = JS_GetDebugMode(cx);
    /*
     * :TODO:
     * This probably should be an assertion, since it's indicative of a severe
     * API misuse.
     */
    if (!debugMode) {
        JS_ReportErrorFlagsAndNumber(cx, JSREPORT_ERROR, js_GetErrorMessage,
                                     NULL, JSMSG_NEED_DEBUG_MODE);
    }
    return debugMode;
}

JS_PUBLIC_API(JSBool)
JS_SetSingleStepMode(JSContext *cx, JSScript *script, JSBool singleStep)
{
    assertSameCompartment(cx, script);
    if (!CheckDebugMode(cx))
        return JS_FALSE;

    return script->setStepModeFlag(cx, singleStep);
}

JS_PUBLIC_API(JSBool)
JS_SetTrap(JSContext *cx, JSScript *script, jsbytecode *pc, JSTrapHandler handler, jsval closure)
{
    assertSameCompartment(cx, script, closure);

    if (!CheckDebugMode(cx))
        return false;

    BreakpointSite *site = script->getOrCreateBreakpointSite(cx, pc);
    if (!site)
        return false;
    site->setTrap(cx->runtime->defaultFreeOp(), handler, closure);
    return true;
}

JS_PUBLIC_API(void)
JS_ClearTrap(JSContext *cx, JSScript *script, jsbytecode *pc,
             JSTrapHandler *handlerp, jsval *closurep)
{
    if (BreakpointSite *site = script->getBreakpointSite(pc)) {
        site->clearTrap(cx->runtime->defaultFreeOp(), handlerp, closurep);
    } else {
        if (handlerp)
            *handlerp = NULL;
        if (closurep)
            *closurep = JSVAL_VOID;
    }
}

JS_PUBLIC_API(void)
JS_ClearScriptTraps(JSContext *cx, JSScript *script)
{
    script->clearTraps(cx->runtime->defaultFreeOp());
}

JS_PUBLIC_API(void)
JS_ClearAllTrapsForCompartment(JSContext *cx)
{
    cx->compartment->clearTraps(cx->runtime->defaultFreeOp());
}

JS_PUBLIC_API(JSBool)
JS_SetInterrupt(JSRuntime *rt, JSInterruptHook hook, void *closure)
{
    rt->debugHooks.interruptHook = hook;
    rt->debugHooks.interruptHookData = closure;
    for (InterpreterFrames *f = rt->interpreterFrames; f; f = f->older)
        f->enableInterruptsUnconditionally();
    return true;
}

JS_PUBLIC_API(JSBool)
JS_ClearInterrupt(JSRuntime *rt, JSInterruptHook *hoop, void **closurep)
{
    if (hoop)
        *hoop = rt->debugHooks.interruptHook;
    if (closurep)
        *closurep = rt->debugHooks.interruptHookData;
    rt->debugHooks.interruptHook = 0;
    rt->debugHooks.interruptHookData = 0;
    return JS_TRUE;
}

/************************************************************************/

JS_PUBLIC_API(JSBool)
JS_SetWatchPoint(JSContext *cx, JSObject *obj_, jsid id,
                 JSWatchPointHandler handler, JSObject *closure_)
{
    assertSameCompartment(cx, obj_);

    RootedObject obj(cx, obj_), closure(cx, closure_);

    JSObject *origobj = obj;
    obj = GetInnerObject(cx, obj);
    if (!obj)
        return false;

    RootedValue v(cx);
    unsigned attrs;

    RootedId propid(cx);

    if (JSID_IS_INT(id)) {
        propid = id;
    } else if (JSID_IS_OBJECT(id)) {
        JS_ReportErrorNumber(cx, js_GetErrorMessage, NULL, JSMSG_CANT_WATCH_PROP);
        return false;
    } else {
        if (!ValueToId(cx, IdToValue(id), propid.address()))
            return false;
    }

    /*
     * If, by unwrapping and innerizing, we changed the object, check
     * again to make sure that we're allowed to set a watch point.
     */
    if (origobj != obj && !CheckAccess(cx, obj, propid, JSACC_WATCH, &v, &attrs))
        return false;

    if (!obj->isNative()) {
        JS_ReportErrorNumber(cx, js_GetErrorMessage, NULL, JSMSG_CANT_WATCH,
                             obj->getClass()->name);
        return false;
    }

    types::MarkTypePropertyConfigured(cx, obj, propid);

    WatchpointMap *wpmap = cx->compartment->watchpointMap;
    if (!wpmap) {
        wpmap = cx->runtime->new_<WatchpointMap>();
        if (!wpmap || !wpmap->init()) {
            js_ReportOutOfMemory(cx);
            return false;
        }
        cx->compartment->watchpointMap = wpmap;
    }
    return wpmap->watch(cx, obj, propid, handler, closure);
}

JS_PUBLIC_API(JSBool)
JS_ClearWatchPoint(JSContext *cx, JSObject *obj, jsid id,
                   JSWatchPointHandler *handlerp, JSObject **closurep)
{
    assertSameCompartment(cx, obj, id);

    if (WatchpointMap *wpmap = cx->compartment->watchpointMap)
        wpmap->unwatch(obj, id, handlerp, closurep);
    return true;
}

JS_PUBLIC_API(JSBool)
JS_ClearWatchPointsForObject(JSContext *cx, JSObject *obj)
{
    assertSameCompartment(cx, obj);

    if (WatchpointMap *wpmap = cx->compartment->watchpointMap)
        wpmap->unwatchObject(obj);
    return true;
}

JS_PUBLIC_API(JSBool)
JS_ClearAllWatchPoints(JSContext *cx)
{
    if (JSCompartment *comp = cx->compartment) {
        if (WatchpointMap *wpmap = comp->watchpointMap)
            wpmap->clear();
    }
    return true;
}

/************************************************************************/

JS_PUBLIC_API(unsigned)
JS_PCToLineNumber(JSContext *cx, JSScript *script, jsbytecode *pc)
{
    return js::PCToLineNumber(script, pc);
}

JS_PUBLIC_API(jsbytecode *)
JS_LineNumberToPC(JSContext *cx, JSScript *script, unsigned lineno)
{
    return js_LineNumberToPC(script, lineno);
}

JS_PUBLIC_API(jsbytecode *)
JS_EndPC(JSContext *cx, JSScript *script)
{
    return script->code + script->length;
}

JS_PUBLIC_API(JSBool)
JS_GetLinePCs(JSContext *cx, JSScript *script,
              unsigned startLine, unsigned maxLines,
              unsigned* count, unsigned** retLines, jsbytecode*** retPCs)
{
    size_t len = (script->length > maxLines ? maxLines : script->length);
    unsigned *lines = cx->pod_malloc<unsigned>(len);
    if (!lines)
        return JS_FALSE;

    jsbytecode **pcs = cx->pod_malloc<jsbytecode*>(len);
    if (!pcs) {
        js_free(lines);
        return JS_FALSE;
    }

    unsigned lineno = script->lineno;
    unsigned offset = 0;
    unsigned i = 0;
    for (jssrcnote *sn = script->notes(); !SN_IS_TERMINATOR(sn); sn = SN_NEXT(sn)) {
        offset += SN_DELTA(sn);
        SrcNoteType type = (SrcNoteType) SN_TYPE(sn);
        if (type == SRC_SETLINE || type == SRC_NEWLINE) {
            if (type == SRC_SETLINE)
                lineno = (unsigned) js_GetSrcNoteOffset(sn, 0);
            else
                lineno++;

            if (lineno >= startLine) {
                lines[i] = lineno;
                pcs[i] = script->code + offset;
                if (++i >= maxLines)
                    break;
            }
        }
    }

    *count = i;
    if (retLines)
        *retLines = lines;
    else
        js_free(lines);

    if (retPCs)
        *retPCs = pcs;
    else
        js_free(pcs);

    return JS_TRUE;
}

JS_PUBLIC_API(unsigned)
JS_GetFunctionArgumentCount(JSContext *cx, JSFunction *fun)
{
    return fun->nargs;
}

JS_PUBLIC_API(JSBool)
JS_FunctionHasLocalNames(JSContext *cx, JSFunction *fun)
{
    return fun->script()->bindings.count() > 0;
}

extern JS_PUBLIC_API(uintptr_t *)
JS_GetFunctionLocalNameArray(JSContext *cx, JSFunction *fun, void **markp)
{
    RootedScript script(cx, fun->script());
    BindingVector bindings(cx);
    if (!FillBindingVector(script, &bindings))
        return NULL;

    /* Munge data into the API this method implements.  Avert your eyes! */
    *markp = cx->tempLifoAlloc().mark();

    uintptr_t *names = cx->tempLifoAlloc().newArray<uintptr_t>(bindings.length());
    if (!names) {
        js_ReportOutOfMemory(cx);
        return NULL;
    }

    for (size_t i = 0; i < bindings.length(); i++)
        names[i] = reinterpret_cast<uintptr_t>(bindings[i].name());

    return names;
}

extern JS_PUBLIC_API(JSAtom *)
JS_LocalNameToAtom(uintptr_t w)
{
    return reinterpret_cast<JSAtom *>(w);
}

extern JS_PUBLIC_API(JSString *)
JS_AtomKey(JSAtom *atom)
{
    return atom;
}

extern JS_PUBLIC_API(void)
JS_ReleaseFunctionLocalNameArray(JSContext *cx, void *mark)
{
    cx->tempLifoAlloc().release(mark);
}

JS_PUBLIC_API(JSScript *)
JS_GetFunctionScript(JSContext *cx, JSFunction *fun)
{
    AutoAssertNoGC nogc;
    return fun->maybeScript().get(nogc);
}

JS_PUBLIC_API(JSNative)
JS_GetFunctionNative(JSContext *cx, JSFunction *fun)
{
    return fun->maybeNative();
}

JS_PUBLIC_API(JSPrincipals *)
JS_GetScriptPrincipals(JSScript *script)
{
    return script->principals;
}

JS_PUBLIC_API(JSPrincipals *)
JS_GetScriptOriginPrincipals(JSScript *script)
{
    return script->originPrincipals;
}

/************************************************************************/

JS_PUBLIC_API(JSStackFrame *)
JS_BrokenFrameIterator(JSContext *cx, JSStackFrame **iteratorp)
{
    StackFrame *fp = Valueify(*iteratorp);
    if (!fp) {
#ifdef JS_METHODJIT
        js::mjit::ExpandInlineFrames(cx->compartment);
#endif
        fp = cx->maybefp();
    } else {
        fp = fp->prev();
    }

    // settle on the next non-ion frame as it is not considered safe to inspect
    // Ion's activation StackFrame.
    while (fp && fp->runningInIon())
        fp = fp->prev();

    *iteratorp = Jsvalify(fp);
    return *iteratorp;
}

JS_PUBLIC_API(JSScript *)
JS_GetFrameScript(JSContext *cx, JSStackFrame *fpArg)
{
    AutoAssertNoGC nogc;
    return Valueify(fpArg)->script().get(nogc);
}

JS_PUBLIC_API(jsbytecode *)
JS_GetFramePC(JSContext *cx, JSStackFrame *fpArg)
{
    /*
     * This API is used to compute the line number for jsd and XPConnect
     * exception handling backtraces. Once the stack gets really deep, the
     * overall cost can become quadratic. This can hang the browser (eventually
     * terminated by a slow-script dialog) when content causes infinite
     * recursion and a backtrace.
     */
    return Valueify(fpArg)->pcQuadratic(cx->stack, 100);
}

JS_PUBLIC_API(void *)
JS_GetFrameAnnotation(JSContext *cx, JSStackFrame *fpArg)
{
    StackFrame *fp = Valueify(fpArg);
    if (fp->annotation() && fp->scopeChain()->compartment()->principals) {
        /*
         * Give out an annotation only if privileges have not been revoked
         * or disabled globally.
         */
        return fp->annotation();
    }

    return NULL;
}

JS_PUBLIC_API(void)
JS_SetTopFrameAnnotation(JSContext *cx, void *annotation)
{
    AutoAssertNoGC nogc;
    StackFrame *fp = cx->fp();
    JS_ASSERT_IF(fp->beginsIonActivation(), !fp->annotation());

    // Note that if this frame is running in Ion, the actual calling frame
    // could be inlined or a callee and thus we won't have a correct |fp|.
    // To account for this, ion::InvalidationBailout will transfer an
    // annotation from the old cx->fp() to the new top frame. This works
    // because we will never EnterIon on a frame with an annotation.
    fp->setAnnotation(annotation);

    RawScript script = fp->script().get(nogc);

    ReleaseAllJITCode(cx->runtime->defaultFreeOp());

    // Ensure that we'll never try to compile this again.
    JS_ASSERT(!script->hasAnyIonScript());
<<<<<<< HEAD
    for (EACH_COMPILE_MODE(cmode))
        script->ions[cmode] = ION_DISABLED_SCRIPT;
=======
    script->ion = ION_DISABLED_SCRIPT;
    script->parallelIon = ION_DISABLED_SCRIPT;
>>>>>>> 4057aa24
}

JS_PUBLIC_API(JSObject *)
JS_GetFrameScopeChain(JSContext *cx, JSStackFrame *fpArg)
{
    StackFrame *fp = Valueify(fpArg);
    JS_ASSERT(cx->stack.space().containsSlow(fp));
    AutoCompartment ac(cx, fp->scopeChain());
    return GetDebugScopeForFrame(cx, fp);
}

JS_PUBLIC_API(JSObject *)
JS_GetFrameCallObject(JSContext *cx, JSStackFrame *fpArg)
{
    StackFrame *fp = Valueify(fpArg);
    JS_ASSERT(cx->stack.space().containsSlow(fp));

    if (!fp->isFunctionFrame())
        return NULL;

    JSObject *o = GetDebugScopeForFrame(cx, fp);

    /*
     * Given that fp is a function frame and GetDebugScopeForFrame always fills
     * in missing scopes, we can expect to find fp's CallObject on 'o'. Note:
     *  - GetDebugScopeForFrame wraps every ScopeObject (missing or not) with
     *    a DebugScopeObject proxy.
     *  - If fp is an eval-in-function, then fp has no callobj of its own and
     *    JS_GetFrameCallObject will return the innermost function's callobj.
     */
    while (o) {
        ScopeObject &scope = o->asDebugScope().scope();
        if (scope.isCall())
            return o;
        o = o->enclosingScope();
    }
    return NULL;
}

JS_PUBLIC_API(JSBool)
JS_GetFrameThis(JSContext *cx, JSStackFrame *fpArg, jsval *thisv)
{
    StackFrame *fp = Valueify(fpArg);

    js::AutoCompartment ac(cx, fp->scopeChain());
    if (!ComputeThis(cx, fp))
        return false;

    *thisv = fp->thisValue();
    return true;
}

JS_PUBLIC_API(JSFunction *)
JS_GetFrameFunction(JSContext *cx, JSStackFrame *fp)
{
    return Valueify(fp)->maybeScriptFunction();
}

JS_PUBLIC_API(JSObject *)
JS_GetFrameFunctionObject(JSContext *cx, JSStackFrame *fpArg)
{
    StackFrame *fp = Valueify(fpArg);
    if (!fp->isFunctionFrame())
        return NULL;

    JS_ASSERT(fp->callee().isFunction());
    return &fp->callee();
}

JS_PUBLIC_API(JSFunction *)
JS_GetScriptFunction(JSContext *cx, JSScript *script)
{
    return script->function();
}

JS_PUBLIC_API(JSObject *)
JS_GetParentOrScopeChain(JSContext *cx, JSObject *obj)
{
    return obj->enclosingScope();
}

JS_PUBLIC_API(JSBool)
JS_IsConstructorFrame(JSContext *cx, JSStackFrame *fp)
{
    return Valueify(fp)->isConstructing();
}

JS_PUBLIC_API(JSObject *)
JS_GetFrameCalleeObject(JSContext *cx, JSStackFrame *fp)
{
    return Valueify(fp)->maybeCalleev().toObjectOrNull();
}

JS_PUBLIC_API(const char *)
JS_GetDebugClassName(JSObject *obj)
{
    if (obj->isDebugScope())
        return obj->asDebugScope().scope().getClass()->name;
    return obj->getClass()->name;
}

JS_PUBLIC_API(JSBool)
JS_IsDebuggerFrame(JSContext *cx, JSStackFrame *fp)
{
    return Valueify(fp)->isDebuggerFrame();
}

JS_PUBLIC_API(JSBool)
JS_IsGlobalFrame(JSContext *cx, JSStackFrame *fp)
{
    return Valueify(fp)->isGlobalFrame();
}

JS_PUBLIC_API(jsval)
JS_GetFrameReturnValue(JSContext *cx, JSStackFrame *fp)
{
    return Valueify(fp)->returnValue();
}

JS_PUBLIC_API(void)
JS_SetFrameReturnValue(JSContext *cx, JSStackFrame *fpArg, jsval rval)
{
    AutoAssertNoGC nogc;
    StackFrame *fp = Valueify(fpArg);
#ifdef JS_METHODJIT
    JS_ASSERT(fp->script()->debugMode);
#endif
    assertSameCompartment(cx, fp, rval);
    fp->setReturnValue(rval);
}

/************************************************************************/

JS_PUBLIC_API(const char *)
JS_GetScriptFilename(JSContext *cx, JSScript *script)
{
    return script->filename;
}

JS_PUBLIC_API(const jschar *)
JS_GetScriptSourceMap(JSContext *cx, JSScript *script)
{
    ScriptSource *source = script->scriptSource();
    JS_ASSERT(source);
    return source->hasSourceMap() ? source->sourceMap() : NULL;
}

JS_PUBLIC_API(unsigned)
JS_GetScriptBaseLineNumber(JSContext *cx, JSScript *script)
{
    return script->lineno;
}

JS_PUBLIC_API(unsigned)
JS_GetScriptLineExtent(JSContext *cx, JSScript *script)
{
    return js_GetScriptLineExtent(script);
}

JS_PUBLIC_API(JSVersion)
JS_GetScriptVersion(JSContext *cx, JSScript *script)
{
    return VersionNumber(script->getVersion());
}

JS_PUBLIC_API(bool)
JS_GetScriptUserBit(JSScript *script)
{
    return script->userBit;
}

JS_PUBLIC_API(void)
JS_SetScriptUserBit(JSScript *script, bool b)
{
    script->userBit = b;
}

/***************************************************************************/

JS_PUBLIC_API(void)
JS_SetNewScriptHook(JSRuntime *rt, JSNewScriptHook hook, void *callerdata)
{
    rt->debugHooks.newScriptHook = hook;
    rt->debugHooks.newScriptHookData = callerdata;
}

JS_PUBLIC_API(void)
JS_SetDestroyScriptHook(JSRuntime *rt, JSDestroyScriptHook hook,
                        void *callerdata)
{
    rt->debugHooks.destroyScriptHook = hook;
    rt->debugHooks.destroyScriptHookData = callerdata;
}

/***************************************************************************/

JS_PUBLIC_API(JSBool)
JS_EvaluateUCInStackFrame(JSContext *cx, JSStackFrame *fpArg,
                          const jschar *chars, unsigned length,
                          const char *filename, unsigned lineno,
                          jsval *rval)
{
    if (!CheckDebugMode(cx))
        return false;

    Rooted<Env*> env(cx, JS_GetFrameScopeChain(cx, fpArg));
    if (!env)
        return false;

    StackFrame *fp = Valueify(fpArg);

    if (!ComputeThis(cx, fp))
        return false;
    RootedValue thisv(cx, fp->thisValue());

    js::AutoCompartment ac(cx, env);
    return EvaluateInEnv(cx, env, thisv, fp, StableCharPtr(chars, length), length,
                         filename, lineno, rval);
}

JS_PUBLIC_API(JSBool)
JS_EvaluateInStackFrame(JSContext *cx, JSStackFrame *fp,
                        const char *bytes, unsigned length,
                        const char *filename, unsigned lineno,
                        jsval *rval)
{
    jschar *chars;
    JSBool ok;
    size_t len = length;

    if (!CheckDebugMode(cx))
        return JS_FALSE;

    chars = InflateString(cx, bytes, &len);
    if (!chars)
        return JS_FALSE;
    length = (unsigned) len;
    ok = JS_EvaluateUCInStackFrame(cx, fp, chars, length, filename, lineno,
                                   rval);
    js_free(chars);

    return ok;
}

/************************************************************************/

/* This all should be reworked to avoid requiring JSScopeProperty types. */

static JSBool
GetPropertyDesc(JSContext *cx, JSObject *obj_, Shape *shape, JSPropertyDesc *pd)
{
    assertSameCompartment(cx, obj_);
    pd->id = IdToJsval(shape->propid());

    RootedObject obj(cx, obj_);

    JSBool wasThrowing = cx->isExceptionPending();
    Value lastException = UndefinedValue();
    if (wasThrowing)
        lastException = cx->getPendingException();
    cx->clearPendingException();

    Rooted<jsid> id(cx, shape->propid());
    RootedValue value(cx);
    if (!baseops::GetProperty(cx, obj, id, &value)) {
        if (!cx->isExceptionPending()) {
            pd->flags = JSPD_ERROR;
            pd->value = JSVAL_VOID;
        } else {
            pd->flags = JSPD_EXCEPTION;
            pd->value = cx->getPendingException();
        }
    } else {
        pd->flags = 0;
        pd->value = value;
    }

    if (wasThrowing)
        cx->setPendingException(lastException);

    pd->flags |= (shape->enumerable() ? JSPD_ENUMERATE : 0)
              |  (!shape->writable()  ? JSPD_READONLY  : 0)
              |  (!shape->configurable() ? JSPD_PERMANENT : 0);
    pd->spare = 0;
    pd->alias = JSVAL_VOID;

    return JS_TRUE;
}

JS_PUBLIC_API(JSBool)
JS_GetPropertyDescArray(JSContext *cx, JSObject *obj_, JSPropertyDescArray *pda)
{
    RootedObject obj(cx, obj_);

    assertSameCompartment(cx, obj);
    uint32_t i = 0;
    JSPropertyDesc *pd = NULL;

    if (obj->isDebugScope()) {
        AutoIdVector props(cx);
        if (!Proxy::enumerate(cx, obj, props))
            return false;

        pd = cx->pod_calloc<JSPropertyDesc>(props.length());
        if (!pd)
            return false;

        for (i = 0; i < props.length(); ++i) {
            pd[i].id = JSVAL_NULL;
            pd[i].value = JSVAL_NULL;
            if (!js_AddRoot(cx, &pd[i].id, NULL))
                goto bad;
            pd[i].id = IdToValue(props[i]);
            if (!js_AddRoot(cx, &pd[i].value, NULL))
                goto bad;
            if (!Proxy::get(cx, obj, obj, props.handleAt(i), MutableHandleValue::fromMarkedLocation(&pd[i].value)))
                goto bad;
        }

        pda->length = props.length();
        pda->array = pd;
        return true;
    }

    Class *clasp;
    clasp = obj->getClass();
    if (!obj->isNative() || (clasp->flags & JSCLASS_NEW_ENUMERATE)) {
        JS_ReportErrorNumber(cx, js_GetErrorMessage, NULL,
                             JSMSG_CANT_DESCRIBE_PROPS, clasp->name);
        return false;
    }
    if (!clasp->enumerate(cx, obj))
        return false;

    /* Return an empty pda early if obj has no own properties. */
    if (obj->nativeEmpty()) {
        pda->length = 0;
        pda->array = NULL;
        return true;
    }

    pd = cx->pod_malloc<JSPropertyDesc>(obj->propertyCount());
    if (!pd)
        return false;
    for (Shape::Range r = obj->lastProperty()->all(); !r.empty(); r.popFront()) {
        pd[i].id = JSVAL_NULL;
        pd[i].value = JSVAL_NULL;
        pd[i].alias = JSVAL_NULL;
        if (!js_AddRoot(cx, &pd[i].id, NULL))
            goto bad;
        if (!js_AddRoot(cx, &pd[i].value, NULL))
            goto bad;
        Shape *shape = const_cast<Shape *>(&r.front());
        if (!GetPropertyDesc(cx, obj, shape, &pd[i]))
            goto bad;
        if ((pd[i].flags & JSPD_ALIAS) && !js_AddRoot(cx, &pd[i].alias, NULL))
            goto bad;
        if (++i == obj->propertyCount())
            break;
    }
    pda->length = i;
    pda->array = pd;
    return true;

bad:
    pda->length = i + 1;
    pda->array = pd;
    JS_PutPropertyDescArray(cx, pda);
    return false;
}

JS_PUBLIC_API(void)
JS_PutPropertyDescArray(JSContext *cx, JSPropertyDescArray *pda)
{
    JSPropertyDesc *pd;
    uint32_t i;

    pd = pda->array;
    for (i = 0; i < pda->length; i++) {
        js_RemoveRoot(cx->runtime, &pd[i].id);
        js_RemoveRoot(cx->runtime, &pd[i].value);
        if (pd[i].flags & JSPD_ALIAS)
            js_RemoveRoot(cx->runtime, &pd[i].alias);
    }
    js_free(pd);
    pda->array = NULL;
    pda->length = 0;
}

/************************************************************************/

JS_PUBLIC_API(JSBool)
JS_SetDebuggerHandler(JSRuntime *rt, JSDebuggerHandler handler, void *closure)
{
    rt->debugHooks.debuggerHandler = handler;
    rt->debugHooks.debuggerHandlerData = closure;
    return JS_TRUE;
}

JS_PUBLIC_API(JSBool)
JS_SetSourceHandler(JSRuntime *rt, JSSourceHandler handler, void *closure)
{
    rt->debugHooks.sourceHandler = handler;
    rt->debugHooks.sourceHandlerData = closure;
    return JS_TRUE;
}

JS_PUBLIC_API(JSBool)
JS_SetExecuteHook(JSRuntime *rt, JSInterpreterHook hook, void *closure)
{
    rt->debugHooks.executeHook = hook;
    rt->debugHooks.executeHookData = closure;
    return JS_TRUE;
}

JS_PUBLIC_API(JSBool)
JS_SetCallHook(JSRuntime *rt, JSInterpreterHook hook, void *closure)
{
    rt->debugHooks.callHook = hook;
    rt->debugHooks.callHookData = closure;
    return JS_TRUE;
}

JS_PUBLIC_API(JSBool)
JS_SetThrowHook(JSRuntime *rt, JSThrowHook hook, void *closure)
{
    rt->debugHooks.throwHook = hook;
    rt->debugHooks.throwHookData = closure;
    return JS_TRUE;
}

JS_PUBLIC_API(JSBool)
JS_SetDebugErrorHook(JSRuntime *rt, JSDebugErrorHook hook, void *closure)
{
    rt->debugHooks.debugErrorHook = hook;
    rt->debugHooks.debugErrorHookData = closure;
    return JS_TRUE;
}

/************************************************************************/

JS_PUBLIC_API(size_t)
JS_GetObjectTotalSize(JSContext *cx, JSObject *obj)
{
    return obj->computedSizeOfThisSlotsElements();
}

static size_t
GetAtomTotalSize(JSContext *cx, JSAtom *atom)
{
    return sizeof(AtomStateEntry) + sizeof(HashNumber) +
           sizeof(JSString) +
           (atom->length() + 1) * sizeof(jschar);
}

JS_PUBLIC_API(size_t)
JS_GetFunctionTotalSize(JSContext *cx, JSFunction *fun)
{
    AutoAssertNoGC nogc;
    size_t nbytes = sizeof *fun;
    nbytes += JS_GetObjectTotalSize(cx, fun);
    if (fun->isInterpreted())
        nbytes += JS_GetScriptTotalSize(cx, fun->script().get(nogc));
    if (fun->displayAtom())
        nbytes += GetAtomTotalSize(cx, fun->displayAtom());
    return nbytes;
}

JS_PUBLIC_API(size_t)
JS_GetScriptTotalSize(JSContext *cx, JSScript *script)
{
    size_t nbytes, pbytes;
    jssrcnote *sn, *notes;
    ObjectArray *objarray;
    JSPrincipals *principals;

    nbytes = sizeof *script;
    nbytes += script->length * sizeof script->code[0];
    nbytes += script->natoms * sizeof script->atoms[0];
    for (size_t i = 0; i < script->natoms; i++)
        nbytes += GetAtomTotalSize(cx, script->atoms[i]);

    if (script->filename)
        nbytes += strlen(script->filename) + 1;

    notes = script->notes();
    for (sn = notes; !SN_IS_TERMINATOR(sn); sn = SN_NEXT(sn))
        continue;
    nbytes += (sn - notes + 1) * sizeof *sn;

    if (script->hasObjects()) {
        objarray = script->objects();
        size_t i = objarray->length;
        nbytes += sizeof *objarray + i * sizeof objarray->vector[0];
        do {
            nbytes += JS_GetObjectTotalSize(cx, objarray->vector[--i]);
        } while (i != 0);
    }

    if (script->hasRegexps()) {
        objarray = script->regexps();
        size_t i = objarray->length;
        nbytes += sizeof *objarray + i * sizeof objarray->vector[0];
        do {
            nbytes += JS_GetObjectTotalSize(cx, objarray->vector[--i]);
        } while (i != 0);
    }

    if (script->hasTrynotes())
        nbytes += sizeof(TryNoteArray) + script->trynotes()->length * sizeof(JSTryNote);

    principals = script->principals;
    if (principals) {
        JS_ASSERT(principals->refcount);
        pbytes = sizeof *principals;
        if (principals->refcount > 1)
            pbytes = JS_HOWMANY(pbytes, principals->refcount);
        nbytes += pbytes;
    }

    return nbytes;
}

/************************************************************************/

JS_FRIEND_API(void)
js_RevertVersion(JSContext *cx)
{
    cx->clearVersionOverride();
}

JS_PUBLIC_API(const JSDebugHooks *)
JS_GetGlobalDebugHooks(JSRuntime *rt)
{
    return &rt->debugHooks;
}

/************************************************************************/

JS_PUBLIC_API(void)
JS_DumpBytecode(JSContext *cx, JSScript *scriptArg)
{
#if defined(DEBUG)
    Rooted<JSScript*> script(cx, scriptArg);

    Sprinter sprinter(cx);
    if (!sprinter.init())
        return;

    fprintf(stdout, "--- SCRIPT %s:%d ---\n", script->filename, script->lineno);
    js_Disassemble(cx, script, true, &sprinter);
    fputs(sprinter.string(), stdout);
    fprintf(stdout, "--- END SCRIPT %s:%d ---\n", script->filename, script->lineno);
#endif
}

extern JS_PUBLIC_API(void)
JS_DumpPCCounts(JSContext *cx, JSScript *scriptArg)
{
#if defined(DEBUG)
    Rooted<JSScript*> script(cx, scriptArg);
    JS_ASSERT(script->hasScriptCounts);

    Sprinter sprinter(cx);
    if (!sprinter.init())
        return;

    fprintf(stdout, "--- SCRIPT %s:%d ---\n", script->filename, script->lineno);
    js_DumpPCCounts(cx, script, &sprinter);
    fputs(sprinter.string(), stdout);
    fprintf(stdout, "--- END SCRIPT %s:%d ---\n", script->filename, script->lineno);
#endif
}

namespace {

typedef Vector<JSScript *, 0, SystemAllocPolicy> ScriptsToDump;

static void
DumpBytecodeScriptCallback(JSRuntime *rt, void *data, void *thing,
                           JSGCTraceKind traceKind, size_t thingSize)
{
    JS_ASSERT(traceKind == JSTRACE_SCRIPT);
    JSScript *script = static_cast<JSScript *>(thing);
    static_cast<ScriptsToDump *>(data)->append(script);
}

} /* anonymous namespace */

JS_PUBLIC_API(void)
JS_DumpCompartmentBytecode(JSContext *cx)
{
    ScriptsToDump scripts;
    IterateCells(cx->runtime, cx->compartment, gc::FINALIZE_SCRIPT, &scripts, DumpBytecodeScriptCallback);

    for (size_t i = 0; i < scripts.length(); i++) {
        if (scripts[i]->enclosingScriptsCompiledSuccessfully())
            JS_DumpBytecode(cx, scripts[i]);
    }
}

JS_PUBLIC_API(void)
JS_DumpCompartmentPCCounts(JSContext *cx)
{
    for (CellIter i(cx->compartment, gc::FINALIZE_SCRIPT); !i.done(); i.next()) {
        JSScript *script = i.get<JSScript>();
        if (script->hasScriptCounts && script->enclosingScriptsCompiledSuccessfully())
            JS_DumpPCCounts(cx, script);
    }
}

JS_PUBLIC_API(JSObject *)
JS_UnwrapObject(JSObject *obj)
{
    return UnwrapObject(obj);
}

JS_PUBLIC_API(JSObject *)
JS_UnwrapObjectAndInnerize(JSObject *obj)
{
    return UnwrapObject(obj, /* stopAtOuter = */ false);
}

JS_FRIEND_API(JSBool)
js_CallContextDebugHandler(JSContext *cx)
{
    AssertCanGC();
    ScriptFrameIter iter(cx);
    JS_ASSERT(!iter.done());

    RootedValue rval(cx);
    RootedScript script(cx, iter.script());
    switch (js::CallContextDebugHandler(cx, script, iter.pc(), rval.address())) {
      case JSTRAP_ERROR:
        JS_ClearPendingException(cx);
        return JS_FALSE;
      case JSTRAP_THROW:
        JS_SetPendingException(cx, rval);
        return JS_FALSE;
      case JSTRAP_RETURN:
      case JSTRAP_CONTINUE:
      default:
        return JS_TRUE;
    }
}

JS_PUBLIC_API(StackDescription *)
JS::DescribeStack(JSContext *cx, unsigned maxFrames)
{
    AutoAssertNoGC nogc;
    Vector<FrameDescription> frames(cx);

    for (ScriptFrameIter i(cx); !i.done(); ++i) {
        FrameDescription desc;
        desc.script = i.script().get(nogc);
        desc.lineno = PCToLineNumber(i.script().get(nogc), i.pc());
        desc.fun = i.maybeCallee();
        if (!frames.append(desc))
            return NULL;
        if (frames.length() == maxFrames)
            break;
    }

    StackDescription *desc = js_new<StackDescription>();
    if (!desc)
        return NULL;

    desc->nframes = frames.length();
    desc->frames = frames.extractRawBuffer();
    return desc;
}

JS_PUBLIC_API(void)
JS::FreeStackDescription(JSContext *cx, StackDescription *desc)
{
    js_delete(desc->frames);
    js_delete(desc);
}

class AutoPropertyDescArray
{
    JSContext *cx_;
    JSPropertyDescArray descArray_;

  public:
    AutoPropertyDescArray(JSContext *cx)
      : cx_(cx)
    {
        PodZero(&descArray_);
    }
    ~AutoPropertyDescArray()
    {
        if (descArray_.array)
            JS_PutPropertyDescArray(cx_, &descArray_);
    }

    void fetch(JSObject *obj) {
        JS_ASSERT(!descArray_.array);
        if (!JS_GetPropertyDescArray(cx_, obj, &descArray_))
            descArray_.array = NULL;
    }

    JSPropertyDescArray * operator ->() {
        return &descArray_;
    }
};

static const char *
FormatValue(JSContext *cx, const Value &v, JSAutoByteString &bytes)
{
    JSString *str = ToString(cx, v);
    if (!str)
        return NULL;
    const char *buf = bytes.encode(cx, str);
    if (!buf)
        return NULL;
    const char *found = strstr(buf, "function ");
    if (found && (found - buf <= 2))
        return "[function]";
    return buf;
}

static char *
FormatFrame(JSContext *cx, const ScriptFrameIter &iter, char *buf, int num,
            JSBool showArgs, JSBool showLocals, JSBool showThisProps)
{
    AssertCanGC();

    RootedScript script(cx, iter.script());
    jsbytecode* pc = iter.pc();

    RootedObject scopeChain(cx, iter.scopeChain());
    JSAutoCompartment ac(cx, scopeChain);

    const char *filename = script->filename;
    unsigned lineno = PCToLineNumber(script, pc);
    RootedFunction fun(cx, iter.maybeCallee());
    RootedString funname(cx);
    if (fun)
        funname = fun->atom();

    RootedObject callObj(cx);
    AutoPropertyDescArray callProps(cx);

    if (!iter.isIon() && (showArgs || showLocals)) {
        callObj = JS_GetFrameCallObject(cx, Jsvalify(iter.interpFrame()));
        if (callObj)
            callProps.fetch(callObj);
    }

    RootedValue thisVal(cx);
    AutoPropertyDescArray thisProps(cx);
    if (iter.computeThis()) {
        thisVal = iter.thisv();
        if (showThisProps && !thisVal.isPrimitive())
            thisProps.fetch(&thisVal.toObject());
    }

    // print the frame number and function name
    if (funname) {
        JSAutoByteString funbytes;
        buf = JS_sprintf_append(buf, "%d %s(", num, funbytes.encode(cx, funname));
    } else if (fun) {
        buf = JS_sprintf_append(buf, "%d anonymous(", num);
    } else {
        buf = JS_sprintf_append(buf, "%d <TOP LEVEL>", num);
    }
    if (!buf)
        return buf;

    // print the function arguments
    if (showArgs && callObj) {
        uint32_t namedArgCount = 0;
        for (uint32_t i = 0; i < callProps->length; i++) {
            JSPropertyDesc* desc = &callProps->array[i];
            JSAutoByteString nameBytes;
            const char *name = NULL;
            if (JSVAL_IS_STRING(desc->id))
                name = FormatValue(cx, desc->id, nameBytes);

            JSAutoByteString valueBytes;
            const char *value = FormatValue(cx, desc->value, valueBytes);

            buf = JS_sprintf_append(buf, "%s%s%s%s%s%s",
                                    namedArgCount ? ", " : "",
                                    name ? name :"",
                                    name ? " = " : "",
                                    desc->value.isString() ? "\"" : "",
                                    value ? value : "?unknown?",
                                    desc->value.isString() ? "\"" : "");
            if (!buf)
                return buf;
            namedArgCount++;
        }

        // print any unnamed trailing args (found in 'arguments' object)
        RootedValue val(cx);
        if (JS_GetProperty(cx, callObj, "arguments", val.address()) && val.isObject()) {
            uint32_t argCount;
            RootedObject argsObj(cx, &val.toObject());
            if (JS_GetProperty(cx, argsObj, "length", val.address()) &&
                ToUint32(cx, val, &argCount) &&
                argCount > namedArgCount)
            {
                for (uint32_t k = namedArgCount; k < argCount; k++) {
                    char number[8];
                    JS_snprintf(number, 8, "%d", (int) k);

                    if (JS_GetProperty(cx, argsObj, number, val.address())) {
                        JSAutoByteString valueBytes;
                        const char *value = FormatValue(cx, val, valueBytes);
                        buf = JS_sprintf_append(buf, "%s%s%s%s",
                                                k ? ", " : "",
                                                val.isString() ? "\"" : "",
                                                value ? value : "?unknown?",
                                                val.isString() ? "\"" : "");
                        if (!buf)
                            return buf;
                    }
                }
            }
        }
    }

    // print filename and line number
    buf = JS_sprintf_append(buf, "%s [\"%s\":%d]\n",
                            fun ? ")" : "",
                            filename ? filename : "<unknown>",
                            lineno);
    if (!buf)
        return buf;

    // print local variables
    if (showLocals && callProps->array) {
        for (uint32_t i = 0; i < callProps->length; i++) {
            JSPropertyDesc* desc = &callProps->array[i];
            JSAutoByteString nameBytes;
            JSAutoByteString valueBytes;
            const char *name = FormatValue(cx, desc->id, nameBytes);
            const char *value = FormatValue(cx, desc->value, valueBytes);

            if (name && value) {
                buf = JS_sprintf_append(buf, "    %s = %s%s%s\n",
                                        name,
                                        desc->value.isString() ? "\"" : "",
                                        value,
                                        desc->value.isString() ? "\"" : "");
                if (!buf)
                    return buf;
            }
        }
    }

    // print the value of 'this'
    if (showLocals) {
        if (!thisVal.isUndefined()) {
            JSAutoByteString thisValBytes;
            RootedString thisValStr(cx, ToString(cx, thisVal));
            if (thisValStr) {
                if (const char *str = thisValBytes.encode(cx, thisValStr)) {
                    buf = JS_sprintf_append(buf, "    this = %s\n", str);
                    if (!buf)
                        return buf;
                }
            }
        } else {
            buf = JS_sprintf_append(buf, "    <failed to get 'this' value>\n");
        }
    }

    // print the properties of 'this', if it is an object
    if (showThisProps && thisProps->array) {
        for (uint32_t i = 0; i < thisProps->length; i++) {
            JSPropertyDesc* desc = &thisProps->array[i];
            if (desc->flags & JSPD_ENUMERATE) {
                JSAutoByteString nameBytes;
                JSAutoByteString valueBytes;
                const char *name = FormatValue(cx, desc->id, nameBytes);
                const char *value = FormatValue(cx, desc->value, valueBytes);
                if (name && value) {
                    buf = JS_sprintf_append(buf, "    this.%s = %s%s%s\n",
                                            name,
                                            desc->value.isString() ? "\"" : "",
                                            value,
                                            desc->value.isString() ? "\"" : "");
                    if (!buf)
                        return buf;
                }
            }
        }
    }

    return buf;
}

JS_PUBLIC_API(char *)
JS::FormatStackDump(JSContext *cx, char *buf,
                      JSBool showArgs, JSBool showLocals,
                      JSBool showThisProps)
{
    int num = 0;

    for (ScriptFrameIter i(cx); !i.done(); ++i) {
        buf = FormatFrame(cx, i, buf, num, showArgs, showLocals, showThisProps);
        num++;
    }

    if (!num)
        buf = JS_sprintf_append(buf, "JavaScript stack is empty\n");

    return buf;
}
<|MERGE_RESOLUTION|>--- conflicted
+++ resolved
@@ -553,13 +553,8 @@
 
     // Ensure that we'll never try to compile this again.
     JS_ASSERT(!script->hasAnyIonScript());
-<<<<<<< HEAD
-    for (EACH_COMPILE_MODE(cmode))
-        script->ions[cmode] = ION_DISABLED_SCRIPT;
-=======
     script->ion = ION_DISABLED_SCRIPT;
     script->parallelIon = ION_DISABLED_SCRIPT;
->>>>>>> 4057aa24
 }
 
 JS_PUBLIC_API(JSObject *)
