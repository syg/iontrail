/* -*- Mode: C++; tab-width: 8; indent-tabs-mode: nil; c-basic-offset: 4 -*-
 *
 * ***** BEGIN LICENSE BLOCK *****
 * Version: MPL 1.1/GPL 2.0/LGPL 2.1
 *
 * The contents of this file are subject to the Mozilla Public License Version
 * 1.1 (the "License"); you may not use this file except in compliance with
 * the License. You may obtain a copy of the License at
 * http://www.mozilla.org/MPL/
 *
 * Software distributed under the License is distributed on an "AS IS" basis,
 * WITHOUT WARRANTY OF ANY KIND, either express or implied. See the License
 * for the specific language governing rights and limitations under the
 * License.
 *
 * The Original Code is SpiderMonkey code.
 *
 * The Initial Developer of the Original Code is
 * Mozilla Corporation.
 * Portions created by the Initial Developer are Copyright (C) 2010
 * the Initial Developer. All Rights Reserved.
 *
 * Contributor(s):
 *
 *
 * Alternatively, the contents of this file may be used under the terms of
 * either of the GNU General Public License Version 2 or later (the "GPL"),
 * or the GNU Lesser General Public License Version 2.1 or later (the "LGPL"),
 * in which case the provisions of the GPL or the LGPL are applicable instead
 * of those above. If you wish to allow use of your version of this file only
 * under the terms of either the GPL or the LGPL, and not to allow others to
 * use your version of this file under the terms of the MPL, indicate your
 * decision by deleting the provisions above and replace them with the notice
 * and other provisions required by the GPL or the LGPL. If you do not delete
 * the provisions above, a recipient may use your version of this file under
 * the terms of any one of the MPL, the GPL or the LGPL.
 *
 * ***** END LICENSE BLOCK ***** */

#ifndef jscompartment_h___
#define jscompartment_h___

#include "jsclist.h"
#include "jscntxt.h"
#include "jsfun.h"
#include "jsgc.h"
#include "jsgcstats.h"
#include "jsobj.h"
#include "vm/GlobalObject.h"

#ifdef _MSC_VER
#pragma warning(push)
#pragma warning(disable:4251) /* Silence warning about JS_FRIEND_API and data members. */
#endif

namespace JSC { class ExecutableAllocator; }
namespace WTF { class BumpPointerAllocator; }

namespace js {

/* Holds the number of recording attemps for an address. */
typedef HashMap<jsbytecode*,
                size_t,
                DefaultHasher<jsbytecode*>,
                SystemAllocPolicy> RecordAttemptMap;

/* Holds the profile data for loops. */
typedef HashMap<jsbytecode*,
                LoopProfile*,
                DefaultHasher<jsbytecode*>,
                SystemAllocPolicy> LoopProfileMap;

class Oracle;

typedef HashSet<JSScript *,
                DefaultHasher<JSScript *>,
                SystemAllocPolicy> TracedScriptSet;

typedef HashMap<JSFunction *,
                JSString *,
                DefaultHasher<JSFunction *>,
                SystemAllocPolicy> ToSourceCache;

struct TraceMonitor;

/* Holds the execution state during trace execution. */
struct TracerState
{
    JSContext*     cx;                  // current VM context handle
    TraceMonitor*  traceMonitor;        // current TM
    double*        stackBase;           // native stack base
    double*        sp;                  // native stack pointer, stack[0] is spbase[0]
    double*        eos;                 // first unusable word after the native stack / begin of globals
    FrameInfo**    callstackBase;       // call stack base
    void*          sor;                 // start of rp stack
    FrameInfo**    rp;                  // call stack pointer
    void*          eor;                 // first unusable word after the call stack
    VMSideExit*    lastTreeExitGuard;   // guard we exited on during a tree call
    VMSideExit*    lastTreeCallGuard;   // guard we want to grow from if the tree
                                        // call exit guard mismatched
    void*          rpAtLastTreeCall;    // value of rp at innermost tree call guard
    VMSideExit*    outermostTreeExitGuard; // the last side exit returned by js_CallTree
    TreeFragment*  outermostTree;       // the outermost tree we initially invoked
    VMSideExit**   innermostNestedGuardp;
    VMSideExit*    innermost;
    uint64         startTime;
    TracerState*   prev;

    // Used by _FAIL builtins; see jsbuiltins.h. The builtin sets the
    // JSBUILTIN_BAILED bit if it bails off trace and the JSBUILTIN_ERROR bit
    // if an error or exception occurred.
    uint32         builtinStatus;

    // Used to communicate the location of the return value in case of a deep bail.
    double*        deepBailSp;

    // Used when calling natives from trace to root the vp vector.
    uintN          nativeVpLen;
    js::Value*     nativeVp;

    TracerState(JSContext *cx, TraceMonitor *tm, TreeFragment *ti,
                VMSideExit** innermostNestedGuardp);
    ~TracerState();
};

/*
 * Storage for the execution state and store during trace execution. Generated
 * code depends on the fact that the globals begin |MAX_NATIVE_STACK_SLOTS|
 * doubles after the stack begins. Thus, on trace, |TracerState::eos| holds a
 * pointer to the first global.
 */
struct TraceNativeStorage
{
    /* Max number of stack slots/frame that may need to be restored in LeaveTree. */
    static const size_t MAX_NATIVE_STACK_SLOTS  = 4096;
    static const size_t MAX_CALL_STACK_ENTRIES  = 500;

    double stack_global_buf[MAX_NATIVE_STACK_SLOTS + GLOBAL_SLOTS_BUFFER_SIZE];
    FrameInfo *callstack_buf[MAX_CALL_STACK_ENTRIES];

    double *stack() { return stack_global_buf; }
    double *global() { return stack_global_buf + MAX_NATIVE_STACK_SLOTS; }
    FrameInfo **callstack() { return callstack_buf; }
};

/* Holds data to track a single globa. */
struct GlobalState {
    JSObject*               globalObj;
    uint32                  globalShape;
    SlotList*               globalSlots;
};

/*
 * Trace monitor. Every JSCompartment has an associated trace monitor
 * that keeps track of loop frequencies for all JavaScript code loaded
 * into that runtime.
 */
struct TraceMonitor {
    /*
     * The context currently executing JIT-compiled code in this compartment, or
     * NULL if none. Among other things, this can in certain cases prevent
     * last-ditch GC and suppress calls to JS_ReportOutOfMemory.
     *
     * !tracecx && !recorder: not on trace
     * !tracecx && recorder: recording
     * tracecx && !recorder: executing a trace
     * tracecx && recorder: executing inner loop, recording outer loop
     */
    JSContext               *tracecx;

    /*
     * State for the current tree execution.  bailExit is valid if the tree has
     * called back into native code via a _FAIL builtin and has not yet bailed,
     * else garbage (NULL in debug builds).
     */
    js::TracerState     *tracerState;
    js::VMSideExit      *bailExit;

    /* Counts the number of iterations run by the currently executing trace. */
    unsigned                iterationCounter;

    /*
     * Cached storage to use when executing on trace. While we may enter nested
     * traces, we always reuse the outer trace's storage, so never need more
     * than of these.
     */
    TraceNativeStorage      *storage;

    /*
     * There are 4 allocators here.  This might seem like overkill, but they
     * have different lifecycles, and by keeping them separate we keep the
     * amount of retained memory down significantly.  They are flushed (ie.
     * all the allocated memory is freed) periodically.
     *
     * - dataAlloc has the lifecycle of the monitor.  It's flushed only when
     *   the monitor is flushed.  It's used for fragments.
     *
     * - traceAlloc has the same flush lifecycle as the dataAlloc, but it is
     *   also *marked* when a recording starts and rewinds to the mark point
     *   if recording aborts.  So you can put things in it that are only
     *   reachable on a successful record/compile cycle like GuardRecords and
     *   SideExits.
     *
     * - tempAlloc is flushed after each recording, successful or not.  It's
     *   used to store LIR code and for all other elements in the LIR
     *   pipeline.
     *
     * - codeAlloc has the same lifetime as dataAlloc, but its API is
     *   different (CodeAlloc vs. VMAllocator).  It's used for native code.
     *   It's also a good idea to keep code and data separate to avoid I-cache
     *   vs. D-cache issues.
     */
    VMAllocator*            dataAlloc;
    VMAllocator*            traceAlloc;
    VMAllocator*            tempAlloc;
    nanojit::CodeAlloc*     codeAlloc;
    nanojit::Assembler*     assembler;
    FrameInfoCache*         frameCache;

    /* This gets incremented every time the monitor is flushed. */
    uintN                   flushEpoch;

    Oracle*                 oracle;
    TraceRecorder*          recorder;

    /* If we are profiling a loop, this tracks the current profile. Otherwise NULL. */
    LoopProfile*            profile;

    GlobalState             globalStates[MONITOR_N_GLOBAL_STATES];
    TreeFragment            *vmfragments[FRAGMENT_TABLE_SIZE];
    RecordAttemptMap*       recordAttempts;

    /* A hashtable mapping PC values to loop profiles for those loops. */
    LoopProfileMap*         loopProfiles;

    /*
     * Maximum size of the code cache before we start flushing. 1/16 of this
     * size is used as threshold for the regular expression code cache.
     */
    uint32                  maxCodeCacheBytes;

    /*
     * If nonzero, do not flush the JIT cache after a deep bail. That would
     * free JITted code pages that we will later return to. Instead, set the
     * needFlush flag so that it can be flushed later.
     */
    JSBool                  needFlush;

    // Cached temporary typemap to avoid realloc'ing every time we create one.
    // This must be used in only one place at a given time. It must be cleared
    // before use.
    TypeMap*                cachedTempTypeMap;

    /* Scripts with recorded fragments. */
    TracedScriptSet         tracedScripts;

#ifdef DEBUG
    /* Fields needed for fragment/guard profiling. */
    nanojit::Seq<nanojit::Fragment*>* branches;
    uint32                  lastFragID;
    VMAllocator*            profAlloc;
    FragStatsMap*           profTab;

    void logFragProfile();
#endif

    TraceMonitor();
    ~TraceMonitor();

    bool init(JSRuntime* rt);

    bool ontrace() const {
        return !!tracecx;
    }

    /* Flush the JIT cache. */
    void flush();

    /* Sweep any cache entry pointing to dead GC things. */
    void sweep(JSContext *cx);

    /* Mark any tracer stacks that are active. */
    void mark(JSTracer *trc);

    bool outOfMemory() const;

    JS_FRIEND_API(void) getCodeAllocStats(size_t &total, size_t &frag_size, size_t &free_size) const;
    JS_FRIEND_API(size_t) getVMAllocatorsMainSize() const;
    JS_FRIEND_API(size_t) getVMAllocatorsReserveSize() const;
    JS_FRIEND_API(size_t) getTraceMonitorSize() const;
};

namespace mjit {
class JaegerCompartment;
}
namespace ion {
class IonCompartment;
}
}

/* Defined in jsapi.cpp */
extern JSClass js_dummy_class;

#ifndef JS_EVAL_CACHE_SHIFT
# define JS_EVAL_CACHE_SHIFT        6
#endif

/* Number of buckets in the hash of eval scripts. */
#define JS_EVAL_CACHE_SIZE          JS_BIT(JS_EVAL_CACHE_SHIFT)

namespace js {

class NativeIterCache {
    static const size_t SIZE = size_t(1) << 8;
    
    /* Cached native iterators. */
    JSObject            *data[SIZE];

    static size_t getIndex(uint32 key) {
        return size_t(key) % SIZE;
    }

  public:
    /* Native iterator most recently started. */
    JSObject            *last;

    NativeIterCache()
      : last(NULL) {
        PodArrayZero(data);
    }

    void purge() {
        PodArrayZero(data);
        last = NULL;
    }

    JSObject *get(uint32 key) const {
        return data[getIndex(key)];
    }

    void set(uint32 key, JSObject *iterobj) {
        data[getIndex(key)] = iterobj;
    }
};

class MathCache;

/*
 * A single-entry cache for some base-10 double-to-string conversions. This
 * helps date-format-xparb.js.  It also avoids skewing the results for
 * v8-splay.js when measured by the SunSpider harness, where the splay tree
 * initialization (which includes many repeated double-to-string conversions)
 * is erroneously included in the measurement; see bug 562553.
 */
class DtoaCache {
    double        d;
    jsint         base;
    JSFixedString *s;      // if s==NULL, d and base are not valid
  public:
    DtoaCache() : s(NULL) {}
    void purge() { s = NULL; }

    JSFixedString *lookup(jsint base, double d) {
        return this->s && base == this->base && d == this->d ? this->s : NULL;
    }

    void cache(jsint base, double d, JSFixedString *s) {
        this->base = base;
        this->d = d;
        this->s = s;
    }

};

struct ScriptFilenameEntry
{
    bool marked;
    char filename[1];
};

struct ScriptFilenameHasher
{
    typedef const char *Lookup;
    static HashNumber hash(const char *l) { return JS_HashString(l); }
    static bool match(const ScriptFilenameEntry *e, const char *l) {
        return strcmp(e->filename, l) == 0;
    }
};

typedef HashSet<ScriptFilenameEntry *,
                ScriptFilenameHasher,
                SystemAllocPolicy> ScriptFilenameTable;

} /* namespace js */

struct JS_FRIEND_API(JSCompartment) {
    JSRuntime                    *rt;
    JSPrincipals                 *principals;

    js::gc::ArenaLists           arenas;

    uint32                       gcBytes;
    uint32                       gcTriggerBytes;
    size_t                       gcLastBytes;

    bool                         hold;
    bool                         isSystemCompartment;

    /*
     * Pool for analysis and intermediate type information in this compartment.
     * Cleared on every GC, unless the GC happens during analysis (indicated
     * by activeAnalysis, which is implied by activeInference).
     */
    JSArenaPool                  pool;
    bool                         activeAnalysis;
    bool                         activeInference;

    /* Type information about the scripts and objects in this compartment. */
    js::types::TypeCompartment   types;

#ifdef JS_TRACER
  private:
    /*
     * Trace-tree JIT recorder/interpreter state.  It's created lazily because
     * many compartments don't end up needing it.
     */
    js::TraceMonitor             *traceMonitor_;
#endif

  public:
    /* Hashed lists of scripts created by eval to garbage-collect. */
    JSScript                     *evalCache[JS_EVAL_CACHE_SIZE];

    void                         *data;
    bool                         active;  // GC flag, whether there are active frames
    bool                         hasDebugModeCodeToDrop;
    js::WrapperMap               crossCompartmentWrappers;

#ifdef JS_METHODJIT
  private:
    /* This is created lazily because many compartments don't need it. */
    js::mjit::JaegerCompartment  *jaegerCompartment_;
    /*
     * This function is here so that xpconnect/src/xpcjsruntime.cpp doesn't
     * need to see the declaration of JaegerCompartment, which would require
     * #including MethodJIT.h into xpconnect/src/xpcjsruntime.cpp, which is
     * difficult due to reasons explained in bug 483677.
     */
  public:
    bool hasJaegerCompartment() {
        return !!jaegerCompartment_;
    }

    js::mjit::JaegerCompartment *jaegerCompartment() const {
        JS_ASSERT(jaegerCompartment_);
        return jaegerCompartment_;
    }

    bool ensureJaegerCompartmentExists(JSContext *cx);

    void getMjitCodeStats(size_t& method, size_t& regexp, size_t& unused) const;
#endif
    WTF::BumpPointerAllocator    *regExpAllocator;

    /*
     * Shared scope property tree, and arena-pool for allocating its nodes.
     */
    js::PropertyTree             propertyTree;

#ifdef DEBUG
    /* Property metering. */
    jsrefcount                   livePropTreeNodes;
    jsrefcount                   totalPropTreeNodes;
    jsrefcount                   propTreeKidsChunks;
    jsrefcount                   liveDictModeNodes;
#endif

    /*
     * Runtime-shared empty scopes for well-known built-in objects that lack
     * class prototypes (the usual locus of an emptyShape). Mnemonic: ABCDEW
     */
    js::EmptyShape               *emptyArgumentsShape;
    js::EmptyShape               *emptyBlockShape;
    js::EmptyShape               *emptyCallShape;
    js::EmptyShape               *emptyDeclEnvShape;
    js::EmptyShape               *emptyEnumeratorShape;
    js::EmptyShape               *emptyWithShape;

    typedef js::HashSet<js::EmptyShape *,
                        js::DefaultHasher<js::EmptyShape *>,
                        js::SystemAllocPolicy> EmptyShapeSet;

    EmptyShapeSet                emptyShapes;

    /*
     * Initial shapes given to RegExp and String objects, encoding the initial
     * sets of built-in instance properties and the fixed slots where they must
     * be stored (see JSObject::JSSLOT_(REGEXP|STRING)_*). Later property
     * additions may cause these shapes to not be used by a RegExp or String
     * (even along the entire shape parent chain, should the object go into
     * dictionary mode). But because all the initial properties are
     * non-configurable, they will always map to fixed slots.
     */
    const js::Shape              *initialRegExpShape;
    const js::Shape              *initialStringShape;

  private:
    enum { DebugFromC = 1, DebugFromJS = 2 };

    uintN                        debugModeBits;  // see debugMode() below

  public:
    js::NativeIterCache          nativeIterCache;

    typedef js::Maybe<js::ToSourceCache> LazyToSourceCache;
    LazyToSourceCache            toSourceCache;

    js::ScriptFilenameTable      scriptFilenameTable;

    JSCompartment(JSRuntime *rt);
    ~JSCompartment();

    bool init(JSContext *cx);

    /* Mark cross-compartment wrappers. */
    void markCrossCompartmentWrappers(JSTracer *trc);

    bool wrap(JSContext *cx, js::Value *vp);
    bool wrap(JSContext *cx, JSString **strp);
    bool wrap(JSContext *cx, JSObject **objp);
    bool wrapId(JSContext *cx, jsid *idp);
    bool wrap(JSContext *cx, js::PropertyOp *op);
    bool wrap(JSContext *cx, js::StrictPropertyOp *op);
    bool wrap(JSContext *cx, js::PropertyDescriptor *desc);
    bool wrap(JSContext *cx, js::AutoIdVector &props);

    void mark(JSTracer *trc);
    void markTypes(JSTracer *trc);
    void sweep(JSContext *cx, uint32 releaseInterval);
    void purge(JSContext *cx);
<<<<<<< HEAD
    void finishArenaLists();
    void finalizeObjectArenaLists(JSContext *cx);
    void finalizeStringArenaLists(JSContext *cx);
    void finalizeShapeArenaLists(JSContext *cx);
    void finalizeScriptArenaLists(JSContext *cx);
    void finalizeIonCodeArenaLists(JSContext *cx);
    bool arenaListsAreEmpty();
=======
>>>>>>> 941a414a

    void setGCLastBytes(size_t lastBytes, JSGCInvocationKind gckind);
    void reduceGCTriggerBytes(uint32 amount);

    js::DtoaCache dtoaCache;

  private:
    js::MathCache                *mathCache;

    js::MathCache *allocMathCache(JSContext *cx);

    typedef js::HashMap<jsbytecode*,
                        size_t,
                        js::DefaultHasher<jsbytecode*>,
                        js::SystemAllocPolicy> BackEdgeMap;

    BackEdgeMap                  backEdgeTable;

    /*
     * Weak reference to each global in this compartment that is a debuggee.
     * Each global has its own list of debuggers.
     */
    js::GlobalObjectSet              debuggees;

  public:
    js::BreakpointSiteMap            breakpointSites;

  private:
    JSCompartment *thisForCtor() { return this; }

  public:
    js::MathCache *getMathCache(JSContext *cx) {
        return mathCache ? mathCache : allocMathCache(cx);
    }

#ifdef JS_TRACER
    bool hasTraceMonitor() {
        return !!traceMonitor_;
    }

    js::TraceMonitor *allocAndInitTraceMonitor(JSContext *cx);

    js::TraceMonitor *traceMonitor() const {
        JS_ASSERT(traceMonitor_);
        return traceMonitor_;
    }
#endif

    size_t backEdgeCount(jsbytecode *pc) const;
    size_t incBackEdgeCount(jsbytecode *pc);

    /*
     * There are dueling APIs for debug mode. It can be enabled or disabled via
     * JS_SetDebugModeForCompartment. It is automatically enabled and disabled
     * by Debugger objects. Therefore debugModeBits has the DebugFromC bit set
     * if the C API wants debug mode and the DebugFromJS bit set if debuggees
     * is non-empty.
     */
    bool debugMode() const { return !!debugModeBits; }

    /*
     * True if any scripts from this compartment are on the JS stack in the
     * calling thread. cx is a context in the calling thread, and it is assumed
     * that no other thread is using this compartment.
     */
    bool hasScriptsOnStack(JSContext *cx);

  private:
    /* This is called only when debugMode() has just toggled. */
    void updateForDebugMode(JSContext *cx);

  public:
    js::GlobalObjectSet &getDebuggees() { return debuggees; }
    bool addDebuggee(JSContext *cx, js::GlobalObject *global);
    void removeDebuggee(JSContext *cx, js::GlobalObject *global,
                        js::GlobalObjectSet::Enum *debuggeesEnum = NULL);
    bool setDebugModeFromC(JSContext *cx, bool b);

    js::BreakpointSite *getBreakpointSite(jsbytecode *pc);
    js::BreakpointSite *getOrCreateBreakpointSite(JSContext *cx, JSScript *script, jsbytecode *pc,
                                                  JSObject *scriptObject);
    void clearBreakpointsIn(JSContext *cx, js::Debugger *dbg, JSScript *script, JSObject *handler);
    void clearTraps(JSContext *cx, JSScript *script);
    bool markTrapClosuresIteratively(JSTracer *trc);

  private:
    void sweepBreakpoints(JSContext *cx);

  public:
    js::WatchpointMap *watchpointMap;
	
#ifdef JS_ION
  private:
    js::ion::IonCompartment *ionCompartment_;

  public:
    bool ensureIonCompartmentExists(JSContext *cx);
    js::ion::IonCompartment *ionCompartment() {
        return ionCompartment_;
    }
#endif

};

#define JS_PROPERTY_TREE(cx)    ((cx)->compartment->propertyTree)

/*
 * N.B. JS_ON_TRACE(cx) is true if JIT code is on the stack in the current
 * thread, regardless of whether cx is the context in which that trace is
 * executing. cx must be a context on the current thread.
 */
static inline bool
JS_ON_TRACE(const JSContext *cx)
{
#ifdef JS_TRACER
    if (JS_THREAD_DATA(cx)->onTraceCompartment)
        return JS_THREAD_DATA(cx)->onTraceCompartment->traceMonitor()->ontrace();
#endif
    return false;
}

#ifdef JS_TRACER
static inline js::TraceMonitor *
JS_TRACE_MONITOR_ON_TRACE(JSContext *cx)
{
    JS_ASSERT(JS_ON_TRACE(cx));
    return JS_THREAD_DATA(cx)->onTraceCompartment->traceMonitor();
}

/*
 * Only call this directly from the interpreter loop or the method jit.
 * Otherwise, we may get the wrong compartment, and thus the wrong
 * TraceMonitor.
 */
static inline js::TraceMonitor *
JS_TRACE_MONITOR_FROM_CONTEXT(JSContext *cx)
{
    return cx->compartment->traceMonitor();
}

/*
 * This one also creates the TraceMonitor if it doesn't already exist.
 * It returns NULL if the lazy creation fails due to OOM.
 */
static inline js::TraceMonitor *
JS_TRACE_MONITOR_FROM_CONTEXT_WITH_LAZY_INIT(JSContext *cx)
{
    if (!cx->compartment->hasTraceMonitor())
        return cx->compartment->allocAndInitTraceMonitor(cx);
        
    return cx->compartment->traceMonitor();
}
#endif

static inline js::TraceRecorder *
TRACE_RECORDER(JSContext *cx)
{
#ifdef JS_TRACER
    if (JS_THREAD_DATA(cx)->recordingCompartment)
        return JS_THREAD_DATA(cx)->recordingCompartment->traceMonitor()->recorder;
#endif
    return NULL;
}

static inline js::LoopProfile *
TRACE_PROFILER(JSContext *cx)
{
#ifdef JS_TRACER
    if (JS_THREAD_DATA(cx)->profilingCompartment)
        return JS_THREAD_DATA(cx)->profilingCompartment->traceMonitor()->profile;
#endif
    return NULL;
}

namespace js {
static inline MathCache *
GetMathCache(JSContext *cx)
{
    return cx->compartment->getMathCache(cx);
}
}

inline void
JSContext::setCompartment(JSCompartment *compartment)
{
    this->compartment = compartment;
    this->inferenceEnabled = compartment ? compartment->types.inferenceEnabled : false;
}

#ifdef _MSC_VER
#pragma warning(pop)
#endif

namespace js {

class PreserveCompartment {
  protected:
    JSContext *cx;
  private:
    JSCompartment *oldCompartment;
    bool oldInferenceEnabled;
    JS_DECL_USE_GUARD_OBJECT_NOTIFIER
  public:
     PreserveCompartment(JSContext *cx JS_GUARD_OBJECT_NOTIFIER_PARAM) : cx(cx) {
        JS_GUARD_OBJECT_NOTIFIER_INIT;
        oldCompartment = cx->compartment;
        oldInferenceEnabled = cx->inferenceEnabled;
    }

    ~PreserveCompartment() {
        /* The old compartment may have been destroyed, so we can't use cx->setCompartment. */
        cx->compartment = oldCompartment;
        cx->inferenceEnabled = oldInferenceEnabled;
    }
};

class SwitchToCompartment : public PreserveCompartment {
  public:
    SwitchToCompartment(JSContext *cx, JSCompartment *newCompartment
                        JS_GUARD_OBJECT_NOTIFIER_PARAM)
        : PreserveCompartment(cx)
    {
        JS_GUARD_OBJECT_NOTIFIER_INIT;
        cx->setCompartment(newCompartment);
    }

    SwitchToCompartment(JSContext *cx, JSObject *target JS_GUARD_OBJECT_NOTIFIER_PARAM)
        : PreserveCompartment(cx)
    {
        JS_GUARD_OBJECT_NOTIFIER_INIT;
        cx->setCompartment(target->getCompartment());
    }

    JS_DECL_USE_GUARD_OBJECT_NOTIFIER
};

class AssertCompartmentUnchanged {
  protected:
    JSContext * const cx;
    JSCompartment * const oldCompartment;
    JS_DECL_USE_GUARD_OBJECT_NOTIFIER
  public:
     AssertCompartmentUnchanged(JSContext *cx JS_GUARD_OBJECT_NOTIFIER_PARAM)
     : cx(cx), oldCompartment(cx->compartment) {
        JS_GUARD_OBJECT_NOTIFIER_INIT;
    }

    ~AssertCompartmentUnchanged() {
        JS_ASSERT(cx->compartment == oldCompartment);
    }
};

}

#endif /* jscompartment_h___ */<|MERGE_RESOLUTION|>--- conflicted
+++ resolved
@@ -538,16 +538,6 @@
     void markTypes(JSTracer *trc);
     void sweep(JSContext *cx, uint32 releaseInterval);
     void purge(JSContext *cx);
-<<<<<<< HEAD
-    void finishArenaLists();
-    void finalizeObjectArenaLists(JSContext *cx);
-    void finalizeStringArenaLists(JSContext *cx);
-    void finalizeShapeArenaLists(JSContext *cx);
-    void finalizeScriptArenaLists(JSContext *cx);
-    void finalizeIonCodeArenaLists(JSContext *cx);
-    bool arenaListsAreEmpty();
-=======
->>>>>>> 941a414a
 
     void setGCLastBytes(size_t lastBytes, JSGCInvocationKind gckind);
     void reduceGCTriggerBytes(uint32 amount);
