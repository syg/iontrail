--- conflicted
+++ resolved
@@ -118,7 +118,6 @@
 class DebugScopes;
 }
 
-<<<<<<< HEAD
 namespace js {
 
 /*
@@ -132,7 +131,7 @@
  */
 class Allocator
 {
-    JSCompartment *const compartment;
+    JSCompartment         *const compartment;
 
     /*
      * Keeps track of the total number of malloc bytes connected to a
@@ -166,19 +165,16 @@
     inline void* calloc_(size_t bytes);
     inline void* realloc_(void* p, size_t bytes);
     inline void* realloc_(void* p, size_t oldBytes, size_t newBytes);
-    template <class T> T *pod_malloc();
-    template <class T> T *pod_calloc();
-    template <class T> T *pod_malloc(size_t numElems);
-    template <class T> T *pod_calloc(size_t numElems);
+    template <class T> inline T *pod_malloc();
+    template <class T> inline T *pod_calloc();
+    template <class T> inline T *pod_malloc(size_t numElems);
+    template <class T> inline T *pod_calloc(size_t numElems);
     JS_DECLARE_NEW_METHODS(new_, malloc_, JS_ALWAYS_INLINE)
 };
 
 }
 
-struct JSCompartment : public js::gc::GraphNodeBase
-=======
 struct JSCompartment : private JS::shadow::Compartment, public js::gc::GraphNodeBase<JSCompartment>
->>>>>>> f4dfec0c
 {
     JSRuntime                    *rt;
     JSPrincipals                 *principals;
