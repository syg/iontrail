--- conflicted
+++ resolved
@@ -1047,21 +1047,12 @@
         return InliningStatus_NotInlined;
 
     types::StackTypeSet *ctorTypes = getInlineArgTypeSet(argc, 1);
-<<<<<<< HEAD
-    RootedFunction target(cx);
-    if (!getSingleCallTarget(ctorTypes, &target))
-        return InliningStatus_Error;
-    MDefinition *ctor = current->peek(-(argc + 1))->toPassArg()->getArgument();
-    if (anyFunctionIsCloneAtCallsite(ctorTypes))
-        ctor = makeCallsiteClone(target, ctor);
-=======
     RawObject targetObj = ctorTypes->getSingleton();
     RootedFunction target(cx);
     if (targetObj && targetObj->isFunction())
         target = targetObj->toFunction();
     MDefinition *ctor = makeCallsiteClone(target,
                                           current->peek(-(argc + 1))->toPassArg()->getArgument());
->>>>>>> 851fc655
 
     // Discard the function.
     return inlineParallelArrayTail(argc, target, ctor, target ? NULL : ctorTypes, 1);
