--- conflicted
+++ resolved
@@ -98,15 +98,9 @@
     if (native == intrinsic_UnsafeSetElement)
         return inlineUnsafeSetElement(callInfo);
     if (native == intrinsic_ShouldForceSequential)
-<<<<<<< HEAD
         return inlineForceSequentialOrParallelJSActive(callInfo);
     if (native == testingFunc_parallelJSActive)
         return inlineForceSequentialOrParallelJSActive(callInfo);
-=======
-        return inlineShouldForceSequentialOrInParallelSection(callInfo);
-    if (native == testingFunc_inParallelSection)
-        return inlineShouldForceSequentialOrInParallelSection(callInfo);
->>>>>>> bee8aaed
     if (native == intrinsic_NewParallelArray)
         return inlineNewParallelArray(callInfo);
     if (native == ParallelArrayObject::construct)
@@ -1092,11 +1086,7 @@
     RootedFunction target(cx);
     if (targetObj && targetObj->isFunction())
         target = targetObj->toFunction();
-<<<<<<< HEAD
     if (target && target->hasScript() && target->nonLazyScript()->shouldCloneAtCallsite) {
-=======
-    if (target && target->isInterpreted() && target->nonLazyScript()->shouldCloneAtCallsite) {
->>>>>>> bee8aaed
         RootedScript scriptRoot(cx, script());
         target = CloneFunctionAtCallsite(cx, target, scriptRoot, pc);
         if (!target)
@@ -1170,11 +1160,7 @@
 
     // Explicitly pad any missing arguments with |undefined|.
     // This permits skipping the argumentsRectifier.
-<<<<<<< HEAD
-    for (int32_t i = targetArgs; i > (int)argc; i--) {
-=======
     for (uint32_t i = targetArgs; i > argc; i--) {
->>>>>>> bee8aaed
         JS_ASSERT_IF(target, !target->isNative());
         MConstant *undef = MConstant::New(UndefinedValue());
         current->add(undef);
@@ -1188,11 +1174,7 @@
 
     // Add explicit arguments.
     // Skip addArg(0) because it is reserved for this
-<<<<<<< HEAD
-    for (int32_t i = 0; i < argc; i++) {
-=======
     for (uint32_t i = 0; i < argc; i++) {
->>>>>>> bee8aaed
         MDefinition *arg = callInfo.getArg(i + discards);
         MPassArg *passArg = MPassArg::New(arg);
         current->add(passArg);
