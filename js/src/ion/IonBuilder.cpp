/* -*- Mode: C++; tab-width: 4; indent-tabs-mode: nil; c-basic-offset: 4 -*-
 * vim: set ts=4 sw=4 et tw=99:
 *
 * This Source Code Form is subject to the terms of the Mozilla Public
 * License, v. 2.0. If a copy of the MPL was not distributed with this
 * file, You can obtain one at http://mozilla.org/MPL/2.0/. */

#include "mozilla/DebugOnly.h"

#include "IonAnalysis.h"
#include "IonBuilder.h"
#include "Lowering.h"
#include "MIRGraph.h"
#include "Ion.h"
#include "IonAnalysis.h"
#include "IonSpewer.h"
#include "builtin/Eval.h"
#include "frontend/BytecodeEmitter.h"

#include "CompileInfo-inl.h"
#include "ExecutionModeInlines.h"
#include "jsscriptinlines.h"
#include "jstypedarrayinlines.h"

#ifdef JS_THREADSAFE
# include "prthread.h"
#endif

using namespace js;
using namespace js::ion;

using mozilla::DebugOnly;

IonBuilder::IonBuilder(JSContext *cx, TempAllocator *temp, MIRGraph *graph,
                       TypeOracle *oracle, CompileInfo *info, size_t inliningDepth, uint32_t loopDepth)
  : MIRGenerator(cx->compartment, temp, graph, info),
    backgroundCodegen_(NULL),
    recompileInfo(cx->compartment->types.compiledInfo),
    cx(cx),
    abortReason_(AbortReason_Disable),
    loopDepth_(loopDepth),
    callerResumePoint_(NULL),
    callerBuilder_(NULL),
    oracle(oracle),
    inliningDepth_(inliningDepth),
    failedBoundsCheck_(info->script()->failedBoundsCheck),
    failedShapeGuard_(info->script()->failedShapeGuard),
    lazyArguments_(NULL)
{
    script_.init(info->script());
    pc = info->startPC();
}

void
IonBuilder::clearForBackEnd()
{
    cx = NULL;
    oracle = NULL;
}

bool
IonBuilder::abort(const char *message, ...)
{
    // Don't call PCToLineNumber in release builds.
#ifdef DEBUG
    va_list ap;
    va_start(ap, message);
    abortFmt(message, ap);
    va_end(ap);
    IonSpew(IonSpew_Abort, "aborted @ %s:%d", script()->filename, PCToLineNumber(script(), pc));
#endif
    return false;
}

void
IonBuilder::spew(const char *message)
{
    // Don't call PCToLineNumber in release builds.
#ifdef DEBUG
    IonSpew(IonSpew_MIR, "%s @ %s:%d", message, script()->filename, PCToLineNumber(script(), pc));
#endif
}

static inline int32_t
GetJumpOffset(jsbytecode *pc)
{
    JS_ASSERT(js_CodeSpec[JSOp(*pc)].type() == JOF_JUMP);
    return GET_JUMP_OFFSET(pc);
}

IonBuilder::CFGState
IonBuilder::CFGState::If(jsbytecode *join, MBasicBlock *ifFalse)
{
    CFGState state;
    state.state = IF_TRUE;
    state.stopAt = join;
    state.branch.ifFalse = ifFalse;
    return state;
}

IonBuilder::CFGState
IonBuilder::CFGState::IfElse(jsbytecode *trueEnd, jsbytecode *falseEnd, MBasicBlock *ifFalse)
{
    CFGState state;
    // If the end of the false path is the same as the start of the
    // false path, then the "else" block is empty and we can devolve
    // this to the IF_TRUE case. We handle this here because there is
    // still an extra GOTO on the true path and we want stopAt to point
    // there, whereas the IF_TRUE case does not have the GOTO.
    state.state = (falseEnd == ifFalse->pc())
                  ? IF_TRUE_EMPTY_ELSE
                  : IF_ELSE_TRUE;
    state.stopAt = trueEnd;
    state.branch.falseEnd = falseEnd;
    state.branch.ifFalse = ifFalse;
    return state;
}

IonBuilder::CFGState
IonBuilder::CFGState::AndOr(jsbytecode *join, MBasicBlock *joinStart)
{
    CFGState state;
    state.state = AND_OR;
    state.stopAt = join;
    state.branch.ifFalse = joinStart;
    return state;
}

IonBuilder::CFGState
IonBuilder::CFGState::TableSwitch(jsbytecode *exitpc, MTableSwitch *ins)
{
    CFGState state;
    state.state = TABLE_SWITCH;
    state.stopAt = exitpc;
    state.tableswitch.exitpc = exitpc;
    state.tableswitch.breaks = NULL;
    state.tableswitch.ins = ins;
    state.tableswitch.currentBlock = 0;
    return state;
}

JSFunction *
IonBuilder::getSingleCallTarget(types::StackTypeSet *calleeTypes)
{
    if (!calleeTypes)
        return NULL;

    RawObject obj = calleeTypes->getSingleton();
    if (!obj || !obj->isFunction())
        return NULL;

    return obj->toFunction();
}

bool
IonBuilder::getPolyCallTargets(types::StackTypeSet *calleeTypes,
                               AutoObjectVector &targets, uint32_t maxTargets)
{
    JS_ASSERT(targets.length() == 0);

    if (!calleeTypes)
        return true;

    if (calleeTypes->baseFlags() != 0)
        return true;

    unsigned objCount = calleeTypes->getObjectCount();

    if (objCount == 0 || objCount > maxTargets)
        return true;

    if (!targets.reserve(objCount))
        return false;
    for(unsigned i = 0; i < objCount; i++) {
        JSObject *obj = calleeTypes->getSingleObject(i);
        if (!obj || !obj->isFunction()) {
            targets.clear();
            return true;
        }
        if (!targets.append(obj))
            return false;
    }

    return true;
}

bool
IonBuilder::canInlineTarget(JSFunction *target)
{
    if (!target->isInterpreted()) {
        IonSpew(IonSpew_Inlining, "Cannot inline due to non-interpreted");
        return false;
    }

    if (target->getParent() != &script()->global()) {
        IonSpew(IonSpew_Inlining, "Cannot inline due to scope mismatch");
        return false;
    }

    RootedScript inlineScript(cx, target->nonLazyScript());
    ExecutionMode executionMode = info().executionMode();
    if (!CanIonCompile(inlineScript, executionMode)) {
        IonSpew(IonSpew_Inlining, "Cannot inline due to disable Ion compilation");
        return false;
    }

    // Allow inlining of recursive calls, but only one level deep.
    IonBuilder *builder = callerBuilder_;
    while (builder) {
        if (builder->script() == inlineScript) {
            IonSpew(IonSpew_Inlining, "Not inlining recursive call");
            return false;
        }
        builder = builder->callerBuilder_;
    }

    RootedScript callerScript(cx, script());
    bool canInline = oracle->canEnterInlinedFunction(callerScript, pc, target);

    if (!canInline) {
        IonSpew(IonSpew_Inlining, "Cannot inline due to oracle veto %d", script()->lineno);
        return false;
    }

    IonSpew(IonSpew_Inlining, "Inlining good to go!");
    return true;
}

void
IonBuilder::popCfgStack()
{
    if (cfgStack_.back().isLoop())
        loops_.popBack();
    if (cfgStack_.back().state == CFGState::LABEL)
        labels_.popBack();
    cfgStack_.popBack();
}

bool
IonBuilder::pushLoop(CFGState::State initial, jsbytecode *stopAt, MBasicBlock *entry,
                     jsbytecode *bodyStart, jsbytecode *bodyEnd, jsbytecode *exitpc,
                     jsbytecode *continuepc)
{
    if (!continuepc)
        continuepc = entry->pc();

    ControlFlowInfo loop(cfgStack_.length(), continuepc);
    if (!loops_.append(loop))
        return false;

    CFGState state;
    state.state = initial;
    state.stopAt = stopAt;
    state.loop.bodyStart = bodyStart;
    state.loop.bodyEnd = bodyEnd;
    state.loop.exitpc = exitpc;
    state.loop.entry = entry;
    state.loop.successor = NULL;
    state.loop.breaks = NULL;
    state.loop.continues = NULL;
    return cfgStack_.append(state);
}

bool
IonBuilder::build()
{
    current = newBlock(pc);
    if (!current)
        return false;

    IonSpew(IonSpew_Scripts, "Analyzing script %s:%d (%p) (usecount=%d) (maxloopcount=%d)",
            script()->filename, script()->lineno, (void *)script(), (int)script()->getUseCount(),
            (int)script()->getMaxLoopCount());

    if (!graph().addScript(script()))
        return false;

    if (!initParameters())
        return false;

    // Initialize local variables.
    for (uint32_t i = 0; i < info().nlocals(); i++) {
        MConstant *undef = MConstant::New(UndefinedValue());
        current->add(undef);
        current->initSlot(info().localSlot(i), undef);
    }

    // Initialize something for the scope chain. We can bail out before the
    // start instruction, but the snapshot is encoded *at* the start
    // instruction, which means generating any code that could load into
    // registers is illegal.
    {
        MInstruction *scope = MConstant::New(UndefinedValue());
        current->add(scope);
        current->initSlot(info().scopeChainSlot(), scope);
    }

    // Emit the start instruction, so we can begin real instructions.
    current->makeStart(MStart::New(MStart::StartType_Default));
    if (instrumentedProfiling())
        current->add(MFunctionBoundary::New(script(), MFunctionBoundary::Enter));

    // Parameters have been checked to correspond to the typeset, now we unbox
    // what we can in an infallible manner.
    rewriteParameters();

    // It's safe to start emitting actual IR, so now build the scope chain.
    if (!initScopeChain())
        return false;

    // Guard against over-recursion.
    MCheckOverRecursed *check = new MCheckOverRecursed;
    current->add(check);
    check->setResumePoint(current->entryResumePoint());

    // Prevent |this| from being DCE'd: necessary for constructors.
    if (info().fun())
        current->getSlot(info().thisSlot())->setGuard();

    // The type analysis phase attempts to insert unbox operations near
    // definitions of values. It also attempts to replace uses in resume points
    // with the narrower, unboxed variants. However, we must prevent this
    // replacement from happening on values in the entry snapshot. Otherwise we
    // could get this:
    //
    //       v0 = MParameter(0)
    //       v1 = MParameter(1)
    //       --   ResumePoint(v2, v3)
    //       v2 = Unbox(v0, INT32)
    //       v3 = Unbox(v1, INT32)
    //
    // So we attach the initial resume point to each parameter, which the type
    // analysis explicitly checks (this is the same mechanism used for
    // effectful operations).
    for (uint32_t i = 0; i < CountArgSlots(info().fun()); i++) {
        MInstruction *ins = current->getEntrySlot(i)->toInstruction();
        if (ins->type() == MIRType_Value)
            ins->setResumePoint(current->entryResumePoint());
    }

    // Recompile to inline calls if this function is hot.
    insertRecompileCheck();

    if (script()->argumentsHasVarBinding()) {
        lazyArguments_ = MConstant::New(MagicValue(JS_OPTIMIZED_ARGUMENTS));
        current->add(lazyArguments_);
    }

    if (!traverseBytecode())
        return false;

    if (!processIterators())
        return false;

    JS_ASSERT(loopDepth_ == 0);
    abortReason_ = AbortReason_NoAbort;
    return true;
}

bool
IonBuilder::processIterators()
{
    // Find phis that must directly hold an iterator live.
    Vector<MPhi *, 0, SystemAllocPolicy> worklist;
    for (size_t i = 0; i < iterators_.length(); i++) {
        MInstruction *ins = iterators_[i];
        for (MUseDefIterator iter(ins); iter; iter++) {
            if (iter.def()->isPhi()) {
                if (!worklist.append(iter.def()->toPhi()))
                    return false;
            }
        }
    }

    // Propagate the iterator and live status of phis to all other connected
    // phis.
    while (!worklist.empty()) {
        MPhi *phi = worklist.popCopy();
        phi->setIterator();
        phi->setFoldedUnchecked();

        for (MUseDefIterator iter(phi); iter; iter++) {
            if (iter.def()->isPhi()) {
                MPhi *other = iter.def()->toPhi();
                if (!other->isIterator() && !worklist.append(other))
                    return false;
            }
        }
    }

    return true;
}

bool
IonBuilder::buildInline(IonBuilder *callerBuilder, MResumePoint *callerResumePoint,
                        CallInfo &callInfo)
{
    IonSpew(IonSpew_Scripts, "Inlining script %s:%d (%p)",
            script()->filename, script()->lineno, (void *)script());

    if (!graph().addScript(script()))
        return false;

    callerBuilder_ = callerBuilder;
    callerResumePoint_ = callerResumePoint;

    if (callerBuilder->failedBoundsCheck_)
        failedBoundsCheck_ = true;

    if (callerBuilder->failedShapeGuard_)
        failedShapeGuard_ = true;

    // Generate single entrance block.
    current = newBlock(pc);
    if (!current)
        return false;

    current->setCallerResumePoint(callerResumePoint);

    // Connect the entrance block to the last block in the caller's graph.
    MBasicBlock *predecessor = callerBuilder->current;
    JS_ASSERT(predecessor == callerResumePoint->block());

    // All further instructions generated in from this scope should be
    // considered as part of the function that we're inlining. We also need to
    // keep track of the inlining depth because all scripts inlined on the same
    // level contiguously have only one Inline_Exit node.
    if (instrumentedProfiling())
        predecessor->add(MFunctionBoundary::New(script(),
                                                MFunctionBoundary::Inline_Enter,
                                                inliningDepth_));

    predecessor->end(MGoto::New(current));
    if (!current->addPredecessorWithoutPhis(predecessor))
        return false;

    // Save the actual arguments the caller used to call this inlined call,
    // to shortcut operations on "arguments" in the inlined call.
    JS_ASSERT(inlinedArguments_.length() == 0);
    if (!inlinedArguments_.append(callInfo.argv()->begin(), callInfo.argv()->end()))
        return false;

    // The Oracle ensures that the inlined script does not use the scope chain.
    JS_ASSERT(!script()->analysis()->usesScopeChain());
    MInstruction *scope = MConstant::New(UndefinedValue());
    current->add(scope);
    current->initSlot(info().scopeChainSlot(), scope);
    current->initSlot(info().thisSlot(), callInfo.thisArg());

    IonSpew(IonSpew_Inlining, "Initializing %u arg slots", info().nargs());

    // Initialize actually set arguments.
    uint32_t existing_args = Min<uint32_t>(callInfo.argc(), info().nargs());
    for (size_t i = 0; i < existing_args; ++i) {
        MDefinition *arg = callInfo.getArg(i);
        current->initSlot(info().argSlot(i), arg);
    }

    // Pass Undefined for missing arguments
    for (size_t i = callInfo.argc(); i < info().nargs(); ++i) {
        MConstant *arg = MConstant::New(UndefinedValue());
        current->add(arg);
        current->initSlot(info().argSlot(i), arg);
    }

    IonSpew(IonSpew_Inlining, "Initializing %u local slots", info().nlocals());

    // Initialize local variables.
    for (uint32_t i = 0; i < info().nlocals(); i++) {
        MConstant *undef = MConstant::New(UndefinedValue());
        current->add(undef);
        current->initSlot(info().localSlot(i), undef);
    }

    IonSpew(IonSpew_Inlining, "Inline entry block MResumePoint %p, %u operands",
            (void *) current->entryResumePoint(), current->entryResumePoint()->numOperands());

    // +2 for the scope chain and |this|.
    JS_ASSERT(current->entryResumePoint()->numOperands() == info().nargs() + info().nlocals() + 2);

    if (script_->argumentsHasVarBinding()) {
        lazyArguments_ = MConstant::New(MagicValue(JS_OPTIMIZED_ARGUMENTS));
        current->add(lazyArguments_);
    }

    return traverseBytecode();
}

// Apply Type Inference information to parameters early on, unboxing them if
// they have a definitive type. The actual guards will be emitted by the code
// generator, explicitly, as part of the function prologue.
void
IonBuilder::rewriteParameters()
{
    JS_ASSERT(info().scopeChainSlot() == 0);
    static const uint32_t START_SLOT = 1;

    for (uint32_t i = START_SLOT; i < CountArgSlots(info().fun()); i++) {
        MParameter *param = current->getSlot(i)->toParameter();

        // Find the original (not cloned) type set for the MParameter, as we
        // will be adding constraints to it.
        types::StackTypeSet *types;
        if (param->index() == MParameter::THIS_SLOT)
            types = oracle->thisTypeSet(script());
        else
            types = oracle->parameterTypeSet(script(), param->index());
        if (!types)
            continue;

        JSValueType definiteType = types->getKnownTypeTag();
        if (definiteType == JSVAL_TYPE_UNKNOWN)
            continue;

        MInstruction *actual = NULL;
        switch (definiteType) {
          case JSVAL_TYPE_UNDEFINED:
            param->setFoldedUnchecked();
            actual = MConstant::New(UndefinedValue());
            break;

          case JSVAL_TYPE_NULL:
            param->setFoldedUnchecked();
            actual = MConstant::New(NullValue());
            break;

          default:
            actual = MUnbox::New(param, MIRTypeFromValueType(definiteType), MUnbox::Infallible);
            break;
        }

        // Careful! We leave the original MParameter in the entry resume point. The
        // arguments still need to be checked unless proven otherwise at the call
        // site, and these checks can bailout. We can end up:
        //   v0 = Parameter(0)
        //   v1 = Unbox(v0, INT32)
        //   --   ResumePoint(v0)
        //
        // As usual, it would be invalid for v1 to be captured in the initial
        // resume point, rather than v0.
        current->add(actual);
        current->rewriteSlot(i, actual);
    }
}

bool
IonBuilder::initParameters()
{
    if (!info().fun())
        return true;

    MParameter *param = MParameter::New(MParameter::THIS_SLOT,
                                        cloneTypeSet(oracle->thisTypeSet(script())));
    current->add(param);
    current->initSlot(info().thisSlot(), param);

    for (uint32_t i = 0; i < info().nargs(); i++) {
        param = MParameter::New(i, cloneTypeSet(oracle->parameterTypeSet(script(), i)));
        current->add(param);
        current->initSlot(info().argSlot(i), param);
    }

    return true;
}

bool
IonBuilder::initScopeChain()
{
    MInstruction *scope = NULL;

    // If the script doesn't use the scopechain, then it's already initialized
    // from earlier.
    if (!script()->analysis()->usesScopeChain())
        return true;

    // The scope chain is only tracked in scripts that have NAME opcodes which
    // will try to access the scope. For other scripts, the scope instructions
    // will be held live by resume points and code will still be generated for
    // them, so just use a constant undefined value.
    if (!script()->compileAndGo)
        return abort("non-CNG global scripts are not supported");

    if (JSFunction *fun = info().fun()) {
        MCallee *callee = MCallee::New();
        current->add(callee);

        scope = MFunctionEnvironment::New(callee);
        current->add(scope);

        // This reproduce what is done in CallObject::createForFunction
        if (fun->isHeavyweight()) {
            if (fun->isNamedLambda()) {
                scope = createDeclEnvObject(callee, scope);
                if (!scope)
                    return false;
            }

            scope = createCallObject(callee, scope);
            if (!scope)
                return false;
        }
    } else {
        scope = MConstant::New(ObjectValue(script()->global()));
        current->add(scope);
    }

    current->setScopeChain(scope);
    return true;
}

// We try to build a control-flow graph in the order that it would be built as
// if traversing the AST. This leads to a nice ordering and lets us build SSA
// in one pass, since the bytecode is structured.
//
// We traverse the bytecode iteratively, maintaining a current basic block.
// Each basic block has a mapping of local slots to instructions, as well as a
// stack depth. As we encounter instructions we mutate this mapping in the
// current block.
//
// Things get interesting when we encounter a control structure. This can be
// either an IFEQ, downward GOTO, or a decompiler hint stashed away in source
// notes. Once we encounter such an opcode, we recover the structure of the
// control flow (its branches and bounds), and push it on a stack.
//
// As we continue traversing the bytecode, we look for points that would
// terminate the topmost control flow path pushed on the stack. These are:
//  (1) The bounds of the current structure (end of a loop or join/edge of a
//      branch).
//  (2) A "return", "break", or "continue" statement.
//
// For (1), we expect that there is a current block in the progress of being
// built, and we complete the necessary edges in the CFG. For (2), we expect
// that there is no active block.
//
// For normal diamond join points, we construct Phi nodes as we add
// predecessors. For loops, care must be taken to propagate Phi nodes back
// through uses in the loop body.
bool
IonBuilder::traverseBytecode()
{
    for (;;) {
        JS_ASSERT(pc < info().limitPC());

        for (;;) {
            if (!temp().ensureBallast())
                return false;

            // Check if we've hit an expected join point or edge in the bytecode.
            // Leaving one control structure could place us at the edge of another,
            // thus |while| instead of |if| so we don't skip any opcodes.
            if (!cfgStack_.empty() && cfgStack_.back().stopAt == pc) {
                ControlStatus status = processCfgStack();
                if (status == ControlStatus_Error)
                    return false;
                if (!current)
                    return true;
                continue;
            }

            // Some opcodes need to be handled early because they affect control
            // flow, terminating the current basic block and/or instructing the
            // traversal algorithm to continue from a new pc.
            //
            //   (1) If the opcode does not affect control flow, then the opcode
            //       is inspected and transformed to IR. This is the process_opcode
            //       label.
            //   (2) A loop could be detected via a forward GOTO. In this case,
            //       we don't want to process the GOTO, but the following
            //       instruction.
            //   (3) A RETURN, STOP, BREAK, or CONTINUE may require processing the
            //       CFG stack to terminate open branches.
            //
            // Similar to above, snooping control flow could land us at another
            // control flow point, so we iterate until it's time to inspect a real
            // opcode.
            ControlStatus status;
            if ((status = snoopControlFlow(JSOp(*pc))) == ControlStatus_None)
                break;
            if (status == ControlStatus_Error)
                return false;
            if (!current)
                return true;
        }

        // Nothing in inspectOpcode() is allowed to advance the pc.
        JSOp op = JSOp(*pc);
        if (!inspectOpcode(op))
            return false;

        pc += js_CodeSpec[op].length;
#ifdef TRACK_SNAPSHOTS
        current->updateTrackedPc(pc);
#endif
    }

    return true;
}

IonBuilder::ControlStatus
IonBuilder::snoopControlFlow(JSOp op)
{
    switch (op) {
      case JSOP_NOP:
        return maybeLoop(op, info().getNote(cx, pc));

      case JSOP_POP:
        return maybeLoop(op, info().getNote(cx, pc));

      case JSOP_RETURN:
      case JSOP_STOP:
        return processReturn(op);

      case JSOP_THROW:
        return processThrow();

      case JSOP_GOTO:
      {
        jssrcnote *sn = info().getNote(cx, pc);
        switch (sn ? SN_TYPE(sn) : SRC_NULL) {
          case SRC_BREAK:
          case SRC_BREAK2LABEL:
            return processBreak(op, sn);

          case SRC_CONTINUE:
            return processContinue(op);

          case SRC_SWITCHBREAK:
            return processSwitchBreak(op);

          case SRC_WHILE:
          case SRC_FOR_IN:
            // while (cond) { }
            return whileOrForInLoop(sn);

          default:
            // Hard assert for now - make an error later.
            JS_NOT_REACHED("unknown goto case");
            break;
        }
        break;
      }

      case JSOP_TABLESWITCH:
        return tableSwitch(op, info().getNote(cx, pc));

      case JSOP_IFNE:
        // We should never reach an IFNE, it's a stopAt point, which will
        // trigger closing the loop.
        JS_NOT_REACHED("we should never reach an ifne!");
        return ControlStatus_Error;

      default:
        break;
    }
    return ControlStatus_None;
}

bool
IonBuilder::inspectOpcode(JSOp op)
{
    // Don't compile fat opcodes, run the decomposed version instead.
    if (js_CodeSpec[op].format & JOF_DECOMPOSE)
        return true;

    switch (op) {
      case JSOP_LOOPENTRY:
        insertRecompileCheck();
        return true;

      case JSOP_NOP:
      case JSOP_LINENO:
        return true;

      case JSOP_LABEL:
        return jsop_label();

      case JSOP_UNDEFINED:
        return pushConstant(UndefinedValue());

      case JSOP_IFEQ:
        return jsop_ifeq(JSOP_IFEQ);

      case JSOP_CONDSWITCH:
        return jsop_condswitch();

      case JSOP_BITNOT:
        return jsop_bitnot();

      case JSOP_BITAND:
      case JSOP_BITOR:
      case JSOP_BITXOR:
      case JSOP_LSH:
      case JSOP_RSH:
      case JSOP_URSH:
        return jsop_bitop(op);

      case JSOP_ADD:
      case JSOP_SUB:
      case JSOP_MUL:
      case JSOP_DIV:
      case JSOP_MOD:
        return jsop_binary(op);

      case JSOP_POS:
        return jsop_pos();

      case JSOP_NEG:
        return jsop_neg();

      case JSOP_AND:
      case JSOP_OR:
        return jsop_andor(op);

      case JSOP_DEFVAR:
      case JSOP_DEFCONST:
        return jsop_defvar(GET_UINT32_INDEX(pc));

      case JSOP_DEFFUN:
        return jsop_deffun(GET_UINT32_INDEX(pc));

      case JSOP_EQ:
      case JSOP_NE:
      case JSOP_STRICTEQ:
      case JSOP_STRICTNE:
      case JSOP_LT:
      case JSOP_LE:
      case JSOP_GT:
      case JSOP_GE:
        return jsop_compare(op);

      case JSOP_DOUBLE:
        return pushConstant(info().getConst(pc));

      case JSOP_STRING:
        return pushConstant(StringValue(info().getAtom(pc)));

      case JSOP_ZERO:
        return pushConstant(Int32Value(0));

      case JSOP_ONE:
        return pushConstant(Int32Value(1));

      case JSOP_NULL:
        return pushConstant(NullValue());

      case JSOP_VOID:
        current->pop();
        return pushConstant(UndefinedValue());

      case JSOP_HOLE:
        return pushConstant(MagicValue(JS_ELEMENTS_HOLE));

      case JSOP_FALSE:
        return pushConstant(BooleanValue(false));

      case JSOP_TRUE:
        return pushConstant(BooleanValue(true));

      case JSOP_ARGUMENTS:
        return jsop_arguments();

      case JSOP_NOTEARG:
        return jsop_notearg();

      case JSOP_GETARG:
      case JSOP_CALLARG:
        current->pushArg(GET_SLOTNO(pc));
        return true;

      case JSOP_SETARG:
        // To handle this case, we should spill the arguments to the space where
        // actual arguments are stored. The tricky part is that if we add a MIR
        // to wrap the spilling action, we don't want the spilling to be
        // captured by the GETARG and by the resume point, only by
        // MGetArgument.
        if (info().hasArguments())
            return abort("NYI: arguments & setarg.");
        current->setArg(GET_SLOTNO(pc));
        return true;

      case JSOP_GETLOCAL:
      case JSOP_CALLLOCAL:
        current->pushLocal(GET_SLOTNO(pc));
        return true;

      case JSOP_SETLOCAL:
        current->setLocal(GET_SLOTNO(pc));
        return true;

      case JSOP_POP:
        current->pop();

        // POP opcodes frequently appear where values are killed, e.g. after
        // SET* opcodes. Place a resume point afterwards to avoid capturing
        // the dead value in later snapshots, except in places where that
        // resume point is obviously unnecessary.
        if (pc[JSOP_POP_LENGTH] == JSOP_POP)
            return true;
        return maybeInsertResume();

      case JSOP_NEWINIT:
      {
        if (GET_UINT8(pc) == JSProto_Array)
            return jsop_newarray(0);
        RootedObject baseObj(cx, NULL);
        return jsop_newobject(baseObj);
      }

      case JSOP_NEWARRAY:
        return jsop_newarray(GET_UINT24(pc));

      case JSOP_NEWOBJECT:
      {
        RootedObject baseObj(cx, info().getObject(pc));
        return jsop_newobject(baseObj);
      }

      case JSOP_INITELEM_ARRAY:
        return jsop_initelem_array();

      case JSOP_INITPROP:
      {
        RootedPropertyName name(cx, info().getAtom(pc)->asPropertyName());
        return jsop_initprop(name);
      }

      case JSOP_ENDINIT:
        return true;

      case JSOP_FUNCALL:
        return jsop_funcall(GET_ARGC(pc));

      case JSOP_FUNAPPLY:
        return jsop_funapply(GET_ARGC(pc));

      case JSOP_CALL:
      case JSOP_NEW:
        return jsop_call(GET_ARGC(pc), (JSOp)*pc == JSOP_NEW);

      case JSOP_EVAL:
        return jsop_eval(GET_ARGC(pc));

      case JSOP_INT8:
        return pushConstant(Int32Value(GET_INT8(pc)));

      case JSOP_UINT16:
        return pushConstant(Int32Value(GET_UINT16(pc)));

      case JSOP_GETGNAME:
      case JSOP_CALLGNAME:
      {
        RootedPropertyName name(cx, info().getAtom(pc)->asPropertyName());
        return jsop_getgname(name);
      }

      case JSOP_BINDGNAME:
        return pushConstant(ObjectValue(script()->global()));

      case JSOP_SETGNAME:
      {
        RootedPropertyName name(cx, info().getAtom(pc)->asPropertyName());
        return jsop_setgname(name);
      }

      case JSOP_NAME:
      case JSOP_CALLNAME:
      {
        RootedPropertyName name(cx, info().getAtom(pc)->asPropertyName());
        return jsop_getname(name);
      }

      case JSOP_GETINTRINSIC:
      case JSOP_CALLINTRINSIC:
      {
        RootedPropertyName name(cx, info().getAtom(pc)->asPropertyName());
        return jsop_intrinsic(name);
      }

      case JSOP_BINDNAME:
        return jsop_bindname(info().getName(pc));

      case JSOP_DUP:
        current->pushSlot(current->stackDepth() - 1);
        return true;

      case JSOP_DUP2:
        return jsop_dup2();

      case JSOP_SWAP:
        current->swapAt(-1);
        return true;

      case JSOP_PICK:
        current->pick(-GET_INT8(pc));
        return true;

      case JSOP_GETALIASEDVAR:
      case JSOP_CALLALIASEDVAR:
        return jsop_getaliasedvar(ScopeCoordinate(pc));

      case JSOP_SETALIASEDVAR:
        return jsop_setaliasedvar(ScopeCoordinate(pc));

      case JSOP_UINT24:
        return pushConstant(Int32Value(GET_UINT24(pc)));

      case JSOP_INT32:
        return pushConstant(Int32Value(GET_INT32(pc)));

      case JSOP_LOOPHEAD:
        // JSOP_LOOPHEAD is handled when processing the loop header.
        JS_NOT_REACHED("JSOP_LOOPHEAD outside loop");
        return true;

      case JSOP_GETELEM:
      case JSOP_CALLELEM:
        return jsop_getelem();

      case JSOP_SETELEM:
        return jsop_setelem();

      case JSOP_LENGTH:
        return jsop_length();

      case JSOP_NOT:
        return jsop_not();

      case JSOP_THIS:
        return jsop_this();

      case JSOP_CALLEE:
      {
        MInstruction *callee;
        if (inliningDepth_ == 0)
            callee = MCallee::New();
        else
            callee = MConstant::New(ObjectValue(*info().fun()));
        current->add(callee);
        current->push(callee);
        return true;
      }

      case JSOP_GETPROP:
      case JSOP_CALLPROP:
      {
        RootedPropertyName name(cx, info().getAtom(pc)->asPropertyName());
        return jsop_getprop(name);
      }

      case JSOP_SETPROP:
      case JSOP_SETNAME:
      {
        RootedPropertyName name(cx, info().getAtom(pc)->asPropertyName());
        return jsop_setprop(name);
      }

      case JSOP_DELPROP:
      {
        RootedPropertyName name(cx, info().getAtom(pc)->asPropertyName());
        return jsop_delprop(name);
      }

      case JSOP_REGEXP:
        return jsop_regexp(info().getRegExp(pc));

      case JSOP_OBJECT:
        return jsop_object(info().getObject(pc));

      case JSOP_TYPEOF:
      case JSOP_TYPEOFEXPR:
        return jsop_typeof();

      case JSOP_TOID:
        return jsop_toid();

      case JSOP_LAMBDA:
        return jsop_lambda(info().getFunction(pc));

      case JSOP_ITER:
        return jsop_iter(GET_INT8(pc));

      case JSOP_ITERNEXT:
        return jsop_iternext();

      case JSOP_MOREITER:
        return jsop_itermore();

      case JSOP_ENDITER:
        return jsop_iterend();

      case JSOP_IN:
        return jsop_in();

      case JSOP_INSTANCEOF:
        return jsop_instanceof();

      default:
#ifdef DEBUG
        return abort("Unsupported opcode: %s (line %d)", js_CodeName[op], info().lineno(cx, pc));
#else
        return abort("Unsupported opcode: %d (line %d)", op, info().lineno(cx, pc));
#endif
    }
}

// Given that the current control flow structure has ended forcefully,
// via a return, break, or continue (rather than joining), propagate the
// termination up. For example, a return nested 5 loops deep may terminate
// every outer loop at once, if there are no intervening conditionals:
//
// for (...) {
//   for (...) {
//     return x;
//   }
// }
//
// If |current| is NULL when this function returns, then there is no more
// control flow to be processed.
IonBuilder::ControlStatus
IonBuilder::processControlEnd()
{
    JS_ASSERT(!current);

    if (cfgStack_.empty()) {
        // If there is no more control flow to process, then this is the
        // last return in the function.
        return ControlStatus_Ended;
    }

    return processCfgStack();
}

// Processes the top of the CFG stack. This is used from two places:
// (1) processControlEnd(), whereby a break, continue, or return may interrupt
//     an in-progress CFG structure before reaching its actual termination
//     point in the bytecode.
// (2) traverseBytecode(), whereby we reach the last instruction in a CFG
//     structure.
IonBuilder::ControlStatus
IonBuilder::processCfgStack()
{
    ControlStatus status = processCfgEntry(cfgStack_.back());

    // If this terminated a CFG structure, act like processControlEnd() and
    // keep propagating upward.
    while (status == ControlStatus_Ended) {
        popCfgStack();
        if (cfgStack_.empty())
            return status;
        status = processCfgEntry(cfgStack_.back());
    }

    // If some join took place, the current structure is finished.
    if (status == ControlStatus_Joined)
        popCfgStack();

    return status;
}

IonBuilder::ControlStatus
IonBuilder::processCfgEntry(CFGState &state)
{
    switch (state.state) {
      case CFGState::IF_TRUE:
      case CFGState::IF_TRUE_EMPTY_ELSE:
        return processIfEnd(state);

      case CFGState::IF_ELSE_TRUE:
        return processIfElseTrueEnd(state);

      case CFGState::IF_ELSE_FALSE:
        return processIfElseFalseEnd(state);

      case CFGState::DO_WHILE_LOOP_BODY:
        return processDoWhileBodyEnd(state);

      case CFGState::DO_WHILE_LOOP_COND:
        return processDoWhileCondEnd(state);

      case CFGState::WHILE_LOOP_COND:
        return processWhileCondEnd(state);

      case CFGState::WHILE_LOOP_BODY:
        return processWhileBodyEnd(state);

      case CFGState::FOR_LOOP_COND:
        return processForCondEnd(state);

      case CFGState::FOR_LOOP_BODY:
        return processForBodyEnd(state);

      case CFGState::FOR_LOOP_UPDATE:
        return processForUpdateEnd(state);

      case CFGState::TABLE_SWITCH:
        return processNextTableSwitchCase(state);

      case CFGState::COND_SWITCH_CASE:
        return processCondSwitchCase(state);

      case CFGState::COND_SWITCH_BODY:
        return processCondSwitchBody(state);

      case CFGState::AND_OR:
        return processAndOrEnd(state);

      case CFGState::LABEL:
        return processLabelEnd(state);

      default:
        JS_NOT_REACHED("unknown cfgstate");
    }
    return ControlStatus_Error;
}

IonBuilder::ControlStatus
IonBuilder::processIfEnd(CFGState &state)
{
    if (current) {
        // Here, the false block is the join point. Create an edge from the
        // current block to the false block. Note that a RETURN opcode
        // could have already ended the block.
        current->end(MGoto::New(state.branch.ifFalse));

        if (!state.branch.ifFalse->addPredecessor(current))
            return ControlStatus_Error;
    }

    current = state.branch.ifFalse;
    graph().moveBlockToEnd(current);
    pc = current->pc();
    return ControlStatus_Joined;
}

IonBuilder::ControlStatus
IonBuilder::processIfElseTrueEnd(CFGState &state)
{
    // We've reached the end of the true branch of an if-else. Don't
    // create an edge yet, just transition to parsing the false branch.
    state.state = CFGState::IF_ELSE_FALSE;
    state.branch.ifTrue = current;
    state.stopAt = state.branch.falseEnd;
    pc = state.branch.ifFalse->pc();
    current = state.branch.ifFalse;
    graph().moveBlockToEnd(current);
    return ControlStatus_Jumped;
}

IonBuilder::ControlStatus
IonBuilder::processIfElseFalseEnd(CFGState &state)
{
    // Update the state to have the latest block from the false path.
    state.branch.ifFalse = current;

    // To create the join node, we need an incoming edge that has not been
    // terminated yet.
    MBasicBlock *pred = state.branch.ifTrue
                        ? state.branch.ifTrue
                        : state.branch.ifFalse;
    MBasicBlock *other = (pred == state.branch.ifTrue) ? state.branch.ifFalse : state.branch.ifTrue;

    if (!pred)
        return ControlStatus_Ended;

    // Create a new block to represent the join.
    MBasicBlock *join = newBlock(pred, state.branch.falseEnd);
    if (!join)
        return ControlStatus_Error;

    // Create edges from the true and false blocks as needed.
    pred->end(MGoto::New(join));

    if (other) {
        other->end(MGoto::New(join));
        if (!join->addPredecessor(other))
            return ControlStatus_Error;
    }

    // Ignore unreachable remainder of false block if existent.
    current = join;
    pc = current->pc();
    return ControlStatus_Joined;
}

IonBuilder::ControlStatus
IonBuilder::processBrokenLoop(CFGState &state)
{
    JS_ASSERT(!current);

    JS_ASSERT(loopDepth_);
    loopDepth_--;

    // A broken loop is not a real loop (it has no header or backedge), so
    // reset the loop depth.
    for (MBasicBlockIterator i(graph().begin(state.loop.entry)); i != graph().end(); i++) {
        if (i->loopDepth() > loopDepth_)
            i->setLoopDepth(i->loopDepth() - 1);
    }

    // If the loop started with a condition (while/for) then even if the
    // structure never actually loops, the condition itself can still fail and
    // thus we must resume at the successor, if one exists.
    current = state.loop.successor;
    if (current) {
        JS_ASSERT(current->loopDepth() == loopDepth_);
        graph().moveBlockToEnd(current);
    }

    // Join the breaks together and continue parsing.
    if (state.loop.breaks) {
        MBasicBlock *block = createBreakCatchBlock(state.loop.breaks, state.loop.exitpc);
        if (!block)
            return ControlStatus_Error;

        if (current) {
            current->end(MGoto::New(block));
            if (!block->addPredecessor(current))
                return ControlStatus_Error;
        }

        current = block;
    }

    // If the loop is not gated on a condition, and has only returns, we'll
    // reach this case. For example:
    // do { ... return; } while ();
    if (!current)
        return ControlStatus_Ended;

    // Otherwise, the loop is gated on a condition and/or has breaks so keep
    // parsing at the successor.
    pc = current->pc();
    return ControlStatus_Joined;
}

IonBuilder::ControlStatus
IonBuilder::finishLoop(CFGState &state, MBasicBlock *successor)
{
    JS_ASSERT(current);

    JS_ASSERT(loopDepth_);
    loopDepth_--;
    JS_ASSERT_IF(successor, successor->loopDepth() == loopDepth_);

    // Compute phis in the loop header and propagate them throughout the loop,
    // including the successor.
    if (!state.loop.entry->setBackedge(current))
        return ControlStatus_Error;
    if (successor) {
        graph().moveBlockToEnd(successor);
        successor->inheritPhis(state.loop.entry);
    }

    if (state.loop.breaks) {
        // Propagate phis placed in the header to individual break exit points.
        DeferredEdge *edge = state.loop.breaks;
        while (edge) {
            edge->block->inheritPhis(state.loop.entry);
            edge = edge->next;
        }

        // Create a catch block to join all break exits.
        MBasicBlock *block = createBreakCatchBlock(state.loop.breaks, state.loop.exitpc);
        if (!block)
            return ControlStatus_Error;

        if (successor) {
            // Finally, create an unconditional edge from the successor to the
            // catch block.
            successor->end(MGoto::New(block));
            if (!block->addPredecessor(successor))
                return ControlStatus_Error;
        }
        successor = block;
    }

    current = successor;

    // An infinite loop (for (;;) { }) will not have a successor.
    if (!current)
        return ControlStatus_Ended;

    pc = current->pc();
    return ControlStatus_Joined;
}

IonBuilder::ControlStatus
IonBuilder::processDoWhileBodyEnd(CFGState &state)
{
    if (!processDeferredContinues(state))
        return ControlStatus_Error;

    // No current means control flow cannot reach the condition, so this will
    // never loop.
    if (!current)
        return processBrokenLoop(state);

    MBasicBlock *header = newBlock(current, state.loop.updatepc);
    if (!header)
        return ControlStatus_Error;
    current->end(MGoto::New(header));

    state.state = CFGState::DO_WHILE_LOOP_COND;
    state.stopAt = state.loop.updateEnd;
    pc = state.loop.updatepc;
    current = header;
    return ControlStatus_Jumped;
}

IonBuilder::ControlStatus
IonBuilder::processDoWhileCondEnd(CFGState &state)
{
    JS_ASSERT(JSOp(*pc) == JSOP_IFNE);

    // We're guaranteed a |current|, it's impossible to break or return from
    // inside the conditional expression.
    JS_ASSERT(current);

    // Pop the last value, and create the successor block.
    MDefinition *vins = current->pop();
    MBasicBlock *successor = newBlock(current, GetNextPc(pc), loopDepth_ - 1);
    if (!successor)
        return ControlStatus_Error;

    // Create the test instruction and end the current block.
    MTest *test = MTest::New(vins, state.loop.entry, successor);
    current->end(test);
    return finishLoop(state, successor);
}

IonBuilder::ControlStatus
IonBuilder::processWhileCondEnd(CFGState &state)
{
    JS_ASSERT(JSOp(*pc) == JSOP_IFNE);

    // Balance the stack past the IFNE.
    MDefinition *ins = current->pop();

    // Create the body and successor blocks.
    MBasicBlock *body = newBlock(current, state.loop.bodyStart);
    state.loop.successor = newBlock(current, state.loop.exitpc, loopDepth_ - 1);
    if (!body || !state.loop.successor)
        return ControlStatus_Error;

    MTest *test = MTest::New(ins, body, state.loop.successor);
    current->end(test);

    state.state = CFGState::WHILE_LOOP_BODY;
    state.stopAt = state.loop.bodyEnd;
    pc = state.loop.bodyStart;
    current = body;
    return ControlStatus_Jumped;
}

IonBuilder::ControlStatus
IonBuilder::processWhileBodyEnd(CFGState &state)
{
    if (!processDeferredContinues(state))
        return ControlStatus_Error;

    if (!current)
        return processBrokenLoop(state);

    current->end(MGoto::New(state.loop.entry));
    return finishLoop(state, state.loop.successor);
}

IonBuilder::ControlStatus
IonBuilder::processForCondEnd(CFGState &state)
{
    JS_ASSERT(JSOp(*pc) == JSOP_IFNE);

    // Balance the stack past the IFNE.
    MDefinition *ins = current->pop();

    // Create the body and successor blocks.
    MBasicBlock *body = newBlock(current, state.loop.bodyStart);
    state.loop.successor = newBlock(current, state.loop.exitpc, loopDepth_ - 1);
    if (!body || !state.loop.successor)
        return ControlStatus_Error;

    MTest *test = MTest::New(ins, body, state.loop.successor);
    current->end(test);

    state.state = CFGState::FOR_LOOP_BODY;
    state.stopAt = state.loop.bodyEnd;
    pc = state.loop.bodyStart;
    current = body;
    return ControlStatus_Jumped;
}

IonBuilder::ControlStatus
IonBuilder::processForBodyEnd(CFGState &state)
{
    if (!processDeferredContinues(state))
        return ControlStatus_Error;

    // If there is no updatepc, just go right to processing what would be the
    // end of the update clause. Otherwise, |current| might be NULL; if this is
    // the case, the udpate is unreachable anyway.
    if (!state.loop.updatepc || !current)
        return processForUpdateEnd(state);

    pc = state.loop.updatepc;

    state.state = CFGState::FOR_LOOP_UPDATE;
    state.stopAt = state.loop.updateEnd;
    return ControlStatus_Jumped;
}

IonBuilder::ControlStatus
IonBuilder::processForUpdateEnd(CFGState &state)
{
    // If there is no current, we couldn't reach the loop edge and there was no
    // update clause.
    if (!current)
        return processBrokenLoop(state);

    current->end(MGoto::New(state.loop.entry));
    return finishLoop(state, state.loop.successor);
}

bool
IonBuilder::processDeferredContinues(CFGState &state)
{
    // If there are any continues for this loop, and there is an update block,
    // then we need to create a new basic block to house the update.
    if (state.loop.continues) {
        DeferredEdge *edge = state.loop.continues;

        MBasicBlock *update = newBlock(edge->block, loops_.back().continuepc);
        if (!update)
            return false;

        if (current) {
            current->end(MGoto::New(update));
            if (!update->addPredecessor(current))
                return ControlStatus_Error;
        }

        // No need to use addPredecessor for first edge,
        // because it is already predecessor.
        edge->block->end(MGoto::New(update));
        edge = edge->next;

        // Remaining edges
        while (edge) {
            edge->block->end(MGoto::New(update));
            if (!update->addPredecessor(edge->block))
                return ControlStatus_Error;
            edge = edge->next;
        }
        state.loop.continues = NULL;

        current = update;
    }

    return true;
}

MBasicBlock *
IonBuilder::createBreakCatchBlock(DeferredEdge *edge, jsbytecode *pc)
{
    // Create block, using the first break statement as predecessor
    MBasicBlock *successor = newBlock(edge->block, pc);
    if (!successor)
        return NULL;

    // No need to use addPredecessor for first edge,
    // because it is already predecessor.
    edge->block->end(MGoto::New(successor));
    edge = edge->next;

    // Finish up remaining breaks.
    while (edge) {
        edge->block->end(MGoto::New(successor));
        if (!successor->addPredecessor(edge->block))
            return NULL;
        edge = edge->next;
    }

    return successor;
}

IonBuilder::ControlStatus
IonBuilder::processNextTableSwitchCase(CFGState &state)
{
    JS_ASSERT(state.state == CFGState::TABLE_SWITCH);

    state.tableswitch.currentBlock++;

    // Test if there are still unprocessed successors (cases/default)
    if (state.tableswitch.currentBlock >= state.tableswitch.ins->numBlocks())
        return processSwitchEnd(state.tableswitch.breaks, state.tableswitch.exitpc);

    // Get the next successor
    MBasicBlock *successor = state.tableswitch.ins->getBlock(state.tableswitch.currentBlock);

    // Add current block as predecessor if available.
    // This means the previous case didn't have a break statement.
    // So flow will continue in this block.
    if (current) {
        current->end(MGoto::New(successor));
        successor->addPredecessor(current);
    }

    // Insert successor after the current block, to maintain RPO.
    graph().moveBlockToEnd(successor);

    // If this is the last successor the block should stop at the end of the tableswitch
    // Else it should stop at the start of the next successor
    if (state.tableswitch.currentBlock+1 < state.tableswitch.ins->numBlocks())
        state.stopAt = state.tableswitch.ins->getBlock(state.tableswitch.currentBlock+1)->pc();
    else
        state.stopAt = state.tableswitch.exitpc;

    current = successor;
    pc = current->pc();
    return ControlStatus_Jumped;
}

IonBuilder::ControlStatus
IonBuilder::processAndOrEnd(CFGState &state)
{
    // We just processed the RHS of an && or || expression.
    // Now jump to the join point (the false block).
    current->end(MGoto::New(state.branch.ifFalse));

    if (!state.branch.ifFalse->addPredecessor(current))
        return ControlStatus_Error;

    current = state.branch.ifFalse;
    graph().moveBlockToEnd(current);
    pc = current->pc();
    return ControlStatus_Joined;
}

IonBuilder::ControlStatus
IonBuilder::processLabelEnd(CFGState &state)
{
    JS_ASSERT(state.state == CFGState::LABEL);

    // If there are no breaks and no current, controlflow is terminated.
    if (!state.label.breaks && !current)
        return ControlStatus_Ended;

    // If there are no breaks to this label, there's nothing to do.
    if (!state.label.breaks)
        return ControlStatus_Joined;

    MBasicBlock *successor = createBreakCatchBlock(state.label.breaks, state.stopAt);
    if (!successor)
        return ControlStatus_Error;

    if (current) {
        current->end(MGoto::New(successor));
        successor->addPredecessor(current);
    }

    pc = state.stopAt;
    current = successor;
    return ControlStatus_Joined;
}

IonBuilder::ControlStatus
IonBuilder::processBreak(JSOp op, jssrcnote *sn)
{
    JS_ASSERT(op == JSOP_GOTO);

    JS_ASSERT(SN_TYPE(sn) == SRC_BREAK ||
              SN_TYPE(sn) == SRC_BREAK2LABEL);

    // Find the break target.
    jsbytecode *target = pc + GetJumpOffset(pc);
    DebugOnly<bool> found = false;

    if (SN_TYPE(sn) == SRC_BREAK2LABEL) {
        for (size_t i = labels_.length() - 1; i < labels_.length(); i--) {
            CFGState &cfg = cfgStack_[labels_[i].cfgEntry];
            JS_ASSERT(cfg.state == CFGState::LABEL);
            if (cfg.stopAt == target) {
                cfg.label.breaks = new DeferredEdge(current, cfg.label.breaks);
                found = true;
                break;
            }
        }
    } else {
        for (size_t i = loops_.length() - 1; i < loops_.length(); i--) {
            CFGState &cfg = cfgStack_[loops_[i].cfgEntry];
            JS_ASSERT(cfg.isLoop());
            if (cfg.loop.exitpc == target) {
                cfg.loop.breaks = new DeferredEdge(current, cfg.loop.breaks);
                found = true;
                break;
            }
        }
    }

    JS_ASSERT(found);

    current = NULL;
    pc += js_CodeSpec[op].length;
    return processControlEnd();
}

static inline jsbytecode *
EffectiveContinue(jsbytecode *pc)
{
    if (JSOp(*pc) == JSOP_GOTO)
        return pc + GetJumpOffset(pc);
    return pc;
}

IonBuilder::ControlStatus
IonBuilder::processContinue(JSOp op)
{
    JS_ASSERT(op == JSOP_GOTO);

    // Find the target loop.
    CFGState *found = NULL;
    jsbytecode *target = pc + GetJumpOffset(pc);
    for (size_t i = loops_.length() - 1; i < loops_.length(); i--) {
        if (loops_[i].continuepc == target ||
            EffectiveContinue(loops_[i].continuepc) == target)
        {
            found = &cfgStack_[loops_[i].cfgEntry];
            break;
        }
    }

    // There must always be a valid target loop structure. If not, there's
    // probably an off-by-something error in which pc we track.
    JS_ASSERT(found);
    CFGState &state = *found;

    state.loop.continues = new DeferredEdge(current, state.loop.continues);

    current = NULL;
    pc += js_CodeSpec[op].length;
    return processControlEnd();
}

IonBuilder::ControlStatus
IonBuilder::processSwitchBreak(JSOp op)
{
    JS_ASSERT(op == JSOP_GOTO);

    // Find the target switch.
    CFGState *found = NULL;
    jsbytecode *target = pc + GetJumpOffset(pc);
    for (size_t i = switches_.length() - 1; i < switches_.length(); i--) {
        if (switches_[i].continuepc == target) {
            found = &cfgStack_[switches_[i].cfgEntry];
            break;
        }
    }

    // There must always be a valid target loop structure. If not, there's
    // probably an off-by-something error in which pc we track.
    JS_ASSERT(found);
    CFGState &state = *found;

    DeferredEdge **breaks = NULL;
    switch (state.state) {
      case CFGState::TABLE_SWITCH:
        breaks = &state.tableswitch.breaks;
        break;
      case CFGState::COND_SWITCH_BODY:
        breaks = &state.condswitch.breaks;
        break;
      default:
        JS_NOT_REACHED("Unexpected switch state.");
        return ControlStatus_Error;
    }

    *breaks = new DeferredEdge(current, *breaks);

    current = NULL;
    pc += js_CodeSpec[op].length;
    return processControlEnd();
}

IonBuilder::ControlStatus
IonBuilder::processSwitchEnd(DeferredEdge *breaks, jsbytecode *exitpc)
{
    // No break statements, no current.
    // This means that control flow is cut-off from this point
    // (e.g. all cases have return statements).
    if (!breaks && !current)
        return ControlStatus_Ended;

    // Create successor block.
    // If there are breaks, create block with breaks as predecessor
    // Else create a block with current as predecessor
    MBasicBlock *successor = NULL;
    if (breaks)
        successor = createBreakCatchBlock(breaks, exitpc);
    else
        successor = newBlock(current, exitpc);

    if (!successor)
        return ControlStatus_Ended;

    // If there is current, the current block flows into this one.
    // So current is also a predecessor to this block
    if (current) {
        current->end(MGoto::New(successor));
        if (breaks)
            successor->addPredecessor(current);
    }

    pc = exitpc;
    current = successor;
    return ControlStatus_Joined;
}

IonBuilder::ControlStatus
IonBuilder::maybeLoop(JSOp op, jssrcnote *sn)
{
    // This function looks at the opcode and source note and tries to
    // determine the structure of the loop. For some opcodes, like
    // POP/NOP which are not explicitly control flow, this source note is
    // optional. For opcodes with control flow, like GOTO, an unrecognized
    // or not-present source note is a compilation failure.
    switch (op) {
      case JSOP_POP:
        // for (init; ; update?) ...
        if (sn && SN_TYPE(sn) == SRC_FOR) {
            current->pop();
            return forLoop(op, sn);
        }
        break;

      case JSOP_NOP:
        if (sn) {
            // do { } while (cond)
            if (SN_TYPE(sn) == SRC_WHILE)
                return doWhileLoop(op, sn);
            // Build a mapping such that given a basic block, whose successor
            // has a phi

            // for (; ; update?)
            if (SN_TYPE(sn) == SRC_FOR)
                return forLoop(op, sn);
        }
        break;

      default:
        JS_NOT_REACHED("unexpected opcode");
        return ControlStatus_Error;
    }

    return ControlStatus_None;
}

void
IonBuilder::assertValidLoopHeadOp(jsbytecode *pc)
{
#ifdef DEBUG
    JS_ASSERT(JSOp(*pc) == JSOP_LOOPHEAD);

    // Make sure this is the next opcode after the loop header,
    // unless the for loop is unconditional.
    CFGState &state = cfgStack_.back();
    JS_ASSERT_IF((JSOp)*(state.loop.entry->pc()) == JSOP_GOTO,
        GetNextPc(state.loop.entry->pc()) == pc);

    // do-while loops have a source note.
    jssrcnote *sn = info().getNote(cx, pc);
    if (sn) {
        jsbytecode *ifne = pc + js_GetSrcNoteOffset(sn, 0);

        jsbytecode *expected_ifne;
        switch (state.state) {
          case CFGState::DO_WHILE_LOOP_BODY:
            expected_ifne = state.loop.updateEnd;
            break;

          default:
            JS_NOT_REACHED("JSOP_LOOPHEAD unexpected source note");
            return;
        }

        // Make sure this loop goes to the same ifne as the loop header's
        // source notes or GOTO.
        JS_ASSERT(ifne == expected_ifne);
    } else {
        JS_ASSERT(state.state != CFGState::DO_WHILE_LOOP_BODY);
    }
#endif
}

IonBuilder::ControlStatus
IonBuilder::doWhileLoop(JSOp op, jssrcnote *sn)
{
    // do { } while() loops have the following structure:
    //    NOP         ; SRC_WHILE (offset to COND)
    //    LOOPHEAD    ; SRC_WHILE (offset to IFNE)
    //    LOOPENTRY
    //    ...         ; body
    //    ...
    //    COND        ; start of condition
    //    ...
    //    IFNE ->     ; goes to LOOPHEAD
    int condition_offset = js_GetSrcNoteOffset(sn, 0);
    jsbytecode *conditionpc = pc + condition_offset;

    jssrcnote *sn2 = info().getNote(cx, pc+1);
    int offset = js_GetSrcNoteOffset(sn2, 0);
    jsbytecode *ifne = pc + offset + 1;
    JS_ASSERT(ifne > pc);

    // Verify that the IFNE goes back to a loophead op.
    jsbytecode *loopHead = GetNextPc(pc);
    JS_ASSERT(JSOp(*loopHead) == JSOP_LOOPHEAD);
    JS_ASSERT(loopHead == ifne + GetJumpOffset(ifne));

    jsbytecode *loopEntry = GetNextPc(loopHead);
    if (info().hasOsrAt(loopEntry)) {
        MBasicBlock *preheader = newOsrPreheader(current, loopEntry);
        if (!preheader)
            return ControlStatus_Error;
        current->end(MGoto::New(preheader));
        current = preheader;
    }

    MBasicBlock *header = newPendingLoopHeader(current, pc);
    if (!header)
        return ControlStatus_Error;
    current->end(MGoto::New(header));

    jsbytecode *bodyStart = GetNextPc(GetNextPc(pc));
    jsbytecode *bodyEnd = conditionpc;
    jsbytecode *exitpc = GetNextPc(ifne);
    if (!pushLoop(CFGState::DO_WHILE_LOOP_BODY, conditionpc, header,
                  bodyStart, bodyEnd, exitpc, conditionpc))
    {
        return ControlStatus_Error;
    }

    CFGState &state = cfgStack_.back();
    state.loop.updatepc = conditionpc;
    state.loop.updateEnd = ifne;

    current = header;
    if (!jsop_loophead(GetNextPc(pc)))
        return ControlStatus_Error;

    pc = bodyStart;
    return ControlStatus_Jumped;
}

IonBuilder::ControlStatus
IonBuilder::whileOrForInLoop(jssrcnote *sn)
{
    // while (cond) { } loops have the following structure:
    //    GOTO cond   ; SRC_WHILE (offset to IFNE)
    //    LOOPHEAD
    //    ...
    //  cond:
    //    LOOPENTRY
    //    ...
    //    IFNE        ; goes to LOOPHEAD
    // for (x in y) { } loops are similar; the cond will be a MOREITER.
    JS_ASSERT(SN_TYPE(sn) == SRC_FOR_IN || SN_TYPE(sn) == SRC_WHILE);
    int ifneOffset = js_GetSrcNoteOffset(sn, 0);
    jsbytecode *ifne = pc + ifneOffset;
    JS_ASSERT(ifne > pc);

    // Verify that the IFNE goes back to a loophead op.
    JS_ASSERT(JSOp(*GetNextPc(pc)) == JSOP_LOOPHEAD);
    JS_ASSERT(GetNextPc(pc) == ifne + GetJumpOffset(ifne));

    jsbytecode *loopEntry = pc + GetJumpOffset(pc);
    if (info().hasOsrAt(loopEntry)) {
        MBasicBlock *preheader = newOsrPreheader(current, loopEntry);
        if (!preheader)
            return ControlStatus_Error;
        current->end(MGoto::New(preheader));
        current = preheader;
    }

    MBasicBlock *header = newPendingLoopHeader(current, pc);
    if (!header)
        return ControlStatus_Error;
    current->end(MGoto::New(header));

    // Skip past the JSOP_LOOPHEAD for the body start.
    jsbytecode *bodyStart = GetNextPc(GetNextPc(pc));
    jsbytecode *bodyEnd = pc + GetJumpOffset(pc);
    jsbytecode *exitpc = GetNextPc(ifne);
    if (!pushLoop(CFGState::WHILE_LOOP_COND, ifne, header, bodyStart, bodyEnd, exitpc))
        return ControlStatus_Error;

    // Parse the condition first.
    current = header;
    if (!jsop_loophead(GetNextPc(pc)))
        return ControlStatus_Error;

    pc = bodyEnd;
    return ControlStatus_Jumped;
}

IonBuilder::ControlStatus
IonBuilder::forLoop(JSOp op, jssrcnote *sn)
{
    // Skip the NOP or POP.
    JS_ASSERT(op == JSOP_POP || op == JSOP_NOP);
    pc = GetNextPc(pc);

    jsbytecode *condpc = pc + js_GetSrcNoteOffset(sn, 0);
    jsbytecode *updatepc = pc + js_GetSrcNoteOffset(sn, 1);
    jsbytecode *ifne = pc + js_GetSrcNoteOffset(sn, 2);
    jsbytecode *exitpc = GetNextPc(ifne);

    // for loops have the following structures:
    //
    //   NOP or POP
    //   [GOTO cond | NOP]
    //   LOOPHEAD
    // body:
    //    ; [body]
    // [increment:]
    //    ; [increment]
    // [cond:]
    //   LOOPENTRY
    //   GOTO body
    //
    // If there is a condition (condpc != ifne), this acts similar to a while
    // loop otherwise, it acts like a do-while loop.
    jsbytecode *bodyStart = pc;
    jsbytecode *bodyEnd = updatepc;
    jsbytecode *loopEntry = condpc;
    if (condpc != ifne) {
        JS_ASSERT(JSOp(*bodyStart) == JSOP_GOTO);
        JS_ASSERT(bodyStart + GetJumpOffset(bodyStart) == condpc);
        bodyStart = GetNextPc(bodyStart);
    } else {
        // No loop condition, such as for(j = 0; ; j++)
        if (op != JSOP_NOP) {
            // If the loop starts with POP, we have to skip a NOP.
            JS_ASSERT(JSOp(*bodyStart) == JSOP_NOP);
            bodyStart = GetNextPc(bodyStart);
        }
        loopEntry = GetNextPc(bodyStart);
    }
    jsbytecode *loopHead = bodyStart;
    JS_ASSERT(JSOp(*bodyStart) == JSOP_LOOPHEAD);
    JS_ASSERT(ifne + GetJumpOffset(ifne) == bodyStart);
    bodyStart = GetNextPc(bodyStart);

    if (info().hasOsrAt(loopEntry)) {
        MBasicBlock *preheader = newOsrPreheader(current, loopEntry);
        if (!preheader)
            return ControlStatus_Error;
        current->end(MGoto::New(preheader));
        current = preheader;
    }

    MBasicBlock *header = newPendingLoopHeader(current, pc);
    if (!header)
        return ControlStatus_Error;
    current->end(MGoto::New(header));

    // If there is no condition, we immediately parse the body. Otherwise, we
    // parse the condition.
    jsbytecode *stopAt;
    CFGState::State initial;
    if (condpc != ifne) {
        pc = condpc;
        stopAt = ifne;
        initial = CFGState::FOR_LOOP_COND;
    } else {
        pc = bodyStart;
        stopAt = bodyEnd;
        initial = CFGState::FOR_LOOP_BODY;
    }

    if (!pushLoop(initial, stopAt, header, bodyStart, bodyEnd, exitpc, updatepc))
        return ControlStatus_Error;

    CFGState &state = cfgStack_.back();
    state.loop.condpc = (condpc != ifne) ? condpc : NULL;
    state.loop.updatepc = (updatepc != condpc) ? updatepc : NULL;
    if (state.loop.updatepc)
        state.loop.updateEnd = condpc;

    current = header;
    if (!jsop_loophead(loopHead))
        return ControlStatus_Error;

    return ControlStatus_Jumped;
}

int
IonBuilder::CmpSuccessors(const void *a, const void *b)
{
    const MBasicBlock *a0 = * (MBasicBlock * const *)a;
    const MBasicBlock *b0 = * (MBasicBlock * const *)b;
    if (a0->pc() == b0->pc())
        return 0;

    return (a0->pc() > b0->pc()) ? 1 : -1;
}

IonBuilder::ControlStatus
IonBuilder::tableSwitch(JSOp op, jssrcnote *sn)
{
    // TableSwitch op contains the following data
    // (length between data is JUMP_OFFSET_LEN)
    //
    // 0: Offset of default case
    // 1: Lowest number in tableswitch
    // 2: Highest number in tableswitch
    // 3: Offset of case low
    // 4: Offset of case low+1
    // .: ...
    // .: Offset of case high

    JS_ASSERT(op == JSOP_TABLESWITCH);
    JS_ASSERT(SN_TYPE(sn) == SRC_TABLESWITCH);

    // Pop input.
    MDefinition *ins = current->pop();

    // Get the default and exit pc
    jsbytecode *exitpc = pc + js_GetSrcNoteOffset(sn, 0);
    jsbytecode *defaultpc = pc + GET_JUMP_OFFSET(pc);

    JS_ASSERT(defaultpc > pc && defaultpc <= exitpc);

    // Get the low and high from the tableswitch
    jsbytecode *pc2 = pc;
    pc2 += JUMP_OFFSET_LEN;
    int low = GET_JUMP_OFFSET(pc2);
    pc2 += JUMP_OFFSET_LEN;
    int high = GET_JUMP_OFFSET(pc2);
    pc2 += JUMP_OFFSET_LEN;

    // Create MIR instruction
    MTableSwitch *tableswitch = MTableSwitch::New(ins, low, high);

    // Create default case
    MBasicBlock *defaultcase = newBlock(current, defaultpc);
    if (!defaultcase)
        return ControlStatus_Error;
    tableswitch->addDefault(defaultcase);
    tableswitch->addBlock(defaultcase);

    // Create cases
    jsbytecode *casepc = NULL;
    for (int i = 0; i < high-low+1; i++) {
        casepc = pc + GET_JUMP_OFFSET(pc2);

        JS_ASSERT(casepc >= pc && casepc <= exitpc);

        MBasicBlock *caseblock = newBlock(current, casepc);
        if (!caseblock)
            return ControlStatus_Error;

        // If the casepc equals the current pc, it is not a written case,
        // but a filled gap. That way we can use a tableswitch instead of
        // condswitch, even if not all numbers are consecutive.
        // In that case this block goes to the default case
        if (casepc == pc) {
            caseblock->end(MGoto::New(defaultcase));
            defaultcase->addPredecessor(caseblock);
        }

        tableswitch->addCase(caseblock);

        // If this is an actual case (not filled gap),
        // add this block to the list that still needs to get processed
        if (casepc != pc)
            tableswitch->addBlock(caseblock);

        pc2 += JUMP_OFFSET_LEN;
    }

    // Move defaultcase to the end, to maintain RPO.
    graph().moveBlockToEnd(defaultcase);

    JS_ASSERT(tableswitch->numCases() == (uint32_t)(high - low + 1));
    JS_ASSERT(tableswitch->numSuccessors() > 0);

    // Sort the list of blocks that still needs to get processed by pc
    qsort(tableswitch->blocks(), tableswitch->numBlocks(),
          sizeof(MBasicBlock*), CmpSuccessors);

    // Create info
    ControlFlowInfo switchinfo(cfgStack_.length(), exitpc);
    if (!switches_.append(switchinfo))
        return ControlStatus_Error;

    // Use a state to retrieve some information
    CFGState state = CFGState::TableSwitch(exitpc, tableswitch);

    // Save the MIR instruction as last instruction of this block.
    current->end(tableswitch);

    // If there is only one successor the block should stop at the end of the switch
    // Else it should stop at the start of the next successor
    if (tableswitch->numBlocks() > 1)
        state.stopAt = tableswitch->getBlock(1)->pc();
    current = tableswitch->getBlock(0);

    if (!cfgStack_.append(state))
        return ControlStatus_Error;

    pc = current->pc();
    return ControlStatus_Jumped;
}

bool
IonBuilder::jsop_label()
{
    JS_ASSERT(JSOp(*pc) == JSOP_LABEL);

    jsbytecode *endpc = pc + GET_JUMP_OFFSET(pc);
    JS_ASSERT(endpc > pc);

    ControlFlowInfo label(cfgStack_.length(), endpc);
    if (!labels_.append(label))
        return false;

    return cfgStack_.append(CFGState::Label(endpc));
}

bool
IonBuilder::jsop_condswitch()
{
    // CondSwitch op looks as follows:
    //   condswitch [length +exit_pc; first case offset +next-case ]
    //   {
    //     {
    //       ... any code ...
    //       case (+jump) [pcdelta offset +next-case]
    //     }+
    //     default (+jump)
    //     ... jump targets ...
    //   }
    //
    // The default case is always emitted even if there is no default case in
    // the source.  The last case statement pcdelta source note might have a 0
    // offset on the last case (not all the time).
    //
    // A conditional evaluate the condition of each case and compare it to the
    // switch value with a strict equality.  Cases conditions are iterated
    // linearly until one is matching. If one case succeeds, the flow jumps into
    // the corresponding body block.  The body block might alias others and
    // might continue in the next body block if the body is not terminated with
    // a break.
    //
    // Algorithm:
    //  1/ Loop over the case chain to reach the default target
    //   & Estimate the number of uniq bodies.
    //  2/ Generate code for all cases (see processCondSwitchCase).
    //  3/ Generate code for all bodies (see processCondSwitchBody).

    JS_ASSERT(JSOp(*pc) == JSOP_CONDSWITCH);
    jssrcnote *sn = info().getNote(cx, pc);
    JS_ASSERT(SN_TYPE(sn) == SRC_CONDSWITCH);

    // Get the exit pc
    jsbytecode *exitpc = pc + js_GetSrcNoteOffset(sn, 0);
    jsbytecode *firstCase = pc + js_GetSrcNoteOffset(sn, 1);

    // Iterate all cases in the conditional switch.
    // - Stop at the default case. (always emitted after the last case)
    // - Estimate the number of uniq bodies. This estimation might be off by 1
    //   if the default body alias a case body.
    jsbytecode *curCase = firstCase;
    jsbytecode *lastTarget = GetJumpOffset(curCase) + curCase;
    size_t nbBodies = 2; // default target and the first body.

    JS_ASSERT(pc < curCase && curCase <= exitpc);
    while (JSOp(*curCase) == JSOP_CASE) {
        // Fetch the next case.
        jssrcnote *caseSn = info().getNote(cx, curCase);
        JS_ASSERT(caseSn && SN_TYPE(caseSn) == SRC_PCDELTA);
        ptrdiff_t off = js_GetSrcNoteOffset(caseSn, 0);
        curCase = off ? curCase + off : GetNextPc(curCase);
        JS_ASSERT(pc < curCase && curCase <= exitpc);

        // Count non-aliased cases.
        jsbytecode *curTarget = GetJumpOffset(curCase) + curCase;
        if (lastTarget < curTarget)
            nbBodies++;
        lastTarget = curTarget;
    }

    // The current case now be the default case which jump to the body of the
    // default case, which might be behind the last target.
    JS_ASSERT(JSOp(*curCase) == JSOP_DEFAULT);
    jsbytecode *defaultTarget = GetJumpOffset(curCase) + curCase;
    JS_ASSERT(curCase < defaultTarget && defaultTarget <= exitpc);

    // Allocate the current graph state.
    CFGState state = CFGState::CondSwitch(exitpc, defaultTarget);
    if (!state.condswitch.bodies || !state.condswitch.bodies->init(nbBodies))
        return ControlStatus_Error;

    // We loop on case conditions with processCondSwitchCase.
    JS_ASSERT(JSOp(*firstCase) == JSOP_CASE);
    state.stopAt = firstCase;
    state.state = CFGState::COND_SWITCH_CASE;

    return cfgStack_.append(state);
}

IonBuilder::CFGState
IonBuilder::CFGState::CondSwitch(jsbytecode *exitpc, jsbytecode *defaultTarget)
{
    CFGState state;
    state.state = COND_SWITCH_CASE;
    state.stopAt = NULL;
    state.condswitch.bodies = (FixedList<MBasicBlock *> *)GetIonContext()->temp->allocate(
        sizeof(FixedList<MBasicBlock *>));
    state.condswitch.currentIdx = 0;
    state.condswitch.defaultTarget = defaultTarget;
    state.condswitch.defaultIdx = uint32_t(-1);
    state.condswitch.exitpc = exitpc;
    state.condswitch.breaks = NULL;
    return state;
}

IonBuilder::CFGState
IonBuilder::CFGState::Label(jsbytecode *exitpc)
{
    CFGState state;
    state.state = LABEL;
    state.stopAt = exitpc;
    state.label.breaks = NULL;
    return state;
}

IonBuilder::ControlStatus
IonBuilder::processCondSwitchCase(CFGState &state)
{
    JS_ASSERT(state.state == CFGState::COND_SWITCH_CASE);
    JS_ASSERT(!state.condswitch.breaks);
    JS_ASSERT(current);
    JS_ASSERT(JSOp(*pc) == JSOP_CASE);
    FixedList<MBasicBlock *> &bodies = *state.condswitch.bodies;
    jsbytecode *defaultTarget = state.condswitch.defaultTarget;
    uint32_t &currentIdx = state.condswitch.currentIdx;
    jsbytecode *lastTarget = currentIdx ? bodies[currentIdx - 1]->pc() : NULL;

    // Fetch the following case in which we will continue.
    jssrcnote *sn = info().getNote(cx, pc);
    ptrdiff_t off = js_GetSrcNoteOffset(sn, 0);
    jsbytecode *casePc = off ? pc + off : GetNextPc(pc);
    bool caseIsDefault = JSOp(*casePc) == JSOP_DEFAULT;
    JS_ASSERT(JSOp(*casePc) == JSOP_CASE || caseIsDefault);

    // Allocate the block of the matching case.
    bool bodyIsNew = false;
    MBasicBlock *bodyBlock = NULL;
    jsbytecode *bodyTarget = pc + GetJumpOffset(pc);
    if (lastTarget < bodyTarget) {
        // If the default body is in the middle or aliasing the current target.
        if (lastTarget < defaultTarget && defaultTarget <= bodyTarget) {
            JS_ASSERT(state.condswitch.defaultIdx == uint32_t(-1));
            state.condswitch.defaultIdx = currentIdx;
            bodies[currentIdx] = NULL;
            // If the default body does not alias any and it would be allocated
            // later and stored in the defaultIdx location.
            if (defaultTarget < bodyTarget)
                currentIdx++;
        }

        bodyIsNew = true;
        // Pop switch and case operands.
        bodyBlock = newBlockPopN(current, bodyTarget, 2);
        bodies[currentIdx++] = bodyBlock;
    } else {
        // This body alias the previous one.
        JS_ASSERT(lastTarget == bodyTarget);
        JS_ASSERT(currentIdx > 0);
        bodyBlock = bodies[currentIdx - 1];
    }

    if (!bodyBlock)
        return ControlStatus_Error;

    lastTarget = bodyTarget;

    // Allocate the block of the non-matching case.  This can either be a normal
    // case or the default case.
    bool caseIsNew = false;
    MBasicBlock *caseBlock = NULL;
    if (!caseIsDefault) {
        caseIsNew = true;
        // Pop the case operand.
        caseBlock = newBlockPopN(current, GetNextPc(pc), 1);
    } else {
        // The non-matching case is the default case, which jump directly to its
        // body. Skip the creation of a default case block and directly create
        // the default body if it does not alias any previous body.

        if (state.condswitch.defaultIdx == uint32_t(-1)) {
            // The default target is the last target.
            JS_ASSERT(lastTarget < defaultTarget);
            state.condswitch.defaultIdx = currentIdx++;
            caseIsNew = true;
        } else if (bodies[state.condswitch.defaultIdx] == NULL) {
            // The default target is in the middle and it does not alias any
            // case target.
            JS_ASSERT(defaultTarget < lastTarget);
            caseIsNew = true;
        } else {
            // The default target is in the middle and it alias a case target.
            JS_ASSERT(defaultTarget <= lastTarget);
            caseBlock = bodies[state.condswitch.defaultIdx];
        }

        // Allocate and register the default body.
        if (caseIsNew) {
            // Pop the case & switch operands.
            caseBlock = newBlockPopN(current, defaultTarget, 2);
            bodies[state.condswitch.defaultIdx] = caseBlock;
        }
    }

    if (!caseBlock)
        return ControlStatus_Error;

    // Terminate the last case condition block by emitting the code
    // corresponding to JSOP_CASE bytecode.
    if (bodyBlock != caseBlock) {
        MDefinition *caseOperand = current->pop();
        MDefinition *switchOperand = current->peek(-1);
        MCompare *cmpResult = MCompare::New(switchOperand, caseOperand, JSOP_STRICTEQ);
        TypeOracle::BinaryTypes b = oracle->binaryTypes(script(), pc);
        cmpResult->infer(b, cx);
        JS_ASSERT(!cmpResult->isEffectful());
        current->add(cmpResult);
        current->end(MTest::New(cmpResult, bodyBlock, caseBlock));

        // Add last case as predecessor of the body if the body is aliasing
        // the previous case body.
        if (!bodyIsNew && !bodyBlock->addPredecessorPopN(current, 1))
            return ControlStatus_Error;

        // Add last case as predecessor of the non-matching case if the
        // non-matching case is an aliased default case. We need to pop the
        // switch operand as we skip the default case block and use the default
        // body block directly.
        JS_ASSERT_IF(!caseIsNew, caseIsDefault);
        if (!caseIsNew && !caseBlock->addPredecessorPopN(current, 1))
            return ControlStatus_Error;
    } else {
        // The default case alias the last case body.
        JS_ASSERT(caseIsDefault);
        current->pop(); // Case operand
        current->pop(); // Switch operand
        current->end(MGoto::New(bodyBlock));
        if (!bodyIsNew && !bodyBlock->addPredecessor(current))
            return ControlStatus_Error;
    }

    if (caseIsDefault) {
        // The last case condition is finished.  Loop in processCondSwitchBody,
        // with potential stops in processSwitchBreak.  Check that the bodies
        // fixed list is over-estimate by at most 1, and shrink the size such as
        // length can be used as an upper bound while iterating bodies.
        JS_ASSERT(currentIdx == bodies.length() || currentIdx + 1 == bodies.length());
        bodies.shrink(bodies.length() - currentIdx);

        // Handle break statements in processSwitchBreak while processing
        // bodies.
        ControlFlowInfo breakInfo(cfgStack_.length() - 1, state.condswitch.exitpc);
        if (!switches_.append(breakInfo))
            return ControlStatus_Error;

        // Jump into the first body.
        currentIdx = 0;
        current = NULL;
        state.state = CFGState::COND_SWITCH_BODY;
        return processCondSwitchBody(state);
    }

    // Continue until the case condition.
    current = caseBlock;
    pc = current->pc();
    state.stopAt = casePc;
    return ControlStatus_Jumped;
}

IonBuilder::ControlStatus
IonBuilder::processCondSwitchBody(CFGState &state)
{
    JS_ASSERT(state.state == CFGState::COND_SWITCH_BODY);
    JS_ASSERT(pc <= state.condswitch.exitpc);
    FixedList<MBasicBlock *> &bodies = *state.condswitch.bodies;
    uint32_t &currentIdx = state.condswitch.currentIdx;

    JS_ASSERT(currentIdx <= bodies.length());
    if (currentIdx == bodies.length()) {
        JS_ASSERT_IF(current, pc == state.condswitch.exitpc);
        return processSwitchEnd(state.condswitch.breaks, state.condswitch.exitpc);
    }

    // Get the next body
    MBasicBlock *nextBody = bodies[currentIdx++];
    JS_ASSERT_IF(current, pc == nextBody->pc());

    // Fix the reverse post-order iteration.
    graph().moveBlockToEnd(nextBody);

    // The last body continue into the new one.
    if (current) {
        current->end(MGoto::New(nextBody));
        nextBody->addPredecessor(current);
    }

    // Continue in the next body.
    current = nextBody;
    pc = current->pc();

    if (currentIdx < bodies.length())
        state.stopAt = bodies[currentIdx]->pc();
    else
        state.stopAt = state.condswitch.exitpc;
    return ControlStatus_Jumped;
}

bool
IonBuilder::jsop_andor(JSOp op)
{
    JS_ASSERT(op == JSOP_AND || op == JSOP_OR);

    jsbytecode *rhsStart = pc + js_CodeSpec[op].length;
    jsbytecode *joinStart = pc + GetJumpOffset(pc);
    JS_ASSERT(joinStart > pc);

    // We have to leave the LHS on the stack.
    MDefinition *lhs = current->peek(-1);

    MBasicBlock *evalRhs = newBlock(current, rhsStart);
    MBasicBlock *join = newBlock(current, joinStart);
    if (!evalRhs || !join)
        return false;

    MTest *test = (op == JSOP_AND)
                  ? MTest::New(lhs, evalRhs, join)
                  : MTest::New(lhs, join, evalRhs);
    TypeOracle::UnaryTypes types = oracle->unaryTypes(script(), pc);
    test->infer(types, cx);
    current->end(test);

    if (!cfgStack_.append(CFGState::AndOr(joinStart, join)))
        return false;

    current = evalRhs;
    return true;
}

bool
IonBuilder::jsop_dup2()
{
    uint32_t lhsSlot = current->stackDepth() - 2;
    uint32_t rhsSlot = current->stackDepth() - 1;
    current->pushSlot(lhsSlot);
    current->pushSlot(rhsSlot);
    return true;
}

bool
IonBuilder::jsop_loophead(jsbytecode *pc)
{
    assertValidLoopHeadOp(pc);

    current->add(MInterruptCheck::New());

    return true;
}

bool
IonBuilder::jsop_ifeq(JSOp op)
{
    // IFEQ always has a forward offset.
    jsbytecode *trueStart = pc + js_CodeSpec[op].length;
    jsbytecode *falseStart = pc + GetJumpOffset(pc);
    JS_ASSERT(falseStart > pc);

    // We only handle cases that emit source notes.
    jssrcnote *sn = info().getNote(cx, pc);
    if (!sn)
        return abort("expected sourcenote");

    MDefinition *ins = current->pop();

    // Create true and false branches.
    MBasicBlock *ifTrue = newBlock(current, trueStart);
    MBasicBlock *ifFalse = newBlock(current, falseStart);
    if (!ifTrue || !ifFalse)
        return false;

    MTest *test = MTest::New(ins, ifTrue, ifFalse);
    current->end(test);

    // The bytecode for if/ternary gets emitted either like this:
    //
    //    IFEQ X  ; src note (IF_ELSE, COND) points to the GOTO
    //    ...
    //    GOTO Z
    // X: ...     ; else/else if
    //    ...
    // Z:         ; join
    //
    // Or like this:
    //
    //    IFEQ X  ; src note (IF) has no offset
    //    ...
    // Z: ...     ; join
    //
    // We want to parse the bytecode as if we were parsing the AST, so for the
    // IF_ELSE/COND cases, we use the source note and follow the GOTO. For the
    // IF case, the IFEQ offset is the join point.
    switch (SN_TYPE(sn)) {
      case SRC_IF:
        if (!cfgStack_.append(CFGState::If(falseStart, ifFalse)))
            return false;
        break;

      case SRC_IF_ELSE:
      case SRC_COND:
      {
        // Infer the join point from the JSOP_GOTO[X] sitting here, then
        // assert as we much we can that this is the right GOTO.
        jsbytecode *trueEnd = pc + js_GetSrcNoteOffset(sn, 0);
        JS_ASSERT(trueEnd > pc);
        JS_ASSERT(trueEnd < falseStart);
        JS_ASSERT(JSOp(*trueEnd) == JSOP_GOTO);
        JS_ASSERT(!info().getNote(cx, trueEnd));

        jsbytecode *falseEnd = trueEnd + GetJumpOffset(trueEnd);
        JS_ASSERT(falseEnd > trueEnd);
        JS_ASSERT(falseEnd >= falseStart);

        if (!cfgStack_.append(CFGState::IfElse(trueEnd, falseEnd, ifFalse)))
            return false;
        break;
      }

      default:
        JS_NOT_REACHED("unexpected source note type");
        break;
    }

    // Switch to parsing the true branch. Note that no PC update is needed,
    // it's the next instruction.
    current = ifTrue;

    return true;
}

IonBuilder::ControlStatus
IonBuilder::processReturn(JSOp op)
{
    MDefinition *def;
    switch (op) {
      case JSOP_RETURN:
        def = current->pop();
        break;

      case JSOP_STOP:
      {
        MInstruction *ins = MConstant::New(UndefinedValue());
        current->add(ins);
        def = ins;
        break;
      }

      default:
        def = NULL;
        JS_NOT_REACHED("unknown return op");
        break;
    }

    if (instrumentedProfiling())
        current->add(MFunctionBoundary::New(script(), MFunctionBoundary::Exit));
    MReturn *ret = MReturn::New(def);
    current->end(ret);

    if (!graph().addExit(current))
        return ControlStatus_Error;

    // Make sure no one tries to use this block now.
    current = NULL;
    return processControlEnd();
}

IonBuilder::ControlStatus
IonBuilder::processThrow()
{
    MDefinition *def = current->pop();

    MThrow *ins = MThrow::New(def);
    current->end(ins);

    if (!graph().addExit(current))
        return ControlStatus_Error;

    // Make sure no one tries to use this block now.
    current = NULL;
    return processControlEnd();
}

bool
IonBuilder::pushConstant(const Value &v)
{
    MConstant *ins = MConstant::New(v);
    current->add(ins);
    current->push(ins);
    return true;
}

bool
IonBuilder::jsop_bitnot()
{
    MDefinition *input = current->pop();
    MBitNot *ins = MBitNot::New(input);

    current->add(ins);
    ins->infer(oracle->unaryTypes(script(), pc));

    current->push(ins);
    if (ins->isEffectful() && !resumeAfter(ins))
        return false;
    return true;
}
bool
IonBuilder::jsop_bitop(JSOp op)
{
    // Pop inputs.
    MDefinition *right = current->pop();
    MDefinition *left = current->pop();

    MBinaryBitwiseInstruction *ins;
    switch (op) {
      case JSOP_BITAND:
        ins = MBitAnd::New(left, right);
        break;

      case JSOP_BITOR:
        ins = MBitOr::New(left, right);
        break;

      case JSOP_BITXOR:
        ins = MBitXor::New(left, right);
        break;

      case JSOP_LSH:
        ins = MLsh::New(left, right);
        break;

      case JSOP_RSH:
        ins = MRsh::New(left, right);
        break;

      case JSOP_URSH:
        ins = MUrsh::New(left, right);
        break;

      default:
        JS_NOT_REACHED("unexpected bitop");
        return false;
    }

    current->add(ins);
    TypeOracle::BinaryTypes types = oracle->binaryTypes(script(), pc);
    ins->infer(types);

    current->push(ins);
    if (ins->isEffectful() && !resumeAfter(ins))
        return false;

    return true;
}

bool
IonBuilder::jsop_binary(JSOp op, MDefinition *left, MDefinition *right)
{
    TypeOracle::Binary b = oracle->binaryOp(script(), pc);

    if (op == JSOP_ADD && b.rval == MIRType_String &&
        (b.lhs == MIRType_String || b.lhs == MIRType_Int32) &&
        (b.rhs == MIRType_String || b.rhs == MIRType_Int32))
    {
        MConcat *ins = MConcat::New(left, right);
        current->add(ins);
        current->push(ins);
        return maybeInsertResume();
    }

    MBinaryArithInstruction *ins;
    switch (op) {
      case JSOP_ADD:
        ins = MAdd::New(left, right);
        break;

      case JSOP_SUB:
        ins = MSub::New(left, right);
        break;

      case JSOP_MUL:
        ins = MMul::New(left, right);
        break;

      case JSOP_DIV:
        ins = MDiv::New(left, right);
        break;

      case JSOP_MOD:
        ins = MMod::New(left, right);
        break;

      default:
        JS_NOT_REACHED("unexpected binary opcode");
        return false;
    }

    TypeOracle::BinaryTypes types = oracle->binaryTypes(script(), pc);
    current->add(ins);
    ins->infer(types, cx);
    current->push(ins);

    if (ins->isEffectful())
        return resumeAfter(ins);
    return maybeInsertResume();
}

bool
IonBuilder::jsop_binary(JSOp op)
{
    MDefinition *right = current->pop();
    MDefinition *left = current->pop();

    return jsop_binary(op, left, right);
}

bool
IonBuilder::jsop_pos()
{
    TypeOracle::Unary types = oracle->unaryOp(script(), pc);
    if (IsNumberType(types.ival)) {
        // Already int32 or double.
        JS_ASSERT(IsNumberType(types.rval));
        return true;
    }

    // Compile +x as x * 1.
    MDefinition *value = current->pop();
    MConstant *one = MConstant::New(Int32Value(1));
    current->add(one);

    return jsop_binary(JSOP_MUL, value, one);
}

bool
IonBuilder::jsop_neg()
{
    // Since JSOP_NEG does not use a slot, we cannot push the MConstant.
    // The MConstant is therefore passed to JSOP_MUL without slot traffic.
    MConstant *negator = MConstant::New(Int32Value(-1));
    current->add(negator);

    MDefinition *right = current->pop();

    if (!jsop_binary(JSOP_MUL, negator, right))
        return false;
    return true;
}

bool
IonBuilder::jsop_notearg()
{
    // JSOP_NOTEARG notes that the value in current->pop() has just
    // been pushed onto the stack for use in calling a function.
    MDefinition *def = current->pop();
    MPassArg *arg = MPassArg::New(def);

    current->add(arg);
    current->push(arg);
    return true;
}

class AutoAccumulateExits
{
    MIRGraph &graph_;
    MIRGraphExits *prev_;

  public:
    AutoAccumulateExits(MIRGraph &graph, MIRGraphExits &exits)
      : graph_(graph)
    {
        prev_ = graph_.exitAccumulator();
        graph_.setExitAccumulator(&exits);
    }
    ~AutoAccumulateExits() {
        graph_.setExitAccumulator(prev_);
    }
};

bool
IonBuilder::inlineScriptedCall(HandleFunction target, CallInfo &callInfo)
{
    JS_ASSERT(target->isInterpreted());
    JS_ASSERT(callInfo.hasCallType());
    JS_ASSERT(types::IsInlinableCall(pc));

    // Remove any MPassArgs.
    if (callInfo.isWrapped())
        callInfo.unwrapArgs();

    // Ensure sufficient space in the slots: needed for inlining from FUNAPPLY.
    uint32_t depth = current->stackDepth() + callInfo.numFormals();
    if (depth > current->nslots()) {
        if (!current->increaseSlots(depth - current->nslots()))
            return false;
    }

    // Create new |this| on the caller-side for inlined constructors.
    if (callInfo.constructing()) {
        MDefinition *thisDefn = createThis(target, callInfo.fun());
        if (!thisDefn)
            return false;
        callInfo.setThis(thisDefn);
    }

    // Capture formals in the outer resume point.
    callInfo.pushFormals(current);

    MResumePoint *outerResumePoint =
        MResumePoint::New(current, pc, callerResumePoint_, MResumePoint::Outer);
    if (!outerResumePoint)
        return false;

    // Pop formals again, except leave |fun| on stack for duration of call.
    callInfo.popFormals(current);
    current->push(callInfo.fun());

    RootedScript calleeScript(cx, target->nonLazyScript());
    TypeInferenceOracle oracle;
    if (!oracle.init(cx, calleeScript))
        return false;

    // Add exclude type barriers.
    if (callInfo.argsBarrier()) {
        addTypeBarrier(0, callInfo, oracle.thisTypeSet(calleeScript));
        int32_t max = (callInfo.argc() < target->nargs) ? callInfo.argc() : target->nargs;
        for (int32_t i = 1; i <= max; i++)
            addTypeBarrier(i, callInfo, oracle.parameterTypeSet(calleeScript, i - 1));
    }

    // Start inlining.
    LifoAlloc *alloc = GetIonContext()->temp->lifoAlloc();
    CompileInfo *info = alloc->new_<CompileInfo>(calleeScript.get(), target,
                                                 (jsbytecode *)NULL, callInfo.constructing(),
                                                 this->info().executionMode());
    if (!info)
        return false;

    MIRGraphExits saveExits;
    AutoAccumulateExits aae(graph(), saveExits);

    // Build the graph.
    IonBuilder inlineBuilder(cx, &temp(), &graph(), &oracle, info, inliningDepth_ + 1, loopDepth_);
    if (!inlineBuilder.buildInline(this, outerResumePoint, callInfo)) {
        JS_ASSERT(calleeScript->hasAnalysis());

        // Inlining the callee failed. Disable inlining the function
        if (inlineBuilder.abortReason_ == AbortReason_Disable)
            calleeScript->analysis()->setIonUninlineable();

        abortReason_ = AbortReason_Inlining;
        return false;
    }

    // Create return block.
    jsbytecode *postCall = GetNextPc(pc);
    MBasicBlock *returnBlock = newBlock(NULL, postCall);
    if (!returnBlock)
        return false;
    returnBlock->setCallerResumePoint(callerResumePoint_);

    // When profiling add Inline_Exit instruction to indicate end of inlined function.
    if (instrumentedProfiling())
        returnBlock->add(MFunctionBoundary::New(NULL, MFunctionBoundary::Inline_Exit));

    // Inherit the slots from current and pop |fun|.
    returnBlock->inheritSlots(current);
    returnBlock->pop();

    // Accumulate return values.
    MIRGraphExits &exits = *inlineBuilder.graph().exitAccumulator();
    MDefinition *retvalDefn = patchInlinedReturns(callInfo, exits, returnBlock);
    if (!retvalDefn)
        return false;
    returnBlock->push(retvalDefn);

    // Initialize entry slots now that the stack has been fixed up.
    if (!returnBlock->initEntrySlots())
        return false;

    current = returnBlock;
    return true;
}

void
IonBuilder::addTypeBarrier(uint32_t i, CallInfo &callinfo, types::StackTypeSet *calleeObs)
{
    MDefinition *ins = NULL;
    types::StackTypeSet *callerObs = NULL;
    types::TypeBarrier *excluded = callinfo.argsBarrier();

    if (i == 0) {
        ins = callinfo.thisArg();
        callerObs = callinfo.thisType();
    } else {
        ins = callinfo.getArg(i - 1);
        callerObs = callinfo.getArgType(i - 1);
    }

    bool needsBarrier = false;

    while (excluded) {
        if (excluded->target == calleeObs && callerObs->hasType(excluded->type)) {
            if (excluded->type == types::Type::DoubleType() &&
                calleeObs->hasType(types::Type::Int32Type()))
            {
                // The double type also implies int32, so this implies that
                // double should be coerced into int if possible, and other
                // types should remain.

                JSValueType callerType = callerObs->getKnownTypeTag();
                if (callerType == JSVAL_TYPE_DOUBLE) {
                    MInstruction *bailType = MToInt32::New(ins);
                    current->add(bailType);
                    ins = bailType;
                } else {
                    // We expect either an Int or a Value, this variant is not
                    // optimized and favor the int variant by filtering out all
                    // other inputs.
                    JS_ASSERT(callerType == JSVAL_TYPE_UNKNOWN);
                    // Bail if the input is not a number.
                    MInstruction *toDouble = MUnbox::New(ins, MIRType_Double, MUnbox::Fallible);
                    // Bail if the double does not fit in an int.
                    MInstruction *toInt = MToInt32::New(ins);
                    current->add(toDouble);
                    current->add(toInt);
                    ins = toInt;
                }

                needsBarrier = false;
                break;
            }

            needsBarrier = true;
        }
        excluded = excluded->next;
    }

    if (needsBarrier) {
        MTypeBarrier *barrier = MTypeBarrier::New(ins, cloneTypeSet(calleeObs), Bailout_Normal);
        current->add(barrier);
    }

    if (i == 0)
        callinfo.setThis(ins);
    else
        callinfo.setArg(i - 1, ins);
}

MDefinition *
IonBuilder::patchInlinedReturn(CallInfo &callInfo, MBasicBlock *exit, MBasicBlock *bottom)
{
    // Replaces the MReturn in the exit block with an MGoto.
    MDefinition *rdef = exit->lastIns()->toReturn()->input();
    exit->discardLastIns();

    // Constructors must be patched by the caller to always return an object.
    if (callInfo.constructing()) {
        if (rdef->type() == MIRType_Value) {
            // Unknown return: dynamically detect objects.
            MReturnFromCtor *filter = MReturnFromCtor::New(rdef, callInfo.thisArg());
            exit->add(filter);
            rdef = filter;
        } else if (rdef->type() != MIRType_Object) {
            // Known non-object return: force |this|.
            rdef = callInfo.thisArg();
        }
    }

    MGoto *replacement = MGoto::New(bottom);
    exit->end(replacement);
    if (!bottom->addPredecessorWithoutPhis(exit))
        return NULL;

    return rdef;
}

MDefinition *
IonBuilder::patchInlinedReturns(CallInfo &callInfo, MIRGraphExits &exits, MBasicBlock *bottom)
{
    // Replaces MReturns with MGotos, returning the MDefinition
    // representing the return value, or NULL.
    JS_ASSERT(exits.length() > 0);

    if (exits.length() == 1)
        return patchInlinedReturn(callInfo, exits[0], bottom);

    // Accumulate multiple returns with a phi.
    MPhi *phi = MPhi::New(bottom->stackDepth());
    phi->initLength(exits.length());

    for (size_t i = 0; i < exits.length(); i++) {
        MDefinition *rdef = patchInlinedReturn(callInfo, exits[i], bottom);
        if (!rdef)
            return NULL;
        phi->setOperand(i, rdef);
    }

    bottom->addPhi(phi);
    return phi;
}

bool
IonBuilder::makeInliningDecision(AutoObjectVector &targets)
{
    // For "small" functions, we should be more aggressive about inlining.
    // This is based on the following intuition:
    //  1. The call overhead for a small function will likely be a much
    //     higher proportion of the runtime of the function than for larger
    //     functions.
    //  2. The cost of inlining (in terms of size expansion of the SSA graph),
    //     and size expansion of the ultimately generated code, will be
    //     less significant.
    //  3. Do not inline functions which are not called as frequently as their
    //     callers.

    uint32_t callerUses = script()->getUseCount();

    uint32_t totalSize = 0;
    uint32_t maxInlineDepth = js_IonOptions.maxInlineDepth;
    bool allFunctionsAreSmall = true;
    bool allFunctionsAreHinted = true;
    for (size_t i = 0; i < targets.length(); i++) {
        JSFunction *target = targets[i]->toFunction();
        if (!target->isInterpreted())
            return false;

        JSScript *targetScript = target->nonLazyScript();
        uint32_t calleeUses = targetScript->getUseCount();

        totalSize += targetScript->length;
        if (totalSize > js_IonOptions.inlineMaxTotalBytecodeLength)
            return false;

        if (targetScript->length > js_IonOptions.smallFunctionMaxBytecodeLength)
            allFunctionsAreSmall = false;

        // Skip heuristics if we have an explicit hint to inline.
        if (targetScript->shouldInline)
            continue;

        allFunctionsAreHinted = false;

        if (targetScript->length > 1 && // Always inline the empty script.
            calleeUses * js_IonOptions.inlineUseCountRatio < callerUses)
        {
            IonSpew(IonSpew_Inlining, "Not inlining, callee is not hot");
            return false;
        }
    }

<<<<<<< HEAD
    // Don't check heruistics if explicitly hinted.
    if (!allFunctionsAreHinted) {
        if (allFunctionsAreSmall)
            maxInlineDepth = js_IonOptions.smallFunctionMaxInlineDepth;
=======
    if (inliningDepth_ >= maxInlineDepth)
        return false;
>>>>>>> ae1c51d4

        if (inliningDepth >= maxInlineDepth)
            return false;

        if (script()->getUseCount() < js_IonOptions.usesBeforeInlining()) {
            IonSpew(IonSpew_Inlining, "Not inlining, caller is not hot");
            return false;
        }
    }

    RootedScript scriptRoot(cx, script());
    if (!oracle->canInlineCall(scriptRoot, pc)) {
        IonSpew(IonSpew_Inlining, "Cannot inline due to uninlineable call site");
        return false;
    }

    JSOp op = JSOp(*pc);
    for (size_t i = 0; i < targets.length(); i++) {
        JSFunction *target = targets[i]->toFunction();
        JSScript *targetScript = target->nonLazyScript();

        if (!canInlineTarget(target)) {
            IonSpew(IonSpew_Inlining, "Decided not to inline");
            return false;
        }

        // For fun.apply we need to make sure the types of the argument is a subset
        // of the types used in the callee. Because adding a typeset in the callee,
        // doesn't update the types in the "apply" function, resulting in missed types.
        if (op == JSOP_FUNAPPLY) {
            types::TypeSet *calleeType, *callerType;
            size_t nargs = Min<size_t>(target->nargs, inlinedArguments_.length());
            for (size_t i = 0; i < nargs; i++) {
                calleeType = types::TypeScript::ArgTypes(targetScript, i);
                // The arguments to this function aren't always available in this script.
                // We need to get them from the caller at the position where
                // the function gets called.
                callerType = oracle->getCallArg(callerBuilder_->script_.get(),
                                                inlinedArguments_.length(),
                                                i+1, callerBuilder_->pc);

                if (!callerType->isSubset(calleeType)) {
                    IonSpew(IonSpew_Inlining, "Funapply inlining failed due to wrong types");
                    return false;
                }
            }
            // Arguments that weren't provided will be Undefined
            for (size_t i = nargs; i < target->nargs; i++) {
                calleeType = types::TypeScript::ArgTypes(targetScript, i);
                if (calleeType->unknown() ||
                    !calleeType->hasType(types::Type::UndefinedType()))
                {
                    IonSpew(IonSpew_Inlining, "Funapply inlining failed due to wrong types");
                    return false;
                }
            }
        }
    }

    return true;
}

static bool
CanInlineGetPropertyCache(MGetPropertyCache *cache, MDefinition *thisDef)
{
    JS_ASSERT(cache->object()->type() == MIRType_Object);
    if (cache->object() != thisDef)
        return false;

    InlinePropertyTable *table = cache->inlinePropertyTable();
    if (!table)
        return false;
    if (table->numEntries() == 0)
        return false;
    return true;
}

MGetPropertyCache *
IonBuilder::getInlineableGetPropertyCache(CallInfo &callInfo)
{
    if (callInfo.constructing())
        return NULL;

    MDefinition *thisDef = callInfo.thisArg();
    if (thisDef->type() != MIRType_Object)
        return NULL;

    MDefinition *funcDef = callInfo.fun();
    if (funcDef->type() != MIRType_Object)
        return NULL;

    // MGetPropertyCache with no uses may be optimized away.
    if (funcDef->isGetPropertyCache()) {
        MGetPropertyCache *cache = funcDef->toGetPropertyCache();
        if (cache->useCount() > 0)
            return NULL;
        if (!CanInlineGetPropertyCache(cache, thisDef))
            return NULL;
        return cache;
    }

    // Optimize away the following common pattern:
    // MUnbox[MIRType_Object, Infallible] <- MTypeBarrier <- MGetPropertyCache
    if (funcDef->isUnbox()) {
        MUnbox *unbox = funcDef->toUnbox();
        if (unbox->mode() != MUnbox::Infallible)
            return NULL;
        if (unbox->useCount() > 0)
            return NULL;
        if (!unbox->input()->isTypeBarrier())
            return NULL;

        MTypeBarrier *barrier = unbox->input()->toTypeBarrier();
        if (barrier->useCount() != 1)
            return NULL;
        if (!barrier->input()->isGetPropertyCache())
            return NULL;

        MGetPropertyCache *cache = barrier->input()->toGetPropertyCache();
        if (cache->useCount() > 1)
            return NULL;
        if (!CanInlineGetPropertyCache(cache, thisDef))
            return NULL;
        return cache;
    }

    return NULL;
}

MPolyInlineDispatch *
IonBuilder::makePolyInlineDispatch(JSContext *cx, CallInfo &callInfo, 
                                   MGetPropertyCache *getPropCache, MBasicBlock *bottom,
                                   Vector<MDefinition *, 8, IonAllocPolicy> &retvalDefns)
{
    // If we're not optimizing away a GetPropertyCache, then this is pretty simple.
    if (!getPropCache)
        return MPolyInlineDispatch::New(callInfo.fun());

    InlinePropertyTable *inlinePropTable = getPropCache->inlinePropertyTable();

    // Take a resumepoint at this point so we can capture the state of the stack
    // immediately prior to the call operation.
    MResumePoint *preCallResumePoint =
        MResumePoint::New(current, pc, callerResumePoint_, MResumePoint::ResumeAt);
    if (!preCallResumePoint)
        return NULL;
    DebugOnly<size_t> preCallFuncDefnIdx = preCallResumePoint->numOperands() - (((size_t) callInfo.argc()) + 2);
    JS_ASSERT(preCallResumePoint->getOperand(preCallFuncDefnIdx) == callInfo.fun());

    MDefinition *targetObject = getPropCache->object();

    // If we got here, then we know the following:
    //      1. The input to the CALL is a GetPropertyCache, or a GetPropertyCache
    //         followed by a TypeBarrier followed by an Unbox.
    //      2. The GetPropertyCache has inlineable cases by guarding on the Object's type
    //      3. The GetPropertyCache (and sequence of definitions) leading to the function
    //         definition is not used by anyone else.
    //      4. Notably, this means that no resume points as of yet capture the GetPropertyCache,
    //         which implies that everything from the GetPropertyCache up to the call is
    //         repeatable.

    // If we are optimizing away a getPropCache, we replace the funcDefn
    // with a constant undefined on the stack.
    int funcDefnDepth = -((int) callInfo.argc() + 2);
    MConstant *undef = MConstant::New(UndefinedValue());
    current->add(undef);
    current->rewriteAtDepth(funcDefnDepth, undef);

    // Now construct a fallbackPrepBlock that prepares the stack state for fallback.
    // Namely it pops off all the arguments and the callee.
    MBasicBlock *fallbackPrepBlock = newBlock(current, pc);
    if (!fallbackPrepBlock)
        return NULL;

    // Pop formals (|fun|, |this| and arguments).
    callInfo.popFormals(fallbackPrepBlock);

    // Generate a fallback block that'll do the call, but the PC for this fallback block
    // is the PC for the GetPropCache.
    JS_ASSERT(inlinePropTable->pc() != NULL);
    JS_ASSERT(inlinePropTable->priorResumePoint() != NULL);
    MBasicBlock *fallbackBlock = newBlock(fallbackPrepBlock, inlinePropTable->pc(),
                                          inlinePropTable->priorResumePoint());
    if (!fallbackBlock)
        return NULL;

    fallbackPrepBlock->end(MGoto::New(fallbackBlock));

    // The fallbackBlock inherits the state of the stack right before the getprop, which
    // means we have to pop off the target of the getprop before performing it.
    DebugOnly<MDefinition *> checkTargetObject = fallbackBlock->pop();
    JS_ASSERT(checkTargetObject == targetObject);

    // Remove the instructions leading to the function definition from the current
    // block and add them to the fallback block.  Also, discard the old instructions.
    if (callInfo.fun()->isGetPropertyCache()) {
        JS_ASSERT(callInfo.fun()->toGetPropertyCache() == getPropCache);
        fallbackBlock->addFromElsewhere(getPropCache);
        fallbackBlock->push(getPropCache);
    } else {
        JS_ASSERT(callInfo.fun()->isUnbox());
        MUnbox *unbox = callInfo.fun()->toUnbox();
        JS_ASSERT(unbox->input()->isTypeBarrier());
        JS_ASSERT(unbox->type() == MIRType_Object);
        JS_ASSERT(unbox->mode() == MUnbox::Infallible);

        MTypeBarrier *typeBarrier = unbox->input()->toTypeBarrier();
        JS_ASSERT(typeBarrier->input()->isGetPropertyCache());
        JS_ASSERT(typeBarrier->input()->toGetPropertyCache() == getPropCache);

        fallbackBlock->addFromElsewhere(getPropCache);
        fallbackBlock->addFromElsewhere(typeBarrier);
        fallbackBlock->addFromElsewhere(unbox);
        fallbackBlock->push(unbox);
    }

    // Finally create a fallbackEnd block to do the actual call.  The fallbackEnd block will
    // have the |pc| restored to the current PC.
    MBasicBlock *fallbackEndBlock = newBlock(fallbackBlock, pc, preCallResumePoint);
    if (!fallbackEndBlock)
        return NULL;
    fallbackBlock->end(MGoto::New(fallbackEndBlock));

    MBasicBlock *top = current;
    current = fallbackEndBlock;

    // Make the actual call.
    CallInfo realCallInfo(cx, callInfo.constructing());
    if (!realCallInfo.init(callInfo))
        return NULL;
    realCallInfo.popFormals(current);
    realCallInfo.wrapArgs(current);

    RootedFunction target(cx, NULL);
    makeCallBarrier(target, realCallInfo,
                    oracle->getCallTarget(script(), callInfo.argc(), pc),
                    false);

    current = top;

    // Create a new MPolyInlineDispatch containing the getprop and the fallback block
    return MPolyInlineDispatch::New(targetObject, inlinePropTable,
                                    fallbackPrepBlock, fallbackBlock,
                                    fallbackEndBlock);
}

bool
IonBuilder::inlineScriptedCalls(AutoObjectVector &targets, AutoObjectVector &originals,
                                CallInfo &callInfo)
{
    JS_ASSERT(callInfo.hasTypeInfo());

    // Unwrap the arguments
    JS_ASSERT(callInfo.isWrapped());
    callInfo.unwrapArgs();
    callInfo.pushFormals(current);

    DebugOnly<uint32_t> origStackDepth = current->stackDepth();

    IonSpew(IonSpew_Inlining, "Inlining %d targets", (int) targets.length());
    JS_ASSERT(targets.length() > 0);

    // |top| jumps into the callee subgraph -- save it for later use.
    MBasicBlock *top = current;

    // Check for a function MGetPropertyCache that may be eliminated via guards
    // on the |this| object's typeguards.
    MGetPropertyCache *getPropCache = getInlineableGetPropertyCache(callInfo);
    if (getPropCache) {
        InlinePropertyTable *table = getPropCache->inlinePropertyTable();
        table->trimToAndMaybePatchTargets(targets, originals);
        if (table->numEntries() == 0)
            getPropCache = NULL;
    }

    // Do the inline build. Return value definitions are stored in retvalDefns.
    // The monomorphic inlining only occurs if we're not handling a getPropCache guard
    // optimization.  The reasoning for this is as follows:
    //      If there was a single object type leading to a single inlineable function, then
    //      the getprop would have been optimized away to a constant load anyway.
    //
    //      If there were more than one object types where we could narrow the generated
    //      function to a single one, then we still want to guard on typeobject and save the
    //      cost of the GetPropCache.
    if (getPropCache == NULL && targets.length() == 1) {

        // InlineScripted doesn't want arguments on stack
        callInfo.popFormals(current);

        // Replace function with constant.
        callInfo.fun()->setFoldedUnchecked();
        JSFunction *func = targets[0]->toFunction();
        MConstant *constFun = MConstant::New(ObjectValue(*func));
        current->add(constFun);
        callInfo.setFun(constFun);

        // Monomorphic case is simple - no guards.
        RootedFunction target(cx, func);
        return inlineScriptedCall(target, callInfo);
    }

    // Create a |bottom| block for all the callee subgraph exits to jump to.
    JS_ASSERT(types::IsInlinableCall(pc));
    jsbytecode *postCall = GetNextPc(pc);
    MBasicBlock *bottom = newBlock(NULL, postCall);
    if (!bottom)
        return false;
    bottom->setCallerResumePoint(callerResumePoint_);

    Vector<MDefinition *, 8, IonAllocPolicy> retvalDefns;
    // In the polymorphic case, we end the current block with a MPolyInlineDispatch instruction.

    // Create a PolyInlineDispatch instruction for this call site
    MPolyInlineDispatch *disp =
        makePolyInlineDispatch(cx, callInfo, getPropCache, bottom, retvalDefns);
    if (!disp)
        return false;

    // It's guaranteed that targets.length() == originals.length()
    for (size_t i = 0; i < targets.length(); i++) {
        // Create an MConstant for the function. Note that we guard on the
        // original function pointer, even if we have a clone, as we only
        // clone at the callsite, so guarding on the clone would be
        // guaranteed to fail.
        JSFunction *func = originals[i]->toFunction();
        MConstant *constFun = MConstant::New(ObjectValue(*func));
        top->add(constFun);

        // Create new entry block for the inlined callee graph.
        MBasicBlock *entryBlock = newBlock(current, pc);
        if (!entryBlock)
            return false;

        // Modify the resume point to account for the callee selection.
        int funIndex = entryBlock->entryResumePoint()->numOperands();
        funIndex -= ((int) callInfo.argc() + 2);
        entryBlock->entryResumePoint()->replaceOperand(funIndex, constFun);

        // Add case to PolyInlineDispatch
        disp->addCallee(constFun, entryBlock);
    }
    top->end(disp);

    // If profiling is enabled, then we need a clear-cut boundary of all of
    // the inlined functions which is distinct from the fallback path where
    // no inline functions are entered. In the case that there's a fallback
    // path and a set of inline functions, we create a new block as a join
    // point for all of the inline paths which will then go to the real end
    // block: 'bottom'. This 'inlineBottom' block is never different from
    // 'bottom' except for this one case where profiling is turned on.
    MBasicBlock *inlineBottom = bottom;
    if (instrumentedProfiling() && disp->inlinePropertyTable()) {
        inlineBottom = newBlock(NULL, pc);
        if (inlineBottom == NULL)
            return false;
    }

    for (size_t i = 0; i < disp->numCallees(); i++) {
        // Do the inline function build.
        RootedFunction target(cx, disp->getFunction(i));

        // Set the constant function.
        MConstant *constFun = disp->getFunctionConstant(i);
        callInfo.fun()->setFoldedUnchecked();
        callInfo.setFun(constFun);

        // Set the right block active.
        MBasicBlock *inlineBlock = disp->getSuccessor(i);
        graph().moveBlockToEnd(inlineBlock);

        // Remove formals before inlining.
        callInfo.popFormals(inlineBlock);

        // Inline call.
        current = inlineBlock;
        if (!inlineScriptedCall(target, callInfo))
            return false;

        // Accumulate the return definition.
        MBasicBlock *returnBlock = current;
        MDefinition *retvalDefn = returnBlock->peek(-1);
        if (!retvalDefns.append(retvalDefn))
            return false;

        // Connect the return block to the bottom.
        returnBlock->end(MGoto::New(inlineBottom));
        if (!inlineBottom->addPredecessorWithoutPhis(returnBlock))
            return false;

    }

    // In the case where we had to create a new block, all of the returns of
    // the inline functions need to be merged together with a phi node. This
    // phi node resident in the 'inlineBottom' block is then an input to the
    // phi node for this entire call sequence in the 'bottom' block.
    if (inlineBottom != bottom) {
        graph().moveBlockToEnd(inlineBottom);
        inlineBottom->inheritSlots(top);
        if (!inlineBottom->initEntrySlots())
            return false;

        // Only need to phi returns together if there's more than one
        if (retvalDefns.length() > 1) {
            // This is the same depth as the phi node of the 'bottom' block
            // after all of the 'pops' happen (see pop() sequence below)
            MPhi *phi = MPhi::New(inlineBottom->stackDepth() - callInfo.argc() - 2);
            inlineBottom->addPhi(phi);

            if (!phi->initLength(retvalDefns.length()))
                return false;

            size_t index = 0;
            MDefinition **it = retvalDefns.begin(), **end = retvalDefns.end();
            for (; it != end; it++, index++)
                phi->setOperand(index, *it);

            JS_ASSERT(index == retvalDefns.length());

            // retvalDefns should become a singleton vector of 'phi'
            retvalDefns.clear();
            if (!retvalDefns.append(phi))
                return false;
        }

        inlineBottom->end(MGoto::New(bottom));
        if (!bottom->addPredecessorWithoutPhis(inlineBottom))
            return false;
    }

    // If inline property table is set on the dispatch instruction, then there is
    // a fallback case to consider.  Move the fallback blocks to the end of the graph
    // and link them to the bottom block.
    if (disp->inlinePropertyTable()) {
        graph().moveBlockToEnd(disp->fallbackPrepBlock());
        graph().moveBlockToEnd(disp->fallbackMidBlock());
        graph().moveBlockToEnd(disp->fallbackEndBlock());

        // Link the end fallback block to bottom.
        MBasicBlock *fallbackEndBlock = disp->fallbackEndBlock();
        MDefinition *fallbackResult = fallbackEndBlock->pop();
        if (!retvalDefns.append(fallbackResult))
            return false;
        fallbackEndBlock->end(MGoto::New(bottom));
        if (!bottom->addPredecessorWithoutPhis(fallbackEndBlock))
            return false;
    }

    graph().moveBlockToEnd(bottom);

    bottom->inheritSlots(top);

    // If we were doing a polymorphic inline, then the discardCallArgs
    // happened in sub-frames, not the top frame.  Need to get rid of
    // those in the bottom.
    callInfo.popFormals(bottom);

    MDefinition *retvalDefn;
    if (retvalDefns.length() > 1) {
        // Need to create a phi to merge the returns together.
        MPhi *phi = MPhi::New(bottom->stackDepth());
        bottom->addPhi(phi);

        if (!phi->initLength(retvalDefns.length()))
            return false;

        size_t index = 0;
        MDefinition **it = retvalDefns.begin(), **end = retvalDefns.end();
        for (; it != end; it++, index++)
            phi->setOperand(index, *it);

        JS_ASSERT(index == retvalDefns.length());

        retvalDefn = phi;
    } else {
        retvalDefn = retvalDefns.back();
    }

    bottom->push(retvalDefn);

    // Initialize entry slots now that the stack has been fixed up.
    if (!bottom->initEntrySlots())
        return false;

    // If this inlining was a polymorphic one, then create a new bottom block
    // to continue from.  This is because the resumePoint above would have captured
    // an incorrect stack state (with all the arguments pushed).  That's ok because
    // the Phi that is the first instruction on the bottom node can't bail out, but
    // it's not ok if some subsequent instruction bails.
    MBasicBlock *bottom2 = newBlock(bottom, postCall);
    if (!bottom2)
        return false;

    bottom->end(MGoto::New(bottom2));
    current = bottom2;

    // Check the depth change:
    //  -argc for popped args
    //  -2 for callee/this
    //  +1 for retval
    JS_ASSERT(current->stackDepth() == origStackDepth - callInfo.argc() - 1);
    return true;
}

MInstruction *
IonBuilder::createDeclEnvObject(MDefinition *callee, MDefinition *scope)
{
    // Create a template CallObject that we'll use to generate inline object
    // creation.

    RootedScript script(cx, script_);
    RootedFunction fun(cx, info().fun());
    RootedObject templateObj(cx, DeclEnvObject::createTemplateObject(cx, fun));
    if (!templateObj)
        return NULL;

    // Add dummy values on the slot of the template object such as we do not try
    // mark uninitialized values.
    templateObj->setFixedSlot(DeclEnvObject::enclosingScopeSlot(), MagicValue(JS_GENERIC_MAGIC));
    templateObj->setFixedSlot(DeclEnvObject::lambdaSlot(), MagicValue(JS_GENERIC_MAGIC));

    // One field is added to the function to handle its name.  This cannot be a
    // dynamic slot because there is still plenty of room on the DeclEnv object.
    JS_ASSERT(!templateObj->hasDynamicSlots());

    // Allocate the actual object. It is important that no intervening
    // instructions could potentially bailout, thus leaking the dynamic slots
    // pointer.
    MInstruction *declEnvObj = MNewDeclEnvObject::New(templateObj);
    current->add(declEnvObj);

    // Initialize the object's reserved slots.
    current->add(MStoreFixedSlot::New(declEnvObj, DeclEnvObject::enclosingScopeSlot(), scope));
    current->add(MStoreFixedSlot::New(declEnvObj, DeclEnvObject::lambdaSlot(), callee));

    return declEnvObj;
}

MInstruction *
IonBuilder::createCallObject(MDefinition *callee, MDefinition *scope)
{
    // Create a template CallObject that we'll use to generate inline object
    // creation.

    RootedScript scriptRoot(cx, script());
    RootedObject templateObj(cx, CallObject::createTemplateObject(cx, scriptRoot));
    if (!templateObj)
        return NULL;

    // If the CallObject needs dynamic slots, allocate those now.
    MInstruction *slots;
    if (templateObj->hasDynamicSlots()) {
        size_t nslots = JSObject::dynamicSlotsCount(templateObj->numFixedSlots(),
                                                    templateObj->slotSpan());
        slots = MNewSlots::New(nslots);
    } else {
        slots = MConstant::New(NullValue());
    }
    current->add(slots);

    // Allocate the actual object. It is important that no intervening
    // instructions could potentially bailout, thus leaking the dynamic slots
    // pointer.
    MInstruction *callObj = MNewCallObject::New(templateObj, slots);
    current->add(callObj);

    // Initialize the object's reserved slots.
    current->add(MStoreFixedSlot::New(callObj, CallObject::enclosingScopeSlot(), scope));
    current->add(MStoreFixedSlot::New(callObj, CallObject::calleeSlot(), callee));

    // Initialize argument slots.
    for (AliasedFormalIter i(script()); i; i++) {
        unsigned slot = i.scopeSlot();
        unsigned formal = i.frameIndex();
        MDefinition *param = current->getSlot(info().argSlot(formal));
        if (slot >= templateObj->numFixedSlots())
            current->add(MStoreSlot::New(slots, slot - templateObj->numFixedSlots(), param));
        else
            current->add(MStoreFixedSlot::New(callObj, slot, param));
    }

    return callObj;
}

MDefinition *
IonBuilder::createThisScripted(MDefinition *callee)
{
    // Get callee.prototype.
    //
    // This instruction MUST be idempotent: since it does not correspond to an
    // explicit operation in the bytecode, we cannot use resumeAfter().
    // Getters may not override |prototype| fetching, so this operation is indeed idempotent.
    // - First try an idempotent property cache.
    // - Upon failing idempotent property cache, we can't use a non-idempotent cache,
    //   therefore we fallback to CallGetProperty
    //
    // Note: both CallGetProperty and GetPropertyCache can trigger a GC,
    //       and thus invalidation.
    MInstruction *getProto;
    if (!invalidatedIdempotentCache()) {
        MGetPropertyCache *getPropCache = MGetPropertyCache::New(callee, cx->names().classPrototype);
        getPropCache->setIdempotent();
        getProto = getPropCache;
    } else {
        MCallGetProperty *callGetProp = MCallGetProperty::New(callee, cx->names().classPrototype);
        callGetProp->setIdempotent();
        getProto = callGetProp;
    }
    current->add(getProto);

    // Create this from prototype
    MCreateThisWithProto *createThis = MCreateThisWithProto::New(callee, getProto);
    current->add(createThis);

    return createThis;
}

JSObject *
IonBuilder::getSingletonPrototype(JSFunction *target)
{
    if (!target || !target->hasSingletonType())
        return NULL;
    types::TypeObject *targetType = target->getType(cx);
    if (targetType->unknownProperties())
        return NULL;

    jsid protoid = NameToId(cx->names().classPrototype);
    types::HeapTypeSet *protoTypes = targetType->getProperty(cx, protoid, false);
    if (!protoTypes)
        return NULL;

    return protoTypes->getSingleton(cx);
}

MDefinition *
IonBuilder::createThisScriptedSingleton(HandleFunction target, MDefinition *callee)
{
    // Get the singleton prototype (if exists)
    RootedObject proto(cx, getSingletonPrototype(target));
    if (!proto)
        return NULL;

    // Generate an inline path to create a new |this| object with
    // the given singleton prototype.
    types::TypeObject *type = proto->getNewType(cx, &ObjectClass, target);
    if (!type)
        return NULL;
    if (!types::TypeScript::ThisTypes(target->nonLazyScript())->hasType(types::Type::ObjectType(type)))
        return NULL;

    RootedObject templateObject(cx, CreateThisForFunctionWithProto(cx, target, proto));
    if (!templateObject)
        return NULL;

    // Trigger recompilation if the templateObject changes.
    if (templateObject->type()->newScript)
        types::HeapTypeSet::WatchObjectStateChange(cx, templateObject->type());

    MCreateThisWithTemplate *createThis = MCreateThisWithTemplate::New(templateObject);
    current->add(createThis);

    return createThis;
}

MDefinition *
IonBuilder::createThis(HandleFunction target, MDefinition *callee)
{
    // Create this for unknown target
    if (!target) {
        MCreateThis *createThis = MCreateThis::New(callee);
        current->add(createThis);
        return createThis;
    }

    // Native constructors build the new Object themselves.
    if (target->isNative()) {
        if (!target->isNativeConstructor())
            return NULL;

        MConstant *magic = MConstant::New(MagicValue(JS_IS_CONSTRUCTING));
        current->add(magic);
        return magic;
    }

    // Try baking in the prototype.
    MDefinition *createThis = createThisScriptedSingleton(target, callee);
    if (createThis)
        return createThis;

    return createThisScripted(callee);
}

bool
IonBuilder::anyFunctionIsCloneAtCallsite(types::StackTypeSet *funTypes)
{
    uint32_t count = funTypes->getObjectCount();
    if (count < 1)
        return false;

    for (uint32_t i = 0; i < count; i++) {
        JSObject *obj = funTypes->getSingleObject(i);
        if (obj->isFunction() && obj->toFunction()->hasScript() &&
            obj->toFunction()->nonLazyScript()->shouldCloneAtCallsite)
        {
            return true;
        }
    }
    return false;
}

bool
IonBuilder::jsop_funcall(uint32_t argc)
{
    // Stack for JSOP_FUNCALL:
    // 1:      MPassArg(arg0)
    // ...
    // argc:   MPassArg(argN)
    // argc+1: MPassArg(JSFunction *), the 'f' in |f.call()|, in |this| position.
    // argc+2: The native 'call' function.

    // If |Function.prototype.call| may be overridden, don't optimize callsite.
    types::StackTypeSet *calleeTypes = oracle->getCallTarget(script(), argc, pc);
    RootedFunction native(cx, getSingleCallTarget(calleeTypes));
    if (!native || !native->isNative() || native->native() != &js_fun_call) {
        CallInfo callInfo(cx, false);
        if (!callInfo.init(current, argc))
            return false;
        return makeCall(native, callInfo, calleeTypes, false);
    }

    // Extract call target.
    types::StackTypeSet *funTypes = oracle->getCallArg(script(), argc, 0, pc);
    RootedObject funobj(cx, (funTypes) ? funTypes->getSingleton() : NULL);
    RootedFunction target(cx, (funobj && funobj->isFunction()) ? funobj->toFunction() : NULL);

    // Unwrap the (JSFunction *) parameter.
    int funcDepth = -((int)argc + 1);
    MPassArg *passFunc = current->peek(funcDepth)->toPassArg();
    current->rewriteAtDepth(funcDepth, passFunc->getArgument());

    // Remove the MPassArg(JSFunction *).
    passFunc->replaceAllUsesWith(passFunc->getArgument());
    passFunc->block()->discard(passFunc);

    // Shimmy the slots down to remove the native 'call' function.
    current->shimmySlots(funcDepth - 1);

    // If no |this| argument was provided, explicitly pass Undefined.
    // Pushing is safe here, since one stack slot has been removed.
    if (argc == 0) {
        MConstant *undef = MConstant::New(UndefinedValue());
        current->add(undef);
        MPassArg *pass = MPassArg::New(undef);
        current->add(pass);
        current->push(pass);
    } else {
        // |this| becomes implicit in the call.
        argc -= 1; 
    }

    // Call without inlining.
    CallInfo callInfo(cx, false);
    if (!callInfo.init(current, argc))
        return false;
    return makeCall(target, callInfo, funTypes, false);
}

bool
IonBuilder::jsop_funapply(uint32_t argc)
{
    types::StackTypeSet *calleeTypes = oracle->getCallTarget(script(), argc, pc);
    RootedFunction native(cx, getSingleCallTarget(calleeTypes));
    if (argc != 2) {
        CallInfo callInfo(cx, false);
        if (!callInfo.init(current, argc))
            return false;
        return makeCall(native, callInfo, calleeTypes, false);
    }

    // Disable compilation if the second argument to |apply| cannot be guaranteed
    // to be either definitely |arguments| or definitely not |arguments|.
    types::StackTypeSet *argObjTypes = oracle->getCallArg(script(), argc, 2, pc);
    LazyArgumentsType isArgObj = oracle->isArgumentObject(argObjTypes);
    if (isArgObj == MaybeArguments)
        return abort("fun.apply with MaybeArguments");

    // Fallback to regular call if arg 2 is not definitely |arguments|.
    if (isArgObj != DefinitelyArguments) {
        CallInfo callInfo(cx, false);
        if (!callInfo.init(current, argc))
            return false;
        return makeCall(native, callInfo, calleeTypes, false);
    }

    if (!native ||
        !native->isNative() ||
        native->native() != js_fun_apply)
    {
        return abort("fun.apply speculation failed");
    }

    // Use funapply that definitely uses |arguments|
    return jsop_funapplyarguments(argc);
}

bool
IonBuilder::jsop_funapplyarguments(uint32_t argc)
{
    // Stack for JSOP_FUNAPPLY:
    // 1:      MPassArg(Vp)
    // 2:      MPassArg(This)
    // argc+1: MPassArg(JSFunction *), the 'f' in |f.call()|, in |this| position.
    // argc+2: The native 'apply' function.

    // Extract call target.
    types::StackTypeSet *funTypes = oracle->getCallArg(script(), argc, 0, pc);
    RootedObject funobj(cx, (funTypes) ? funTypes->getSingleton() : NULL);
    RootedFunction target(cx, (funobj && funobj->isFunction()) ? funobj->toFunction() : NULL);

    // When this script isn't inlined, use MApplyArgs,
    // to copy the arguments from the stack and call the function
    if (inliningDepth_ == 0) {

        // Vp
        MPassArg *passVp = current->pop()->toPassArg();
        passVp->replaceAllUsesWith(passVp->getArgument());
        passVp->block()->discard(passVp);

        // This
        MPassArg *passThis = current->pop()->toPassArg();
        MDefinition *argThis = passThis->getArgument();
        passThis->replaceAllUsesWith(argThis);
        passThis->block()->discard(passThis);

        // Unwrap the (JSFunction *) parameter.
        MPassArg *passFunc = current->pop()->toPassArg();
        MDefinition *argFunc = passFunc->getArgument();
        passFunc->replaceAllUsesWith(argFunc);
        passFunc->block()->discard(passFunc);

        // Pop apply function.
        current->pop();

        MArgumentsLength *numArgs = MArgumentsLength::New();
        current->add(numArgs);

        MApplyArgs *apply = MApplyArgs::New(target, argFunc, numArgs, argThis);
        current->add(apply);
        current->push(apply);
        if (!resumeAfter(apply))
            return false;

        types::StackTypeSet *barrier;
        types::StackTypeSet *types = oracle->returnTypeSet(script(), pc, &barrier);
        return pushTypeBarrier(apply, types, barrier);
    }

    // When inlining we have the arguments the function gets called with
    // and can optimize even more, by just calling the functions with the args.
    JS_ASSERT(inliningDepth_ > 0);

    CallInfo callInfo(cx, false);

    // Vp
    MPassArg *passVp = current->pop()->toPassArg();
    passVp->replaceAllUsesWith(passVp->getArgument());
    passVp->block()->discard(passVp);

    // Arguments
    Vector<MDefinition *> args(cx);
    if (!args.append(inlinedArguments_.begin(), inlinedArguments_.end()))
        return false;
    callInfo.setArgs(&args);
    RootedScript scriptRoot(cx, script());
    if (!callInfo.initFunApplyArguments(oracle, scriptRoot, pc, info().nargs()))
        return false;

    // This
    MPassArg *passThis = current->pop()->toPassArg();
    MDefinition *argThis = passThis->getArgument();
    passThis->replaceAllUsesWith(argThis);
    passThis->block()->discard(passThis);
    callInfo.setThis(argThis);

    // Unwrap the (JSFunction *) parameter.
    MPassArg *passFunc = current->pop()->toPassArg();
    MDefinition *argFunc = passFunc->getArgument();
    passFunc->replaceAllUsesWith(argFunc);
    passFunc->block()->discard(passFunc);

    callInfo.setFun(argFunc);

    // Pop apply function.
    current->pop();

    // Set type information
    types::StackTypeSet *barrier;
    types::StackTypeSet *types = oracle->returnTypeSet(script(), pc, &barrier);
    callInfo.setTypeInfo(types, barrier);

    // Try inlining call
    if (target != NULL) {
        AutoObjectVector targets(cx);
        targets.append(target);

        if (makeInliningDecision(targets))
            return inlineScriptedCall(target, callInfo);
    }

    callInfo.wrapArgs(current);
    return makeCallBarrier(target, callInfo, funTypes, false);
}

bool
IonBuilder::jsop_call(uint32_t argc, bool constructing)
{
    // Acquire known call target if existent.
    AutoObjectVector originals(cx);
    types::StackTypeSet *calleeTypes = oracle->getCallTarget(script(), argc, pc);
    if (calleeTypes) {
        if (!getPolyCallTargets(calleeTypes, originals, 4))
            return false;
    }

    // If any call targets need to be cloned, clone them. Keep track of the
    // originals as we need to case on them for poly inline.
    bool hasClones = false;
    AutoObjectVector targets(cx);
    RootedFunction fun(cx);
    RootedScript scriptRoot(cx, script());
    for (uint32_t i = 0; i < originals.length(); i++) {
        fun = originals[i]->toFunction();
        if (fun->hasScript() && fun->nonLazyScript()->shouldCloneAtCallsite) {
            fun = CloneFunctionAtCallsite(cx, fun, scriptRoot, pc);
            if (!fun)
                return false;
            hasClones = true;
        }
        if (!targets.append(fun))
            return false;
    }

    CallInfo callInfo(cx, constructing);
    if (!callInfo.init(current, argc))
        return false;

    types::StackTypeSet *barrier;
    types::StackTypeSet *types = oracle->returnTypeSet(script(), pc, &barrier);
    callInfo.setTypeInfo(types, barrier);

    // Inline native call.
    if (inliningEnabled() && targets.length() == 1 && targets[0]->toFunction()->isNative()) {
        InliningStatus status = inlineNativeCall(callInfo, targets[0]->toFunction()->native());
        switch (status) {
          case InliningStatus_Error:
            return false;
          case InliningStatus_Inlined:
            callInfo.fun()->setFoldedUnchecked();
            return true;
          case InliningStatus_NotInlined:
            break;
          default:
            JS_NOT_REACHED("Invalid status");
        }
    }

    // Inline scriped call(s).
    if (!callInfo.initCallType(oracle, scriptRoot, pc))
        return false;
    if (inliningEnabled() && targets.length() > 0 && makeInliningDecision(targets))
        return inlineScriptedCalls(targets, originals, callInfo);

    // No inline, just make the call.
    RootedFunction target(cx, NULL);
    if (targets.length() == 1)
        target = targets[0]->toFunction();

    return makeCallBarrier(target, callInfo, calleeTypes, hasClones);
}

MDefinition *
IonBuilder::makeCallsiteClone(HandleFunction target, MDefinition *fun)
{
    // Bake in the clone eagerly if we have a known target. We have arrived here
    // because TI told us that the known target is a should-clone-at-callsite
    // function, which means that target already is the clone.
    if (target) {
        MConstant *constant = MConstant::New(ObjectValue(*target));
        current->add(constant);
        return constant;
    }

    // Add a callsite clone IC if we have multiple targets. Note that we
    // should have checked already that at least some targets are marked as
    // should-clone-at-callsite.
    MCallsiteCloneCache *clone = MCallsiteCloneCache::New(fun, pc);
    current->add(clone);
    return clone;
}

static bool
TestShouldDOMCall(JSContext *cx, types::TypeSet *inTypes, HandleFunction func,
                  JSJitInfo::OpType opType)
{
    if (!func->isNative() || !func->jitInfo())
        return false;
    // If all the DOM objects flowing through are legal with this
    // property, we can bake in a call to the bottom half of the DOM
    // accessor
    DOMInstanceClassMatchesProto instanceChecker =
        GetDOMCallbacks(cx->runtime)->instanceClassMatchesProto;

    const JSJitInfo *jinfo = func->jitInfo();
    if (jinfo->type != opType)
        return false;

    for (unsigned i = 0; i < inTypes->getObjectCount(); i++) {
        types::TypeObject *curType = inTypes->getTypeObject(i);

        if (!curType) {
            JSObject *curObj = inTypes->getSingleObject(i);

            if (!curObj)
                continue;

            curType = curObj->getType(cx);
            if (!curType)
                return false;
        }

        JSObject *typeProto = curType->proto;
        RootedObject proto(cx, typeProto);
        if (!instanceChecker(proto, jinfo->protoID, jinfo->depth))
            return false;
    }

    return true;
}

static bool
TestAreKnownDOMTypes(JSContext *cx, types::TypeSet *inTypes)
{
    if (inTypes->unknownObject())
        return false;

    // First iterate to make sure they all are DOM objects, then freeze all of
    // them as such if they are.
    for (unsigned i = 0; i < inTypes->getObjectCount(); i++) {
        types::TypeObject *curType = inTypes->getTypeObject(i);

        if (!curType) {
            JSObject *curObj = inTypes->getSingleObject(i);

            // Skip holes in TypeSets.
            if (!curObj)
                continue;

            curType = curObj->getType(cx);
            if (!curType)
                return false;
        }

        if (curType->unknownProperties())
            return false;

        if (!(curType->clasp->flags & JSCLASS_IS_DOMJSCLASS))
            return false;
    }

    // If we didn't check anything, no reason to say yes.
    if (inTypes->getObjectCount() > 0)
        return true;

    return false;
}

MCall *
IonBuilder::makeCallHelper(HandleFunction target, CallInfo &callInfo,
                           types::StackTypeSet *calleeTypes, bool cloneAtCallsite)
{
    JS_ASSERT(callInfo.isWrapped());

    // This function may be called with mutated stack.
    // Querying TI for popped types is invalid.

    uint32_t targetArgs = callInfo.argc();

    // Collect number of missing arguments provided that the target is
    // scripted. Native functions are passed an explicit 'argc' parameter.
    if (target && !target->isNative())
        targetArgs = Max<uint32_t>(target->nargs, callInfo.argc());

    MCall *call =
        MCall::New(target, targetArgs + 1, callInfo.argc(), callInfo.constructing(), calleeTypes);
    if (!call)
        return NULL;

    // Explicitly pad any missing arguments with |undefined|.
    // This permits skipping the argumentsRectifier.
    for (int i = targetArgs; i > (int)callInfo.argc(); i--) {
        JS_ASSERT_IF(target, !target->isNative());
        MConstant *undef = MConstant::New(UndefinedValue());
        current->add(undef);
        MPassArg *pass = MPassArg::New(undef);
        current->add(pass);
        call->addArg(i, pass);
    }

    // Add explicit arguments.
    // Skip addArg(0) because it is reserved for this
    for (int32_t i = callInfo.argc() - 1; i >= 0; i--) {
        JS_ASSERT(callInfo.getArg(i)->isPassArg());
        call->addArg(i + 1, callInfo.getArg(i)->toPassArg());
    }

    // Place an MPrepareCall before the first passed argument, before we
    // potentially perform rearrangement.
    JS_ASSERT(callInfo.thisArg()->isPassArg());
    MPassArg *thisArg = callInfo.thisArg()->toPassArg();
    MPrepareCall *start = new MPrepareCall;
    thisArg->block()->insertBefore(thisArg, start);
    call->initPrepareCall(start);

    // Inline the constructor on the caller-side.
    if (callInfo.constructing()) {
        MDefinition *create = createThis(target, callInfo.fun());
        if (!create) {
            abort("Failure inlining constructor for call.");
            return NULL;
        }

        // Unwrap the MPassArg before discarding: it may have been captured by an MResumePoint.
        thisArg->replaceAllUsesWith(thisArg->getArgument());
        thisArg->block()->discard(thisArg);

        MPassArg *newThis = MPassArg::New(create);
        current->add(newThis);

        thisArg = newThis;
    }

    // Pass |this| and function.
    call->addArg(0, thisArg);

    // Add a callsite clone IC for multiple targets which all should be
    // callsite cloned, or bake in the clone for a single target.
    if (cloneAtCallsite) {
        MDefinition *fun = makeCallsiteClone(target, callInfo.fun());
        callInfo.setFun(fun);
    }

    if (target && JSOp(*pc) == JSOP_CALL) {
        // We know we have a single call target.  Check whether the "this" types
        // are DOM types and our function a DOM function, and if so flag the
        // MCall accordingly.
        types::StackTypeSet *thisTypes = oracle->getCallArg(script(), callInfo.argc(), 0, pc);
        if (thisTypes &&
            TestAreKnownDOMTypes(cx, thisTypes) &&
            TestShouldDOMCall(cx, thisTypes, target, JSJitInfo::Method))
        {
            call->setDOMFunction();
        }
    }

    call->initFunction(callInfo.fun());

    current->add(call);
    return call;
}

static types::StackTypeSet*
AdjustTypeBarrierForDOMCall(const JSJitInfo* jitinfo, types::StackTypeSet *types,
                            types::StackTypeSet *barrier)
{
    // If the return type of our DOM native is in "types" already, we don't
    // actually need a barrier.
    if (jitinfo->returnType == JSVAL_TYPE_UNKNOWN)
        return barrier;

    // JSVAL_TYPE_OBJECT doesn't tell us much; we still have to barrier on the
    // actual type of the object.
    if (jitinfo->returnType == JSVAL_TYPE_OBJECT)
        return barrier;

    if (jitinfo->returnType != types->getKnownTypeTag())
        return barrier;
    
    // No need for a barrier if we're already expecting the type we'll produce.
    return NULL;
}

bool
IonBuilder::makeCallBarrier(HandleFunction target, CallInfo &callInfo,
                            types::StackTypeSet *calleeTypes, bool cloneAtCallsite)
{
    JS_ASSERT(callInfo.hasTypeInfo());

    MCall *call = makeCallHelper(target, callInfo, calleeTypes, cloneAtCallsite);
    if (!call)
        return false;

    current->push(call);
    if (!resumeAfter(call))
        return false;

    types::StackTypeSet *barrier = callInfo.barrier();
    if (call->isDOMFunction()) {
        JSFunction* target = call->getSingleTarget();
        JS_ASSERT(target && target->isNative() && target->jitInfo());
        barrier = AdjustTypeBarrierForDOMCall(target->jitInfo(), callInfo.types(), barrier);
    }

    return pushTypeBarrier(call, callInfo.types(), barrier);
}

bool
IonBuilder::makeCall(HandleFunction target, CallInfo &callInfo,
                     types::StackTypeSet *calleeTypes, bool cloneAtCallsite)
{
    JS_ASSERT(!callInfo.hasTypeInfo());

    types::StackTypeSet *barrier;
    types::StackTypeSet *types = oracle->returnTypeSet(script(), pc, &barrier);
    callInfo.setTypeInfo(types, barrier);

    return makeCallBarrier(target, callInfo, calleeTypes, cloneAtCallsite);
}

bool
IonBuilder::jsop_eval(uint32_t argc)
{
    types::StackTypeSet *calleeTypes = oracle->getCallTarget(script(), argc, pc);

    // Emit a normal call if the eval has never executed. This keeps us from
    // disabling compilation for the script when testing with --ion-eager.
    if (calleeTypes && calleeTypes->empty())
        return jsop_call(argc, /* constructing = */ false);

    RootedFunction singleton(cx, getSingleCallTarget(calleeTypes));
    if (!singleton)
        return abort("No singleton callee for eval()");

    if (IsBuiltinEvalForScope(&script()->global(), ObjectValue(*singleton))) {
        if (argc != 1)
            return abort("Direct eval with more than one argument");

        if (!info().fun())
            return abort("Direct eval in global code");

        types::StackTypeSet *thisTypes = oracle->thisTypeSet(script());

        // The 'this' value for the outer and eval scripts must be the
        // same. This is not guaranteed if a primitive string/number/etc.
        // is passed through to the eval invoke as the primitive may be
        // boxed into different objects if accessed via 'this'.
        JSValueType type = thisTypes->getKnownTypeTag();
        if (type != JSVAL_TYPE_OBJECT && type != JSVAL_TYPE_NULL && type != JSVAL_TYPE_UNDEFINED)
            return abort("Direct eval from script with maybe-primitive 'this'");

        CallInfo callInfo(cx, /* constructing = */ false);
        if (!callInfo.init(current, argc))
            return false;
        callInfo.unwrapArgs();

        MDefinition *scopeChain = current->scopeChain();
        MDefinition *string = callInfo.getArg(0);

        current->pushSlot(info().thisSlot());
        MDefinition *thisValue = current->pop();

        // Try to pattern match 'eval(v + "()")'. In this case v is likely a
        // name on the scope chain and the eval is performing a call on that
        // value. Use a dynamic scope chain lookup rather than a full eval.
        if (string->isConcat() &&
            string->getOperand(1)->isConstant() &&
            string->getOperand(1)->toConstant()->value().isString())
        {
            JSString *str = string->getOperand(1)->toConstant()->value().toString();

            JSBool match;
            if (!JS_StringEqualsAscii(cx, str, "()", &match))
                return false;
            if (match) {
                MDefinition *name = string->getOperand(0);
                MInstruction *dynamicName = MGetDynamicName::New(scopeChain, name);
                current->add(dynamicName);

                MInstruction *thisv = MPassArg::New(thisValue);
                current->add(thisv);

                current->push(dynamicName);
                current->push(thisv);

                CallInfo evalCallInfo(cx, /* constructing = */ false);
                if (!evalCallInfo.init(current, /* argc = */ 0))
                    return false;

                return makeCall(NullPtr(), evalCallInfo, NULL, false);
            }
        }

        MInstruction *filterArguments = MFilterArguments::New(string);
        current->add(filterArguments);

        MInstruction *ins = MCallDirectEval::New(scopeChain, string, thisValue);
        current->add(ins);
        current->push(ins);
        return resumeAfter(ins);
    }

    return jsop_call(argc, /* constructing = */ false);
}

bool
IonBuilder::jsop_compare(JSOp op)
{
    MDefinition *right = current->pop();
    MDefinition *left = current->pop();

    MCompare *ins = MCompare::New(left, right, op);
    current->add(ins);
    current->push(ins);

    TypeOracle::BinaryTypes b = oracle->binaryTypes(script(), pc);
    ins->infer(b, cx);

    if (ins->isEffectful() && !resumeAfter(ins))
        return false;
    return true;
}

JSObject *
IonBuilder::getNewArrayTemplateObject(uint32_t count)
{
    RootedScript scriptRoot(cx, script());
    NewObjectKind newKind = types::UseNewTypeForInitializer(cx, scriptRoot, pc, JSProto_Array);
    RootedObject templateObject(cx, NewDenseUnallocatedArray(cx, count, NULL, newKind));
    if (!templateObject)
        return NULL;

    if (newKind != SingletonObject) {
        types::TypeObject *type = types::TypeScript::InitObject(cx, scriptRoot, pc, JSProto_Array);
        if (!type)
            return NULL;
        templateObject->setType(type);
    }

    return templateObject;
}

bool
IonBuilder::jsop_newarray(uint32_t count)
{
    JS_ASSERT(script()->compileAndGo);

    JSObject *templateObject = getNewArrayTemplateObject(count);
    if (!templateObject)
        return false;

    if (oracle->arrayResultShouldHaveDoubleConversion(script(), pc))
        templateObject->setShouldConvertDoubleElements();

    MNewArray *ins = new MNewArray(count, templateObject, MNewArray::NewArray_Allocating);

    current->add(ins);
    current->push(ins);

    return true;
}

bool
IonBuilder::jsop_newobject(HandleObject baseObj)
{
    // Don't bake in the TypeObject for non-CNG scripts.
    JS_ASSERT(script()->compileAndGo);

    RootedObject templateObject(cx);

    RootedScript scriptRoot(cx, script());
    NewObjectKind newKind = types::UseNewTypeForInitializer(cx, scriptRoot, pc, JSProto_Object);
    if (baseObj) {
        templateObject = CopyInitializerObject(cx, baseObj, newKind);
    } else {
        gc::AllocKind allocKind = GuessObjectGCKind(0);
        templateObject = NewBuiltinClassInstance(cx, &ObjectClass, allocKind, newKind);
    }

    if (!templateObject)
        return false;

    if (newKind != SingletonObject) {
        types::TypeObject *type = types::TypeScript::InitObject(cx, scriptRoot, pc, JSProto_Object);
        if (!type)
            return false;
        templateObject->setType(type);
    }

    MNewObject *ins = MNewObject::New(templateObject);

    current->add(ins);
    current->push(ins);

    return resumeAfter(ins);
}

bool
IonBuilder::jsop_initelem_array()
{
    MDefinition *value = current->pop();
    MDefinition *obj = current->peek(-1);

    MConstant *id = MConstant::New(Int32Value(GET_UINT24(pc)));
    current->add(id);

    // Get the elements vector.
    MElements *elements = MElements::New(obj);
    current->add(elements);

    if (obj->toNewArray()->templateObject()->shouldConvertDoubleElements()) {
        MInstruction *valueDouble = MToDouble::New(value);
        current->add(valueDouble);
        value = valueDouble;
    }

    // Store the value.
    MStoreElement *store = MStoreElement::New(elements, id, value, /* needsHoleCheck = */ false);
    current->add(store);

    // Update the length.
    MSetInitializedLength *initLength = MSetInitializedLength::New(elements, id);
    current->add(initLength);

    if (!resumeAfter(initLength))
        return false;

   return true;
}

static bool
CanEffectlesslyCallLookupGenericOnObject(JSObject *obj)
{
    while (obj) {
        if (!obj->isNative())
            return false;
        if (obj->getClass()->ops.lookupProperty)
            return false;
        obj = obj->getProto();
    }
    return true;
}

bool
IonBuilder::jsop_initprop(HandlePropertyName name)
{
    MDefinition *value = current->pop();
    MDefinition *obj = current->peek(-1);

    RootedObject templateObject(cx, obj->toNewObject()->templateObject());

    if (!oracle->propertyWriteCanSpecialize(script(), pc)) {
        // This should only happen for a few names like __proto__.
        return abort("INITPROP Monitored initprop");
    }

    if (!CanEffectlesslyCallLookupGenericOnObject(templateObject))
        return abort("INITPROP template object is special");

    RootedObject holder(cx);
    RootedShape shape(cx);
    RootedId id(cx, NameToId(name));
    bool res = LookupPropertyWithFlags(cx, templateObject, id,
                                       0, &holder, &shape);
    if (!res)
        return false;

    if (!shape || holder != templateObject) {
        // JSOP_NEWINIT becomes an MNewObject without preconfigured properties.
        MInitProp *init = MInitProp::New(obj, name, value);
        current->add(init);
        return resumeAfter(init);
    }

    bool needsBarrier = true;
    TypeOracle::BinaryTypes b = oracle->binaryTypes(script(), pc);
    if (b.lhsTypes &&
        (id == types::IdToTypeId(id)) &&
        !b.lhsTypes->propertyNeedsBarrier(cx, id))
    {
        needsBarrier = false;
    }

    // In parallel execution, we never require write barriers.  See
    // forkjoin.cpp for more information.
    switch (info().executionMode()) {
      case SequentialExecution:
        break;
      case ParallelExecution:
        needsBarrier = false;
        break;
    }

    if (templateObject->isFixedSlot(shape->slot())) {
        MStoreFixedSlot *store = MStoreFixedSlot::New(obj, shape->slot(), value);
        if (needsBarrier)
            store->setNeedsBarrier();

        current->add(store);
        return resumeAfter(store);
    }

    MSlots *slots = MSlots::New(obj);
    current->add(slots);

    uint32_t slot = templateObject->dynamicSlotIndex(shape->slot());
    MStoreSlot *store = MStoreSlot::New(slots, slot, value);
    if (needsBarrier)
        store->setNeedsBarrier();

    current->add(store);
    return resumeAfter(store);
}

MBasicBlock *
IonBuilder::addBlock(MBasicBlock *block, uint32_t loopDepth)
{
    if (!block)
        return NULL;
    graph().addBlock(block);
    block->setLoopDepth(loopDepth);
    return block;
}

MBasicBlock *
IonBuilder::newBlock(MBasicBlock *predecessor, jsbytecode *pc)
{
    MBasicBlock *block = MBasicBlock::New(graph(), info(), predecessor, pc, MBasicBlock::NORMAL);
    return addBlock(block, loopDepth_);
}

MBasicBlock *
IonBuilder::newBlock(MBasicBlock *predecessor, jsbytecode *pc, MResumePoint *priorResumePoint)
{
    MBasicBlock *block = MBasicBlock::NewWithResumePoint(graph(), info(), predecessor, pc,
                                                         priorResumePoint);
    return addBlock(block, loopDepth_);
}

MBasicBlock *
IonBuilder::newBlockPopN(MBasicBlock *predecessor, jsbytecode *pc, uint32_t popped)
{
    MBasicBlock *block = MBasicBlock::NewPopN(graph(), info(), predecessor, pc, MBasicBlock::NORMAL, popped);
    return addBlock(block, loopDepth_);
}

MBasicBlock *
IonBuilder::newBlockAfter(MBasicBlock *at, MBasicBlock *predecessor, jsbytecode *pc)
{
    MBasicBlock *block = MBasicBlock::New(graph(), info(), predecessor, pc, MBasicBlock::NORMAL);
    if (!block)
        return NULL;
    graph().insertBlockAfter(at, block);
    return block;
}

MBasicBlock *
IonBuilder::newBlock(MBasicBlock *predecessor, jsbytecode *pc, uint32_t loopDepth)
{
    MBasicBlock *block = MBasicBlock::New(graph(), info(), predecessor, pc, MBasicBlock::NORMAL);
    return addBlock(block, loopDepth);
}

MBasicBlock *
IonBuilder::newOsrPreheader(MBasicBlock *predecessor, jsbytecode *loopEntry)
{
    JS_ASSERT((JSOp)*loopEntry == JSOP_LOOPENTRY);
    JS_ASSERT(loopEntry == info().osrPc());

    // Create two blocks: one for the OSR entry with no predecessors, one for
    // the preheader, which has the OSR entry block as a predecessor. The
    // OSR block is always the second block (with id 1).
    MBasicBlock *osrBlock  = newBlockAfter(*graph().begin(), loopEntry);
    MBasicBlock *preheader = newBlock(predecessor, loopEntry);
    if (!osrBlock || !preheader)
        return NULL;

    MOsrEntry *entry = MOsrEntry::New();
    osrBlock->add(entry);

    // Initialize |scopeChain|.
    {
        uint32_t slot = info().scopeChainSlot();

        MOsrScopeChain *scopev = MOsrScopeChain::New(entry);
        osrBlock->add(scopev);
        osrBlock->initSlot(slot, scopev);
    }

    if (info().fun()) {
        // Initialize |this| parameter.
        uint32_t slot = info().thisSlot();
        ptrdiff_t offset = StackFrame::offsetOfThis(info().fun());

        MOsrValue *thisv = MOsrValue::New(entry, offset);
        osrBlock->add(thisv);
        osrBlock->initSlot(slot, thisv);

        // Initialize arguments.
        for (uint32_t i = 0; i < info().nargs(); i++) {
            uint32_t slot = info().argSlot(i);
            ptrdiff_t offset = StackFrame::offsetOfFormalArg(info().fun(), i);

            MOsrValue *osrv = MOsrValue::New(entry, offset);
            osrBlock->add(osrv);
            osrBlock->initSlot(slot, osrv);
        }
    }

    // Initialize locals.
    for (uint32_t i = 0; i < info().nlocals(); i++) {
        uint32_t slot = info().localSlot(i);
        ptrdiff_t offset = StackFrame::offsetOfFixed(i);

        MOsrValue *osrv = MOsrValue::New(entry, offset);
        osrBlock->add(osrv);
        osrBlock->initSlot(slot, osrv);
    }

    // Initialize stack.
    uint32_t numSlots = preheader->stackDepth() - CountArgSlots(info().fun()) - info().nlocals();
    for (uint32_t i = 0; i < numSlots; i++) {
        uint32_t slot = info().stackSlot(i);
        ptrdiff_t offset = StackFrame::offsetOfFixed(info().nlocals() + i);

        MOsrValue *osrv = MOsrValue::New(entry, offset);
        osrBlock->add(osrv);
        osrBlock->initSlot(slot, osrv);
    }

    // Create an MStart to hold the first valid MResumePoint.
    MStart *start = MStart::New(MStart::StartType_Osr);
    osrBlock->add(start);
    graph().setOsrStart(start);

    // MOsrValue instructions are infallible, so the first MResumePoint must
    // occur after they execute, at the point of the MStart.
    if (!resumeAt(start, loopEntry))
        return NULL;

    // Link the same MResumePoint from the MStart to each MOsrValue.
    // This causes logic in ShouldSpecializeInput() to not replace Uses with
    // Unboxes in the MResumePiont, so that the MStart always sees Values.
    osrBlock->linkOsrValues(start);

    // Clone types of the other predecessor of the pre-header to the osr block,
    // such as pre-header phi's won't discard specialized type of the
    // predecessor.
    JS_ASSERT(predecessor->stackDepth() == osrBlock->stackDepth());
    JS_ASSERT(info().scopeChainSlot() == 0);
    JS_ASSERT(osrBlock->scopeChain()->type() == MIRType_Object);

    Vector<MIRType> slotTypes(cx);
    if (!slotTypes.growByUninitialized(osrBlock->stackDepth()))
        return NULL;

    // Fill slotTypes with the types of the predecessor block.
    for (uint32_t i = 0; i < osrBlock->stackDepth(); i++)
        slotTypes[i] = MIRType_Value;

    // Update slotTypes for slots that may have a different type at this join point.
    if (!oracle->getOsrTypes(loopEntry, slotTypes))
        return NULL;

    for (uint32_t i = 1; i < osrBlock->stackDepth(); i++) {
        // Unbox the MOsrValue if it is known to be unboxable.
        switch (slotTypes[i]) {
          case MIRType_Boolean:
          case MIRType_Int32:
          case MIRType_Double:
          case MIRType_String:
          case MIRType_Object:
          {
            MDefinition *def = osrBlock->getSlot(i);
            JS_ASSERT(def->type() == MIRType_Value);

            MInstruction *actual = MUnbox::New(def, slotTypes[i], MUnbox::Infallible);
            osrBlock->add(actual);
            osrBlock->rewriteSlot(i, actual);
            break;
          }

          case MIRType_Null:
          {
            MConstant *c = MConstant::New(NullValue());
            osrBlock->add(c);
            osrBlock->rewriteSlot(i, c);
            break;
          }

          case MIRType_Undefined:
          {
            MConstant *c = MConstant::New(UndefinedValue());
            osrBlock->add(c);
            osrBlock->rewriteSlot(i, c);
            break;
          }

          case MIRType_Magic:
            JS_ASSERT(lazyArguments_);
            osrBlock->rewriteSlot(i, lazyArguments_);
            break;

          default:
            break;
        }
    }

    // Finish the osrBlock.
    osrBlock->end(MGoto::New(preheader));
    preheader->addPredecessor(osrBlock);
    graph().setOsrBlock(osrBlock);

    // Wrap |this| with a guaranteed use, to prevent instruction elimination.
    // Prevent |this| from being DCE'd: necessary for constructors.
    if (info().fun())
        preheader->getSlot(info().thisSlot())->setGuard();

    return preheader;
}

MBasicBlock *
IonBuilder::newPendingLoopHeader(MBasicBlock *predecessor, jsbytecode *pc)
{
    loopDepth_++;
    MBasicBlock *block = MBasicBlock::NewPendingLoopHeader(graph(), info(), predecessor, pc);
    return addBlock(block, loopDepth_);
}

// A resume point is a mapping of stack slots to MDefinitions. It is used to
// capture the environment such that if a guard fails, and IonMonkey needs
// to exit back to the interpreter, the interpreter state can be
// reconstructed.
//
// We capture stack state at critical points:
//   * (1) At the beginning of every basic block.
//   * (2) After every effectful operation.
//
// As long as these two properties are maintained, instructions can
// be moved, hoisted, or, eliminated without problems, and ops without side
// effects do not need to worry about capturing state at precisely the
// right point in time.
//
// Effectful instructions, of course, need to capture state after completion,
// where the interpreter will not attempt to repeat the operation. For this,
// ResumeAfter must be used. The state is attached directly to the effectful
// instruction to ensure that no intermediate instructions could be injected
// in between by a future analysis pass.
//
// During LIR construction, if an instruction can bail back to the interpreter,
// we create an LSnapshot, which uses the last known resume point to request
// register/stack assignments for every live value.
bool
IonBuilder::resume(MInstruction *ins, jsbytecode *pc, MResumePoint::Mode mode)
{
    JS_ASSERT(ins->isEffectful() || !ins->isMovable());

    MResumePoint *resumePoint = MResumePoint::New(ins->block(), pc, callerResumePoint_, mode);
    if (!resumePoint)
        return false;
    ins->setResumePoint(resumePoint);
    resumePoint->setInstruction(ins);
    return true;
}

bool
IonBuilder::resumeAt(MInstruction *ins, jsbytecode *pc)
{
    return resume(ins, pc, MResumePoint::ResumeAt);
}

bool
IonBuilder::resumeAfter(MInstruction *ins)
{
    return resume(ins, pc, MResumePoint::ResumeAfter);
}

bool
IonBuilder::maybeInsertResume()
{
    // Create a resume point at the current position, without an existing
    // effectful instruction. This resume point is not necessary for correct
    // behavior (see above), but is added to avoid holding any values from the
    // previous resume point which are now dead. This shortens the live ranges
    // of such values and improves register allocation.
    //
    // This optimization is not performed outside of loop bodies, where good
    // register allocation is not as critical, in order to avoid creating
    // excessive resume points.

    if (loopDepth_ == 0)
        return true;

    MNop *ins = MNop::New();
    current->add(ins);

    return resumeAfter(ins);
}

void
IonBuilder::insertRecompileCheck()
{
    if (!inliningEnabled())
        return;

    if (inliningDepth_ > 0)
        return;

    // Don't recompile if we are already inlining.
    if (script()->getUseCount() >= js_IonOptions.usesBeforeInlining())
        return;

    // Don't recompile if the oracle cannot provide inlining information
    // or if the script has no calls.
    if (!oracle->canInlineCalls())
        return;

    uint32_t minUses = UsesBeforeIonRecompile(script(), pc);
    MRecompileCheck *check = MRecompileCheck::New(minUses);
    current->add(check);
}

static inline bool
TestSingletonProperty(JSContext *cx, HandleObject obj, HandleId id, bool *isKnownConstant)
{
    // We would like to completely no-op property/global accesses which can
    // produce only a particular JSObject. When indicating the access result is
    // definitely an object, type inference does not account for the
    // possibility that the property is entirely missing from the input object
    // and its prototypes (if this happens, a semantic trigger would be hit and
    // the pushed types updated, even if there is no type barrier).
    //
    // If the access definitely goes through obj, either directly or on the
    // prototype chain, then if obj has a defined property now, and the
    // property has a default or method shape, then the property is not missing
    // and the only way it can become missing in the future is if it is deleted.
    // Deletion causes type properties to be explicitly marked with undefined.

    *isKnownConstant = false;

    if (!CanEffectlesslyCallLookupGenericOnObject(obj))
        return true;

    RootedObject holder(cx);
    RootedShape shape(cx);
    if (!JSObject::lookupGeneric(cx, obj, id, &holder, &shape))
        return false;
    if (!shape)
        return true;

    if (!shape->hasDefaultGetter())
        return true;
    if (!shape->hasSlot())
        return true;
    if (holder->getSlot(shape->slot()).isUndefined())
        return true;

    *isKnownConstant = true;
    return true;
}

static inline bool
TestSingletonPropertyTypes(JSContext *cx, types::StackTypeSet *types,
                           HandleObject globalObj, HandleId id,
                           bool *isKnownConstant, bool *testObject,
                           bool *testString)
{
    // As for TestSingletonProperty, but the input is any value in a type set
    // rather than a specific object. If testObject is set then the constant
    // result can only be used after ensuring the input is an object.

    *isKnownConstant = false;
    *testObject = false;
    *testString = false;

    if (!types || types->unknownObject())
        return true;

    RootedObject singleton(cx, types->getSingleton());
    if (singleton)
        return TestSingletonProperty(cx, singleton, id, isKnownConstant);

    if (!globalObj)
        return true;

    JSProtoKey key;
    JSValueType type = types->getKnownTypeTag();
    switch (type) {
      case JSVAL_TYPE_STRING:
        key = JSProto_String;
        break;

      case JSVAL_TYPE_INT32:
      case JSVAL_TYPE_DOUBLE:
        key = JSProto_Number;
        break;

      case JSVAL_TYPE_BOOLEAN:
        key = JSProto_Boolean;
        break;

      case JSVAL_TYPE_OBJECT:
      case JSVAL_TYPE_UNKNOWN: {
        if (types->hasType(types::Type::StringType())) {
            // Do not optimize if the object is either a String or an Object.
            if (types->maybeObject())
                return true;
            key = JSProto_String;
            *testString = true;
            break;
        }

        // For property accesses which may be on many objects, we just need to
        // find a prototype common to all the objects; if that prototype
        // has the singleton property, the access will not be on a missing property.
        bool thoughtConstant = true;
        for (unsigned i = 0; i < types->getObjectCount(); i++) {
            types::TypeObject *object = types->getTypeObject(i);
            if (!object) {
                // Try to get it through the singleton.
                JSObject *curObj = types->getSingleObject(i);
                // As per the comment in jsinfer.h, there can be holes in
                // TypeSets, so just skip over them.
                if (!curObj)
                    continue;
                object = curObj->getType(cx);
                if (!object)
                    return false;
            }

            if (object->proto) {
                // Test this type.
                RootedObject proto(cx, object->proto);
                if (!TestSingletonProperty(cx, proto, id, &thoughtConstant))
                    return false;
                // Short circuit
                if (!thoughtConstant)
                    break;
            } else {
                // Can't be on the prototype chain with no prototypes...
                thoughtConstant = false;
                break;
            }
        }
        if (thoughtConstant) {
            // If this is not a known object, a test will be needed.
            *testObject = (type != JSVAL_TYPE_OBJECT);
        }
        *isKnownConstant = thoughtConstant;
        return true;
      }
      default:
        return true;
    }

    RootedObject proto(cx);
    if (!js_GetClassPrototype(cx, key, &proto, NULL))
        return false;

    return TestSingletonProperty(cx, proto, id, isKnownConstant);
}

// Given an actual and observed type set, annotates the IR as much as possible:
// (1) If no type information is provided, the value on the top of the stack is
//     left in place.
// (2) If a single type definitely exists, and no type barrier is in place,
//     then an infallible unbox instruction replaces the value on the top of
//     the stack.
// (3) If a type barrier is in place, but has an unknown type set, leave the
//     value at the top of the stack.
// (4) If a type barrier is in place, and has a single type, an unbox
//     instruction replaces the top of the stack.
// (5) Lastly, a type barrier instruction replaces the top of the stack.
bool
IonBuilder::pushTypeBarrier(MInstruction *ins, types::StackTypeSet *actual,
                            types::StackTypeSet *observed)
{
    // If the instruction has no side effects, we'll resume the entire operation.
    // The actual type barrier will occur in the interpreter. If the
    // instruction is effectful, even if it has a singleton type, there
    // must be a resume point capturing the original def, and resuming
    // to that point will explicitly monitor the new type.

    if (!actual) {
        JS_ASSERT(!observed);
        return true;
    }

    if (!observed) {
        JSValueType type = actual->getKnownTypeTag();
        MInstruction *replace = NULL;
        switch (type) {
          case JSVAL_TYPE_UNDEFINED:
            ins->setFoldedUnchecked();
            replace = MConstant::New(UndefinedValue());
            break;
          case JSVAL_TYPE_NULL:
            ins->setFoldedUnchecked();
            replace = MConstant::New(NullValue());
            break;
          case JSVAL_TYPE_UNKNOWN:
            break;
          default: {
            MIRType replaceType = MIRTypeFromValueType(type);
            if (ins->type() == MIRType_Value)
                replace = MUnbox::New(ins, replaceType, MUnbox::Infallible);
            else
                JS_ASSERT(ins->type() == replaceType);
            break;
          }
        }
        if (replace) {
            current->pop();
            current->add(replace);
            current->push(replace);
            if (replace->acceptsTypeSet())
                replace->setTypeSet(cloneTypeSet(actual));
        } else {
            if (ins->acceptsTypeSet())
                ins->setTypeSet(cloneTypeSet(actual));
        }
        return true;
    }

    if (observed->unknown())
        return true;

    current->pop();

    MInstruction *barrier;
    JSValueType type = observed->getKnownTypeTag();

    // An unbox instruction isn't enough to capture JSVAL_TYPE_OBJECT. Use a type
    // barrier followed by an infallible unbox.
    bool isObject = false;
    if (type == JSVAL_TYPE_OBJECT && !observed->hasType(types::Type::AnyObjectType())) {
        type = JSVAL_TYPE_UNKNOWN;
        isObject = true;
    }

    switch (type) {
      case JSVAL_TYPE_UNKNOWN:
      case JSVAL_TYPE_UNDEFINED:
      case JSVAL_TYPE_NULL:
        barrier = MTypeBarrier::New(ins, cloneTypeSet(observed));
        current->add(barrier);

        if (type == JSVAL_TYPE_UNDEFINED)
            return pushConstant(UndefinedValue());
        if (type == JSVAL_TYPE_NULL)
            return pushConstant(NullValue());
        if (isObject) {
            barrier = MUnbox::New(barrier, MIRType_Object, MUnbox::Infallible);
            current->add(barrier);
        }
        break;
      default:
        MUnbox::Mode mode = ins->isEffectful() ? MUnbox::TypeBarrier : MUnbox::TypeGuard;
        barrier = MUnbox::New(ins, MIRTypeFromValueType(type), mode);
        current->add(barrier);
    }
    current->push(barrier);
    return true;
}

// Test the type of values returned by a VM call. This is an optimized version
// of calling TypeScript::Monitor inside such stubs.
void
IonBuilder::monitorResult(MInstruction *ins, types::TypeSet *barrier, types::StackTypeSet *types)
{
    // MonitorTypes is redundant if we will also add a type barrier.
    if (barrier)
        return;

    if (!types || types->unknown())
        return;

    MInstruction *monitor = MMonitorTypes::New(ins, cloneTypeSet(types));
    current->add(monitor);
}

bool
IonBuilder::jsop_getgname(HandlePropertyName name)
{
    // Optimize undefined, NaN, and Infinity.
    if (name == cx->names().undefined)
        return pushConstant(UndefinedValue());
    if (name == cx->names().NaN)
        return pushConstant(cx->runtime->NaNValue);
    if (name == cx->names().Infinity)
        return pushConstant(cx->runtime->positiveInfinityValue);

    RootedObject globalObj(cx, &script()->global());
    JS_ASSERT(globalObj->isNative());

    RootedId id(cx, NameToId(name));

    // For the fastest path, the property must be found, and it must be found
    // as a normal data property on exactly the global object.
    RootedShape shape(cx, globalObj->nativeLookup(cx, id));
    if (!shape || !shape->hasDefaultGetter() || !shape->hasSlot())
        return jsop_getname(name);

    types::HeapTypeSet *propertyTypes = oracle->globalPropertyTypeSet(script(), pc, id);
    types::TypeObject *globalType = globalObj->getType(cx);
    if (!globalType)
        return false;
    if (propertyTypes && propertyTypes->isOwnProperty(cx, globalType, true)) {
        // The property has been reconfigured as non-configurable, non-enumerable
        // or non-writable.
        return jsop_getname(name);
    }

    // If the property is permanent, a shape guard isn't necessary.
    JSValueType knownType = JSVAL_TYPE_UNKNOWN;

    RootedScript scriptRoot(cx, script());
    types::StackTypeSet *barrier = oracle->propertyReadBarrier(scriptRoot, pc);
    types::StackTypeSet *types = oracle->propertyRead(script(), pc);
    if (types) {
        JSObject *singleton = types->getSingleton();

        knownType = types->getKnownTypeTag();
        if (!barrier) {
            if (singleton) {
                // Try to inline a known constant value.
                bool isKnownConstant;
                if (!TestSingletonProperty(cx, globalObj, id, &isKnownConstant))
                    return false;
                if (isKnownConstant)
                    return pushConstant(ObjectValue(*singleton));
            }
            if (knownType == JSVAL_TYPE_UNDEFINED)
                return pushConstant(UndefinedValue());
            if (knownType == JSVAL_TYPE_NULL)
                return pushConstant(NullValue());
        }
    }

    MInstruction *global = MConstant::New(ObjectValue(*globalObj));
    current->add(global);

    // If we have a property typeset, the isOwnProperty call will trigger recompilation if
    // the property is deleted or reconfigured.
    if (!propertyTypes && shape->configurable())
        global = addShapeGuard(global, globalObj->lastProperty(), Bailout_ShapeGuard);

    JS_ASSERT(shape->slot() >= globalObj->numFixedSlots());

    MSlots *slots = MSlots::New(global);
    current->add(slots);
    MLoadSlot *load = MLoadSlot::New(slots, shape->slot() - globalObj->numFixedSlots());
    current->add(load);

    // Slot loads can be typed, if they have a single, known, definitive type.
    if (knownType != JSVAL_TYPE_UNKNOWN && !barrier)
        load->setResultType(MIRTypeFromValueType(knownType));

    current->push(load);
    return pushTypeBarrier(load, types, barrier);
}

bool
IonBuilder::jsop_setgname(HandlePropertyName name)
{
    RootedObject globalObj(cx, &script()->global());
    RootedId id(cx, NameToId(name));

    JS_ASSERT(globalObj->isNative());

    bool canSpecialize;
    types::HeapTypeSet *propertyTypes = oracle->globalPropertyWrite(script(), pc, id, &canSpecialize);

    // This should only happen for a few names like __proto__.
    if (!canSpecialize || globalObj->watched())
        return jsop_setprop(name);

    // For the fastest path, the property must be found, and it must be found
    // as a normal data property on exactly the global object.
    RootedShape shape(cx, globalObj->nativeLookup(cx, id));
    if (!shape || !shape->hasDefaultSetter() || !shape->writable() || !shape->hasSlot())
        return jsop_setprop(name);

    types::TypeObject *globalType = globalObj->getType(cx);
    if (!globalType)
        return false;
    if (propertyTypes && propertyTypes->isOwnProperty(cx, globalType, true)) {
        // The property has been reconfigured as non-configurable, non-enumerable
        // or non-writable.
        return jsop_setprop(name);
    }

    MInstruction *global = MConstant::New(ObjectValue(*globalObj));
    current->add(global);

    // If we have a property type set, the isOwnProperty call will trigger recompilation
    // if the property is deleted or reconfigured. Without TI, we always need a shape guard
    // to guard against the property being reconfigured as non-writable.
    if (!propertyTypes)
        global = addShapeGuard(global, globalObj->lastProperty(), Bailout_ShapeGuard);

    JS_ASSERT(shape->slot() >= globalObj->numFixedSlots());

    MSlots *slots = MSlots::New(global);
    current->add(slots);

    MDefinition *value = current->pop();
    MStoreSlot *store = MStoreSlot::New(slots, shape->slot() - globalObj->numFixedSlots(), value);
    current->add(store);

    // Determine whether write barrier is required.
    if (!propertyTypes || propertyTypes->needsBarrier(cx))
        store->setNeedsBarrier();

    // Pop the global object pushed by bindgname.
    DebugOnly<MDefinition *> pushedGlobal = current->pop();
    JS_ASSERT(&pushedGlobal->toConstant()->value().toObject() == globalObj);

    // If the property has a known type, we may be able to optimize typed stores by not
    // storing the type tag. This only works if the property does not have its initial
    // |undefined| value; if |undefined| is assigned at a later point, it will be added
    // to the type set.
    if (propertyTypes && !globalObj->getSlot(shape->slot()).isUndefined()) {
        JSValueType knownType = propertyTypes->getKnownTypeTag(cx);
        if (knownType != JSVAL_TYPE_UNKNOWN)
            store->setSlotType(MIRTypeFromValueType(knownType));
    }

    JS_ASSERT_IF(store->needsBarrier(), store->slotType() != MIRType_None);

    current->push(value);
    return resumeAfter(store);
}

bool
IonBuilder::jsop_getname(HandlePropertyName name)
{
    MDefinition *object;
    if (js_CodeSpec[*pc].format & JOF_GNAME) {
        MInstruction *global = MConstant::New(ObjectValue(script()->global()));
        current->add(global);
        object = global;
    } else {
        current->push(current->scopeChain());
        object = current->pop();
    }

    MGetNameCache *ins;
    if (JSOp(*GetNextPc(pc)) == JSOP_TYPEOF)
        ins = MGetNameCache::New(object, name, MGetNameCache::NAMETYPEOF);
    else
        ins = MGetNameCache::New(object, name, MGetNameCache::NAME);

    current->add(ins);
    current->push(ins);

    if (!resumeAfter(ins))
        return false;

    RootedScript scriptRoot(cx, script());
    types::StackTypeSet *barrier = oracle->propertyReadBarrier(scriptRoot, pc);
    types::StackTypeSet *types = oracle->propertyRead(script(), pc);

    monitorResult(ins, barrier, types);
    return pushTypeBarrier(ins, types, barrier);
}

bool
IonBuilder::jsop_intrinsic(HandlePropertyName name)
{
    types::StackTypeSet *types = oracle->propertyRead(script(), pc);
    JSValueType type = types->getKnownTypeTag();

    // If we haven't executed this opcode yet, we need to get the intrinsic
    // value and monitor the result.
    if (type == JSVAL_TYPE_UNKNOWN) {
        MCallGetIntrinsicValue *ins = MCallGetIntrinsicValue::New(name);

        current->add(ins);
        current->push(ins);

        if (!resumeAfter(ins))
            return false;

        RootedScript scriptRoot(cx, script());
        types::StackTypeSet *barrier = oracle->propertyReadBarrier(scriptRoot, pc);
        monitorResult(ins, barrier, types);
        return pushTypeBarrier(ins, types, barrier);
    }

    // Bake in the intrinsic. Make sure that TI agrees with us on the type.
    RootedValue vp(cx, UndefinedValue());
    if (!cx->global()->getIntrinsicValue(cx, name, &vp))
        return false;

    JS_ASSERT(types->hasType(types::GetValueType(cx, vp)));

    MConstant *ins = MConstant::New(vp);
    current->add(ins);
    current->push(ins);

    return true;
}

bool
IonBuilder::jsop_bindname(PropertyName *name)
{
    JS_ASSERT(script()->analysis()->usesScopeChain());

    MDefinition *scopeChain = current->scopeChain();
    MBindNameCache *ins = MBindNameCache::New(scopeChain, name, script(), pc);

    current->add(ins);
    current->push(ins);

    return resumeAfter(ins);
}

static JSValueType
GetElemKnownType(bool needsHoleCheck, types::StackTypeSet *types)
{
    JSValueType knownType = types->getKnownTypeTag();

    // Null and undefined have no payload so they can't be specialized.
    // Since folding null/undefined while building SSA is not safe (see the
    // comment in IsPhiObservable), we just add an untyped load instruction
    // and rely on pushTypeBarrier and DCE to replace it with a null/undefined
    // constant.
    if (knownType == JSVAL_TYPE_UNDEFINED || knownType == JSVAL_TYPE_NULL)
        knownType = JSVAL_TYPE_UNKNOWN;

    // Different architectures may want typed element reads which require
    // hole checks to be done as either value or typed reads.
    if (needsHoleCheck && !LIRGenerator::allowTypedElementHoleCheck())
        knownType = JSVAL_TYPE_UNKNOWN;

    return knownType;
}

bool
IonBuilder::jsop_getelem()
{
    RootedScript script(cx, this->script());

    if (oracle->elementReadIsDenseNative(script, pc))
        return jsop_getelem_dense();

    int arrayType = TypedArray::TYPE_MAX;
    if (oracle->elementReadIsTypedArray(script, pc, &arrayType))
        return jsop_getelem_typed(arrayType);

    if (oracle->elementReadIsString(script, pc))
        return jsop_getelem_string();

    LazyArgumentsType isArguments = oracle->elementReadMagicArguments(script, pc);
    if (isArguments == MaybeArguments)
        return abort("Type is not definitely lazy arguments.");
    if (isArguments == DefinitelyArguments)
        return jsop_arguments_getelem();

    MDefinition *rhs = current->pop();
    MDefinition *lhs = current->pop();

    MInstruction *ins;

    // TI does not account for GETELEM with string indexes, so we have to monitor
    // the result of MGetElementCache if it's expected to access string properties.
    // If the result of MGetElementCache is not monitored, we won't generate any
    // getprop stubs.
    bool mustMonitorResult = false;
    bool cacheable = false;
    bool intIndex = false;

    oracle->elementReadGeneric(script, pc, &cacheable, &mustMonitorResult, &intIndex);

    if (cacheable)
        ins = MGetElementCache::New(lhs, rhs, mustMonitorResult);
    else
        ins = MCallGetElement::New(lhs, rhs);

    current->add(ins);
    current->push(ins);

    if (!resumeAfter(ins))
        return false;

    types::StackTypeSet *barrier = oracle->propertyReadBarrier(script, pc);
    types::StackTypeSet *types = oracle->propertyRead(script, pc);

    if (cacheable && intIndex && !barrier && !mustMonitorResult) {
        bool needHoleCheck = !oracle->elementReadIsPacked(script, pc);
        JSValueType knownType = GetElemKnownType(needHoleCheck, types);

        if (knownType != JSVAL_TYPE_UNKNOWN && knownType != JSVAL_TYPE_DOUBLE)
            ins->setResultType(MIRTypeFromValueType(knownType));
    }

    if (mustMonitorResult)
        monitorResult(ins, barrier, types);
    return pushTypeBarrier(ins, types, barrier);
}

bool
IonBuilder::jsop_getelem_dense()
{
    RootedScript scriptRoot(cx, script());
    types::StackTypeSet *barrier = oracle->propertyReadBarrier(scriptRoot, pc);
    types::StackTypeSet *types = oracle->propertyRead(script(), pc);
    bool needsHoleCheck = !oracle->elementReadIsPacked(script(), pc);

    // Reads which are on holes in the object do not have to bail out if
    // undefined values have been observed at this access site and the access
    // cannot hit another indexed property on the object or its prototypes.
    bool readOutOfBounds =
        types->hasType(types::Type::UndefinedType()) &&
        !oracle->elementReadHasExtraIndexedProperty(script(), pc);

    MDefinition *id = current->pop();
    MDefinition *obj = current->pop();

    JSValueType knownType = JSVAL_TYPE_UNKNOWN;
    if (!barrier)
        knownType = GetElemKnownType(needsHoleCheck, types);

    // Ensure id is an integer.
    MInstruction *idInt32 = MToInt32::New(id);
    current->add(idInt32);
    id = idInt32;

    // Get the elements vector.
    MInstruction *elements = MElements::New(obj);
    current->add(elements);

    // If we can load the element as a definite double, make sure to check that
    // the array has been converted to homogenous doubles first.
    bool loadDouble = !barrier &&
                      loopDepth_ &&
                      !readOutOfBounds &&
                      !needsHoleCheck &&
                      knownType == JSVAL_TYPE_DOUBLE &&
                      oracle->elementReadShouldAlwaysLoadDoubles(script(), pc);
    if (loadDouble)
        elements = addConvertElementsToDoubles(elements);

    MInitializedLength *initLength = MInitializedLength::New(elements);
    current->add(initLength);

    MInstruction *load;

    if (!readOutOfBounds) {
        // This load should not return undefined, so likely we're reading
        // in-bounds elements, and the array is packed or its holes are not
        // read. This is the best case: we can separate the bounds check for
        // hoisting.
        id = addBoundsCheck(id, initLength);

        load = MLoadElement::New(elements, id, needsHoleCheck, loadDouble);
        current->add(load);
    } else {
        // This load may return undefined, so assume that we *can* read holes,
        // or that we can read out-of-bounds accesses. In this case, the bounds
        // check is part of the opcode.
        load = MLoadElementHole::New(elements, id, initLength, needsHoleCheck);
        current->add(load);

        // If maybeUndefined was true, the typeset must have undefined, and
        // then either additional types or a barrier. This means we should
        // never have a typed version of LoadElementHole.
        JS_ASSERT(knownType == JSVAL_TYPE_UNKNOWN);
    }

    if (knownType != JSVAL_TYPE_UNKNOWN)
        load->setResultType(MIRTypeFromValueType(knownType));

    current->push(load);
    return pushTypeBarrier(load, types, barrier);
}

MInstruction *
IonBuilder::getTypedArrayLength(MDefinition *obj)
{
    if (obj->isConstant() && obj->toConstant()->value().isObject()) {
        JSObject *array = &obj->toConstant()->value().toObject();
        int32_t length = (int32_t) TypedArray::length(array);
        obj->setFoldedUnchecked();
        return MConstant::New(Int32Value(length));
    }
    return MTypedArrayLength::New(obj);
}

MInstruction *
IonBuilder::getTypedArrayElements(MDefinition *obj)
{
    if (obj->isConstant() && obj->toConstant()->value().isObject()) {
        JSObject *array = &obj->toConstant()->value().toObject();
        void *data = TypedArray::viewData(array);
        obj->setFoldedUnchecked();
        return MConstantElements::New(data);
    }
    return MTypedArrayElements::New(obj);
}

bool
IonBuilder::jsop_getelem_typed(int arrayType)
{
    RootedScript scriptRoot(cx, script());
    types::StackTypeSet *barrier = oracle->propertyReadBarrier(scriptRoot, pc);
    types::StackTypeSet *types = oracle->propertyRead(script(), pc);

    MDefinition *id = current->pop();
    MDefinition *obj = current->pop();

    bool maybeUndefined = types->hasType(types::Type::UndefinedType());

    // Reading from an Uint32Array will result in a double for values
    // that don't fit in an int32. We have to bailout if this happens
    // and the instruction is not known to return a double.
    bool allowDouble = types->hasType(types::Type::DoubleType());

    // Ensure id is an integer.
    MInstruction *idInt32 = MToInt32::New(id);
    current->add(idInt32);
    id = idInt32;

    if (!maybeUndefined) {
        // Assume the index is in range, so that we can hoist the length,
        // elements vector and bounds check.

        // If we are reading in-bounds elements, we can use knowledge about
        // the array type to determine the result type. This may be more
        // precise than the known pushed type.
        MIRType knownType;
        switch (arrayType) {
          case TypedArray::TYPE_INT8:
          case TypedArray::TYPE_UINT8:
          case TypedArray::TYPE_UINT8_CLAMPED:
          case TypedArray::TYPE_INT16:
          case TypedArray::TYPE_UINT16:
          case TypedArray::TYPE_INT32:
            knownType = MIRType_Int32;
            break;
          case TypedArray::TYPE_UINT32:
            knownType = allowDouble ? MIRType_Double : MIRType_Int32;
            break;
          case TypedArray::TYPE_FLOAT32:
          case TypedArray::TYPE_FLOAT64:
            knownType = MIRType_Double;
            break;
          default:
            JS_NOT_REACHED("Unknown typed array type");
            return false;
        }

        // Get the length.
        MInstruction *length = getTypedArrayLength(obj);
        current->add(length);

        // Bounds check.
        id = addBoundsCheck(id, length);

        // Get the elements vector.
        MInstruction *elements = getTypedArrayElements(obj);
        current->add(elements);

        // Load the element.
        MLoadTypedArrayElement *load = MLoadTypedArrayElement::New(elements, id, arrayType);
        current->add(load);
        current->push(load);

        load->setResultType(knownType);

        // Note: we can ignore the type barrier here, we know the type must
        // be valid and unbarriered.
        JS_ASSERT_IF(knownType == MIRType_Int32, types->hasType(types::Type::Int32Type()));
        JS_ASSERT_IF(knownType == MIRType_Double, types->hasType(types::Type::DoubleType()));
        return true;
    } else {
        // Assume we will read out-of-bound values. In this case the
        // bounds check will be part of the instruction, and the instruction
        // will always return a Value.
        MLoadTypedArrayElementHole *load =
            MLoadTypedArrayElementHole::New(obj, id, arrayType, allowDouble);
        current->add(load);
        current->push(load);

        return resumeAfter(load) && pushTypeBarrier(load, types, barrier);
    }
}

bool
IonBuilder::jsop_getelem_string()
{
    MDefinition *id = current->pop();
    MDefinition *str = current->pop();

    MInstruction *idInt32 = MToInt32::New(id);
    current->add(idInt32);
    id = idInt32;

    MStringLength *length = MStringLength::New(str);
    current->add(length);

    // This will cause an invalidation of this script once the 'undefined' type
    // is monitored by the interpreter.
    JS_ASSERT(oracle->propertyRead(script(), pc)->getKnownTypeTag() == JSVAL_TYPE_STRING);
    id = addBoundsCheck(id, length);

    MCharCodeAt *charCode = MCharCodeAt::New(str, id);
    current->add(charCode);

    MFromCharCode *result = MFromCharCode::New(charCode);
    current->add(result);
    current->push(result);
    return true;
}

bool
IonBuilder::jsop_setelem()
{
    RootedScript script(cx, this->script());

    if (oracle->propertyWriteCanSpecialize(script, pc)) {
        if (oracle->elementWriteIsDenseNative(script, pc))
            return jsop_setelem_dense();

        int arrayType = TypedArray::TYPE_MAX;
        if (oracle->elementWriteIsTypedArray(script, pc, &arrayType))
            return jsop_setelem_typed(arrayType);
    }

    LazyArgumentsType isArguments = oracle->elementWriteMagicArguments(script, pc);
    if (isArguments == MaybeArguments)
        return abort("Type is not definitely lazy arguments.");
    if (isArguments == DefinitelyArguments)
        return jsop_arguments_setelem();

    MDefinition *value = current->pop();
    MDefinition *index = current->pop();
    MDefinition *object = current->pop();

    MInstruction *ins = MCallSetElement::New(object, index, value);
    current->add(ins);
    current->push(value);

    return resumeAfter(ins);
}

bool
IonBuilder::jsop_setelem_dense()
{
    MIRType elementType = oracle->elementWrite(script(), pc);
    bool packed = oracle->elementWriteIsPacked(script(), pc);

    // Writes which are on holes in the object do not have to bail out if they
    // cannot hit another indexed property on the object or its prototypes.
    bool writeOutOfBounds = !oracle->elementWriteHasExtraIndexedProperty(script(), pc);

    MDefinition *value = current->pop();
    MDefinition *id = current->pop();
    MDefinition *obj = current->pop();

    // Ensure id is an integer.
    MInstruction *idInt32 = MToInt32::New(id);
    current->add(idInt32);
    id = idInt32;

    // Ensure the value is a double, if double conversion might be needed.
    MDefinition *newValue = value;
    if (oracle->elementWriteNeedsDoubleConversion(script(), pc)) {
        MInstruction *valueDouble = MToDouble::New(value);
        current->add(valueDouble);
        newValue = valueDouble;
    }

    // Get the elements vector.
    MElements *elements = MElements::New(obj);
    current->add(elements);

    // Use MStoreElementHole if this SETELEM has written to out-of-bounds
    // indexes in the past. Otherwise, use MStoreElement so that we can hoist
    // the initialized length and bounds check.
    MStoreElementCommon *store;
    if (oracle->setElementHasWrittenHoles(script(), pc) && writeOutOfBounds) {
        MStoreElementHole *ins = MStoreElementHole::New(obj, elements, id, newValue);
        store = ins;

        current->add(ins);
        current->push(value);

        if (!resumeAfter(ins))
            return false;
    } else {
        MInitializedLength *initLength = MInitializedLength::New(elements);
        current->add(initLength);

        id = addBoundsCheck(id, initLength);

        bool needsHoleCheck = !packed && !writeOutOfBounds;

        MStoreElement *ins = MStoreElement::New(elements, id, newValue, needsHoleCheck);
        store = ins;

        current->add(ins);
        current->push(value);

        if (!resumeAfter(ins))
            return false;
    }

    // Determine whether a write barrier is required.
    if (oracle->elementWriteNeedsBarrier(script(), pc))
        store->setNeedsBarrier();

    if (elementType != MIRType_None && packed)
        store->setElementType(elementType);

    return true;
}

bool
IonBuilder::jsop_setelem_typed(int arrayType)
{
    MDefinition *value = current->pop();
    MDefinition *id = current->pop();
    MDefinition *obj = current->pop();

    // Ensure id is an integer.
    MInstruction *idInt32 = MToInt32::New(id);
    current->add(idInt32);
    id = idInt32;

    // Get the length.
    MInstruction *length = getTypedArrayLength(obj);
    current->add(length);

    // Bounds check.
    id = addBoundsCheck(id, length);

    // Get the elements vector.
    MInstruction *elements = getTypedArrayElements(obj);
    current->add(elements);

    // Clamp value to [0, 255] for Uint8ClampedArray.
    MDefinition *unclampedValue = value;
    if (arrayType == TypedArray::TYPE_UINT8_CLAMPED) {
        value = MClampToUint8::New(value);
        current->add(value->toInstruction());
    }

    // Store the value.
    MStoreTypedArrayElement *store = MStoreTypedArrayElement::New(elements, id, value, arrayType);
    current->add(store);

    current->push(unclampedValue);
    return resumeAfter(store);
}

bool
IonBuilder::jsop_length()
{
    if (jsop_length_fastPath())
        return true;

    RootedPropertyName name(cx, info().getAtom(pc)->asPropertyName());
    return jsop_getprop(name);
}

bool
IonBuilder::jsop_length_fastPath()
{
    TypeOracle::UnaryTypes sig = oracle->unaryTypes(script(), pc);
    if (!sig.inTypes || !sig.outTypes)
        return false;

    if (sig.outTypes->getKnownTypeTag() != JSVAL_TYPE_INT32)
        return false;

    switch (sig.inTypes->getKnownTypeTag()) {
      case JSVAL_TYPE_STRING: {
        MDefinition *obj = current->pop();
        MStringLength *ins = MStringLength::New(obj);
        current->add(ins);
        current->push(ins);
        return true;
      }

      case JSVAL_TYPE_OBJECT: {
        if (sig.inTypes->getKnownClass() == &ArrayClass &&
            !sig.inTypes->hasObjectFlags(cx, types::OBJECT_FLAG_LENGTH_OVERFLOW))
        {
            MDefinition *obj = current->pop();
            MElements *elements = MElements::New(obj);
            current->add(elements);

            // Read length.
            MArrayLength *length = new MArrayLength(elements);
            current->add(length);
            current->push(length);
            return true;
        }

        if (sig.inTypes->getTypedArrayType() != TypedArray::TYPE_MAX) {
            MDefinition *obj = current->pop();
            MInstruction *length = getTypedArrayLength(obj);
            current->add(length);
            current->push(length);
            return true;
        }

        return false;
      }

      default:
        break;
    }

    return false;
}

bool
IonBuilder::jsop_arguments()
{
    JS_ASSERT(lazyArguments_);
    current->push(lazyArguments_);
    return true;
}

bool
IonBuilder::jsop_arguments_length()
{
    // Type Inference has guaranteed this is an optimized arguments object.
    MDefinition *args = current->pop();
    args->setFoldedUnchecked();

    // We don't know anything from the callee
    if (inliningDepth_ == 0) {
        MInstruction *ins = MArgumentsLength::New();
        current->add(ins);
        current->push(ins);
        return true;
    }

    // We are inlining and know the number of arguments the callee pushed
    return pushConstant(Int32Value(inlinedArguments_.length()));
}

bool
IonBuilder::jsop_arguments_getelem()
{
    if (inliningDepth_ != 0)
        return abort("NYI inlined get argument element");

    RootedScript scriptRoot(cx, script());
    types::StackTypeSet *barrier = oracle->propertyReadBarrier(scriptRoot, pc);
    types::StackTypeSet *types = oracle->propertyRead(script(), pc);

    MDefinition *idx = current->pop();

    // Type Inference has guaranteed this is an optimized arguments object.
    MDefinition *args = current->pop();
    args->setFoldedUnchecked();

    // To ensure that we are not looking above the number of actual arguments.
    MArgumentsLength *length = MArgumentsLength::New();
    current->add(length);

    // Ensure idx is an integer.
    MInstruction *index = MToInt32::New(idx);
    current->add(index);

    // Bailouts if we read more than the number of actual arguments.
    index = addBoundsCheck(index, length);

    // Load the argument from the actual arguments.
    MGetArgument *load = MGetArgument::New(index);
    current->add(load);
    current->push(load);

    return pushTypeBarrier(load, types, barrier);
}

bool
IonBuilder::jsop_arguments_setelem()
{
    return abort("NYI arguments[]=");
}

inline types::HeapTypeSet *
GetDefiniteSlot(JSContext *cx, types::StackTypeSet *types, JSAtom *atom)
{
    if (!types || types->unknownObject() || types->getObjectCount() != 1)
        return NULL;

    types::TypeObject *type = types->getTypeObject(0);
    if (!type || type->unknownProperties())
        return NULL;

    RawId id = AtomToId(atom);
    if (id != types::IdToTypeId(id))
        return NULL;

    types::HeapTypeSet *propertyTypes = type->getProperty(cx, id, false);
    if (!propertyTypes ||
        !propertyTypes->definiteProperty() ||
        propertyTypes->isOwnProperty(cx, type, true))
    {
        return NULL;
    }

    return propertyTypes;
}

bool
IonBuilder::jsop_not()
{
    MDefinition *value = current->pop();

    MNot *ins = new MNot(value);
    current->add(ins);
    current->push(ins);
    TypeOracle::UnaryTypes types = oracle->unaryTypes(script(), pc);
    ins->infer(types, cx);
    return true;
}


inline bool
IonBuilder::TestCommonPropFunc(JSContext *cx, types::StackTypeSet *types, HandleId id,
                               JSFunction **funcp, bool isGetter, bool *isDOM,
                               MDefinition **guardOut)
{
    JSObject *found = NULL;
    JSObject *foundProto = NULL;

    *funcp = NULL;
    *isDOM = false;

    // No sense looking if we don't know what's going on.
    if (!types || types->unknownObject())
        return true;

    // Iterate down all the types to see if they all have the same getter or
    // setter.
    for (unsigned i = 0; i < types->getObjectCount(); i++) {
        RootedObject curObj(cx, types->getSingleObject(i));

        // Non-Singleton type
        if (!curObj) {
            types::TypeObject *typeObj = types->getTypeObject(i);

            if (!typeObj)
                continue;

            if (typeObj->unknownProperties())
                return true;

            // If the type has an own property, we can't be sure we don't shadow
            // the chain.
            types::HeapTypeSet *propSet = typeObj->getProperty(cx, types::IdToTypeId(id), false);
            if (!propSet)
                return false;
            if (propSet->ownProperty(false))
                return true;

            // Otherwise try using the prototype.
            curObj = typeObj->proto;
        } else {
            // We can't optimize setters on watched singleton objects. A getter
            // on an own property can be protected with the prototype
            // shapeguard, though.
            if (!isGetter && curObj->watched())
                return true;
        }

        // Turns out that we need to check for a property lookup op, else we
        // will end up calling it mid-compilation.
        if (!CanEffectlesslyCallLookupGenericOnObject(curObj))
            return true;

        RootedObject proto(cx);
        RootedShape shape(cx);
        if (!JSObject::lookupGeneric(cx, curObj, id, &proto, &shape))
            return false;

        if (!shape)
            return true;

        // We want to optimize specialized getters/setters. The defaults will
        // hit the slot optimization.
        if (isGetter) {
            if (shape->hasDefaultGetter() || !shape->hasGetterValue())
                return true;
        } else {
            if (shape->hasDefaultSetter() || !shape->hasSetterValue())
                return true;
        }

        JSObject * curFound = isGetter ? shape->getterObject():
                                         shape->setterObject();

        // Save the first seen, or verify uniqueness.
        if (!found) {
            if (!curFound->isFunction())
                return true;
            found = curFound;
        } else if (found != curFound) {
            return true;
        }

        // We only support cases with a single prototype shared. This is
        // overwhelmingly more likely than having multiple different prototype
        // chains with the same custom property function.
        if (!foundProto)
            foundProto = proto;
        else if (foundProto != proto)
            return true;

        // Check here to make sure that everyone has Type Objects with known
        // properties between them and the proto we found the accessor on. We
        // need those to add freezes safely. NOTE: We do not do this above, as
        // we may be able to freeze all the types up to where we found the
        // property, even if there are unknown types higher in the prototype
        // chain.
        while (curObj != foundProto) {
            types::TypeObject *typeObj = curObj->getType(cx);
            if (!typeObj)
                return false;

            if (typeObj->unknownProperties())
                return true;

            // Check here to make sure that nobody on the prototype chain is
            // marked as having the property as an "own property". This can
            // happen in cases of |delete| having been used, or cases with
            // watched objects. If TI ever decides to be more accurate about
            // |delete| handling, this should go back to curObj->watched().

            // Even though we are not directly accessing the properties on the whole
            // prototype chain, we need to fault in the sets anyway, as we need
            // to freeze on them.
            types::HeapTypeSet *propSet = typeObj->getProperty(cx, types::IdToTypeId(id), false);
            if (!propSet)
                return false;
            if (propSet->ownProperty(false))
                return true;

            curObj = curObj->getProto();
        }
    }

    // No need to add a freeze if we didn't find anything
    if (!found)
        return true;

    JS_ASSERT(foundProto);

    // Add a shape guard on the prototype we found the property on. The rest of
    // the prototype chain is guarded by TI freezes. Note that a shape guard is
    // good enough here, even in the proxy case, because we have ensured there
    // are no lookup hooks for this property.
    MInstruction *wrapper = MConstant::New(ObjectValue(*foundProto));
    current->add(wrapper);
    wrapper = addShapeGuard(wrapper, foundProto->lastProperty(), Bailout_ShapeGuard);

    // Pass the guard back so it can be an operand.
    if (isGetter) {
        JS_ASSERT(wrapper->isGuardShape());
        *guardOut = wrapper;
    }

    // Now we have to freeze all the property typesets to ensure there isn't a
    // lower shadowing getter or setter installed in the future.
    types::TypeObject *curType;
    for (unsigned i = 0; i < types->getObjectCount(); i++) {
        curType = types->getTypeObject(i);
        JSObject *obj = NULL;
        if (!curType) {
            obj = types->getSingleObject(i);
            if (!obj)
                continue;

            curType = obj->getType(cx);
            if (!curType)
                return false;
        }

        // If we found a Singleton object's own-property, there's nothing to
        // freeze.
        if (obj != foundProto) {
            // Walk the prototype chain. Everyone has to have the property, since we
            // just checked, so propSet cannot be NULL.
            RawId typeId = types::IdToTypeId(id);
            while (true) {
                types::HeapTypeSet *propSet = curType->getProperty(cx, typeId, false);
                // This assert is now assured, since we have faulted them in
                // above.
                JS_ASSERT(propSet);
                // Asking, freeze by asking.
                DebugOnly<bool> isOwn = propSet->isOwnProperty(cx, curType, false);
                JS_ASSERT(!isOwn);
                // Don't mark the proto. It will be held down by the shape
                // guard. This allows us tp use properties found on prototypes
                // with properties unknown to TI.
                if (curType->proto == foundProto)
                    break;
                curType = curType->proto->getType(cx);
                if (!curType)
                    return false;
            }
        }
    }

    *funcp = found->toFunction();
    *isDOM = types->isDOMClass();

    return true;
}

bool
IonBuilder::annotateGetPropertyCache(JSContext *cx, MDefinition *obj, MGetPropertyCache *getPropCache,
                                    types::StackTypeSet *objTypes, types::StackTypeSet *pushedTypes)
{
    RootedId id(cx, NameToId(getPropCache->name()));
    if (id != types::IdToTypeId(id))
        return true;

    // Ensure every pushed value is a singleton.
    if (pushedTypes->unknownObject() || pushedTypes->baseFlags() != 0)
        return true;

    for (unsigned i = 0; i < pushedTypes->getObjectCount(); i++) {
        if (pushedTypes->getTypeObject(i) != NULL)
            return true;
    }

    // Object's typeset should be a proper object
    if (objTypes->baseFlags() || objTypes->unknownObject())
        return true;

    unsigned int objCount = objTypes->getObjectCount();
    if (objCount == 0)
        return true;

    InlinePropertyTable *inlinePropTable = getPropCache->initInlinePropertyTable(pc);
    if (!inlinePropTable)
        return false;

    // Ensure that the relevant property typeset for each type object is
    // is a single-object typeset containing a JSFunction
    for (unsigned int i = 0; i < objCount; i++) {
        types::TypeObject *typeObj = objTypes->getTypeObject(i);
        if (!typeObj || typeObj->unknownProperties() || !typeObj->proto)
            continue;

        types::HeapTypeSet *ownTypes = typeObj->getProperty(cx, id, false);
        if (!ownTypes)
            continue;

        if (ownTypes->isOwnProperty(cx, typeObj, false))
            continue;

        bool knownConstant = false;
        Rooted<JSObject*> proto(cx, typeObj->proto);
        if (!TestSingletonProperty(cx, proto, id, &knownConstant))
            return false;

        types::TypeObject *protoType = proto->getType(cx);
        if (!protoType)
            return false;
        if (!knownConstant || protoType->unknownProperties())
            continue;

        types::HeapTypeSet *protoTypes = protoType->getProperty(cx, id, false);
        if (!protoTypes)
            continue;

        JSObject *obj = protoTypes->getSingleton(cx);
        if (!obj || !obj->isFunction())
            continue;

        // Don't add cases corresponding to non-observed pushes
        if (!pushedTypes->hasType(types::Type::ObjectType(obj)))
            continue;

        if (!inlinePropTable->addEntry(typeObj, obj->toFunction()))
            return false;
    }

    if (inlinePropTable->numEntries() == 0) {
        getPropCache->clearInlinePropertyTable();
        return true;
    }

#ifdef DEBUG
    if (inlinePropTable->numEntries() > 0)
        IonSpew(IonSpew_Inlining, "Annotated GetPropertyCache with %d/%d inline cases",
                                    (int) inlinePropTable->numEntries(), (int) objCount);
#endif

    // If we successfully annotated the GetPropertyCache and there are inline cases,
    // then keep a resume point of the state right before this instruction for use
    // later when we have to bail out to this point in the fallback case of a
    // PolyInlineDispatch.
    if (inlinePropTable->numEntries() > 0) {
        // Push the object back onto the stack temporarily to capture the resume point.
        current->push(obj);
        MResumePoint *resumePoint = MResumePoint::New(current, pc, callerResumePoint_,
                                                      MResumePoint::ResumeAt);
        if (!resumePoint)
            return false;
        inlinePropTable->setPriorResumePoint(resumePoint);
        current->pop();
    }
    return true;
}

// Returns true if an idempotent cache has ever invalidated this script
// or an outer script.
bool
IonBuilder::invalidatedIdempotentCache()
{
    IonBuilder *builder = this;
    do {
        if (builder->script()->invalidatedIdempotentCache)
            return true;
        builder = builder->callerBuilder_;
    } while (builder);

    return false;
}

bool
IonBuilder::loadSlot(MDefinition *obj, HandleShape shape, MIRType rvalType)
{
    JS_ASSERT(shape->hasDefaultGetter());
    JS_ASSERT(shape->hasSlot());

    RootedScript scriptRoot(cx, script());
    types::StackTypeSet *barrier = oracle->propertyReadBarrier(scriptRoot, pc);
    types::StackTypeSet *types = oracle->propertyRead(script(), pc);

    if (shape->slot() < shape->numFixedSlots()) {
        MLoadFixedSlot *load = MLoadFixedSlot::New(obj, shape->slot());
        current->add(load);
        current->push(load);

        load->setResultType(rvalType);
        return pushTypeBarrier(load, types, barrier);
    }

    MSlots *slots = MSlots::New(obj);
    current->add(slots);

    MLoadSlot *load = MLoadSlot::New(slots, shape->slot() - shape->numFixedSlots());
    current->add(load);
    current->push(load);

    load->setResultType(rvalType);
    return pushTypeBarrier(load, types, barrier);
}

bool
IonBuilder::storeSlot(MDefinition *obj, RawShape shape, MDefinition *value, bool needsBarrier)
{
    JS_ASSERT(shape->hasDefaultSetter());
    JS_ASSERT(shape->writable());
    JS_ASSERT(shape->hasSlot());

    if (shape->slot() < shape->numFixedSlots()) {
        MStoreFixedSlot *store = MStoreFixedSlot::New(obj, shape->slot(), value);
        current->add(store);
        current->push(value);
        if (needsBarrier)
            store->setNeedsBarrier();
        return resumeAfter(store);
    }

    MSlots *slots = MSlots::New(obj);
    current->add(slots);

    MStoreSlot *store = MStoreSlot::New(slots, shape->slot() - shape->numFixedSlots(), value);
    current->add(store);
    current->push(value);
    if (needsBarrier)
        store->setNeedsBarrier();
    return resumeAfter(store);
}

bool
IonBuilder::jsop_getprop(HandlePropertyName name)
{
    RootedId id(cx, NameToId(name));

    RootedScript scriptRoot(cx, script());
    types::StackTypeSet *barrier = oracle->propertyReadBarrier(scriptRoot, pc);
    types::StackTypeSet *types = oracle->propertyRead(script(), pc);
    TypeOracle::Unary unary = oracle->unaryOp(script(), pc);
    TypeOracle::UnaryTypes uTypes = oracle->unaryTypes(script(), pc);

    bool emitted = false;

    // Try to optimize arguments.length.
    if (!getPropTryArgumentsLength(&emitted) || emitted)
        return emitted;

    // Try to hardcode known constants.
    if (!getPropTryConstant(&emitted, id, barrier, types, uTypes) || emitted)
        return emitted;

    // Try to emit loads from definite slots.
    if (!getPropTryDefiniteSlot(&emitted, name, barrier, types, unary, uTypes) || emitted)
        return emitted;

    // Try to inline a common property getter, or make a call.
    if (!getPropTryCommonGetter(&emitted, id, barrier, types, uTypes) || emitted)
        return emitted;

    // Try to emit a monomorphic cache based on data in JM caches.
    if (!getPropTryMonomorphic(&emitted, id, barrier, unary, uTypes) || emitted)
        return emitted;

    // Try to emit a polymorphic cache.
    if (!getPropTryPolymorphic(&emitted, name, id, barrier, types, unary, uTypes) || emitted)
        return emitted;

    // Emit a call.
    MDefinition *obj = current->pop();
    MCallGetProperty *call = MCallGetProperty::New(obj, name);
    current->add(call);
    current->push(call);
    if (!resumeAfter(call))
        return false;

    monitorResult(call, barrier, types);
    return pushTypeBarrier(call, types, barrier);
}

bool
IonBuilder::getPropTryArgumentsLength(bool *emitted)
{
    JS_ASSERT(*emitted == false);
    LazyArgumentsType isArguments = oracle->propertyReadMagicArguments(script(), pc);

    if (isArguments == MaybeArguments)
        return abort("Type is not definitely lazy arguments.");
    if (isArguments != DefinitelyArguments)
        return true;
    if (JSOp(*pc) != JSOP_LENGTH)
        return true;

    *emitted = true;
    return jsop_arguments_length();
}

bool
IonBuilder::getPropTryConstant(bool *emitted, HandleId id, types::StackTypeSet *barrier,
                               types::StackTypeSet *types, TypeOracle::UnaryTypes unaryTypes)
{
    JS_ASSERT(*emitted == false);
    JSObject *singleton = types ? types->getSingleton() : NULL;
    if (!singleton || barrier)
        return true;

    RootedObject global(cx, &script()->global());

    bool isConstant, testObject, testString;
    if (!TestSingletonPropertyTypes(cx, unaryTypes.inTypes, global, id,
                                    &isConstant, &testObject, &testString))
        return false;

    if (!isConstant)
        return true;

    MDefinition *obj = current->pop();

    // Property access is a known constant -- safe to emit.
    JS_ASSERT(!testString || !testObject);
    if (testObject)
        current->add(MGuardObject::New(obj));
    else if (testString)
        current->add(MGuardString::New(obj));
    else
        obj->setFoldedUnchecked();

    MConstant *known = MConstant::New(ObjectValue(*singleton));

    current->add(known);
    current->push(known);

    *emitted = true;
    return true;
}

bool
IonBuilder::getPropTryDefiniteSlot(bool *emitted, HandlePropertyName name,
                                   types::StackTypeSet *barrier, types::StackTypeSet *types,
                                   TypeOracle::Unary unary, TypeOracle::UnaryTypes unaryTypes)
{
    JS_ASSERT(*emitted == false);
    types::TypeSet *propTypes = GetDefiniteSlot(cx, unaryTypes.inTypes, name);
    if (!propTypes)
        return true;

    MDefinition *obj = current->pop();
    MDefinition *useObj = obj;
    if (unaryTypes.inTypes && unaryTypes.inTypes->baseFlags()) {
        MGuardObject *guard = MGuardObject::New(obj);
        current->add(guard);
        useObj = guard;
    }

    MLoadFixedSlot *fixed = MLoadFixedSlot::New(useObj, propTypes->definiteSlot());
    if (!barrier)
        fixed->setResultType(unary.rval);

    current->add(fixed);
    current->push(fixed);

    if (!pushTypeBarrier(fixed, types, barrier))
        return false;

    *emitted = true;
    return true;
}

bool
IonBuilder::getPropTryCommonGetter(bool *emitted, HandleId id, types::StackTypeSet *barrier,
                                   types::StackTypeSet *types, TypeOracle::UnaryTypes unaryTypes)
{
    JS_ASSERT(*emitted == false);
    JSFunction *commonGetter;
    bool isDOM;
    MDefinition *guard;

    if (!TestCommonPropFunc(cx, unaryTypes.inTypes, id, &commonGetter, true,
                            &isDOM, &guard))
    {
        return false;
    }
    if (!commonGetter)
        return true;

    MDefinition *obj = current->pop();
    RootedFunction getter(cx, commonGetter);

    if (isDOM && TestShouldDOMCall(cx, unaryTypes.inTypes, getter, JSJitInfo::Getter)) {
        const JSJitInfo *jitinfo = getter->jitInfo();
        MGetDOMProperty *get = MGetDOMProperty::New(jitinfo, obj, guard);
        current->add(get);
        current->push(get);

        if (get->isEffectful() && !resumeAfter(get))
            return false;
        barrier = AdjustTypeBarrierForDOMCall(jitinfo, types, barrier);
        if (!pushTypeBarrier(get, types, barrier))
            return false;

        *emitted = true;
        return true;
    }

    // Don't call the getter with a primitive value.
    if (unaryTypes.inTypes->getKnownTypeTag() != JSVAL_TYPE_OBJECT) {
        MGuardObject *guardObj = MGuardObject::New(obj);
        current->add(guardObj);
        obj = guardObj;
    }

    // Spoof stack to expected state for call.
    pushConstant(ObjectValue(*commonGetter));

    MPassArg *wrapper = MPassArg::New(obj);
    current->add(wrapper);
    current->push(wrapper);

    CallInfo callInfo(cx, false, types, barrier);
    if (!callInfo.init(current, 0))
        return false;
    if (!makeCallBarrier(getter, callInfo, unaryTypes.inTypes, false))
        return false;

    *emitted = true;
    return true;
}

bool
IonBuilder::getPropTryMonomorphic(bool *emitted, HandleId id, types::StackTypeSet *barrier,
                                  TypeOracle::Unary unary, TypeOracle::UnaryTypes unaryTypes)
{
    JS_ASSERT(*emitted == false);
    bool accessGetter = oracle->propertyReadAccessGetter(script(), pc);

    if (unary.ival != MIRType_Object)
        return true;

    RootedShape objShape(cx, mjit::GetPICSingleShape(cx, script(), pc, info().constructing()));
    if (!objShape || objShape->inDictionary()) {
        spew("GETPROP not monomorphic");
        return true;
    }

    MDefinition *obj = current->pop();

    // The JM IC was monomorphic, so we inline the property access as long as
    // the shape is not in dictionary made. We cannot be sure that the shape is
    // still a lastProperty, and calling Shape::search() on dictionary mode
    // shapes that aren't lastProperty is invalid.
    obj = addShapeGuard(obj, objShape, Bailout_CachedShapeGuard);

    spew("Inlining monomorphic GETPROP");
    RootedShape shape(cx, objShape->search(cx, id));
    JS_ASSERT(shape);

    MIRType rvalType = unary.rval;
    if (barrier || IsNullOrUndefined(unary.rval) || accessGetter)
        rvalType = MIRType_Value;

    if (!loadSlot(obj, shape, rvalType))
        return false;

    *emitted = true;
    return true;
}

bool
IonBuilder::getPropTryPolymorphic(bool *emitted, HandlePropertyName name, HandleId id,
                                  types::StackTypeSet *barrier, types::StackTypeSet *types,
                                  TypeOracle::Unary unary, TypeOracle::UnaryTypes unaryTypes)
{
    JS_ASSERT(*emitted == false);
    bool accessGetter = oracle->propertyReadAccessGetter(script(), pc);

    // The input value must either be an object, or we should have strong suspicions
    // that it can be safely unboxed to an object.
    if (unary.ival != MIRType_Object && !unaryTypes.inTypes->objectOrSentinel())
        return true;

    MIRType rvalType = unary.rval;
    if (barrier || IsNullOrUndefined(unary.rval) || accessGetter)
        rvalType = MIRType_Value;

    MDefinition *obj = current->pop();
    MGetPropertyCache *load = MGetPropertyCache::New(obj, name);
    load->setResultType(rvalType);

    // Try to mark the cache as idempotent. We only do this if JM is enabled
    // (its ICs are used to mark property reads as likely non-idempotent) or
    // if we are compiling eagerly (to improve test coverage).
    if (unary.ival == MIRType_Object &&
        (cx->methodJitEnabled || js_IonOptions.eagerCompilation) &&
        !invalidatedIdempotentCache())
    {
        RootedScript scriptRoot(cx, script());
        if (oracle->propertyReadIdempotent(scriptRoot, pc, id))
            load->setIdempotent();
    }

    if (JSOp(*pc) == JSOP_CALLPROP) {
        if (!annotateGetPropertyCache(cx, obj, load, unaryTypes.inTypes, types))
            return false;
    }

    // If the cache is known to access getters, then enable generation of getter stubs.
    if (accessGetter)
        load->setAllowGetters();

    current->add(load);
    current->push(load);

    if (load->isEffectful() && !resumeAfter(load))
        return false;

    if (accessGetter)
        monitorResult(load, barrier, types);

    if (!pushTypeBarrier(load, types, barrier))
        return false;

    *emitted = true;
    return true;
}

bool
IonBuilder::jsop_setprop(HandlePropertyName name)
{
    MDefinition *value = current->pop();
    MDefinition *obj = current->pop();

    bool monitored = !oracle->propertyWriteCanSpecialize(script(), pc);

    TypeOracle::BinaryTypes binaryTypes = oracle->binaryTypes(script(), pc);

    if (!monitored) {
        if (types::HeapTypeSet *propTypes = GetDefiniteSlot(cx, binaryTypes.lhsTypes, name)) {
            MStoreFixedSlot *fixed = MStoreFixedSlot::New(obj, propTypes->definiteSlot(), value);
            current->add(fixed);
            current->push(value);
            if (propTypes->needsBarrier(cx))
                fixed->setNeedsBarrier();
            return resumeAfter(fixed);
        }
    }

    RootedId id(cx, NameToId(name));
    types::StackTypeSet *types = binaryTypes.lhsTypes;

    JSFunction *commonSetter;
    bool isDOM;
    if (!TestCommonPropFunc(cx, types, id, &commonSetter, false, &isDOM, NULL))
        return false;
    if (!monitored && commonSetter) {
        RootedFunction setter(cx, commonSetter);
        if (isDOM && TestShouldDOMCall(cx, types, setter, JSJitInfo::Setter)) {
            MSetDOMProperty *set = MSetDOMProperty::New(setter->jitInfo()->op, obj, value);
            if (!set)
                return false;

            current->add(set);
            current->push(value);

            return resumeAfter(set);
        }

        // Don't call the setter with a primitive value.
        if (types->getKnownTypeTag() != JSVAL_TYPE_OBJECT) {
            MGuardObject *guardObj = MGuardObject::New(obj);
            current->add(guardObj);
            obj = guardObj;
        }

        // Dummy up the stack, as in getprop
        pushConstant(ObjectValue(*setter));

        MPassArg *wrapper = MPassArg::New(obj);
        current->push(wrapper);
        current->add(wrapper);

        MPassArg *arg = MPassArg::New(value);
        current->push(arg);
        current->add(arg);

        // Call the setter. Note that we have to push the original value, not
        // the setter's return value.
        CallInfo callInfo(cx, false);
        if (!callInfo.init(current, 1))
            return false;
        MCall *call = makeCallHelper(setter, callInfo, types, false);
        if (!call)
            return false;

        current->push(value);
        return resumeAfter(call);
    }

    oracle->binaryOp(script(), pc);

    MSetPropertyInstruction *ins;
    if (monitored) {
        ins = MCallSetProperty::New(obj, value, name, script()->strict);
    } else {
        RawShape objShape = mjit::GetPICSingleShape(cx, script(), pc, info().constructing());
        if (objShape && !objShape->inDictionary()) {
            // The JM IC was monomorphic, so we inline the property access as
            // long as the shape is not in dictionary mode. We cannot be sure
            // that the shape is still a lastProperty, and calling Shape::search
            // on dictionary mode shapes that aren't lastProperty is invalid.
            obj = addShapeGuard(obj, objShape, Bailout_CachedShapeGuard);

            RootedShape shape(cx, objShape->search(cx, NameToId(name)));
            JS_ASSERT(shape);

            spew("Inlining monomorphic SETPROP");

            RawId typeId = types::IdToTypeId(id);
            bool needsBarrier = oracle->propertyWriteNeedsBarrier(script(), pc, typeId);

            return storeSlot(obj, shape, value, needsBarrier);
        }

        spew("SETPROP not monomorphic");

        ins = MSetPropertyCache::New(obj, value, name, script()->strict);

        if (!binaryTypes.lhsTypes || binaryTypes.lhsTypes->propertyNeedsBarrier(cx, id))
            ins->setNeedsBarrier();
    }

    current->add(ins);
    current->push(value);

    return resumeAfter(ins);
}

bool
IonBuilder::jsop_delprop(HandlePropertyName name)
{
    MDefinition *obj = current->pop();

    MInstruction *ins = MDeleteProperty::New(obj, name);

    current->add(ins);
    current->push(ins);

    return resumeAfter(ins);
}

bool
IonBuilder::jsop_regexp(RegExpObject *reobj)
{
    JSObject *prototype = script()->global().getOrCreateRegExpPrototype(cx);
    if (!prototype)
        return false;

    MRegExp *ins = MRegExp::New(reobj, prototype, MRegExp::MustClone);
    current->add(ins);
    current->push(ins);

    return true;
}

bool
IonBuilder::jsop_object(JSObject *obj)
{
    MConstant *ins = MConstant::New(ObjectValue(*obj));
    current->add(ins);
    current->push(ins);

    return true;
}

bool
IonBuilder::jsop_lambda(JSFunction *fun)
{
    JS_ASSERT(script()->analysis()->usesScopeChain());
    MLambda *ins = MLambda::New(current->scopeChain(), fun);
    current->add(ins);
    current->push(ins);

    return resumeAfter(ins);
}

bool
IonBuilder::jsop_defvar(uint32_t index)
{
    JS_ASSERT(JSOp(*pc) == JSOP_DEFVAR || JSOp(*pc) == JSOP_DEFCONST);

    RootedPropertyName name(cx, script()->getName(index));

    // Bake in attrs.
    unsigned attrs = JSPROP_ENUMERATE | JSPROP_PERMANENT;
    if (JSOp(*pc) == JSOP_DEFCONST)
        attrs |= JSPROP_READONLY;

    // Pass the ScopeChain.
    JS_ASSERT(script()->analysis()->usesScopeChain());

    // Bake the name pointer into the MDefVar.
    MDefVar *defvar = MDefVar::New(name, attrs, current->scopeChain());
    current->add(defvar);

    return resumeAfter(defvar);
}

bool
IonBuilder::jsop_deffun(uint32_t index)
{
    RootedFunction fun(cx, script()->getFunction(index));

    JS_ASSERT(script()->analysis()->usesScopeChain());

    MDefFun *deffun = MDefFun::New(fun, current->scopeChain());
    current->add(deffun);

    return resumeAfter(deffun);
}

bool
IonBuilder::jsop_this()
{
    if (!info().fun())
        return abort("JSOP_THIS outside of a JSFunction.");

    if (script()->strict) {
        current->pushSlot(info().thisSlot());
        return true;
    }

    types::StackTypeSet *types = oracle->thisTypeSet(script());
    if (types && types->getKnownTypeTag() == JSVAL_TYPE_OBJECT) {
        // This is safe, because if the entry type of |this| is an object, it
        // will necessarily be an object throughout the entire function. OSR
        // can introduce a phi, but this phi will be specialized.
        current->pushSlot(info().thisSlot());
        return true;
    }

    return abort("JSOP_THIS hard case not yet handled");
}

bool
IonBuilder::jsop_typeof()
{
    TypeOracle::Unary unary = oracle->unaryOp(script(), pc);

    MDefinition *input = current->pop();
    MTypeOf *ins = MTypeOf::New(input, unary.ival);

    current->add(ins);
    current->push(ins);

    if (ins->isEffectful() && !resumeAfter(ins))
        return false;
    return true;
}

bool
IonBuilder::jsop_toid()
{
    // No-op if the index is an integer.
    TypeOracle::Unary unary = oracle->unaryOp(script(), pc);
    if (unary.ival == MIRType_Int32)
        return true;

    MDefinition *index = current->pop();
    MToId *ins = MToId::New(current->peek(-1), index);

    current->add(ins);
    current->push(ins);

    return resumeAfter(ins);
}

bool
IonBuilder::jsop_iter(uint8_t flags)
{
    MDefinition *obj = current->pop();
    MInstruction *ins = MIteratorStart::New(obj, flags);

    if (!iterators_.append(ins))
        return false;

    current->add(ins);
    current->push(ins);

    return resumeAfter(ins);
}

bool
IonBuilder::jsop_iternext()
{
    MDefinition *iter = current->peek(-1);
    MInstruction *ins = MIteratorNext::New(iter);

    current->add(ins);
    current->push(ins);

    return resumeAfter(ins);
}

bool
IonBuilder::jsop_itermore()
{
    MDefinition *iter = current->peek(-1);
    MInstruction *ins = MIteratorMore::New(iter);

    current->add(ins);
    current->push(ins);

    return resumeAfter(ins);
}

bool
IonBuilder::jsop_iterend()
{
    MDefinition *iter = current->pop();
    MInstruction *ins = MIteratorEnd::New(iter);

    current->add(ins);

    return resumeAfter(ins);
}

MDefinition *
IonBuilder::walkScopeChain(unsigned hops)
{
    MDefinition *scope = current->getSlot(info().scopeChainSlot());

    for (unsigned i = 0; i < hops; i++) {
        MInstruction *ins = MEnclosingScope::New(scope);
        current->add(ins);
        scope = ins;
    }

    return scope;
}

bool
IonBuilder::jsop_getaliasedvar(ScopeCoordinate sc)
{
    types::StackTypeSet *barrier;
    types::StackTypeSet *actual = oracle->aliasedVarBarrier(script(), pc, &barrier);

    MDefinition *obj = walkScopeChain(sc.hops);

    RootedShape shape(cx, ScopeCoordinateToStaticScopeShape(cx, script(), pc));

    MInstruction *load;
    if (shape->numFixedSlots() <= sc.slot) {
        MInstruction *slots = MSlots::New(obj);
        current->add(slots);

        load = MLoadSlot::New(slots, sc.slot - shape->numFixedSlots());
    } else {
        load = MLoadFixedSlot::New(obj, sc.slot);
    }

    if (!barrier) {
        JSValueType type = actual->getKnownTypeTag();
        if (type != JSVAL_TYPE_UNKNOWN &&
            type != JSVAL_TYPE_UNDEFINED &&
            type != JSVAL_TYPE_NULL)
        {
            load->setResultType(MIRTypeFromValueType(type));
        }
    }

    current->add(load);
    current->push(load);

    return pushTypeBarrier(load, actual, barrier);
}

bool
IonBuilder::jsop_setaliasedvar(ScopeCoordinate sc)
{
    MDefinition *rval = current->peek(-1);
    MDefinition *obj = walkScopeChain(sc.hops);

    RootedShape shape(cx, ScopeCoordinateToStaticScopeShape(cx, script(), pc));

    MInstruction *store;
    if (shape->numFixedSlots() <= sc.slot) {
        MInstruction *slots = MSlots::New(obj);
        current->add(slots);

        store = MStoreSlot::NewBarriered(slots, sc.slot - shape->numFixedSlots(), rval);
    } else {
        store = MStoreFixedSlot::NewBarriered(obj, sc.slot, rval);
    }

    current->add(store);
    return resumeAfter(store);
}

bool
IonBuilder::jsop_in()
{
    RootedScript scriptRoot(cx, script());
    if (oracle->inObjectIsDenseNativeWithoutExtraIndexedProperties(scriptRoot, pc))
        return jsop_in_dense();

    MDefinition *obj = current->pop();
    MDefinition *id = current->pop();
    MIn *ins = new MIn(id, obj);

    current->add(ins);
    current->push(ins);

    return resumeAfter(ins);
}

bool
IonBuilder::jsop_in_dense()
{
    bool needsHoleCheck = !oracle->inArrayIsPacked(script(), pc);

    MDefinition *obj = current->pop();
    MDefinition *id = current->pop();

    // Ensure id is an integer.
    MInstruction *idInt32 = MToInt32::New(id);
    current->add(idInt32);
    id = idInt32;

    // Get the elements vector.
    MElements *elements = MElements::New(obj);
    current->add(elements);

    MInitializedLength *initLength = MInitializedLength::New(elements);
    current->add(initLength);

    // Check if id < initLength and elem[id] not a hole.
    MInArray *ins = MInArray::New(elements, id, initLength, needsHoleCheck);

    current->add(ins);
    current->push(ins);

    return true;
}

bool
IonBuilder::jsop_instanceof()
{
    MDefinition *rhs = current->pop();
    MDefinition *obj = current->pop();

    TypeOracle::BinaryTypes types = oracle->binaryTypes(script(), pc);

    // If this is an 'x instanceof function' operation and we can determine the
    // exact function and prototype object being tested for, use a typed path.
    do {
        RawObject rhsObject = types.rhsTypes ? types.rhsTypes->getSingleton() : NULL;
        if (!rhsObject || !rhsObject->isFunction() || rhsObject->isBoundFunction())
            break;

        types::TypeObject *rhsType = rhsObject->getType(cx);
        if (!rhsType || rhsType->unknownProperties())
            break;

        types::HeapTypeSet *protoTypes =
            rhsType->getProperty(cx, NameToId(cx->names().classPrototype), false);
        RawObject protoObject = protoTypes ? protoTypes->getSingleton(cx) : NULL;
        if (!protoObject)
            break;

        MInstanceOf *ins = new MInstanceOf(obj, protoObject);

        current->add(ins);
        current->push(ins);

        return resumeAfter(ins);
    } while (false);

    MCallInstanceOf *ins = new MCallInstanceOf(obj, rhs);

    current->add(ins);
    current->push(ins);

    return resumeAfter(ins);
}

MInstruction *
IonBuilder::addConvertElementsToDoubles(MDefinition *elements)
{
    MInstruction *convert = MConvertElementsToDoubles::New(elements);
    current->add(convert);
    return convert;
}

MInstruction *
IonBuilder::addBoundsCheck(MDefinition *index, MDefinition *length)
{
    MInstruction *check = MBoundsCheck::New(index, length);
    current->add(check);

    // If a bounds check failed in the past, don't optimize bounds checks.
    if (failedBoundsCheck_)
        check->setNotMovable();

    return check;
}

MInstruction *
IonBuilder::addShapeGuard(MDefinition *obj, const RawShape shape, BailoutKind bailoutKind)
{
    MGuardShape *guard = MGuardShape::New(obj, shape, bailoutKind);
    current->add(guard);

    // If a shape guard failed in the past, don't optimize shape guard.
    if (failedShapeGuard_)
        guard->setNotMovable();

    return guard;
}

const types::StackTypeSet *
IonBuilder::cloneTypeSet(const types::StackTypeSet *types)
{
    if (!js_IonOptions.parallelCompilation)
        return types;

    // Clone a type set so that it can be stored into the MIR and accessed
    // during off thread compilation. This is necessary because main thread
    // updates to type sets can race with reads in the compiler backend, and
    // after bug 804676 this code can be removed.
    return types->clone(GetIonContext()->temp->lifoAlloc());
}<|MERGE_RESOLUTION|>--- conflicted
+++ resolved
@@ -3176,17 +3176,12 @@
         }
     }
 
-<<<<<<< HEAD
     // Don't check heruistics if explicitly hinted.
     if (!allFunctionsAreHinted) {
         if (allFunctionsAreSmall)
             maxInlineDepth = js_IonOptions.smallFunctionMaxInlineDepth;
-=======
-    if (inliningDepth_ >= maxInlineDepth)
-        return false;
->>>>>>> ae1c51d4
-
-        if (inliningDepth >= maxInlineDepth)
+
+        if (inliningDepth_ >= maxInlineDepth)
             return false;
 
         if (script()->getUseCount() < js_IonOptions.usesBeforeInlining()) {
@@ -3315,7 +3310,7 @@
 }
 
 MPolyInlineDispatch *
-IonBuilder::makePolyInlineDispatch(JSContext *cx, CallInfo &callInfo, 
+IonBuilder::makePolyInlineDispatch(JSContext *cx, CallInfo &callInfo,
                                    MGetPropertyCache *getPropCache, MBasicBlock *bottom,
                                    Vector<MDefinition *, 8, IonAllocPolicy> &retvalDefns)
 {
@@ -3941,7 +3936,7 @@
         current->push(pass);
     } else {
         // |this| becomes implicit in the call.
-        argc -= 1; 
+        argc -= 1;
     }
 
     // Call without inlining.
@@ -4370,7 +4365,7 @@
 
     if (jitinfo->returnType != types->getKnownTypeTag())
         return barrier;
-    
+
     // No need for a barrier if we're already expecting the type we'll produce.
     return NULL;
 }
