--- conflicted
+++ resolved
@@ -137,28 +137,9 @@
     return state;
 }
 
-<<<<<<< HEAD
-IonBuilder::CFGState
-IonBuilder::CFGState::LookupSwitch(jsbytecode *exitpc)
-{
-    CFGState state;
-    state.state = LOOKUP_SWITCH;
-    state.stopAt = exitpc;
-    state.lookupswitch.exitpc = exitpc;
-    state.lookupswitch.breaks = NULL;
-    state.lookupswitch.bodies =
-        (FixedList<MBasicBlock *> *)GetIonContext()->temp->allocate(sizeof(FixedList<MBasicBlock *>));
-    state.lookupswitch.currentBlock = 0;
-    return state;
-}
-
 bool
 IonBuilder::getSingleCallTarget(uint32_t argc, jsbytecode *pc, MutableHandleFunction target,
                                 bool *isClone)
-=======
-JSFunction *
-IonBuilder::getSingleCallTarget(uint32_t argc, jsbytecode *pc)
->>>>>>> 446116ee
 {
     types::StackTypeSet *calleeTypes = oracle->getCallTarget(script(), argc, pc);
     if (!calleeTypes) {
