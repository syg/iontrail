/* -*- Mode: C++; tab-width: 4; indent-tabs-mode: nil; c-basic-offset: 4 -*-
 * vim: set ts=4 sw=4 et tw=99:
 *
 * This Source Code Form is subject to the terms of the Mozilla Public
 * License, v. 2.0. If a copy of the MPL was not distributed with this
 * file, You can obtain one at http://mozilla.org/MPL/2.0/. */

#include "mozilla/DebugOnly.h"

#include "IonAnalysis.h"
#include "IonBuilder.h"
#include "Lowering.h"
#include "MIRGraph.h"
#include "Ion.h"
#include "IonAnalysis.h"
#include "IonSpewer.h"
#include "frontend/BytecodeEmitter.h"

#include "jsscriptinlines.h"
#include "jstypedarrayinlines.h"
#include "ExecutionModeInlines.h"

#ifdef JS_THREADSAFE
# include "prthread.h"
#endif

using namespace js;
using namespace js::ion;

using mozilla::DebugOnly;

IonBuilder::IonBuilder(JSContext *cx, TempAllocator *temp, MIRGraph *graph,
                       TypeOracle *oracle, CompileInfo *info, size_t inliningDepth, uint32_t loopDepth)
  : MIRGenerator(cx->compartment, temp, graph, info),
    backgroundCodegen_(NULL),
    recompileInfo(cx->compartment->types.compiledInfo),
    cx(cx),
    abortReason_(AbortReason_Disable),
    loopDepth_(loopDepth),
    callerResumePoint_(NULL),
    callerBuilder_(NULL),
    oracle(oracle),
    inliningDepth(inliningDepth),
    failedBoundsCheck_(info->script()->failedBoundsCheck),
    failedShapeGuard_(info->script()->failedShapeGuard),
    lazyArguments_(NULL)
{
    script_.init(info->script());
    pc = info->startPC();
}

void
IonBuilder::clearForBackEnd()
{
    cx = NULL;
    oracle = NULL;
}

bool
IonBuilder::abort(const char *message, ...)
{
    // Don't call PCToLineNumber in release builds.
#ifdef DEBUG
    va_list ap;
    va_start(ap, message);
    abortFmt(message, ap);
    va_end(ap);
    IonSpew(IonSpew_Abort, "aborted @ %s:%d", script()->filename, PCToLineNumber(script(), pc));
#endif
    return false;
}

void
IonBuilder::spew(const char *message)
{
    // Don't call PCToLineNumber in release builds.
#ifdef DEBUG
    IonSpew(IonSpew_MIR, "%s @ %s:%d", message, script()->filename, PCToLineNumber(script(), pc));
#endif
}

static inline int32_t
GetJumpOffset(jsbytecode *pc)
{
    JS_ASSERT(js_CodeSpec[JSOp(*pc)].type() == JOF_JUMP);
    return GET_JUMP_OFFSET(pc);
}

IonBuilder::CFGState
IonBuilder::CFGState::If(jsbytecode *join, MBasicBlock *ifFalse)
{
    CFGState state;
    state.state = IF_TRUE;
    state.stopAt = join;
    state.branch.ifFalse = ifFalse;
    return state;
}

IonBuilder::CFGState
IonBuilder::CFGState::IfElse(jsbytecode *trueEnd, jsbytecode *falseEnd, MBasicBlock *ifFalse)
{
    CFGState state;
    // If the end of the false path is the same as the start of the
    // false path, then the "else" block is empty and we can devolve
    // this to the IF_TRUE case. We handle this here because there is
    // still an extra GOTO on the true path and we want stopAt to point
    // there, whereas the IF_TRUE case does not have the GOTO.
    state.state = (falseEnd == ifFalse->pc())
                  ? IF_TRUE_EMPTY_ELSE
                  : IF_ELSE_TRUE;
    state.stopAt = trueEnd;
    state.branch.falseEnd = falseEnd;
    state.branch.ifFalse = ifFalse;
    return state;
}

IonBuilder::CFGState
IonBuilder::CFGState::AndOr(jsbytecode *join, MBasicBlock *joinStart)
{
    CFGState state;
    state.state = AND_OR;
    state.stopAt = join;
    state.branch.ifFalse = joinStart;
    return state;
}

IonBuilder::CFGState
IonBuilder::CFGState::TableSwitch(jsbytecode *exitpc, MTableSwitch *ins)
{
    CFGState state;
    state.state = TABLE_SWITCH;
    state.stopAt = exitpc;
    state.tableswitch.exitpc = exitpc;
    state.tableswitch.breaks = NULL;
    state.tableswitch.ins = ins;
    state.tableswitch.currentBlock = 0;
    return state;
}

bool
IonBuilder::getSingleCallTarget(uint32_t argc, jsbytecode *pc, MutableHandleFunction target,
                                bool *isClone)
{
    types::StackTypeSet *calleeTypes = oracle->getCallTarget(script(), argc, pc);
    if (!calleeTypes) {
        target.set(NULL);
        if (isClone)
            *isClone = false;
        return true;
    }

    return getSingleCallTarget(calleeTypes, target, isClone);

}

bool
IonBuilder::getSingleCallTarget(types::StackTypeSet *calleeTypes, MutableHandleFunction target,
                                bool *isClone)
{
    JS_ASSERT(calleeTypes);

    target.set(NULL);
    if (isClone)
        *isClone = false;

    if (calleeTypes->baseFlags() != 0 || calleeTypes->getObjectCount() != 1)
        return true;

    RawObject obj = calleeTypes->getSingleton();
    if (!obj || !obj->isFunction())
        return true;

    if (obj->toFunction()->isCloneAtCallsite()) {
        if (isClone)
            *isClone = true;
        RootedFunction fun(cx, obj->toFunction());
        RootedScript scriptRoot(cx, script());
        target.set(CloneFunctionAtCallsite(cx, fun, scriptRoot, pc));
        if (!target)
            return false;
    } else {
        target.set(obj->toFunction());
    }

    return true;
}

<<<<<<< HEAD
bool
IonBuilder::getPolyCallTargets(uint32_t argc, jsbytecode *pc, AutoObjectVector &targets,
                               uint32_t maxTargets, bool *hasClones)
=======

uint32_t
IonBuilder::getPolyCallTargets(uint32_t argc, jsbytecode *pc,
                               AutoObjectVector &targets, uint32_t maxTargets)
>>>>>>> 851fc655
{
    types::StackTypeSet *calleeTypes = oracle->getCallTarget(script(), argc, pc);
    if (!calleeTypes) {
        if (hasClones)
            *hasClones = false;
        return true;
    }

    return getPolyCallTargets(calleeTypes, targets, maxTargets, hasClones);
}

bool
IonBuilder::getPolyCallTargets(types::StackTypeSet *calleeTypes, AutoObjectVector &targets,
                               uint32_t maxTargets, bool *hasClones)
{
    JS_ASSERT(calleeTypes);

    if (hasClones)
        *hasClones = false;

    if (calleeTypes->baseFlags() != 0)
        return true;

    unsigned objCount = calleeTypes->getObjectCount();

    if (objCount == 0 || objCount > maxTargets)
        return true;

    RootedFunction fun(cx);
    RootedScript scriptRoot(cx, script());
    for(unsigned i = 0; i < objCount; i++) {
        RawObject obj = calleeTypes->getSingleObject(i);
        if (!obj || !obj->isFunction())
            return true;
        fun = obj->toFunction();
        if (fun->isCloneAtCallsite()) {
            if (hasClones)
                *hasClones = true;
            fun = CloneFunctionAtCallsite(cx, fun, scriptRoot, pc);
            if (!fun)
                return false;
        }
        if (!targets.append(fun))
            return false;
    }

    return true;
}

bool
IonBuilder::canInlineTarget(JSFunction *target)
{
    AssertCanGC();

    if (!target->isInterpreted()) {
        IonSpew(IonSpew_Inlining, "Cannot inline due to non-interpreted");
        return false;
    }

    if (target->getParent() != &script()->global()) {
        IonSpew(IonSpew_Inlining, "Cannot inline due to scope mismatch");
        return false;
    }

    RootedScript inlineScript(cx, target->nonLazyScript());
    ExecutionMode executionMode = info().executionMode();
    if (!CanIonCompile(inlineScript, executionMode)) {
        IonSpew(IonSpew_Inlining, "Cannot inline due to disable Ion compilation");
        return false;
    }

    // Allow inlining of recursive calls, but only one level deep.
    IonBuilder *builder = callerBuilder_;
    while (builder) {
        if (builder->script() == inlineScript) {
            IonSpew(IonSpew_Inlining, "Not inlining recursive call");
            return false;
        }
        builder = builder->callerBuilder_;
    }

    bool canInline = oracle->canEnterInlinedFunction(target);

    if (!canInline) {
        IonSpew(IonSpew_Inlining, "Cannot inline due to oracle veto %d", script()->lineno);
        return false;
    }

    IonSpew(IonSpew_Inlining, "Inlining good to go!");
    return true;
}

void
IonBuilder::popCfgStack()
{
    if (cfgStack_.back().isLoop())
        loops_.popBack();
    cfgStack_.popBack();
}

bool
IonBuilder::pushLoop(CFGState::State initial, jsbytecode *stopAt, MBasicBlock *entry,
                     jsbytecode *bodyStart, jsbytecode *bodyEnd, jsbytecode *exitpc,
                     jsbytecode *continuepc)
{
    if (!continuepc)
        continuepc = entry->pc();

    ControlFlowInfo loop(cfgStack_.length(), continuepc);
    if (!loops_.append(loop))
        return false;

    CFGState state;
    state.state = initial;
    state.stopAt = stopAt;
    state.loop.bodyStart = bodyStart;
    state.loop.bodyEnd = bodyEnd;
    state.loop.exitpc = exitpc;
    state.loop.entry = entry;
    state.loop.successor = NULL;
    state.loop.breaks = NULL;
    state.loop.continues = NULL;
    return cfgStack_.append(state);
}

bool
IonBuilder::build()
{
    current = newBlock(pc);
    if (!current)
        return false;

    IonSpew(IonSpew_Scripts, "Analyzing script %s:%d (%p) (usecount=%d) (maxloopcount=%d)",
            script()->filename, script()->lineno, (void *)script(), (int)script()->getUseCount(),
            (int)script()->getMaxLoopCount());

    if (!graph().addScript(script()))
        return false;

    if (!initParameters())
        return false;

    // Initialize local variables.
    for (uint32_t i = 0; i < info().nlocals(); i++) {
        MConstant *undef = MConstant::New(UndefinedValue());
        current->add(undef);
        current->initSlot(info().localSlot(i), undef);
    }

    // Initialize something for the scope chain. We can bail out before the
    // start instruction, but the snapshot is encoded *at* the start
    // instruction, which means generating any code that could load into
    // registers is illegal.
    {
        MInstruction *scope = MConstant::New(UndefinedValue());
        current->add(scope);
        current->initSlot(info().scopeChainSlot(), scope);
    }

    // Emit the start instruction, so we can begin real instructions.
    current->makeStart(MStart::New(MStart::StartType_Default));
    if (instrumentedProfiling())
        current->add(MFunctionBoundary::New(script(), MFunctionBoundary::Enter));

    // Parameters have been checked to correspond to the typeset, now we unbox
    // what we can in an infallible manner.
    rewriteParameters();

    // It's safe to start emitting actual IR, so now build the scope chain.
    if (!initScopeChain())
        return false;

    // Guard against over-recursion.
    MCheckOverRecursed *check = new MCheckOverRecursed;
    current->add(check);
    check->setResumePoint(current->entryResumePoint());

    // Prevent |this| from being DCE'd: necessary for constructors.
    if (info().fun())
        current->getSlot(info().thisSlot())->setGuard();

    // The type analysis phase attempts to insert unbox operations near
    // definitions of values. It also attempts to replace uses in resume points
    // with the narrower, unboxed variants. However, we must prevent this
    // replacement from happening on values in the entry snapshot. Otherwise we
    // could get this:
    //
    //       v0 = MParameter(0)
    //       v1 = MParameter(1)
    //       --   ResumePoint(v2, v3)
    //       v2 = Unbox(v0, INT32)
    //       v3 = Unbox(v1, INT32)
    //
    // So we attach the initial resume point to each parameter, which the type
    // analysis explicitly checks (this is the same mechanism used for
    // effectful operations).
    for (uint32_t i = 0; i < CountArgSlots(info().fun()); i++) {
        MInstruction *ins = current->getEntrySlot(i)->toInstruction();
        if (ins->type() == MIRType_Value)
            ins->setResumePoint(current->entryResumePoint());
    }

    // Recompile to inline calls if this function is hot.
    insertRecompileCheck();

    if (script()->argumentsHasVarBinding()) {
        lazyArguments_ = MConstant::New(MagicValue(JS_OPTIMIZED_ARGUMENTS));
        current->add(lazyArguments_);
    }

    if (!traverseBytecode())
        return false;

    if (!processIterators())
        return false;

    JS_ASSERT(loopDepth_ == 0);
    abortReason_ = AbortReason_NoAbort;
    return true;
}

bool
IonBuilder::processIterators()
{
    // Find phis that must directly hold an iterator live.
    Vector<MPhi *, 0, SystemAllocPolicy> worklist;
    for (size_t i = 0; i < iterators_.length(); i++) {
        MInstruction *ins = iterators_[i];
        for (MUseDefIterator iter(ins); iter; iter++) {
            if (iter.def()->isPhi()) {
                if (!worklist.append(iter.def()->toPhi()))
                    return false;
            }
        }
    }

    // Propagate the iterator and live status of phis to all other connected
    // phis.
    while (!worklist.empty()) {
        MPhi *phi = worklist.popCopy();
        phi->setIterator();
        phi->setFoldedUnchecked();

        for (MUseDefIterator iter(phi); iter; iter++) {
            if (iter.def()->isPhi()) {
                MPhi *other = iter.def()->toPhi();
                if (!other->isIterator() && !worklist.append(other))
                    return false;
            }
        }
    }

    return true;
}

bool
IonBuilder::buildInline(IonBuilder *callerBuilder, MResumePoint *callerResumePoint,
                        MDefinition *thisDefn, MDefinitionVector &argv)
{
    IonSpew(IonSpew_Scripts, "Inlining script %s:%d (%p)",
            script()->filename, script()->lineno, (void *)script());

    if (!graph().addScript(script()))
        return false;

    callerBuilder_ = callerBuilder;
    callerResumePoint_ = callerResumePoint;

    if (callerBuilder->failedBoundsCheck_)
        failedBoundsCheck_ = true;

    if (callerBuilder->failedShapeGuard_)
        failedShapeGuard_ = true;

    // Generate single entrance block.
    current = newBlock(pc);
    if (!current)
        return false;

    current->setCallerResumePoint(callerResumePoint);

    // Connect the entrance block to the last block in the caller's graph.
    MBasicBlock *predecessor = callerBuilder->current;
    JS_ASSERT(predecessor == callerResumePoint->block());

    // All further instructions generated in from this scope should be
    // considered as part of the function that we're inlining. We also need to
    // keep track of the inlining depth because all scripts inlined on the same
    // level contiguously have only one Inline_Exit node.
    if (instrumentedProfiling())
        predecessor->add(MFunctionBoundary::New(script(),
                                                MFunctionBoundary::Inline_Enter,
                                                inliningDepth));

    predecessor->end(MGoto::New(current));
    if (!current->addPredecessorWithoutPhis(predecessor))
        return false;

    // Save the actual arguments the caller used to call this inlined call,
    // to shortcut operations on "arguments" in the inlined call.
    // Discard first argument, because it is |this|
    inlinedArguments_.append(argv.begin() + 1, argv.end());

    // Explicitly pass Undefined for missing arguments.
    const size_t numActualArgs = argv.length() - 1;
    const size_t nargs = info().nargs();
    if (numActualArgs < nargs) {
        const size_t missing = nargs - numActualArgs;

        for (size_t i = 0; i < missing; i++) {
            MConstant *undef = MConstant::New(UndefinedValue());
            current->add(undef);
            if (!argv.append(undef))
                return false;
        }
    }

    // The Oracle ensures that the inlined script does not use the scope chain.
    JS_ASSERT(!script()->analysis()->usesScopeChain());
    MInstruction *scope = MConstant::New(UndefinedValue());
    current->add(scope);
    current->initSlot(info().scopeChainSlot(), scope);

    current->initSlot(info().thisSlot(), thisDefn);

    IonSpew(IonSpew_Inlining, "Initializing %u arg slots", nargs);

    // Initialize argument references.
    MDefinitionVector::Range args = argv.all();
    args.popFront();
    JS_ASSERT(args.remain() >= nargs);
    for (size_t i = 0; i < nargs; ++i) {
        MDefinition *arg = args.popCopyFront();
        current->initSlot(info().argSlot(i), arg);
    }

    IonSpew(IonSpew_Inlining, "Initializing %u local slots", info().nlocals());

    // Initialize local variables.
    for (uint32_t i = 0; i < info().nlocals(); i++) {
        MConstant *undef = MConstant::New(UndefinedValue());
        current->add(undef);
        current->initSlot(info().localSlot(i), undef);
    }

    IonSpew(IonSpew_Inlining, "Inline entry block MResumePoint %p, %u operands",
            (void *) current->entryResumePoint(), current->entryResumePoint()->numOperands());

    // +2 for the scope chain and |this|.
    JS_ASSERT(current->entryResumePoint()->numOperands() == nargs + info().nlocals() + 2);

    if (script_->argumentsHasVarBinding()) {
        lazyArguments_ = MConstant::New(MagicValue(JS_OPTIMIZED_ARGUMENTS));
        current->add(lazyArguments_);
    }

    return traverseBytecode();
}

// Apply Type Inference information to parameters early on, unboxing them if
// they have a definitive type. The actual guards will be emitted by the code
// generator, explicitly, as part of the function prologue.
void
IonBuilder::rewriteParameters()
{
    JS_ASSERT(info().scopeChainSlot() == 0);
    static const uint32_t START_SLOT = 1;

    for (uint32_t i = START_SLOT; i < CountArgSlots(info().fun()); i++) {
        MParameter *param = current->getSlot(i)->toParameter();

        // Find the original (not cloned) type set for the MParameter, as we
        // will be adding constraints to it.
        types::StackTypeSet *types;
        if (param->index() == MParameter::THIS_SLOT)
            types = oracle->thisTypeSet(script());
        else
            types = oracle->parameterTypeSet(script(), param->index());
        if (!types)
            continue;

        JSValueType definiteType = types->getKnownTypeTag();
        if (definiteType == JSVAL_TYPE_UNKNOWN)
            continue;

        MInstruction *actual = NULL;
        switch (definiteType) {
          case JSVAL_TYPE_UNDEFINED:
            param->setFoldedUnchecked();
            actual = MConstant::New(UndefinedValue());
            break;

          case JSVAL_TYPE_NULL:
            param->setFoldedUnchecked();
            actual = MConstant::New(NullValue());
            break;

          default:
            actual = MUnbox::New(param, MIRTypeFromValueType(definiteType), MUnbox::Infallible);
            break;
        }

        // Careful! We leave the original MParameter in the entry resume point. The
        // arguments still need to be checked unless proven otherwise at the call
        // site, and these checks can bailout. We can end up:
        //   v0 = Parameter(0)
        //   v1 = Unbox(v0, INT32)
        //   --   ResumePoint(v0)
        //
        // As usual, it would be invalid for v1 to be captured in the initial
        // resume point, rather than v0.
        current->add(actual);
        current->rewriteSlot(i, actual);
    }
}

bool
IonBuilder::initParameters()
{
    if (!info().fun())
        return true;

    MParameter *param = MParameter::New(MParameter::THIS_SLOT,
                                        cloneTypeSet(oracle->thisTypeSet(script())));
    current->add(param);
    current->initSlot(info().thisSlot(), param);

    for (uint32_t i = 0; i < info().nargs(); i++) {
        param = MParameter::New(i, cloneTypeSet(oracle->parameterTypeSet(script(), i)));
        current->add(param);
        current->initSlot(info().argSlot(i), param);
    }

    return true;
}

bool
IonBuilder::initScopeChain()
{
    MInstruction *scope = NULL;

    // If the script doesn't use the scopechain, then it's already initialized
    // from earlier.
    if (!script()->analysis()->usesScopeChain())
        return true;

    // The scope chain is only tracked in scripts that have NAME opcodes which
    // will try to access the scope. For other scripts, the scope instructions
    // will be held live by resume points and code will still be generated for
    // them, so just use a constant undefined value.
    if (!script()->compileAndGo)
        return abort("non-CNG global scripts are not supported");

    if (JSFunction *fun = info().fun()) {
        MCallee *callee = MCallee::New();
        current->add(callee);

        scope = MFunctionEnvironment::New(callee);
        current->add(scope);

        // This reproduce what is done in CallObject::createForFunction
        if (fun->isHeavyweight()) {
            if (fun->isNamedLambda()) {
                scope = createDeclEnvObject(callee, scope);
                if (!scope)
                    return false;
            }

            scope = createCallObject(callee, scope);
            if (!scope)
                return false;
        }
    } else {
        scope = MConstant::New(ObjectValue(script()->global()));
        current->add(scope);
    }

    current->setScopeChain(scope);
    return true;
}

// We try to build a control-flow graph in the order that it would be built as
// if traversing the AST. This leads to a nice ordering and lets us build SSA
// in one pass, since the bytecode is structured.
//
// We traverse the bytecode iteratively, maintaining a current basic block.
// Each basic block has a mapping of local slots to instructions, as well as a
// stack depth. As we encounter instructions we mutate this mapping in the
// current block.
//
// Things get interesting when we encounter a control structure. This can be
// either an IFEQ, downward GOTO, or a decompiler hint stashed away in source
// notes. Once we encounter such an opcode, we recover the structure of the
// control flow (its branches and bounds), and push it on a stack.
//
// As we continue traversing the bytecode, we look for points that would
// terminate the topmost control flow path pushed on the stack. These are:
//  (1) The bounds of the current structure (end of a loop or join/edge of a
//      branch).
//  (2) A "return", "break", or "continue" statement.
//
// For (1), we expect that there is a current block in the progress of being
// built, and we complete the necessary edges in the CFG. For (2), we expect
// that there is no active block.
//
// For normal diamond join points, we construct Phi nodes as we add
// predecessors. For loops, care must be taken to propagate Phi nodes back
// through uses in the loop body.
bool
IonBuilder::traverseBytecode()
{
    for (;;) {
        JS_ASSERT(pc < info().limitPC());

        for (;;) {
            if (!temp().ensureBallast())
                return false;

            // Check if we've hit an expected join point or edge in the bytecode.
            // Leaving one control structure could place us at the edge of another,
            // thus |while| instead of |if| so we don't skip any opcodes.
            if (!cfgStack_.empty() && cfgStack_.back().stopAt == pc) {
                ControlStatus status = processCfgStack();
                if (status == ControlStatus_Error)
                    return false;
                if (!current)
                    return true;
                continue;
            }

            // Some opcodes need to be handled early because they affect control
            // flow, terminating the current basic block and/or instructing the
            // traversal algorithm to continue from a new pc.
            //
            //   (1) If the opcode does not affect control flow, then the opcode
            //       is inspected and transformed to IR. This is the process_opcode
            //       label.
            //   (2) A loop could be detected via a forward GOTO. In this case,
            //       we don't want to process the GOTO, but the following
            //       instruction.
            //   (3) A RETURN, STOP, BREAK, or CONTINUE may require processing the
            //       CFG stack to terminate open branches.
            //
            // Similar to above, snooping control flow could land us at another
            // control flow point, so we iterate until it's time to inspect a real
            // opcode.
            ControlStatus status;
            if ((status = snoopControlFlow(JSOp(*pc))) == ControlStatus_None)
                break;
            if (status == ControlStatus_Error)
                return false;
            if (!current)
                return true;
        }

        // Nothing in inspectOpcode() is allowed to advance the pc.
        JSOp op = JSOp(*pc);
        if (!inspectOpcode(op))
            return false;

        pc += js_CodeSpec[op].length;
#ifdef TRACK_SNAPSHOTS
        current->updateTrackedPc(pc);
#endif
    }

    return true;
}

IonBuilder::ControlStatus
IonBuilder::snoopControlFlow(JSOp op)
{
    switch (op) {
      case JSOP_NOP:
        return maybeLoop(op, info().getNote(cx, pc));

      case JSOP_POP:
        return maybeLoop(op, info().getNote(cx, pc));

      case JSOP_RETURN:
      case JSOP_STOP:
        return processReturn(op);

      case JSOP_THROW:
        return processThrow();

      case JSOP_GOTO:
      {
        jssrcnote *sn = info().getNote(cx, pc);
        switch (sn ? SN_TYPE(sn) : SRC_NULL) {
          case SRC_BREAK:
          case SRC_BREAK2LABEL:
            return processBreak(op, sn);

          case SRC_CONTINUE:
          case SRC_CONT2LABEL:
            return processContinue(op, sn);

          case SRC_SWITCHBREAK:
            return processSwitchBreak(op, sn);

          case SRC_WHILE:
          case SRC_FOR_IN:
            // while (cond) { }
            return whileOrForInLoop(op, sn);

          default:
            // Hard assert for now - make an error later.
            JS_NOT_REACHED("unknown goto case");
            break;
        }
        break;
      }

      case JSOP_TABLESWITCH:
        return tableSwitch(op, info().getNote(cx, pc));

      case JSOP_IFNE:
        // We should never reach an IFNE, it's a stopAt point, which will
        // trigger closing the loop.
        JS_NOT_REACHED("we should never reach an ifne!");
        return ControlStatus_Error;

      default:
        break;
    }
    return ControlStatus_None;
}

bool
IonBuilder::inspectOpcode(JSOp op)
{
    AssertCanGC();

    // Don't compile fat opcodes, run the decomposed version instead.
    if (js_CodeSpec[op].format & JOF_DECOMPOSE)
        return true;

    switch (op) {
      case JSOP_LOOPENTRY:
        insertRecompileCheck();
        return true;

      case JSOP_NOP:
        return true;

      case JSOP_LABEL:
        return true;

      case JSOP_UNDEFINED:
        return pushConstant(UndefinedValue());

      case JSOP_IFEQ:
        return jsop_ifeq(JSOP_IFEQ);

      case JSOP_CONDSWITCH:
        return jsop_condswitch();

      case JSOP_BITNOT:
        return jsop_bitnot();

      case JSOP_BITAND:
      case JSOP_BITOR:
      case JSOP_BITXOR:
      case JSOP_LSH:
      case JSOP_RSH:
      case JSOP_URSH:
        return jsop_bitop(op);

      case JSOP_ADD:
      case JSOP_SUB:
      case JSOP_MUL:
      case JSOP_DIV:
      case JSOP_MOD:
        return jsop_binary(op);

      case JSOP_POS:
        return jsop_pos();

      case JSOP_NEG:
        return jsop_neg();

      case JSOP_AND:
      case JSOP_OR:
        return jsop_andor(op);

      case JSOP_DEFVAR:
      case JSOP_DEFCONST:
        return jsop_defvar(GET_UINT32_INDEX(pc));

      case JSOP_DEFFUN:
        return jsop_deffun(GET_UINT32_INDEX(pc));

      case JSOP_EQ:
      case JSOP_NE:
      case JSOP_STRICTEQ:
      case JSOP_STRICTNE:
      case JSOP_LT:
      case JSOP_LE:
      case JSOP_GT:
      case JSOP_GE:
        return jsop_compare(op);

      case JSOP_DOUBLE:
        return pushConstant(info().getConst(pc));

      case JSOP_STRING:
        return pushConstant(StringValue(info().getAtom(pc)));

      case JSOP_ZERO:
        return pushConstant(Int32Value(0));

      case JSOP_ONE:
        return pushConstant(Int32Value(1));

      case JSOP_NULL:
        return pushConstant(NullValue());

      case JSOP_VOID:
        current->pop();
        return pushConstant(UndefinedValue());

      case JSOP_HOLE:
        return pushConstant(MagicValue(JS_ARRAY_HOLE));

      case JSOP_FALSE:
        return pushConstant(BooleanValue(false));

      case JSOP_TRUE:
        return pushConstant(BooleanValue(true));

      case JSOP_ARGUMENTS:
        return jsop_arguments();

      case JSOP_NOTEARG:
        return jsop_notearg();

      case JSOP_GETARG:
      case JSOP_CALLARG:
        current->pushArg(GET_SLOTNO(pc));
        return true;

      case JSOP_SETARG:
        JS_ASSERT(inliningDepth == 0);
        // To handle this case, we should spill the arguments to the space where
        // actual arguments are stored. The tricky part is that if we add a MIR
        // to wrap the spilling action, we don't want the spilling to be
        // captured by the GETARG and by the resume point, only by
        // MGetArgument.
        if (info().hasArguments())
            return abort("NYI: arguments & setarg.");
        current->setArg(GET_SLOTNO(pc));
        return true;

      case JSOP_GETLOCAL:
      case JSOP_CALLLOCAL:
        current->pushLocal(GET_SLOTNO(pc));
        return true;

      case JSOP_SETLOCAL:
        current->setLocal(GET_SLOTNO(pc));
        return true;

      case JSOP_POP:
        current->pop();

        // POP opcodes frequently appear where values are killed, e.g. after
        // SET* opcodes. Place a resume point afterwards to avoid capturing
        // the dead value in later snapshots, except in places where that
        // resume point is obviously unnecessary.
        if (pc[JSOP_POP_LENGTH] == JSOP_POP)
            return true;
        return maybeInsertResume();

      case JSOP_NEWINIT:
      {
        if (GET_UINT8(pc) == JSProto_Array)
            return jsop_newarray(0);
        RootedObject baseObj(cx, NULL);
        return jsop_newobject(baseObj);
      }

      case JSOP_NEWARRAY:
        return jsop_newarray(GET_UINT24(pc));

      case JSOP_NEWOBJECT:
      {
        RootedObject baseObj(cx, info().getObject(pc));
        return jsop_newobject(baseObj);
      }

      case JSOP_INITELEM_ARRAY:
        return jsop_initelem_array();

      case JSOP_INITPROP:
      {
        RootedPropertyName name(cx, info().getAtom(pc)->asPropertyName());
        return jsop_initprop(name);
      }

      case JSOP_ENDINIT:
        return true;

      case JSOP_FUNCALL:
        return jsop_funcall(GET_ARGC(pc));

      case JSOP_FUNAPPLY:
        return jsop_funapply(GET_ARGC(pc));

      case JSOP_CALL:
      case JSOP_NEW:
        return jsop_call(GET_ARGC(pc), (JSOp)*pc == JSOP_NEW);

      case JSOP_INT8:
        return pushConstant(Int32Value(GET_INT8(pc)));

      case JSOP_UINT16:
        return pushConstant(Int32Value(GET_UINT16(pc)));

      case JSOP_GETGNAME:
      case JSOP_CALLGNAME:
      {
        RootedPropertyName name(cx, info().getAtom(pc)->asPropertyName());
        return jsop_getgname(name);
      }

      case JSOP_BINDGNAME:
        return pushConstant(ObjectValue(script()->global()));

      case JSOP_SETGNAME:
      {
        RootedPropertyName name(cx, info().getAtom(pc)->asPropertyName());
        return jsop_setgname(name);
      }

      case JSOP_NAME:
      case JSOP_CALLNAME:
      {
        RootedPropertyName name(cx, info().getAtom(pc)->asPropertyName());
        return jsop_getname(name);
      }

      case JSOP_GETINTRINSIC:
      case JSOP_CALLINTRINSIC:
      {
        RootedPropertyName name(cx, info().getAtom(pc)->asPropertyName());
        return jsop_intrinsic(name);
      }

      case JSOP_BINDNAME:
        return jsop_bindname(info().getName(pc));

      case JSOP_DUP:
        current->pushSlot(current->stackDepth() - 1);
        return true;

      case JSOP_DUP2:
        return jsop_dup2();

      case JSOP_SWAP:
        current->swapAt(-1);
        return true;

      case JSOP_PICK:
        current->pick(-GET_INT8(pc));
        return true;

      case JSOP_GETALIASEDVAR:
      case JSOP_CALLALIASEDVAR:
        return jsop_getaliasedvar(ScopeCoordinate(pc));

      case JSOP_SETALIASEDVAR:
        return jsop_setaliasedvar(ScopeCoordinate(pc));

      case JSOP_UINT24:
        return pushConstant(Int32Value(GET_UINT24(pc)));

      case JSOP_INT32:
        return pushConstant(Int32Value(GET_INT32(pc)));

      case JSOP_LOOPHEAD:
        // JSOP_LOOPHEAD is handled when processing the loop header.
        JS_NOT_REACHED("JSOP_LOOPHEAD outside loop");
        return true;

      case JSOP_GETELEM:
      case JSOP_CALLELEM:
        return jsop_getelem();

      case JSOP_SETELEM:
        return jsop_setelem();

      case JSOP_LENGTH:
        return jsop_length();

      case JSOP_NOT:
        return jsop_not();

      case JSOP_THIS:
        return jsop_this();

      case JSOP_CALLEE:
      {
        MCallee *callee = MCallee::New();
        current->add(callee);
        current->push(callee);
        return true;
      }

      case JSOP_GETPROP:
      case JSOP_CALLPROP:
      {
        RootedPropertyName name(cx, info().getAtom(pc)->asPropertyName());
        return jsop_getprop(name);
      }

      case JSOP_SETPROP:
      case JSOP_SETNAME:
      {
        RootedPropertyName name(cx, info().getAtom(pc)->asPropertyName());
        return jsop_setprop(name);
      }

      case JSOP_DELPROP:
      {
        RootedPropertyName name(cx, info().getAtom(pc)->asPropertyName());
        return jsop_delprop(name);
      }

      case JSOP_REGEXP:
        return jsop_regexp(info().getRegExp(pc));

      case JSOP_OBJECT:
        return jsop_object(info().getObject(pc));

      case JSOP_TYPEOF:
      case JSOP_TYPEOFEXPR:
        return jsop_typeof();

      case JSOP_TOID:
        return jsop_toid();

      case JSOP_LAMBDA:
        return jsop_lambda(info().getFunction(pc));

      case JSOP_ITER:
        return jsop_iter(GET_INT8(pc));

      case JSOP_ITERNEXT:
        return jsop_iternext();

      case JSOP_MOREITER:
        return jsop_itermore();

      case JSOP_ENDITER:
        return jsop_iterend();

      case JSOP_IN:
        return jsop_in();

      case JSOP_INSTANCEOF:
        return jsop_instanceof();

      default:
#ifdef DEBUG
        return abort("Unsupported opcode: %s (line %d)", js_CodeName[op], info().lineno(cx, pc));
#else
        return abort("Unsupported opcode: %d (line %d)", op, info().lineno(cx, pc));
#endif
    }
}

// Given that the current control flow structure has ended forcefully,
// via a return, break, or continue (rather than joining), propagate the
// termination up. For example, a return nested 5 loops deep may terminate
// every outer loop at once, if there are no intervening conditionals:
//
// for (...) {
//   for (...) {
//     return x;
//   }
// }
//
// If |current| is NULL when this function returns, then there is no more
// control flow to be processed.
IonBuilder::ControlStatus
IonBuilder::processControlEnd()
{
    JS_ASSERT(!current);

    if (cfgStack_.empty()) {
        // If there is no more control flow to process, then this is the
        // last return in the function.
        return ControlStatus_Ended;
    }

    return processCfgStack();
}

// Processes the top of the CFG stack. This is used from two places:
// (1) processControlEnd(), whereby a break, continue, or return may interrupt
//     an in-progress CFG structure before reaching its actual termination
//     point in the bytecode.
// (2) traverseBytecode(), whereby we reach the last instruction in a CFG
//     structure.
IonBuilder::ControlStatus
IonBuilder::processCfgStack()
{
    ControlStatus status = processCfgEntry(cfgStack_.back());

    // If this terminated a CFG structure, act like processControlEnd() and
    // keep propagating upward.
    while (status == ControlStatus_Ended) {
        popCfgStack();
        if (cfgStack_.empty())
            return status;
        status = processCfgEntry(cfgStack_.back());
    }

    // If some join took place, the current structure is finished.
    if (status == ControlStatus_Joined)
        popCfgStack();

    return status;
}

IonBuilder::ControlStatus
IonBuilder::processCfgEntry(CFGState &state)
{
    switch (state.state) {
      case CFGState::IF_TRUE:
      case CFGState::IF_TRUE_EMPTY_ELSE:
        return processIfEnd(state);

      case CFGState::IF_ELSE_TRUE:
        return processIfElseTrueEnd(state);

      case CFGState::IF_ELSE_FALSE:
        return processIfElseFalseEnd(state);

      case CFGState::DO_WHILE_LOOP_BODY:
        return processDoWhileBodyEnd(state);

      case CFGState::DO_WHILE_LOOP_COND:
        return processDoWhileCondEnd(state);

      case CFGState::WHILE_LOOP_COND:
        return processWhileCondEnd(state);

      case CFGState::WHILE_LOOP_BODY:
        return processWhileBodyEnd(state);

      case CFGState::FOR_LOOP_COND:
        return processForCondEnd(state);

      case CFGState::FOR_LOOP_BODY:
        return processForBodyEnd(state);

      case CFGState::FOR_LOOP_UPDATE:
        return processForUpdateEnd(state);

      case CFGState::TABLE_SWITCH:
        return processNextTableSwitchCase(state);

      case CFGState::COND_SWITCH_CASE:
        return processCondSwitchCase(state);

      case CFGState::COND_SWITCH_BODY:
        return processCondSwitchBody(state);

      case CFGState::AND_OR:
        return processAndOrEnd(state);

      default:
        JS_NOT_REACHED("unknown cfgstate");
    }
    return ControlStatus_Error;
}

IonBuilder::ControlStatus
IonBuilder::processIfEnd(CFGState &state)
{
    if (current) {
        // Here, the false block is the join point. Create an edge from the
        // current block to the false block. Note that a RETURN opcode
        // could have already ended the block.
        current->end(MGoto::New(state.branch.ifFalse));

        if (!state.branch.ifFalse->addPredecessor(current))
            return ControlStatus_Error;
    }

    current = state.branch.ifFalse;
    graph().moveBlockToEnd(current);
    pc = current->pc();
    return ControlStatus_Joined;
}

IonBuilder::ControlStatus
IonBuilder::processIfElseTrueEnd(CFGState &state)
{
    // We've reached the end of the true branch of an if-else. Don't
    // create an edge yet, just transition to parsing the false branch.
    state.state = CFGState::IF_ELSE_FALSE;
    state.branch.ifTrue = current;
    state.stopAt = state.branch.falseEnd;
    pc = state.branch.ifFalse->pc();
    current = state.branch.ifFalse;
    graph().moveBlockToEnd(current);
    return ControlStatus_Jumped;
}

IonBuilder::ControlStatus
IonBuilder::processIfElseFalseEnd(CFGState &state)
{
    // Update the state to have the latest block from the false path.
    state.branch.ifFalse = current;

    // To create the join node, we need an incoming edge that has not been
    // terminated yet.
    MBasicBlock *pred = state.branch.ifTrue
                        ? state.branch.ifTrue
                        : state.branch.ifFalse;
    MBasicBlock *other = (pred == state.branch.ifTrue) ? state.branch.ifFalse : state.branch.ifTrue;

    if (!pred)
        return ControlStatus_Ended;

    // Create a new block to represent the join.
    MBasicBlock *join = newBlock(pred, state.branch.falseEnd);
    if (!join)
        return ControlStatus_Error;

    // Create edges from the true and false blocks as needed.
    pred->end(MGoto::New(join));

    if (other) {
        other->end(MGoto::New(join));
        if (!join->addPredecessor(other))
            return ControlStatus_Error;
    }

    // Ignore unreachable remainder of false block if existent.
    current = join;
    pc = current->pc();
    return ControlStatus_Joined;
}

IonBuilder::ControlStatus
IonBuilder::processBrokenLoop(CFGState &state)
{
    JS_ASSERT(!current);

    JS_ASSERT(loopDepth_);
    loopDepth_--;

    // A broken loop is not a real loop (it has no header or backedge), so
    // reset the loop depth.
    for (MBasicBlockIterator i(graph().begin(state.loop.entry)); i != graph().end(); i++) {
        if (i->loopDepth() > loopDepth_)
            i->setLoopDepth(i->loopDepth() - 1);
    }

    // If the loop started with a condition (while/for) then even if the
    // structure never actually loops, the condition itself can still fail and
    // thus we must resume at the successor, if one exists.
    current = state.loop.successor;
    if (current) {
        JS_ASSERT(current->loopDepth() == loopDepth_);
        graph().moveBlockToEnd(current);
    }

    // Join the breaks together and continue parsing.
    if (state.loop.breaks) {
        MBasicBlock *block = createBreakCatchBlock(state.loop.breaks, state.loop.exitpc);
        if (!block)
            return ControlStatus_Error;

        if (current) {
            current->end(MGoto::New(block));
            if (!block->addPredecessor(current))
                return ControlStatus_Error;
        }

        current = block;
    }

    // If the loop is not gated on a condition, and has only returns, we'll
    // reach this case. For example:
    // do { ... return; } while ();
    if (!current)
        return ControlStatus_Ended;

    // Otherwise, the loop is gated on a condition and/or has breaks so keep
    // parsing at the successor.
    pc = current->pc();
    return ControlStatus_Joined;
}

IonBuilder::ControlStatus
IonBuilder::finishLoop(CFGState &state, MBasicBlock *successor)
{
    JS_ASSERT(current);

    JS_ASSERT(loopDepth_);
    loopDepth_--;
    JS_ASSERT_IF(successor, successor->loopDepth() == loopDepth_);

    // Compute phis in the loop header and propagate them throughout the loop,
    // including the successor.
    if (!state.loop.entry->setBackedge(current))
        return ControlStatus_Error;
    if (successor) {
        graph().moveBlockToEnd(successor);
        successor->inheritPhis(state.loop.entry);
    }

    if (state.loop.breaks) {
        // Propagate phis placed in the header to individual break exit points.
        DeferredEdge *edge = state.loop.breaks;
        while (edge) {
            edge->block->inheritPhis(state.loop.entry);
            edge = edge->next;
        }

        // Create a catch block to join all break exits.
        MBasicBlock *block = createBreakCatchBlock(state.loop.breaks, state.loop.exitpc);
        if (!block)
            return ControlStatus_Error;

        if (successor) {
            // Finally, create an unconditional edge from the successor to the
            // catch block.
            successor->end(MGoto::New(block));
            if (!block->addPredecessor(successor))
                return ControlStatus_Error;
        }
        successor = block;
    }

    current = successor;

    // An infinite loop (for (;;) { }) will not have a successor.
    if (!current)
        return ControlStatus_Ended;

    pc = current->pc();
    return ControlStatus_Joined;
}

IonBuilder::ControlStatus
IonBuilder::processDoWhileBodyEnd(CFGState &state)
{
    if (!processDeferredContinues(state))
        return ControlStatus_Error;

    // No current means control flow cannot reach the condition, so this will
    // never loop.
    if (!current)
        return processBrokenLoop(state);

    MBasicBlock *header = newBlock(current, state.loop.updatepc);
    if (!header)
        return ControlStatus_Error;
    current->end(MGoto::New(header));

    state.state = CFGState::DO_WHILE_LOOP_COND;
    state.stopAt = state.loop.updateEnd;
    pc = state.loop.updatepc;
    current = header;
    return ControlStatus_Jumped;
}

IonBuilder::ControlStatus
IonBuilder::processDoWhileCondEnd(CFGState &state)
{
    JS_ASSERT(JSOp(*pc) == JSOP_IFNE);

    // We're guaranteed a |current|, it's impossible to break or return from
    // inside the conditional expression.
    JS_ASSERT(current);

    // Pop the last value, and create the successor block.
    MDefinition *vins = current->pop();
    MBasicBlock *successor = newBlock(current, GetNextPc(pc), loopDepth_ - 1);
    if (!successor)
        return ControlStatus_Error;

    // Create the test instruction and end the current block.
    MTest *test = MTest::New(vins, state.loop.entry, successor);
    current->end(test);
    return finishLoop(state, successor);
}

IonBuilder::ControlStatus
IonBuilder::processWhileCondEnd(CFGState &state)
{
    JS_ASSERT(JSOp(*pc) == JSOP_IFNE);

    // Balance the stack past the IFNE.
    MDefinition *ins = current->pop();

    // Create the body and successor blocks.
    MBasicBlock *body = newBlock(current, state.loop.bodyStart);
    state.loop.successor = newBlock(current, state.loop.exitpc, loopDepth_ - 1);
    if (!body || !state.loop.successor)
        return ControlStatus_Error;

    MTest *test = MTest::New(ins, body, state.loop.successor);
    current->end(test);

    state.state = CFGState::WHILE_LOOP_BODY;
    state.stopAt = state.loop.bodyEnd;
    pc = state.loop.bodyStart;
    current = body;
    return ControlStatus_Jumped;
}

IonBuilder::ControlStatus
IonBuilder::processWhileBodyEnd(CFGState &state)
{
    if (!processDeferredContinues(state))
        return ControlStatus_Error;

    if (!current)
        return processBrokenLoop(state);

    current->end(MGoto::New(state.loop.entry));
    return finishLoop(state, state.loop.successor);
}

IonBuilder::ControlStatus
IonBuilder::processForCondEnd(CFGState &state)
{
    JS_ASSERT(JSOp(*pc) == JSOP_IFNE);

    // Balance the stack past the IFNE.
    MDefinition *ins = current->pop();

    // Create the body and successor blocks.
    MBasicBlock *body = newBlock(current, state.loop.bodyStart);
    state.loop.successor = newBlock(current, state.loop.exitpc, loopDepth_ - 1);
    if (!body || !state.loop.successor)
        return ControlStatus_Error;

    MTest *test = MTest::New(ins, body, state.loop.successor);
    current->end(test);

    state.state = CFGState::FOR_LOOP_BODY;
    state.stopAt = state.loop.bodyEnd;
    pc = state.loop.bodyStart;
    current = body;
    return ControlStatus_Jumped;
}

IonBuilder::ControlStatus
IonBuilder::processForBodyEnd(CFGState &state)
{
    if (!processDeferredContinues(state))
        return ControlStatus_Error;

    // If there is no updatepc, just go right to processing what would be the
    // end of the update clause. Otherwise, |current| might be NULL; if this is
    // the case, the udpate is unreachable anyway.
    if (!state.loop.updatepc || !current)
        return processForUpdateEnd(state);

    pc = state.loop.updatepc;

    state.state = CFGState::FOR_LOOP_UPDATE;
    state.stopAt = state.loop.updateEnd;
    return ControlStatus_Jumped;
}

IonBuilder::ControlStatus
IonBuilder::processForUpdateEnd(CFGState &state)
{
    // If there is no current, we couldn't reach the loop edge and there was no
    // update clause.
    if (!current)
        return processBrokenLoop(state);

    current->end(MGoto::New(state.loop.entry));
    return finishLoop(state, state.loop.successor);
}

bool
IonBuilder::processDeferredContinues(CFGState &state)
{
    // If there are any continues for this loop, and there is an update block,
    // then we need to create a new basic block to house the update.
    if (state.loop.continues) {
        DeferredEdge *edge = state.loop.continues;

        MBasicBlock *update = newBlock(edge->block, loops_.back().continuepc);
        if (!update)
            return false;

        if (current) {
            current->end(MGoto::New(update));
            if (!update->addPredecessor(current))
                return ControlStatus_Error;
        }

        // No need to use addPredecessor for first edge,
        // because it is already predecessor.
        edge->block->end(MGoto::New(update));
        edge = edge->next;

        // Remaining edges
        while (edge) {
            edge->block->end(MGoto::New(update));
            if (!update->addPredecessor(edge->block))
                return ControlStatus_Error;
            edge = edge->next;
        }
        state.loop.continues = NULL;

        current = update;
    }

    return true;
}

MBasicBlock *
IonBuilder::createBreakCatchBlock(DeferredEdge *edge, jsbytecode *pc)
{
    // Create block, using the first break statement as predecessor
    MBasicBlock *successor = newBlock(edge->block, pc);
    if (!successor)
        return NULL;

    // No need to use addPredecessor for first edge,
    // because it is already predecessor.
    edge->block->end(MGoto::New(successor));
    edge = edge->next;

    // Finish up remaining breaks.
    while (edge) {
        edge->block->end(MGoto::New(successor));
        if (!successor->addPredecessor(edge->block))
            return NULL;
        edge = edge->next;
    }

    return successor;
}

IonBuilder::ControlStatus
IonBuilder::processNextTableSwitchCase(CFGState &state)
{
    JS_ASSERT(state.state == CFGState::TABLE_SWITCH);

    state.tableswitch.currentBlock++;

    // Test if there are still unprocessed successors (cases/default)
    if (state.tableswitch.currentBlock >= state.tableswitch.ins->numBlocks())
        return processSwitchEnd(state.tableswitch.breaks, state.tableswitch.exitpc);

    // Get the next successor
    MBasicBlock *successor = state.tableswitch.ins->getBlock(state.tableswitch.currentBlock);

    // Add current block as predecessor if available.
    // This means the previous case didn't have a break statement.
    // So flow will continue in this block.
    if (current) {
        current->end(MGoto::New(successor));
        successor->addPredecessor(current);

        // Insert successor after the current block, to maintain RPO.
        graph().moveBlockToEnd(successor);
    }

    // If this is the last successor the block should stop at the end of the tableswitch
    // Else it should stop at the start of the next successor
    if (state.tableswitch.currentBlock+1 < state.tableswitch.ins->numBlocks())
        state.stopAt = state.tableswitch.ins->getBlock(state.tableswitch.currentBlock+1)->pc();
    else
        state.stopAt = state.tableswitch.exitpc;

    current = successor;
    pc = current->pc();
    return ControlStatus_Jumped;
}

IonBuilder::ControlStatus
IonBuilder::processAndOrEnd(CFGState &state)
{
    // We just processed the RHS of an && or || expression.
    // Now jump to the join point (the false block).
    current->end(MGoto::New(state.branch.ifFalse));

    if (!state.branch.ifFalse->addPredecessor(current))
        return ControlStatus_Error;

    current = state.branch.ifFalse;
    graph().moveBlockToEnd(current);
    pc = current->pc();
    return ControlStatus_Joined;
}

IonBuilder::ControlStatus
IonBuilder::processBreak(JSOp op, jssrcnote *sn)
{
    JS_ASSERT(op == JSOP_GOTO);

    // Find the target loop.
    CFGState *found = NULL;
    jsbytecode *target = pc + GetJumpOffset(pc);
    for (size_t i = loops_.length() - 1; i < loops_.length(); i--) {
        CFGState &cfg = cfgStack_[loops_[i].cfgEntry];
        if (cfg.loop.exitpc == target) {
            found = &cfg;
            break;
        }
    }

    if (!found) {
        // Sometimes, we can't determine the structure of a labeled break. For
        // example:
        //
        // 0:    label: {
        // 1:        for (;;) {
        // 2:            break label;
        // 3:        }
        // 4:        stuff;
        // 5:    }
        //
        // In this case, the successor of the block is 4, but the target of the
        // single-level break is actually 5. To recognize this case we'd need
        // to know about the label structure at 0,5 ahead of time - and lacking
        // those source notes for now, we just abort instead.
        abort("could not find the target of a break");
        return ControlStatus_Error;
    }

    // There must always be a valid target loop structure. If not, there's
    // probably an off-by-something error in which pc we track.
    CFGState &state = *found;

    state.loop.breaks = new DeferredEdge(current, state.loop.breaks);

    current = NULL;
    pc += js_CodeSpec[op].length;
    return processControlEnd();
}

static inline jsbytecode *
EffectiveContinue(jsbytecode *pc)
{
    if (JSOp(*pc) == JSOP_GOTO)
        return pc + GetJumpOffset(pc);
    return pc;
}

IonBuilder::ControlStatus
IonBuilder::processContinue(JSOp op, jssrcnote *sn)
{
    JS_ASSERT(op == JSOP_GOTO);

    // Find the target loop.
    CFGState *found = NULL;
    jsbytecode *target = pc + GetJumpOffset(pc);
    for (size_t i = loops_.length() - 1; i < loops_.length(); i--) {
        if (loops_[i].continuepc == target ||
            EffectiveContinue(loops_[i].continuepc) == target)
        {
            found = &cfgStack_[loops_[i].cfgEntry];
            break;
        }
    }

    // There must always be a valid target loop structure. If not, there's
    // probably an off-by-something error in which pc we track.
    JS_ASSERT(found);
    CFGState &state = *found;

    state.loop.continues = new DeferredEdge(current, state.loop.continues);

    current = NULL;
    pc += js_CodeSpec[op].length;
    return processControlEnd();
}

IonBuilder::ControlStatus
IonBuilder::processSwitchBreak(JSOp op, jssrcnote *sn)
{
    JS_ASSERT(op == JSOP_GOTO);

    // Find the target switch.
    CFGState *found = NULL;
    jsbytecode *target = pc + GetJumpOffset(pc);
    for (size_t i = switches_.length() - 1; i < switches_.length(); i--) {
        if (switches_[i].continuepc == target) {
            found = &cfgStack_[switches_[i].cfgEntry];
            break;
        }
    }

    // There must always be a valid target loop structure. If not, there's
    // probably an off-by-something error in which pc we track.
    JS_ASSERT(found);
    CFGState &state = *found;

    DeferredEdge **breaks = NULL;
    switch (state.state) {
      case CFGState::TABLE_SWITCH:
        breaks = &state.tableswitch.breaks;
        break;
      case CFGState::COND_SWITCH_BODY:
        breaks = &state.condswitch.breaks;
        break;
      default:
        JS_NOT_REACHED("Unexpected switch state.");
        return ControlStatus_Error;
    }

    *breaks = new DeferredEdge(current, *breaks);

    current = NULL;
    pc += js_CodeSpec[op].length;
    return processControlEnd();
}

IonBuilder::ControlStatus
IonBuilder::processSwitchEnd(DeferredEdge *breaks, jsbytecode *exitpc)
{
    // No break statements, no current.
    // This means that control flow is cut-off from this point
    // (e.g. all cases have return statements).
    if (!breaks && !current)
        return ControlStatus_Ended;

    // Create successor block.
    // If there are breaks, create block with breaks as predecessor
    // Else create a block with current as predecessor
    MBasicBlock *successor = NULL;
    if (breaks)
        successor = createBreakCatchBlock(breaks, exitpc);
    else
        successor = newBlock(current, exitpc);

    if (!successor)
        return ControlStatus_Ended;

    // If there is current, the current block flows into this one.
    // So current is also a predecessor to this block
    if (current) {
        current->end(MGoto::New(successor));
        if (breaks)
            successor->addPredecessor(current);
    }

    pc = exitpc;
    current = successor;
    return ControlStatus_Joined;
}

IonBuilder::ControlStatus
IonBuilder::maybeLoop(JSOp op, jssrcnote *sn)
{
    // This function looks at the opcode and source note and tries to
    // determine the structure of the loop. For some opcodes, like
    // POP/NOP which are not explicitly control flow, this source note is
    // optional. For opcodes with control flow, like GOTO, an unrecognized
    // or not-present source note is a compilation failure.
    switch (op) {
      case JSOP_POP:
        // for (init; ; update?) ...
        if (sn && SN_TYPE(sn) == SRC_FOR) {
            current->pop();
            return forLoop(op, sn);
        }
        break;

      case JSOP_NOP:
        if (sn) {
            // do { } while (cond)
            if (SN_TYPE(sn) == SRC_WHILE)
                return doWhileLoop(op, sn);
            // Build a mapping such that given a basic block, whose successor
            // has a phi

            // for (; ; update?)
            if (SN_TYPE(sn) == SRC_FOR)
                return forLoop(op, sn);
        }
        break;

      default:
        JS_NOT_REACHED("unexpected opcode");
        return ControlStatus_Error;
    }

    return ControlStatus_None;
}

void
IonBuilder::assertValidLoopHeadOp(jsbytecode *pc)
{
#ifdef DEBUG
    JS_ASSERT(JSOp(*pc) == JSOP_LOOPHEAD);

    // Make sure this is the next opcode after the loop header,
    // unless the for loop is unconditional.
    CFGState &state = cfgStack_.back();
    JS_ASSERT_IF((JSOp)*(state.loop.entry->pc()) == JSOP_GOTO,
        GetNextPc(state.loop.entry->pc()) == pc);

    // do-while loops have a source note.
    jssrcnote *sn = info().getNote(cx, pc);
    if (sn) {
        jsbytecode *ifne = pc + js_GetSrcNoteOffset(sn, 0);

        jsbytecode *expected_ifne;
        switch (state.state) {
          case CFGState::DO_WHILE_LOOP_BODY:
            expected_ifne = state.loop.updateEnd;
            break;

          default:
            JS_NOT_REACHED("JSOP_LOOPHEAD unexpected source note");
            return;
        }

        // Make sure this loop goes to the same ifne as the loop header's
        // source notes or GOTO.
        JS_ASSERT(ifne == expected_ifne);
    } else {
        JS_ASSERT(state.state != CFGState::DO_WHILE_LOOP_BODY);
    }
#endif
}

IonBuilder::ControlStatus
IonBuilder::doWhileLoop(JSOp op, jssrcnote *sn)
{
    // do { } while() loops have the following structure:
    //    NOP         ; SRC_WHILE (offset to COND)
    //    LOOPHEAD    ; SRC_WHILE (offset to IFNE)
    //    LOOPENTRY
    //    ...         ; body
    //    ...
    //    COND        ; start of condition
    //    ...
    //    IFNE ->     ; goes to LOOPHEAD
    int condition_offset = js_GetSrcNoteOffset(sn, 0);
    jsbytecode *conditionpc = pc + condition_offset;

    jssrcnote *sn2 = info().getNote(cx, pc+1);
    int offset = js_GetSrcNoteOffset(sn2, 0);
    jsbytecode *ifne = pc + offset + 1;
    JS_ASSERT(ifne > pc);

    // Verify that the IFNE goes back to a loophead op.
    jsbytecode *loopHead = GetNextPc(pc);
    JS_ASSERT(JSOp(*loopHead) == JSOP_LOOPHEAD);
    JS_ASSERT(loopHead == ifne + GetJumpOffset(ifne));

    jsbytecode *loopEntry = GetNextPc(loopHead);
    if (info().hasOsrAt(loopEntry)) {
        MBasicBlock *preheader = newOsrPreheader(current, loopEntry);
        if (!preheader)
            return ControlStatus_Error;
        current->end(MGoto::New(preheader));
        current = preheader;
    }

    MBasicBlock *header = newPendingLoopHeader(current, pc);
    if (!header)
        return ControlStatus_Error;
    current->end(MGoto::New(header));

    jsbytecode *bodyStart = GetNextPc(GetNextPc(pc));
    jsbytecode *bodyEnd = conditionpc;
    jsbytecode *exitpc = GetNextPc(ifne);
    if (!pushLoop(CFGState::DO_WHILE_LOOP_BODY, conditionpc, header,
                  bodyStart, bodyEnd, exitpc, conditionpc))
    {
        return ControlStatus_Error;
    }

    CFGState &state = cfgStack_.back();
    state.loop.updatepc = conditionpc;
    state.loop.updateEnd = ifne;

    current = header;
    if (!jsop_loophead(GetNextPc(pc)))
        return ControlStatus_Error;

    pc = bodyStart;
    return ControlStatus_Jumped;
}

IonBuilder::ControlStatus
IonBuilder::whileOrForInLoop(JSOp op, jssrcnote *sn)
{
    // while (cond) { } loops have the following structure:
    //    GOTO cond   ; SRC_WHILE (offset to IFNE)
    //    LOOPHEAD
    //    ...
    //  cond:
    //    LOOPENTRY
    //    ...
    //    IFNE        ; goes to LOOPHEAD
    // for (x in y) { } loops are similar; the cond will be a MOREITER.
    size_t which = (SN_TYPE(sn) == SRC_FOR_IN) ? 1 : 0;
    int ifneOffset = js_GetSrcNoteOffset(sn, which);
    jsbytecode *ifne = pc + ifneOffset;
    JS_ASSERT(ifne > pc);

    // Verify that the IFNE goes back to a loophead op.
    JS_ASSERT(JSOp(*GetNextPc(pc)) == JSOP_LOOPHEAD);
    JS_ASSERT(GetNextPc(pc) == ifne + GetJumpOffset(ifne));

    jsbytecode *loopEntry = pc + GetJumpOffset(pc);
    if (info().hasOsrAt(loopEntry)) {
        MBasicBlock *preheader = newOsrPreheader(current, loopEntry);
        if (!preheader)
            return ControlStatus_Error;
        current->end(MGoto::New(preheader));
        current = preheader;
    }

    MBasicBlock *header = newPendingLoopHeader(current, pc);
    if (!header)
        return ControlStatus_Error;
    current->end(MGoto::New(header));

    // Skip past the JSOP_LOOPHEAD for the body start.
    jsbytecode *bodyStart = GetNextPc(GetNextPc(pc));
    jsbytecode *bodyEnd = pc + GetJumpOffset(pc);
    jsbytecode *exitpc = GetNextPc(ifne);
    if (!pushLoop(CFGState::WHILE_LOOP_COND, ifne, header, bodyStart, bodyEnd, exitpc))
        return ControlStatus_Error;

    // Parse the condition first.
    current = header;
    if (!jsop_loophead(GetNextPc(pc)))
        return ControlStatus_Error;

    pc = bodyEnd;
    return ControlStatus_Jumped;
}

IonBuilder::ControlStatus
IonBuilder::forLoop(JSOp op, jssrcnote *sn)
{
    // Skip the NOP or POP.
    JS_ASSERT(op == JSOP_POP || op == JSOP_NOP);
    pc = GetNextPc(pc);

    jsbytecode *condpc = pc + js_GetSrcNoteOffset(sn, 0);
    jsbytecode *updatepc = pc + js_GetSrcNoteOffset(sn, 1);
    jsbytecode *ifne = pc + js_GetSrcNoteOffset(sn, 2);
    jsbytecode *exitpc = GetNextPc(ifne);

    // for loops have the following structures:
    //
    //   NOP or POP
    //   [GOTO cond | NOP]
    //   LOOPHEAD
    // body:
    //    ; [body]
    // [increment:]
    //    ; [increment]
    // [cond:]
    //   LOOPENTRY
    //   GOTO body
    //
    // If there is a condition (condpc != ifne), this acts similar to a while
    // loop otherwise, it acts like a do-while loop.
    jsbytecode *bodyStart = pc;
    jsbytecode *bodyEnd = updatepc;
    jsbytecode *loopEntry = condpc;
    if (condpc != ifne) {
        JS_ASSERT(JSOp(*bodyStart) == JSOP_GOTO);
        JS_ASSERT(bodyStart + GetJumpOffset(bodyStart) == condpc);
        bodyStart = GetNextPc(bodyStart);
    } else {
        // No loop condition, such as for(j = 0; ; j++)
        if (op != JSOP_NOP) {
            // If the loop starts with POP, we have to skip a NOP.
            JS_ASSERT(JSOp(*bodyStart) == JSOP_NOP);
            bodyStart = GetNextPc(bodyStart);
        }
        loopEntry = GetNextPc(bodyStart);
    }
    jsbytecode *loopHead = bodyStart;
    JS_ASSERT(JSOp(*bodyStart) == JSOP_LOOPHEAD);
    JS_ASSERT(ifne + GetJumpOffset(ifne) == bodyStart);
    bodyStart = GetNextPc(bodyStart);

    if (info().hasOsrAt(loopEntry)) {
        MBasicBlock *preheader = newOsrPreheader(current, loopEntry);
        if (!preheader)
            return ControlStatus_Error;
        current->end(MGoto::New(preheader));
        current = preheader;
    }

    MBasicBlock *header = newPendingLoopHeader(current, pc);
    if (!header)
        return ControlStatus_Error;
    current->end(MGoto::New(header));

    // If there is no condition, we immediately parse the body. Otherwise, we
    // parse the condition.
    jsbytecode *stopAt;
    CFGState::State initial;
    if (condpc != ifne) {
        pc = condpc;
        stopAt = ifne;
        initial = CFGState::FOR_LOOP_COND;
    } else {
        pc = bodyStart;
        stopAt = bodyEnd;
        initial = CFGState::FOR_LOOP_BODY;
    }

    if (!pushLoop(initial, stopAt, header, bodyStart, bodyEnd, exitpc, updatepc))
        return ControlStatus_Error;

    CFGState &state = cfgStack_.back();
    state.loop.condpc = (condpc != ifne) ? condpc : NULL;
    state.loop.updatepc = (updatepc != condpc) ? updatepc : NULL;
    if (state.loop.updatepc)
        state.loop.updateEnd = condpc;

    current = header;
    if (!jsop_loophead(loopHead))
        return ControlStatus_Error;

    return ControlStatus_Jumped;
}

int
IonBuilder::CmpSuccessors(const void *a, const void *b)
{
    const MBasicBlock *a0 = * (MBasicBlock * const *)a;
    const MBasicBlock *b0 = * (MBasicBlock * const *)b;
    if (a0->pc() == b0->pc())
        return 0;

    return (a0->pc() > b0->pc()) ? 1 : -1;
}

IonBuilder::ControlStatus
IonBuilder::tableSwitch(JSOp op, jssrcnote *sn)
{
    // TableSwitch op contains the following data
    // (length between data is JUMP_OFFSET_LEN)
    //
    // 0: Offset of default case
    // 1: Lowest number in tableswitch
    // 2: Highest number in tableswitch
    // 3: Offset of case low
    // 4: Offset of case low+1
    // .: ...
    // .: Offset of case high

    JS_ASSERT(op == JSOP_TABLESWITCH);

    // Pop input.
    MDefinition *ins = current->pop();

    // Get the default and exit pc
    jsbytecode *exitpc = pc + js_GetSrcNoteOffset(sn, 0);
    jsbytecode *defaultpc = pc + GET_JUMP_OFFSET(pc);

    JS_ASSERT(defaultpc > pc && defaultpc <= exitpc);

    // Get the low and high from the tableswitch
    jsbytecode *pc2 = pc;
    pc2 += JUMP_OFFSET_LEN;
    int low = GET_JUMP_OFFSET(pc2);
    pc2 += JUMP_OFFSET_LEN;
    int high = GET_JUMP_OFFSET(pc2);
    pc2 += JUMP_OFFSET_LEN;

    // Create MIR instruction
    MTableSwitch *tableswitch = MTableSwitch::New(ins, low, high);

    // Create default case
    MBasicBlock *defaultcase = newBlock(current, defaultpc);
    if (!defaultcase)
        return ControlStatus_Error;
    tableswitch->addDefault(defaultcase);
    tableswitch->addBlock(defaultcase);

    // Create cases
    jsbytecode *casepc = NULL;
    for (int i = 0; i < high-low+1; i++) {
        casepc = pc + GET_JUMP_OFFSET(pc2);

        JS_ASSERT(casepc >= pc && casepc <= exitpc);

        MBasicBlock *caseblock = newBlock(current, casepc);
        if (!caseblock)
            return ControlStatus_Error;

        // If the casepc equals the current pc, it is not a written case,
        // but a filled gap. That way we can use a tableswitch instead of
        // condswitch, even if not all numbers are consecutive.
        // In that case this block goes to the default case
        if (casepc == pc) {
            caseblock->end(MGoto::New(defaultcase));
            defaultcase->addPredecessor(caseblock);
        }

        tableswitch->addCase(caseblock);

        // If this is an actual case (not filled gap),
        // add this block to the list that still needs to get processed
        if (casepc != pc)
            tableswitch->addBlock(caseblock);

        pc2 += JUMP_OFFSET_LEN;
    }

    // Move defaultcase to the end, to maintain RPO.
    graph().moveBlockToEnd(defaultcase);

    JS_ASSERT(tableswitch->numCases() == (uint32_t)(high - low + 1));
    JS_ASSERT(tableswitch->numSuccessors() > 0);

    // Sort the list of blocks that still needs to get processed by pc
    qsort(tableswitch->blocks(), tableswitch->numBlocks(),
          sizeof(MBasicBlock*), CmpSuccessors);

    // Create info
    ControlFlowInfo switchinfo(cfgStack_.length(), exitpc);
    if (!switches_.append(switchinfo))
        return ControlStatus_Error;

    // Use a state to retrieve some information
    CFGState state = CFGState::TableSwitch(exitpc, tableswitch);

    // Save the MIR instruction as last instruction of this block.
    current->end(tableswitch);

    // If there is only one successor the block should stop at the end of the switch
    // Else it should stop at the start of the next successor
    if (tableswitch->numBlocks() > 1)
        state.stopAt = tableswitch->getBlock(1)->pc();
    current = tableswitch->getBlock(0);

    if (!cfgStack_.append(state))
        return ControlStatus_Error;

    pc = current->pc();
    return ControlStatus_Jumped;
}

bool
IonBuilder::jsop_condswitch()
{
    // CondSwitch op looks as follows:
    //   condswitch [length +exit_pc; first case offset +next-case ]
    //   {
    //     {
    //       ... any code ...
    //       case (+jump) [pcdelta offset +next-case]
    //     }+
    //     default (+jump)
    //     ... jump targets ...
    //   }
    //
    // The default case is always emitted even if there is no default case in
    // the source.  The last case statement pcdelta source note might have a 0
    // offset on the last case (not all the time).
    //
    // A conditional evaluate the condition of each case and compare it to the
    // switch value with a strict equality.  Cases conditions are iterated
    // linearly until one is matching. If one case succeeds, the flow jumps into
    // the corresponding body block.  The body block might alias others and
    // might continue in the next body block if the body is not terminated with
    // a break.
    //
    // Algorithm:
    //  1/ Loop over the case chain to reach the default target
    //   & Estimate the number of uniq bodies.
    //  2/ Generate code for all cases (see processCondSwitchCase).
    //  3/ Generate code for all bodies (see processCondSwitchBody).

    JS_ASSERT(JSOp(*pc) == JSOP_CONDSWITCH);
    jssrcnote *sn = info().getNote(cx, pc);

    // Get the exit pc
    jsbytecode *exitpc = pc + js_GetSrcNoteOffset(sn, 0);
    jsbytecode *firstCase = pc + js_GetSrcNoteOffset(sn, 1);

    // Iterate all cases in the conditional switch.
    // - Stop at the default case. (always emitted after the last case)
    // - Estimate the number of uniq bodies. This estimation might be off by 1
    //   if the default body alias a case body.
    jsbytecode *curCase = firstCase;
    jsbytecode *lastTarget = GetJumpOffset(curCase) + curCase;
    size_t nbBodies = 2; // default target and the first body.

    JS_ASSERT(pc < curCase && curCase <= exitpc);
    while (JSOp(*curCase) == JSOP_CASE) {
        // Fetch the next case.
        jssrcnote *caseSn = info().getNote(cx, curCase);
        JS_ASSERT(caseSn && SN_TYPE(caseSn) == SRC_PCDELTA);
        ptrdiff_t off = js_GetSrcNoteOffset(caseSn, 0);
        curCase = off ? curCase + off : GetNextPc(curCase);
        JS_ASSERT(pc < curCase && curCase <= exitpc);

        // Count non-aliased cases.
        jsbytecode *curTarget = GetJumpOffset(curCase) + curCase;
        if (lastTarget < curTarget)
            nbBodies++;
        lastTarget = curTarget;
    }

    // The current case now be the default case which jump to the body of the
    // default case, which might be behind the last target.
    JS_ASSERT(JSOp(*curCase) == JSOP_DEFAULT);
    jsbytecode *defaultTarget = GetJumpOffset(curCase) + curCase;
    JS_ASSERT(curCase < defaultTarget && defaultTarget <= exitpc);

    // Allocate the current graph state.
    CFGState state = CFGState::CondSwitch(exitpc, defaultTarget);
    if (!state.condswitch.bodies || !state.condswitch.bodies->init(nbBodies))
        return ControlStatus_Error;

    // We loop on case conditions with processCondSwitchCase.
    JS_ASSERT(JSOp(*firstCase) == JSOP_CASE);
    state.stopAt = firstCase;
    state.state = CFGState::COND_SWITCH_CASE;

    return cfgStack_.append(state);
}

IonBuilder::CFGState
IonBuilder::CFGState::CondSwitch(jsbytecode *exitpc, jsbytecode *defaultTarget)
{
    CFGState state;
    state.state = COND_SWITCH_CASE;
    state.stopAt = NULL;
    state.condswitch.bodies = (FixedList<MBasicBlock *> *)GetIonContext()->temp->allocate(
        sizeof(FixedList<MBasicBlock *>));
    state.condswitch.currentIdx = 0;
    state.condswitch.defaultTarget = defaultTarget;
    state.condswitch.defaultIdx = uint32_t(-1);
    state.condswitch.exitpc = exitpc;
    state.condswitch.breaks = NULL;
    return state;
}

IonBuilder::ControlStatus
IonBuilder::processCondSwitchCase(CFGState &state)
{
    JS_ASSERT(state.state == CFGState::COND_SWITCH_CASE);
    JS_ASSERT(!state.condswitch.breaks);
    JS_ASSERT(current);
    JS_ASSERT(JSOp(*pc) == JSOP_CASE);
    FixedList<MBasicBlock *> &bodies = *state.condswitch.bodies;
    jsbytecode *defaultTarget = state.condswitch.defaultTarget;
    uint32_t &currentIdx = state.condswitch.currentIdx;
    jsbytecode *lastTarget = currentIdx ? bodies[currentIdx - 1]->pc() : NULL;

    // Fetch the following case in which we will continue.
    jssrcnote *sn = info().getNote(cx, pc);
    ptrdiff_t off = js_GetSrcNoteOffset(sn, 0);
    jsbytecode *casePc = off ? pc + off : GetNextPc(pc);
    bool caseIsDefault = JSOp(*casePc) == JSOP_DEFAULT;
    JS_ASSERT(JSOp(*casePc) == JSOP_CASE || caseIsDefault);

    // Allocate the block of the matching case.
    bool bodyIsNew = false;
    MBasicBlock *bodyBlock = NULL;
    jsbytecode *bodyTarget = pc + GetJumpOffset(pc);
    if (lastTarget < bodyTarget) {
        // If the default body is in the middle or aliasing the current target.
        if (lastTarget < defaultTarget && defaultTarget <= bodyTarget) {
            JS_ASSERT(state.condswitch.defaultIdx == uint32_t(-1));
            state.condswitch.defaultIdx = currentIdx;
            bodies[currentIdx] = NULL;
            // If the default body does not alias any and it would be allocated
            // later and stored in the defaultIdx location.
            if (defaultTarget < bodyTarget)
                currentIdx++;
        }

        bodyIsNew = true;
        // Pop switch and case operands.
        bodyBlock = newBlockPopN(current, bodyTarget, 2);
        bodies[currentIdx++] = bodyBlock;
    } else {
        // This body alias the previous one.
        JS_ASSERT(lastTarget == bodyTarget);
        JS_ASSERT(currentIdx > 0);
        bodyBlock = bodies[currentIdx - 1];
    }

    if (!bodyBlock)
        return ControlStatus_Error;

    lastTarget = bodyTarget;

    // Allocate the block of the non-matching case.  This can either be a normal
    // case or the default case.
    bool caseIsNew = false;
    MBasicBlock *caseBlock = NULL;
    if (!caseIsDefault) {
        caseIsNew = true;
        // Pop the case operand.
        caseBlock = newBlockPopN(current, GetNextPc(pc), 1);
    } else {
        // The non-matching case is the default case, which jump directly to its
        // body. Skip the creation of a default case block and directly create
        // the default body if it does not alias any previous body.

        if (state.condswitch.defaultIdx == uint32_t(-1)) {
            // The default target is the last target.
            JS_ASSERT(lastTarget < defaultTarget);
            state.condswitch.defaultIdx = currentIdx++;
            caseIsNew = true;
        } else if (bodies[state.condswitch.defaultIdx] == NULL) {
            // The default target is in the middle and it does not alias any
            // case target.
            JS_ASSERT(defaultTarget < lastTarget);
            caseIsNew = true;
        } else {
            // The default target is in the middle and it alias a case target.
            JS_ASSERT(defaultTarget <= lastTarget);
            caseBlock = bodies[state.condswitch.defaultIdx];
        }

        // Allocate and register the default body.
        if (caseIsNew) {
            // Pop the case & switch operands.
            caseBlock = newBlockPopN(current, defaultTarget, 2);
            bodies[state.condswitch.defaultIdx] = caseBlock;
        }
    }

    if (!caseBlock)
        return ControlStatus_Error;

    // Terminate the last case condition block by emitting the code
    // corresponding to JSOP_CASE bytecode.
    if (bodyBlock != caseBlock) {
        MDefinition *caseOperand = current->pop();
        MDefinition *switchOperand = current->peek(-1);
        MCompare *cmpResult = MCompare::New(switchOperand, caseOperand, JSOP_STRICTEQ);
        TypeOracle::BinaryTypes b = oracle->binaryTypes(script(), pc);
        cmpResult->infer(b, cx);
        JS_ASSERT(!cmpResult->isEffectful());
        current->add(cmpResult);
        current->end(MTest::New(cmpResult, bodyBlock, caseBlock));

        // Add last case as predecessor of the body if the body is aliasing
        // the previous case body.
        if (!bodyIsNew && !bodyBlock->addPredecessorPopN(current, 1))
            return ControlStatus_Error;

        // Add last case as predecessor of the non-matching case if the
        // non-matching case is an aliased default case. We need to pop the
        // switch operand as we skip the default case block and use the default
        // body block directly.
        JS_ASSERT_IF(!caseIsNew, caseIsDefault);
        if (!caseIsNew && !caseBlock->addPredecessorPopN(current, 1))
            return ControlStatus_Error;
    } else {
        // The default case alias the last case body.
        JS_ASSERT(caseIsDefault);
        current->pop(); // Case operand
        current->pop(); // Switch operand
        current->end(MGoto::New(bodyBlock));
        if (!bodyIsNew && !bodyBlock->addPredecessor(current))
            return ControlStatus_Error;
    }

    if (caseIsDefault) {
        // The last case condition is finished.  Loop in processCondSwitchBody,
        // with potential stops in processSwitchBreak.  Check that the bodies
        // fixed list is over-estimate by at most 1, and shrink the size such as
        // length can be used as an upper bound while iterating bodies.
        JS_ASSERT(currentIdx == bodies.length() || currentIdx + 1 == bodies.length());
        bodies.shrink(bodies.length() - currentIdx);

        // Handle break statements in processSwitchBreak while processing
        // bodies.
        ControlFlowInfo breakInfo(cfgStack_.length() - 1, state.condswitch.exitpc);
        if (!switches_.append(breakInfo))
            return ControlStatus_Error;

        // Jump into the first body.
        currentIdx = 0;
        current = NULL;
        state.state = CFGState::COND_SWITCH_BODY;
        return processCondSwitchBody(state);
    }

    // Continue until the case condition.
    current = caseBlock;
    pc = current->pc();
    state.stopAt = casePc;
    return ControlStatus_Jumped;
}

IonBuilder::ControlStatus
IonBuilder::processCondSwitchBody(CFGState &state)
{
    JS_ASSERT(state.state == CFGState::COND_SWITCH_BODY);
    JS_ASSERT(pc <= state.condswitch.exitpc);
    FixedList<MBasicBlock *> &bodies = *state.condswitch.bodies;
    uint32_t &currentIdx = state.condswitch.currentIdx;

    JS_ASSERT(currentIdx <= bodies.length());
    if (currentIdx == bodies.length()) {
        JS_ASSERT_IF(current, pc == state.condswitch.exitpc);
        return processSwitchEnd(state.condswitch.breaks, state.condswitch.exitpc);
    }

    // Get the next body
    MBasicBlock *nextBody = bodies[currentIdx++];
    JS_ASSERT_IF(current, pc == nextBody->pc());

    // Fix the reverse post-order iteration.
    graph().moveBlockToEnd(nextBody);

    // The last body continue into the new one.
    if (current) {
        current->end(MGoto::New(nextBody));
        nextBody->addPredecessor(current);
    }

    // Continue in the next body.
    current = nextBody;
    pc = current->pc();

    if (currentIdx < bodies.length())
        state.stopAt = bodies[currentIdx]->pc();
    else
        state.stopAt = state.condswitch.exitpc;
    return ControlStatus_Jumped;
}

bool
IonBuilder::jsop_andor(JSOp op)
{
    JS_ASSERT(op == JSOP_AND || op == JSOP_OR);

    jsbytecode *rhsStart = pc + js_CodeSpec[op].length;
    jsbytecode *joinStart = pc + GetJumpOffset(pc);
    JS_ASSERT(joinStart > pc);

    // We have to leave the LHS on the stack.
    MDefinition *lhs = current->peek(-1);

    MBasicBlock *evalRhs = newBlock(current, rhsStart);
    MBasicBlock *join = newBlock(current, joinStart);
    if (!evalRhs || !join)
        return false;

    MTest *test = (op == JSOP_AND)
                  ? MTest::New(lhs, evalRhs, join)
                  : MTest::New(lhs, join, evalRhs);
    TypeOracle::UnaryTypes types = oracle->unaryTypes(script(), pc);
    test->infer(types, cx);
    current->end(test);

    if (!cfgStack_.append(CFGState::AndOr(joinStart, join)))
        return false;

    current = evalRhs;
    return true;
}

bool
IonBuilder::jsop_dup2()
{
    uint32_t lhsSlot = current->stackDepth() - 2;
    uint32_t rhsSlot = current->stackDepth() - 1;
    current->pushSlot(lhsSlot);
    current->pushSlot(rhsSlot);
    return true;
}

bool
IonBuilder::jsop_loophead(jsbytecode *pc)
{
    assertValidLoopHeadOp(pc);

    current->add(MInterruptCheck::New());

    return true;
}

bool
IonBuilder::jsop_ifeq(JSOp op)
{
    // IFEQ always has a forward offset.
    jsbytecode *trueStart = pc + js_CodeSpec[op].length;
    jsbytecode *falseStart = pc + GetJumpOffset(pc);
    JS_ASSERT(falseStart > pc);

    // We only handle cases that emit source notes.
    jssrcnote *sn = info().getNote(cx, pc);
    if (!sn)
        return abort("expected sourcenote");

    MDefinition *ins = current->pop();

    // Create true and false branches.
    MBasicBlock *ifTrue = newBlock(current, trueStart);
    MBasicBlock *ifFalse = newBlock(current, falseStart);
    if (!ifTrue || !ifFalse)
        return false;

    MTest *test = MTest::New(ins, ifTrue, ifFalse);
    current->end(test);

    // The bytecode for if/ternary gets emitted either like this:
    //
    //    IFEQ X  ; src note (IF_ELSE, COND) points to the GOTO
    //    ...
    //    GOTO Z
    // X: ...     ; else/else if
    //    ...
    // Z:         ; join
    //
    // Or like this:
    //
    //    IFEQ X  ; src note (IF) has no offset
    //    ...
    // Z: ...     ; join
    //
    // We want to parse the bytecode as if we were parsing the AST, so for the
    // IF_ELSE/COND cases, we use the source note and follow the GOTO. For the
    // IF case, the IFEQ offset is the join point.
    switch (SN_TYPE(sn)) {
      case SRC_IF:
        if (!cfgStack_.append(CFGState::If(falseStart, ifFalse)))
            return false;
        break;

      case SRC_IF_ELSE:
      case SRC_COND:
      {
        // Infer the join point from the JSOP_GOTO[X] sitting here, then
        // assert as we much we can that this is the right GOTO.
        jsbytecode *trueEnd = pc + js_GetSrcNoteOffset(sn, 0);
        JS_ASSERT(trueEnd > pc);
        JS_ASSERT(trueEnd < falseStart);
        JS_ASSERT(JSOp(*trueEnd) == JSOP_GOTO);
        JS_ASSERT(!info().getNote(cx, trueEnd));

        jsbytecode *falseEnd = trueEnd + GetJumpOffset(trueEnd);
        JS_ASSERT(falseEnd > trueEnd);
        JS_ASSERT(falseEnd >= falseStart);

        if (!cfgStack_.append(CFGState::IfElse(trueEnd, falseEnd, ifFalse)))
            return false;
        break;
      }

      default:
        JS_NOT_REACHED("unexpected source note type");
        break;
    }

    // Switch to parsing the true branch. Note that no PC update is needed,
    // it's the next instruction.
    current = ifTrue;

    return true;
}

IonBuilder::ControlStatus
IonBuilder::processReturn(JSOp op)
{
    MDefinition *def;
    switch (op) {
      case JSOP_RETURN:
        def = current->pop();
        break;

      case JSOP_STOP:
      {
        MInstruction *ins = MConstant::New(UndefinedValue());
        current->add(ins);
        def = ins;
        break;
      }

      default:
        def = NULL;
        JS_NOT_REACHED("unknown return op");
        break;
    }

    if (instrumentedProfiling())
        current->add(MFunctionBoundary::New(script(), MFunctionBoundary::Exit));
    MReturn *ret = MReturn::New(def);
    current->end(ret);

    if (!graph().addExit(current))
        return ControlStatus_Error;

    // Make sure no one tries to use this block now.
    current = NULL;
    return processControlEnd();
}

IonBuilder::ControlStatus
IonBuilder::processThrow()
{
    MDefinition *def = current->pop();

    MThrow *ins = MThrow::New(def);
    current->end(ins);

    if (!graph().addExit(current))
        return ControlStatus_Error;

    // Make sure no one tries to use this block now.
    current = NULL;
    return processControlEnd();
}

bool
IonBuilder::pushConstant(const Value &v)
{
    MConstant *ins = MConstant::New(v);
    current->add(ins);
    current->push(ins);
    return true;
}

bool
IonBuilder::jsop_bitnot()
{
    MDefinition *input = current->pop();
    MBitNot *ins = MBitNot::New(input);

    current->add(ins);
    ins->infer(oracle->unaryTypes(script(), pc));

    current->push(ins);
    if (ins->isEffectful() && !resumeAfter(ins))
        return false;
    return true;
}
bool
IonBuilder::jsop_bitop(JSOp op)
{
    // Pop inputs.
    MDefinition *right = current->pop();
    MDefinition *left = current->pop();

    MBinaryBitwiseInstruction *ins;
    switch (op) {
      case JSOP_BITAND:
        ins = MBitAnd::New(left, right);
        break;

      case JSOP_BITOR:
        ins = MBitOr::New(left, right);
        break;

      case JSOP_BITXOR:
        ins = MBitXor::New(left, right);
        break;

      case JSOP_LSH:
        ins = MLsh::New(left, right);
        break;

      case JSOP_RSH:
        ins = MRsh::New(left, right);
        break;

      case JSOP_URSH:
        ins = MUrsh::New(left, right);
        break;

      default:
        JS_NOT_REACHED("unexpected bitop");
        return false;
    }

    current->add(ins);
    TypeOracle::BinaryTypes types = oracle->binaryTypes(script(), pc);
    ins->infer(types);

    current->push(ins);
    if (ins->isEffectful() && !resumeAfter(ins))
        return false;

    return true;
}

bool
IonBuilder::jsop_binary(JSOp op, MDefinition *left, MDefinition *right)
{
    TypeOracle::Binary b = oracle->binaryOp(script(), pc);

    if (op == JSOP_ADD && b.rval == MIRType_String &&
        (b.lhs == MIRType_String || b.lhs == MIRType_Int32) &&
        (b.rhs == MIRType_String || b.rhs == MIRType_Int32))
    {
        MConcat *ins = MConcat::New(left, right);
        current->add(ins);
        current->push(ins);
        return maybeInsertResume();
    }

    MBinaryArithInstruction *ins;
    switch (op) {
      case JSOP_ADD:
        ins = MAdd::New(left, right);
        break;

      case JSOP_SUB:
        ins = MSub::New(left, right);
        break;

      case JSOP_MUL:
        ins = MMul::New(left, right);
        break;

      case JSOP_DIV:
        ins = MDiv::New(left, right);
        break;

      case JSOP_MOD:
        ins = MMod::New(left, right);
        break;

      default:
        JS_NOT_REACHED("unexpected binary opcode");
        return false;
    }

    TypeOracle::BinaryTypes types = oracle->binaryTypes(script(), pc);
    current->add(ins);
    ins->infer(types, cx);
    current->push(ins);

    if (ins->isEffectful())
        return resumeAfter(ins);
    return maybeInsertResume();
}

bool
IonBuilder::jsop_binary(JSOp op)
{
    MDefinition *right = current->pop();
    MDefinition *left = current->pop();

    return jsop_binary(op, left, right);
}

bool
IonBuilder::jsop_pos()
{
    TypeOracle::Unary types = oracle->unaryOp(script(), pc);
    if (IsNumberType(types.ival)) {
        // Already int32 or double.
        JS_ASSERT(IsNumberType(types.rval));
        return true;
    }

    // Compile +x as x * 1.
    MDefinition *value = current->pop();
    MConstant *one = MConstant::New(Int32Value(1));
    current->add(one);

    return jsop_binary(JSOP_MUL, value, one);
}

bool
IonBuilder::jsop_neg()
{
    // Since JSOP_NEG does not use a slot, we cannot push the MConstant.
    // The MConstant is therefore passed to JSOP_MUL without slot traffic.
    MConstant *negator = MConstant::New(Int32Value(-1));
    current->add(negator);

    MDefinition *right = current->pop();

    if (!jsop_binary(JSOP_MUL, negator, right))
        return false;
    return true;
}

bool
IonBuilder::jsop_notearg()
{
    // JSOP_NOTEARG notes that the value in current->pop() has just
    // been pushed onto the stack for use in calling a function.
    MDefinition *def = current->pop();
    MPassArg *arg = MPassArg::New(def);

    current->add(arg);
    current->push(arg);
    return true;
}

class AutoAccumulateExits
{
    MIRGraph &graph_;
    MIRGraphExits *prev_;

  public:
    AutoAccumulateExits(MIRGraph &graph, MIRGraphExits &exits) : graph_(graph) {
        prev_ = graph_.exitAccumulator();
        graph_.setExitAccumulator(&exits);
    }
    ~AutoAccumulateExits() {
        graph_.setExitAccumulator(prev_);
    }
};


bool
IonBuilder::jsop_call_inline(HandleFunction callee, uint32_t argc, bool constructing,
                             MConstant *constFun, MBasicBlock *bottom,
                             Vector<MDefinition *, 8, IonAllocPolicy> &retvalDefns)
{
    AssertCanGC();

    int calleePos = -((int) argc + 2);
    current->peek(calleePos)->setFoldedUnchecked();

    // Rewrite the stack position containing the function with the constant
    // function definition, before we take the inlineResumePoint
    current->rewriteAtDepth(calleePos, constFun);

    // This resume point collects outer variables only.  It is used to recover
    // the stack state before the current bytecode.
    MResumePoint *inlineResumePoint =
        MResumePoint::New(current, pc, callerResumePoint_, MResumePoint::Outer);
    if (!inlineResumePoint)
        return false;

    // We do not inline JSOP_FUNCALL for now.
    JS_ASSERT(argc == GET_ARGC(inlineResumePoint->pc()));

    // Gather up  the arguments and |this| to the inline function.
    // Note that we leave the callee on the simulated stack for the
    // duration of the call.
    MDefinitionVector argv;
    if (!argv.resizeUninitialized(argc + 1))
        return false;
    for (int32_t i = argc; i >= 0; i--)
        argv[i] = current->pop();

    LifoAlloc *alloc = GetIonContext()->temp->lifoAlloc();
    RootedScript calleeScript(cx, callee->nonLazyScript());
    CompileInfo *info = alloc->new_<CompileInfo>(calleeScript.get(), callee,
                                                 (jsbytecode *)NULL, constructing,
                                                 SequentialExecution);
    if (!info)
        return false;

    MIRGraphExits saveExits;
    AutoAccumulateExits aae(graph(), saveExits);

    TypeInferenceOracle oracle;
    if (!oracle.init(cx, calleeScript))
        return false;

    IonBuilder inlineBuilder(cx, &temp(), &graph(), &oracle,
                             info, inliningDepth + 1, loopDepth_);

    // Create |this| on the caller-side for inlined constructors.
    MDefinition *thisDefn = NULL;
    if (constructing) {
        thisDefn = createThis(callee, constFun);
        if (!thisDefn)
            return false;
    } else {
        thisDefn = argv[0];
    }

    // Build the graph.
    if (!inlineBuilder.buildInline(this, inlineResumePoint, thisDefn, argv)) {
        JS_ASSERT(calleeScript->hasAnalysis());

        // Inlining the callee failed. Disable inlining the function
        if (inlineBuilder.abortReason_ == AbortReason_Disable)
            calleeScript->analysis()->setIonUninlineable();

        abortReason_ = AbortReason_Inlining;
        return false;
    }

    MIRGraphExits &exits = *inlineBuilder.graph().exitAccumulator();

    // Replace all MReturns with MGotos, and remember the MDefinition that
    // would have been returned.
    for (MBasicBlock **it = exits.begin(), **end = exits.end(); it != end; ++it) {
        MBasicBlock *exitBlock = *it;

        MDefinition *rval = exitBlock->lastIns()->toReturn()->getOperand(0);
        exitBlock->discardLastIns();

        // Inlined constructors return |this| unless overridden by another Object.
        if (constructing) {
            if (rval->type() == MIRType_Value) {
                MReturnFromCtor *filter = MReturnFromCtor::New(rval, thisDefn);
                exitBlock->add(filter);
                rval = filter;
            } else if (rval->type() != MIRType_Object) {
                rval = thisDefn;
            }
        }

        if (!retvalDefns.append(rval))
            return false;

        MGoto *replacement = MGoto::New(bottom);
        exitBlock->end(replacement);
        if (!bottom->addPredecessorWithoutPhis(exitBlock))
            return false;
    }
    JS_ASSERT(!retvalDefns.empty());
    return true;
}

bool
IonBuilder::makeInliningDecision(AutoObjectVector &targets, uint32_t argc)
{
    AssertCanGC();

    if (inliningDepth >= js_IonOptions.maxInlineDepth)
        return false;

    // For "small" functions, we should be more aggressive about inlining.
    // This is based on the following intuition:
    //  1. The call overhead for a small function will likely be a much
    //     higher proportion of the runtime of the function than for larger
    //     functions.
    //  2. The cost of inlining (in terms of size expansion of the SSA graph),
    //     and size expansion of the ultimately generated code, will be
    //     less significant.
    //  3. Do not inline functions which are not called as frequently as their
    //     callers.

    uint32_t callerUses = script()->getUseCount();

    uint32_t totalSize = 0;
    uint32_t checkUses = js_IonOptions.usesBeforeInlining;
    bool allFunctionsAreSmall = true;
    RootedFunction target(cx);
    RootedScript targetScript(cx);
    for (size_t i = 0; i < targets.length(); i++) {
        target = targets[i]->toFunction();
        if (!target->isInterpreted())
            return false;

        targetScript = target->nonLazyScript();
        uint32_t calleeUses = targetScript->getUseCount();

        totalSize += targetScript->length;
        if (totalSize > js_IonOptions.inlineMaxTotalBytecodeLength)
            return false;

        if (targetScript->length > js_IonOptions.smallFunctionMaxBytecodeLength)
            allFunctionsAreSmall = false;

        if (calleeUses * js_IonOptions.inlineUseCountRatio < callerUses) {
            IonSpew(IonSpew_Inlining, "Not inlining, callee %p is not hot %d", target.get(), calleeUses);
            return false;
        }
    }
    if (allFunctionsAreSmall)
        checkUses = js_IonOptions.smallFunctionUsesBeforeInlining;

    if (script()->getUseCount() < checkUses) {
        IonSpew(IonSpew_Inlining, "Not inlining, caller is not hot");
        return false;
    }

    RootedScript scriptRoot(cx, script());
    if (!oracle->canInlineCall(scriptRoot, pc)) {
        IonSpew(IonSpew_Inlining, "Cannot inline due to uninlineable call site");
        return false;
    }

    for (size_t i = 0; i < targets.length(); i++) {
        if (!canInlineTarget(targets[i]->toFunction())) {
            IonSpew(IonSpew_Inlining, "Decided not to inline");
            return false;
        }
    }

    return true;
}

static bool
ValidateInlineableGetPropertyCache(MGetPropertyCache *getPropCache, MDefinition *thisDefn,
                                   size_t maxUseCount)
{
    JS_ASSERT(getPropCache->object()->type() == MIRType_Object);

    if (getPropCache->useCount() > maxUseCount)
        return false;

    // Ensure that the input to the GetPropertyCache is the thisDefn for this function.
    if (getPropCache->object() != thisDefn)
        return false;

    InlinePropertyTable *propTable = getPropCache->inlinePropertyTable();
    if (!propTable || propTable->numEntries() == 0)
        return false;

    return true;
}

MGetPropertyCache *
IonBuilder::checkInlineableGetPropertyCache(uint32_t argc)
{
    // Stack state:
    // ..., Func, This, Arg1, ..., ArgC
    // Note: PassArgs have already been eliminated.

    JS_ASSERT(current->stackDepth() >= argc + 2);

    // Ensure that This is object-typed.
    int thisDefnDepth = -((int) argc + 1);
    MDefinition *thisDefn = current->peek(thisDefnDepth);
    if (thisDefn->type() != MIRType_Object)
        return NULL;

    // Ensure that Func is defined by a GetPropertyCache that is then TypeBarriered and then
    // infallibly Unboxed to an object.
    int funcDefnDepth = -((int) argc + 2);
    MDefinition *funcDefn = current->peek(funcDefnDepth);
    if (funcDefn->type() != MIRType_Object)
        return NULL;

    // If it's a constant, then ignore it since there's nothing to optimize: any potential
    // GetProp that led to the funcDefn has already been optimized away.
    if (funcDefn->isConstant())
        return NULL;

    // Match patterns:
    // 1. MGetPropertyCache
    // 2. MUnbox[MIRType_Object, Infallible] <- MTypeBarrier <- MGetPropertyCache

    // If it's a GetPropertyCache, return it immediately, but make sure its not used anywhere
    // else (because otherwise we wouldn't be able to move it).
    if (funcDefn->isGetPropertyCache()) {
        MGetPropertyCache *getPropCache = funcDefn->toGetPropertyCache();
        if (!ValidateInlineableGetPropertyCache(getPropCache, thisDefn, 0))
            return NULL;

        return getPropCache;
    }

    // Check for MUnbox[MIRType_Object, Infallible] <- MTypeBarrier <- MGetPropertyCache
    if (!funcDefn->isUnbox() || funcDefn->toUnbox()->useCount() > 0)
        return NULL;

    MUnbox *unbox = current->peek(funcDefnDepth)->toUnbox();
    if (unbox->mode() != MUnbox::Infallible || !unbox->input()->isTypeBarrier())
        return NULL;

    MTypeBarrier *typeBarrier = unbox->input()->toTypeBarrier();
    if (typeBarrier->useCount() != 1 || !typeBarrier->input()->isGetPropertyCache())
        return NULL;

    MGetPropertyCache *getPropCache = typeBarrier->input()->toGetPropertyCache();
    JS_ASSERT(getPropCache->object()->type() == MIRType_Object);

    if (!ValidateInlineableGetPropertyCache(getPropCache, thisDefn, 1))
        return NULL;

    return getPropCache;
}

MPolyInlineDispatch *
IonBuilder::makePolyInlineDispatch(JSContext *cx, int argc, MGetPropertyCache *getPropCache,
                                   types::StackTypeSet *types, types::StackTypeSet *barrier,
                                   MBasicBlock *bottom,
                                   Vector<MDefinition *, 8, IonAllocPolicy> &retvalDefns)
{
    int funcDefnDepth = -((int) argc + 2);
    MDefinition *funcDefn = current->peek(funcDefnDepth);

    // If we're not optimizing away a GetPropertyCache, then this is pretty simple.
    if (!getPropCache)
        return MPolyInlineDispatch::New(funcDefn);

    InlinePropertyTable *inlinePropTable = getPropCache->inlinePropertyTable();

    // Take a resumepoint at this point so we can capture the state of the stack
    // immediately prior to the call operation.
    MResumePoint *preCallResumePoint = MResumePoint::New(current, pc, callerResumePoint_,
                                                         MResumePoint::ResumeAt);
    if (!preCallResumePoint)
        return NULL;
    DebugOnly<size_t> preCallFuncDefnIdx = preCallResumePoint->numOperands() - (((size_t) argc) + 2);
    JS_ASSERT(preCallResumePoint->getOperand(preCallFuncDefnIdx) == funcDefn);

    MDefinition *targetObject = getPropCache->object();

    // If we got here, then we know the following:
    //      1. The input to the CALL is a GetPropertyCache, or a GetPropertyCache
    //         followed by a TypeBarrier followed by an Unbox.
    //      2. The GetPropertyCache has inlineable cases by guarding on the Object's type
    //      3. The GetPropertyCache (and sequence of definitions) leading to the function
    //         definition is not used by anyone else.
    //      4. Notably, this means that no resume points as of yet capture the GetPropertyCache,
    //         which implies that everything from the GetPropertyCache up to the call is
    //         repeatable.

    // If we are optimizing away a getPropCache, we replace the funcDefn
    // with a constant undefined on the stack.
    MConstant *undef = MConstant::New(UndefinedValue());
    current->add(undef);
    current->rewriteAtDepth(funcDefnDepth, undef);

    // Now construct a fallbackPrepBlock that prepares the stack state for fallback.
    // Namely it pops off all the arguments and the callee.
    MBasicBlock *fallbackPrepBlock = newBlock(current, pc);
    if (!fallbackPrepBlock)
        return NULL;

    for (int i = argc + 1; i >= 0; i--)
        (void) fallbackPrepBlock->pop();

    // Generate a fallback block that'll do the call, but the PC for this fallback block
    // is the PC for the GetPropCache.
    JS_ASSERT(inlinePropTable->pc() != NULL);
    JS_ASSERT(inlinePropTable->priorResumePoint() != NULL);
    MBasicBlock *fallbackBlock = newBlock(fallbackPrepBlock, inlinePropTable->pc(),
                                          inlinePropTable->priorResumePoint());
    if (!fallbackBlock)
        return NULL;

    fallbackPrepBlock->end(MGoto::New(fallbackBlock));

    // The fallbackBlock inherits the state of the stack right before the getprop, which
    // means we have to pop off the target of the getprop before performing it.
    DebugOnly<MDefinition *> checkTargetObject = fallbackBlock->pop();
    JS_ASSERT(checkTargetObject == targetObject);

    // Remove the instructions leading to the function definition from the current
    // block and add them to the fallback block.  Also, discard the old instructions.
    if (funcDefn->isGetPropertyCache()) {
        JS_ASSERT(funcDefn->toGetPropertyCache() == getPropCache);
        fallbackBlock->addFromElsewhere(getPropCache);
        fallbackBlock->push(getPropCache);
    } else {
        JS_ASSERT(funcDefn->isUnbox());
        MUnbox *unbox = funcDefn->toUnbox();
        JS_ASSERT(unbox->input()->isTypeBarrier());
        JS_ASSERT(unbox->type() == MIRType_Object);
        JS_ASSERT(unbox->mode() == MUnbox::Infallible);

        MTypeBarrier *typeBarrier = unbox->input()->toTypeBarrier();
        JS_ASSERT(typeBarrier->input()->isGetPropertyCache());
        JS_ASSERT(typeBarrier->input()->toGetPropertyCache() == getPropCache);

        fallbackBlock->addFromElsewhere(getPropCache);
        fallbackBlock->addFromElsewhere(typeBarrier);
        fallbackBlock->addFromElsewhere(unbox);
        fallbackBlock->push(unbox);
    }

    // Finally create a fallbackEnd block to do the actual call.  The fallbackEnd block will
    // have the |pc| restored to the current PC.
    MBasicBlock *fallbackEndBlock = newBlock(fallbackBlock, pc, preCallResumePoint);
    if (!fallbackEndBlock)
        return NULL;
    fallbackBlock->end(MGoto::New(fallbackEndBlock));

    // Create Call
    MCall *call = MCall::New(NULL, argc + 1, argc, false, pc,
                             oracle->getCallTarget(script(), argc, pc));
    if (!call)
        return NULL;

    // Set up the MPrepCall
    MPrepareCall *prepCall = new MPrepareCall;
    fallbackEndBlock->add(prepCall);

    // Grab the arguments for the call directly from the current block's stack.
    for (int32_t i = 0; i <= argc; i++) {
        int32_t argno = argc - i;
        MDefinition *argDefn = fallbackEndBlock->pop();
        JS_ASSERT(!argDefn->isPassArg());
        MPassArg *passArg = MPassArg::New(argDefn);
        fallbackEndBlock->add(passArg);
        call->addArg(argno, passArg);
    }

    // Insert an MPrepareCall before the first argument.
    call->initPrepareCall(prepCall);

    // Add the callee function definition to the call.
    call->initFunction(fallbackEndBlock->pop());

    fallbackEndBlock->add(call);
    fallbackEndBlock->push(call);
    if (!resumeAfter(call))
        return NULL;

    MBasicBlock *top = current;
    current = fallbackEndBlock;
    if (!pushTypeBarrier(call, types, barrier))
        return NULL;
    current = top;

    // Create a new MPolyInlineDispatch containing the getprop and the fallback block
    return MPolyInlineDispatch::New(targetObject, inlinePropTable,
                                    fallbackPrepBlock, fallbackBlock,
                                    fallbackEndBlock);
}

bool
IonBuilder::inlineScriptedCall(AutoObjectVector &targets, AutoObjectVector &originals,
                               uint32_t argc, bool constructing,
                               types::StackTypeSet *types, types::StackTypeSet *barrier)
{
#ifdef DEBUG
    uint32_t origStackDepth = current->stackDepth();
#endif

    IonSpew(IonSpew_Inlining, "Inlining %d targets", (int) targets.length());
    JS_ASSERT(targets.length() > 0);

    // |top| jumps into the callee subgraph -- save it for later use.
    MBasicBlock *top = current;

    // Unwrap all the MPassArgs and replace them with their inputs, and discard the
    // MPassArgs.
    for (int32_t i = argc; i >= 0; i--) {
        // Unwrap each MPassArg, replacing it with its contents.
        int argSlotDepth = -((int) i + 1);
        MPassArg *passArg = top->peek(argSlotDepth)->toPassArg();
        MBasicBlock *block = passArg->block();
        MDefinition *wrapped = passArg->getArgument();
        wrapped->setFoldedUnchecked();
        passArg->replaceAllUsesWith(wrapped);
        top->rewriteAtDepth(argSlotDepth, wrapped);
        block->discard(passArg);
    }

    // Check if the input is a GetPropertyCache that can be eliminated via guards on
    // the |this| object's typeguards.
    MGetPropertyCache *getPropCache = NULL;
    if (!constructing) {
        getPropCache = checkInlineableGetPropertyCache(argc);
        if (getPropCache) {
            InlinePropertyTable *inlinePropTable = getPropCache->inlinePropertyTable();
            // checkInlineableGetPropertyCache should have verified this.
            JS_ASSERT(inlinePropTable != NULL);

            int numCases = inlinePropTable->numEntries();
            IonSpew(IonSpew_Inlining, "Got inlineable property cache with %d cases", numCases);

            inlinePropTable->trimToAndMaybePatchTargets(targets, originals);

            // Trim the cases based on those that match the targets at this call site.
            IonSpew(IonSpew_Inlining, "%d inlineable cases left after trimming to %d targets",
                                        (int) inlinePropTable->numEntries(),
                                        (int) targets.length());

            if (inlinePropTable->numEntries() == 0)
                getPropCache = NULL;
        }
    }

    // Create a |bottom| block for all the callee subgraph exits to jump to.
    JS_ASSERT(types::IsInlinableCall(pc));
    jsbytecode *postCall = GetNextPc(pc);
    MBasicBlock *bottom = newBlock(NULL, postCall);
    if (!bottom)
        return false;
    bottom->setCallerResumePoint(callerResumePoint_);

    Vector<MDefinition *, 8, IonAllocPolicy> retvalDefns;

    // Do the inline build. Return value definitions are stored in retvalDefns.
    // The monomorphic inlining only occurs if we're not handling a getPropCache guard
    // optimization.  The reasoning for this is as follows:
    //      If there was a single object type leading to a single inlineable function, then
    //      the getprop would have been optimized away to a constant load anyway.
    //
    //      If there were more than one object types where we could narrow the generated
    //      function to a single one, then we still want to guard on typeobject and save the
    //      cost of the GetPropCache.
    if (getPropCache == NULL && targets.length() == 1) {
        JSFunction *func = targets[0]->toFunction();
        MConstant *constFun = MConstant::New(ObjectValue(*func));
        current->add(constFun);

        // Monomorphic case is simple - no guards.
        RootedFunction target(cx, func);
        if (!jsop_call_inline(target, argc, constructing, constFun, bottom, retvalDefns))
            return false;

        // The Inline_Enter node is handled by buildInline, we're responsible
        // for the Inline_Exit node (mostly for the case below)
        if (instrumentedProfiling())
            bottom->add(MFunctionBoundary::New(NULL, MFunctionBoundary::Inline_Exit));

    } else {
        // In the polymorphic case, we end the current block with a MPolyInlineDispatch instruction.

        // Create a PolyInlineDispatch instruction for this call site
        MPolyInlineDispatch *disp = makePolyInlineDispatch(cx, argc, getPropCache, types, barrier,
                                                           bottom, retvalDefns);
        if (!disp)
            return false;

        // It's guaranteed that targets.length() == originals.length()
        for (size_t i = 0; i < targets.length(); i++) {
            // Create an MConstant for the function. Note that we guard on the
            // original function pointer, even if we have a clone, as we only
            // clone at the callsite, so guarding on the clone would be
            // guaranteed to fail.
            JSFunction *func = originals[i]->toFunction();
            MConstant *constFun = MConstant::New(ObjectValue(*func));

            // Create new entry block for the inlined callee graph.
            MBasicBlock *entryBlock = newBlock(current, pc);
            if (!entryBlock)
                return false;

            // Add case to PolyInlineDispatch
            entryBlock->add(constFun);
            disp->addCallee(constFun, entryBlock);
        }
        top->end(disp);

        // If profiling is enabled, then we need a clear-cut boundary of all of
        // the inlined functions which is distinct from the fallback path where
        // no inline functions are entered. In the case that there's a fallback
        // path and a set of inline functions, we create a new block as a join
        // point for all of the inline paths which will then go to the real end
        // block: 'bottom'. This 'inlineBottom' block is never different from
        // 'bottom' except for this one case where profiling is turned on.
        MBasicBlock *inlineBottom = bottom;
        if (instrumentedProfiling() && disp->inlinePropertyTable()) {
            inlineBottom = newBlock(NULL, pc);
            if (inlineBottom == NULL)
                return false;
        }

        for (size_t i = 0; i < disp->numCallees(); i++) {
            // Do the inline function build.
            MConstant *constFun = disp->getFunctionConstant(i);
            RootedFunction target(cx, constFun->value().toObject().toFunction());
            MBasicBlock *block = disp->getSuccessor(i);
            graph().moveBlockToEnd(block);
            current = block;

            if (!jsop_call_inline(target, argc, constructing, constFun, inlineBottom, retvalDefns))
                return false;
        }

        // Regardless of whether inlineBottom != bottom, demarcate these exits
        // with an Inline_Exit instruction signifying that the inlined functions
        // on this level have all ceased running.
        if (instrumentedProfiling())
            inlineBottom->add(MFunctionBoundary::New(NULL, MFunctionBoundary::Inline_Exit));

        // In the case where we had to create a new block, all of the returns of
        // the inline functions need to be merged together with a phi node. This
        // phi node resident in the 'inlineBottom' block is then an input to the
        // phi node for this entire call sequence in the 'bottom' block.
        if (inlineBottom != bottom) {
            graph().moveBlockToEnd(inlineBottom);
            inlineBottom->inheritSlots(top);
            if (!inlineBottom->initEntrySlots())
                return false;

            // Only need to phi returns together if there's more than one
            if (retvalDefns.length() > 1) {
                // This is the same depth as the phi node of the 'bottom' block
                // after all of the 'pops' happen (see pop() sequence below)
                MPhi *phi = MPhi::New(inlineBottom->stackDepth() - argc - 2);
                inlineBottom->addPhi(phi);

                MDefinition **it = retvalDefns.begin(), **end = retvalDefns.end();
                for (; it != end; ++it) {
                    if (!phi->addInput(*it))
                        return false;
                }
                // retvalDefns should become a singleton vector of 'phi'
                retvalDefns.clear();
                if (!retvalDefns.append(phi))
                    return false;
            }

            inlineBottom->end(MGoto::New(bottom));
            if (!bottom->addPredecessorWithoutPhis(inlineBottom))
                return false;
        }

        // If inline property table is set on the dispatch instruction, then there is
        // a fallback case to consider.  Move the fallback blocks to the end of the graph
        // and link them to the bottom block.
        if (disp->inlinePropertyTable()) {
            graph().moveBlockToEnd(disp->fallbackPrepBlock());
            graph().moveBlockToEnd(disp->fallbackMidBlock());
            graph().moveBlockToEnd(disp->fallbackEndBlock());

            // Link the end fallback block to bottom.
            MBasicBlock *fallbackEndBlock = disp->fallbackEndBlock();
            MDefinition *fallbackResult = fallbackEndBlock->pop();
            if(!retvalDefns.append(fallbackResult))
                return false;
            fallbackEndBlock->end(MGoto::New(bottom));
            if (!bottom->addPredecessorWithoutPhis(fallbackEndBlock))
                return false;
        }
    }

    graph().moveBlockToEnd(bottom);

    bottom->inheritSlots(top);

    // If we were doing a polymorphic inline, then the discardCallArgs
    // happened in sub-frames, not the top frame.  Need to get rid of
    // those in the bottom.
    if (getPropCache || targets.length() > 1) {
        for (uint32_t i = 0; i < argc + 1; i++)
            bottom->pop();
    }

    // Pop the callee and push the return value.
    bottom->pop();

    MDefinition *retvalDefn;
    if (retvalDefns.length() > 1) {
        // Need to create a phi to merge the returns together.
        MPhi *phi = MPhi::New(bottom->stackDepth());
        bottom->addPhi(phi);

        for (MDefinition **it = retvalDefns.begin(), **end = retvalDefns.end(); it != end; ++it) {
            if (!phi->addInput(*it))
                return false;
        }
        retvalDefn = phi;
    } else {
        retvalDefn = retvalDefns.back();
    }

    bottom->push(retvalDefn);

    // Initialize entry slots now that the stack has been fixed up.
    if (!bottom->initEntrySlots())
        return false;

    // If this inlining was a polymorphic one, then create a new bottom block
    // to continue from.  This is because the resumePoint above would have captured
    // an incorrect stack state (with all the arguments pushed).  That's ok because
    // the Phi that is the first instruction on the bottom node can't bail out, but
    // it's not ok if some subsequent instruction bails.

    if (getPropCache || targets.length() > 1) {
        MBasicBlock *bottom2 = newBlock(bottom, postCall);
        if (!bottom2)
            return false;

        bottom->end(MGoto::New(bottom2));
        current = bottom2;
    } else {
        current = bottom;
    }

    // Check the depth change:
    //  -argc for popped args
    //  -2 for callee/this
    //  +1 for retval
    JS_ASSERT(current->stackDepth() == origStackDepth - argc - 1);

    return true;
}

MInstruction *
IonBuilder::createDeclEnvObject(MDefinition *callee, MDefinition *scope)
{
    // Create a template CallObject that we'll use to generate inline object
    // creation.

    RootedScript script(cx, script_);
    RootedFunction fun(cx, info().fun());
    RootedObject templateObj(cx, DeclEnvObject::createTemplateObject(cx, fun));
    if (!templateObj)
        return NULL;

    // Add dummy values on the slot of the template object such as we do not try
    // mark uninitialized values.
    templateObj->setFixedSlot(DeclEnvObject::enclosingScopeSlot(), MagicValue(JS_GENERIC_MAGIC));
    templateObj->setFixedSlot(DeclEnvObject::lambdaSlot(), MagicValue(JS_GENERIC_MAGIC));

    // One field is added to the function to handle its name.  This cannot be a
    // dynamic slot because there is still plenty of room on the DeclEnv object.
    JS_ASSERT(!templateObj->hasDynamicSlots());

    // Allocate the actual object. It is important that no intervening
    // instructions could potentially bailout, thus leaking the dynamic slots
    // pointer.
    MInstruction *declEnvObj = MNewDeclEnvObject::New(templateObj);
    current->add(declEnvObj);

    // Initialize the object's reserved slots.
    current->add(MStoreFixedSlot::New(declEnvObj, DeclEnvObject::enclosingScopeSlot(), scope));
    current->add(MStoreFixedSlot::New(declEnvObj, DeclEnvObject::lambdaSlot(), callee));

    return declEnvObj;
}

MInstruction *
IonBuilder::createCallObject(MDefinition *callee, MDefinition *scope)
{
    // Create a template CallObject that we'll use to generate inline object
    // creation.

    RootedScript scriptRoot(cx, script());
    RootedObject templateObj(cx, CallObject::createTemplateObject(cx, scriptRoot));
    if (!templateObj)
        return NULL;

    // If the CallObject needs dynamic slots, allocate those now.
    MInstruction *slots;
    if (templateObj->hasDynamicSlots()) {
        size_t nslots = JSObject::dynamicSlotsCount(templateObj->numFixedSlots(),
                                                    templateObj->slotSpan());
        slots = MNewSlots::New(nslots);
    } else {
        slots = MConstant::New(NullValue());
    }
    current->add(slots);

    // Allocate the actual object. It is important that no intervening
    // instructions could potentially bailout, thus leaking the dynamic slots
    // pointer.
    MInstruction *callObj = MNewCallObject::New(templateObj, slots);
    current->add(callObj);

    // Initialize the object's reserved slots.
    current->add(MStoreFixedSlot::New(callObj, CallObject::enclosingScopeSlot(), scope));
    current->add(MStoreFixedSlot::New(callObj, CallObject::calleeSlot(), callee));

    // Initialize argument slots.
    for (AliasedFormalIter i(script()); i; i++) {
        unsigned slot = i.scopeSlot();
        unsigned formal = i.frameIndex();
        MDefinition *param = current->getSlot(info().argSlot(formal));
        if (slot >= templateObj->numFixedSlots())
            current->add(MStoreSlot::New(slots, slot - templateObj->numFixedSlots(), param));
        else
            current->add(MStoreFixedSlot::New(callObj, slot, param));
    }

    return callObj;
}

MDefinition *
IonBuilder::createThisScripted(MDefinition *callee)
{
    // Get callee.prototype.
    //
    // This instruction MUST be idempotent: since it does not correspond to an
    // explicit operation in the bytecode, we cannot use resumeAfter().
    // Getters may not override |prototype| fetching, so this operation is indeed idempotent.
    // - First try an idempotent property cache.
    // - Upon failing idempotent property cache, we can't use a non-idempotent cache,
    //   therefore we fallback to CallGetProperty
    //
    // Note: both CallGetProperty and GetPropertyCache can trigger a GC,
    //       and thus invalidation.
    MInstruction *getProto;
    if (!invalidatedIdempotentCache()) {
        MGetPropertyCache *getPropCache = MGetPropertyCache::New(callee, cx->names().classPrototype);
        getPropCache->setIdempotent();
        getProto = getPropCache;
    } else {
        MCallGetProperty *callGetProp = MCallGetProperty::New(callee, cx->names().classPrototype);
        callGetProp->setIdempotent();
        getProto = callGetProp;
    }
    current->add(getProto);

    // Create this from prototype
    MCreateThisWithProto *createThis = MCreateThisWithProto::New(callee, getProto);
    current->add(createThis);

    return createThis;
}

JSObject *
IonBuilder::getSingletonPrototype(JSFunction *target)
{
    if (!target->hasSingletonType())
        return NULL;
    if (target->getType(cx)->unknownProperties())
        return NULL;

    jsid protoid = NameToId(cx->names().classPrototype);
    types::HeapTypeSet *protoTypes = target->getType(cx)->getProperty(cx, protoid, false);
    if (!protoTypes)
        return NULL;

    return protoTypes->getSingleton(cx);
}

MDefinition *
IonBuilder::createThisScriptedSingleton(HandleFunction target, MDefinition *callee)
{
    // Get the singleton prototype (if exists)
    RootedObject proto(cx, getSingletonPrototype(target));
    if (!proto)
        return NULL;

    // Generate an inline path to create a new |this| object with
    // the given singleton prototype.
    types::TypeObject *type = proto->getNewType(cx, target);
    if (!type)
        return NULL;
    if (!types::TypeScript::ThisTypes(target->nonLazyScript())->hasType(types::Type::ObjectType(type)))
        return NULL;

    RootedObject templateObject(cx, js_CreateThisForFunctionWithProto(cx, target, proto));
    if (!templateObject)
        return NULL;

    // Trigger recompilation if the templateObject changes.
    if (templateObject->type()->newScript)
        types::HeapTypeSet::WatchObjectStateChange(cx, templateObject->type());

    MCreateThisWithTemplate *createThis = MCreateThisWithTemplate::New(templateObject);
    current->add(createThis);

    return createThis;
}

MDefinition *
IonBuilder::createThis(HandleFunction target, MDefinition *callee)
{
    // Create this for unknown target
    if (!target) {
        MCreateThis *createThis = MCreateThis::New(callee);
        current->add(createThis);
        return createThis;
    }

    // Native constructors build the new Object themselves.
    if (target->isNative()) {
        if (!target->isNativeConstructor())
            return NULL;

        MConstant *magic = MConstant::New(MagicValue(JS_IS_CONSTRUCTING));
        current->add(magic);
        return magic;
    }

    // Try baking in the prototype.
    MDefinition *createThis = createThisScriptedSingleton(target, callee);
    if (createThis)
        return createThis;

    return createThisScripted(callee);
}

bool
IonBuilder::anyFunctionIsCloneAtCallsite(types::StackTypeSet *funTypes)
{
    uint32_t count = funTypes->getObjectCount();
    if (count < 1)
        return false;

    for (uint32_t i = 0; i < count; i++) {
        JSObject *obj = funTypes->getSingleObject(i);
        if (obj->isFunction() && obj->toFunction()->isCloneAtCallsite())
            return true;
    }
    return false;
}

bool
IonBuilder::anyFunctionIsCloneAtCallsite(types::StackTypeSet *funTypes)
{
    uint32_t count = funTypes->getObjectCount();
    if (count < 1)
        return false;

    for (uint32_t i = 0; i < count; i++) {
        JSObject *obj = funTypes->getSingleObject(i);
        if (obj->isFunction() && obj->toFunction()->isCloneAtCallsite())
            return true;
    }
    return false;
}

bool
IonBuilder::jsop_funcall(uint32_t argc)
{
    // Stack for JSOP_FUNCALL:
    // 1:      MPassArg(arg0)
    // ...
    // argc:   MPassArg(argN)
    // argc+1: MPassArg(JSFunction *), the 'f' in |f.call()|, in |this| position.
    // argc+2: The native 'call' function.

    // Get the possible callees.
    types::StackTypeSet *funTypes = oracle->getCallArg(script(), argc, 0, pc);

    // If |Function.prototype.call| may be overridden, don't optimize callsite.
    RootedFunction native(cx);
    if (!getSingleCallTarget(argc, pc, &native))
        return false;
    if (!native || !native->isNative() || native->native() != &js_fun_call)
<<<<<<< HEAD
        return makeCall(native, argc, false, anyFunctionIsCloneAtCallsite(funTypes));
=======
        return makeCall(native, argc, false, false);
>>>>>>> 851fc655

    // Extract call target.
    RootedFunction target(cx);
    if (!getSingleCallTarget(funTypes, &target))
        return false;

    // Unwrap the (JSFunction *) parameter.
    int funcDepth = -((int)argc + 1);
    MPassArg *passFunc = current->peek(funcDepth)->toPassArg();
    current->rewriteAtDepth(funcDepth, passFunc->getArgument());

    // Remove the MPassArg(JSFunction *).
    passFunc->replaceAllUsesWith(passFunc->getArgument());
    passFunc->block()->discard(passFunc);

    // Shimmy the slots down to remove the native 'call' function.
    current->shimmySlots(funcDepth - 1);

    // If no |this| argument was provided, explicitly pass Undefined.
    // Pushing is safe here, since one stack slot has been removed.
    if (argc == 0) {
        MConstant *undef = MConstant::New(UndefinedValue());
        current->add(undef);
        MPassArg *pass = MPassArg::New(undef);
        current->add(pass);
        current->push(pass);
    } else {
        // |this| becomes implicit in the call.
        argc -= 1; 
    }

    // Call without inlining.
<<<<<<< HEAD
    return makeCall(target, argc, false, anyFunctionIsCloneAtCallsite(funTypes));
=======
    return makeCall(target, argc, false, false);
>>>>>>> 851fc655
}

bool
IonBuilder::jsop_funapply(uint32_t argc)
{
    RootedFunction native(cx);
    if (!getSingleCallTarget(argc, pc, &native))
        return false;

    // Get the possible callees.
    types::StackTypeSet *funTypes = oracle->getCallArg(script(), argc, 0, pc);

    if (argc != 2)
<<<<<<< HEAD
        return makeCall(native, argc, false, anyFunctionIsCloneAtCallsite(funTypes));
=======
        return makeCall(native, argc, false, false);
>>>>>>> 851fc655

    // Disable compilation if the second argument to |apply| cannot be guaranteed
    // to be either definitely |arguments| or definitely not |arguments|.
    types::StackTypeSet *argObjTypes = oracle->getCallArg(script(), argc, 2, pc);
    LazyArgumentsType isArgObj = oracle->isArgumentObject(argObjTypes);
    if (isArgObj == MaybeArguments)
        return abort("fun.apply with MaybeArguments");

    // Fallback to regular call if arg 2 is not definitely |arguments|.
    if (isArgObj != DefinitelyArguments)
        return makeCall(native, argc, false, false);

    if (!native ||
        !native->isNative() ||
        native->native() != js_fun_apply)
    {
        return abort("fun.apply speculation failed");
    }

    // Use funapply that definitely uses |arguments|
    return jsop_funapplyarguments(argc, funTypes);
}

bool
IonBuilder::jsop_funapplyarguments(uint32_t argc, types::StackTypeSet *funTypes)
{
    // Stack for JSOP_FUNAPPLY:
    // 1:      MPassArg(Vp)
    // 2:      MPassArg(This)
    // argc+1: MPassArg(JSFunction *), the 'f' in |f.call()|, in |this| position.
    // argc+2: The native 'apply' function.

    // Extract call target.
    bool isClone;
    RootedFunction target(cx);
    if (!getSingleCallTarget(funTypes, &target, &isClone))
        return false;

    // Vp
    MPassArg *passVp = current->pop()->toPassArg();
    passVp->replaceAllUsesWith(passVp->getArgument());
    passVp->block()->discard(passVp);

    // When this script isn't inlined, use MApplyArgs,
    // to copy the arguments from the stack and call the function
    if (inliningDepth == 0) {
        // This
        MPassArg *passThis = current->pop()->toPassArg();
        MDefinition *argThis = passThis->getArgument();
        passThis->replaceAllUsesWith(argThis);
        passThis->block()->discard(passThis);

        // Unwrap the (JSFunction *) parameter.
        MPassArg *passFunc = current->pop()->toPassArg();
        MDefinition *argFunc = passFunc->getArgument();
        passFunc->replaceAllUsesWith(argFunc);
        passFunc->block()->discard(passFunc);

        // Pop apply function.
        current->pop();

        MArgumentsLength *numArgs = MArgumentsLength::New();
        current->add(numArgs);

        MApplyArgs *apply = MApplyArgs::New(target, argFunc, numArgs, argThis);
        current->add(apply);
        current->push(apply);
        if (!resumeAfter(apply))
            return false;

        types::StackTypeSet *barrier;
        types::StackTypeSet *types = oracle->returnTypeSet(script(), pc, &barrier);
        return pushTypeBarrier(apply, types, barrier);
    }

    // When inlining we have the arguments the function gets called with
    // and can optimize even more, by just calling the functions with the args.
    JS_ASSERT(inliningDepth > 0);

    // Arguments
    Vector<MPassArg *> args(cx);
    args.reserve(inlinedArguments_.length());
    for (size_t i = 0; i < inlinedArguments_.length(); i++) {
        MPassArg *pass = MPassArg::New(inlinedArguments_[i]);
        current->add(pass);
        args.append(pass);
    }

    // This
    MPassArg *thisArg = current->pop()->toPassArg();

    // Unwrap the (JSFunction *) parameter.
    MPassArg *passFunc = current->pop()->toPassArg();
    MDefinition *argFunc = passFunc->getArgument();
    passFunc->replaceAllUsesWith(argFunc);
    passFunc->block()->discard(passFunc);
    if (anyFunctionIsCloneAtCallsite(funTypes))
        argFunc = makeCallsiteClone(target, argFunc);

    // Pop apply function.
    current->pop();

<<<<<<< HEAD
    return makeCall(target, false, isClone, argFunc, thisArg, args);
=======
    return makeCall(target, false, false, argFunc, thisArg, args);
>>>>>>> 851fc655
}

bool
IonBuilder::jsop_call(uint32_t argc, bool constructing)
{
    AssertCanGC();

    // Acquire known call target if existent.
<<<<<<< HEAD
    AutoObjectVector targets(cx);
    bool hasClones;
    if (!getPolyCallTargets(argc, pc, targets, 4, &hasClones))
        return false;
    uint32_t numTargets = targets.length();
=======
    AutoObjectVector originals(cx);
    uint32_t numTargets = getPolyCallTargets(argc, pc, originals, 4);
>>>>>>> 851fc655
    types::StackTypeSet *barrier;
    types::StackTypeSet *types = oracle->returnTypeSet(script(), pc, &barrier);

    // If any call targets need to be cloned, clone them. Keep track of the
    // originals as we need to case on them for poly inline.
    bool hasClones = false;
    AutoObjectVector targets(cx);
    RootedFunction fun(cx);
    RootedScript scriptRoot(cx, script());
    for (uint32_t i = 0; i < numTargets; i++) {
        fun = originals[i]->toFunction();
        if (fun->isCloneAtCallsite()) {
            fun = CloneFunctionAtCallsite(cx, fun, scriptRoot, pc);
            if (!fun)
                return false;
            hasClones = true;
        }
        if (!targets.append(fun))
            return false;
    }

    // Attempt to inline native and scripted functions.
    if (inliningEnabled()) {
        // Inline a single native call if possible.
        if (numTargets == 1 && targets[0]->toFunction()->isNative()) {
            RootedFunction target(cx, targets[0]->toFunction());
            switch (inlineNativeCall(target->native(), argc, constructing)) {
              case InliningStatus_Inlined:
                return true;
              case InliningStatus_Error:
                return false;
              case InliningStatus_NotInlined:
                break;
            }
        }

        if (numTargets > 0 && makeInliningDecision(targets, argc))
            return inlineScriptedCall(targets, originals, argc, constructing, types, barrier);
    }

    RootedFunction target(cx, NULL);
    if (numTargets == 1)
        target = targets[0]->toFunction();

    return makeCallBarrier(target, argc, constructing, hasClones, types, barrier);
}

MDefinition *
IonBuilder::makeCallsiteClone(HandleFunction target, MDefinition *fun)
{
    // Bake in the clone eagerly if we have a known target. We have arrived here
    // because TI told us that the known target is a should-clone-at-callsite
    // function, which means that target already is the clone.
    if (target) {
        MConstant *constant = MConstant::New(ObjectValue(*target));
        current->add(constant);
        return constant;
    }

    // Add a callsite clone IC if we have multiple targets. Note that we
    // should have checked already that at least some targets are marked as
    // should-clone-at-callsite.
    MCallsiteCloneCache *clone = MCallsiteCloneCache::New(fun, pc);
    current->add(clone);
    return clone;
}

static bool
TestShouldDOMCall(JSContext *cx, types::TypeSet *inTypes, HandleFunction func,
                  JSJitInfo::OpType opType)
{
    if (!func->isNative() || !func->jitInfo())
        return false;
    // If all the DOM objects flowing through are legal with this
    // property, we can bake in a call to the bottom half of the DOM
    // accessor
    DOMInstanceClassMatchesProto instanceChecker =
        GetDOMCallbacks(cx->runtime)->instanceClassMatchesProto;

    const JSJitInfo *jinfo = func->jitInfo();
    if (jinfo->type != opType)
        return false;

    for (unsigned i = 0; i < inTypes->getObjectCount(); i++) {
        types::TypeObject *curType = inTypes->getTypeObject(i);

        if (!curType) {
            JSObject *curObj = inTypes->getSingleObject(i);

            if (!curObj)
                continue;

            curType = curObj->getType(cx);
        }

        JSObject *typeProto = curType->proto;
        RootedObject proto(cx, typeProto);
        if (!instanceChecker(proto, jinfo->protoID, jinfo->depth))
            return false;
    }

    return true;
}

static bool
TestAreKnownDOMTypes(JSContext *cx, types::TypeSet *inTypes)
{
    if (inTypes->unknownObject())
        return false;

    // First iterate to make sure they all are DOM objects, then freeze all of
    // them as such if they are.
    for (unsigned i = 0; i < inTypes->getObjectCount(); i++) {
        types::TypeObject *curType = inTypes->getTypeObject(i);

        if (!curType) {
            JSObject *curObj = inTypes->getSingleObject(i);

            // Skip holes in TypeSets.
            if (!curObj)
                continue;

            curType = curObj->getType(cx);
        }

        if (curType->unknownProperties())
            return false;

        // Unlike TypeSet::HasObjectFlags, TypeObject::hasAnyFlags doesn't add a
        // freeze.
        if (curType->hasAnyFlags(types::OBJECT_FLAG_NON_DOM))
            return false;
    }

    // If we didn't check anything, no reason to say yes.
    if (inTypes->getObjectCount() > 0)
        return true;

    return false;
}

static void
FreezeDOMTypes(JSContext *cx, types::StackTypeSet *inTypes)
{
    for (unsigned i = 0; i < inTypes->getObjectCount(); i++) {
        types::TypeObject *curType = inTypes->getTypeObject(i);

        if (!curType) {
            JSObject *curObj = inTypes->getSingleObject(i);

            // Skip holes in TypeSets.
            if (!curObj)
                continue;

            curType = curObj->getType(cx);
        }

        // Add freeze by asking the question.
        DebugOnly<bool> wasntDOM =
            types::HeapTypeSet::HasObjectFlags(cx, curType, types::OBJECT_FLAG_NON_DOM);
        JS_ASSERT(!wasntDOM);
    }
}

void
IonBuilder::popFormals(uint32_t argc, MDefinition **fun, MPassArg **thisArg,
                       Vector<MPassArg *> *args)
{
    // Get the arguments in the right order
    (*args).reserve(argc);
    for (int32_t i = argc; i > 0; i--)
        (*args).append(current->peek(-i)->toPassArg());

    // Pop all arguments
    for (int32_t i = argc; i > 0; i--)
        current->pop();

    *thisArg = current->pop()->toPassArg();
    *fun = current->pop();
}

MCall *
IonBuilder::makeCallHelper(HandleFunction target, uint32_t argc, bool constructing,
                           bool cloneAtCallsite)
{
    Vector<MPassArg *> args(cx);
    MPassArg *thisArg;
    MDefinition *fun;

    popFormals(argc, &fun, &thisArg, &args);
    return makeCallHelper(target, constructing, cloneAtCallsite, fun, thisArg, args);
}

MCall *
IonBuilder::makeCallHelper(HandleFunction target, bool constructing, bool cloneAtCallsite,
                           MDefinition *fun, MPassArg *thisArg, Vector<MPassArg *> &args)
{
    // This function may be called with mutated stack.
    // Querying TI for popped types is invalid.

    uint32_t argc = args.length();
    uint32_t targetArgs = argc;

    // Collect number of missing arguments provided that the target is
    // scripted. Native functions are passed an explicit 'argc' parameter.
    if (target && !target->isNative())
        targetArgs = Max<uint32_t>(target->nargs, argc);

    MCall *call = MCall::New(target, targetArgs + 1, argc, constructing, pc,
                             target ? NULL : oracle->getCallTarget(script(), argc, pc));
    if (!call)
        return NULL;

    // Explicitly pad any missing arguments with |undefined|.
    // This permits skipping the argumentsRectifier.
    for (int i = targetArgs; i > (int)argc; i--) {
        JS_ASSERT_IF(target, !target->isNative());
        MConstant *undef = MConstant::New(UndefinedValue());
        current->add(undef);
        MPassArg *pass = MPassArg::New(undef);
        current->add(pass);
        call->addArg(i, pass);
    }

    // Add explicit arguments.
    // Skip addArg(0) because it is reserved for this
    for (int32_t i = argc - 1; i >= 0; i--)
        call->addArg(i + 1, args[i]);

    // Place an MPrepareCall before the first passed argument, before we
    // potentially perform rearrangement.
    MPrepareCall *start = new MPrepareCall;
    thisArg->block()->insertBefore(thisArg, start);
    call->initPrepareCall(start);

    // Inline the constructor on the caller-side.
    if (constructing) {
        MDefinition *create = createThis(target, fun);
        if (!create) {
            abort("Failure inlining constructor for call.");
            return NULL;
        }

        MPassArg *newThis = MPassArg::New(create);

        thisArg->block()->discard(thisArg);
        current->add(newThis);
        thisArg = newThis;
    }

    // Pass |this| and function.
    call->addArg(0, thisArg);

    // Add a callsite clone IC for multiple targets which all should be
    // callsite cloned, or bake in the clone for a single target.
    if (cloneAtCallsite)
        fun = makeCallsiteClone(target, fun);

    if (target && JSOp(*pc) == JSOP_CALL) {
        // We know we have a single call target.  Check whether the "this" types
        // are DOM types and our function a DOM function, and if so flag the
        // MCall accordingly.
        types::StackTypeSet *thisTypes = oracle->getCallArg(script(), argc, 0, pc);
        if (thisTypes &&
            TestAreKnownDOMTypes(cx, thisTypes) &&
            TestShouldDOMCall(cx, thisTypes, target, JSJitInfo::Method))
        {
            FreezeDOMTypes(cx, thisTypes);
            call->setDOMFunction();
        }
    }

    call->initFunction(fun);

    current->add(call);
    return call;
}

static types::StackTypeSet*
AdjustTypeBarrierForDOMCall(const JSJitInfo* jitinfo, types::StackTypeSet *types,
                            types::StackTypeSet *barrier)
{
    // If the return type of our DOM native is in "types" already, we don't
    // actually need a barrier.
    if (jitinfo->returnType == JSVAL_TYPE_UNKNOWN)
        return barrier;

    // JSVAL_TYPE_OBJECT doesn't tell us much; we still have to barrier on the
    // actual type of the object.
    if (jitinfo->returnType == JSVAL_TYPE_OBJECT)
        return barrier;

    if (jitinfo->returnType != types->getKnownTypeTag())
        return barrier;
    
    // No need for a barrier if we're already expecting the type we'll produce.
    return NULL;
}

bool
IonBuilder::makeCallBarrier(HandleFunction target, uint32_t argc,
                            bool constructing, bool cloneAtCallsite,
                            types::StackTypeSet *types,
                            types::StackTypeSet *barrier)
{
    Vector<MPassArg *> args(cx);
    MPassArg *thisArg;
    MDefinition *fun;

    popFormals(argc, &fun, &thisArg, &args);
    return makeCallBarrier(target, constructing, cloneAtCallsite,
                           fun, thisArg, args, types, barrier);
}

bool
IonBuilder::makeCallBarrier(HandleFunction target, bool constructing, bool cloneAtCallsite,
                            MDefinition *fun, MPassArg *thisArg,
                            Vector<MPassArg *> &args,
                            types::StackTypeSet *types,
                            types::StackTypeSet *barrier)
{
    MCall *call = makeCallHelper(target, constructing, cloneAtCallsite, fun, thisArg, args);
    if (!call)
        return false;

    current->push(call);
    if (!resumeAfter(call))
        return false;

    if (call->isDOMFunction()) {
        JSFunction* target = call->getSingleTarget();
        JS_ASSERT(target && target->isNative() && target->jitInfo());
        barrier = AdjustTypeBarrierForDOMCall(target->jitInfo(), types, barrier);
    }

    return pushTypeBarrier(call, types, barrier);
}

bool
IonBuilder::makeCall(HandleFunction target, uint32_t argc, bool constructing, bool cloneAtCallsite)
{
    Vector<MPassArg *> args(cx);
    MPassArg *thisArg;
    MDefinition *fun;

    popFormals(argc, &fun, &thisArg, &args);
    return makeCall(target, constructing, cloneAtCallsite, fun, thisArg, args);
}

bool
IonBuilder::makeCall(HandleFunction target, bool constructing, bool cloneAtCallsite,
                     MDefinition *fun, MPassArg *thisArg,
                     Vector<MPassArg*> &args)
{
    types::StackTypeSet *barrier;
    types::StackTypeSet *types = oracle->returnTypeSet(script(), pc, &barrier);
    return makeCallBarrier(target, constructing, cloneAtCallsite,
                           fun, thisArg, args, types, barrier);
}

bool
IonBuilder::jsop_compare(JSOp op)
{
    MDefinition *right = current->pop();
    MDefinition *left = current->pop();

    MCompare *ins = MCompare::New(left, right, op);
    current->add(ins);
    current->push(ins);

    TypeOracle::BinaryTypes b = oracle->binaryTypes(script(), pc);
    ins->infer(b, cx);

    if (ins->isEffectful() && !resumeAfter(ins))
        return false;
    return true;
}

JSObject *
IonBuilder::getNewArrayTemplateObject(uint32_t count)
{
    RootedObject templateObject(cx, NewDenseUnallocatedArray(cx, count));
    if (!templateObject)
        return NULL;

    RootedScript scriptRoot(cx, script());
    if (types::UseNewTypeForInitializer(cx, scriptRoot, pc, JSProto_Array)) {
        if (!JSObject::setSingletonType(cx, templateObject))
            return NULL;
    } else {
        types::TypeObject *type = types::TypeScript::InitObject(cx, scriptRoot, pc, JSProto_Array);
        if (!type)
            return NULL;
        templateObject->setType(type);
    }

    return templateObject;
}

bool
IonBuilder::jsop_newarray(uint32_t count)
{
    JS_ASSERT(script()->compileAndGo);

    JSObject *templateObject = getNewArrayTemplateObject(count);
    if (!templateObject)
        return false;

    MNewArray *ins = new MNewArray(count, templateObject, MNewArray::NewArray_Allocating);

    current->add(ins);
    current->push(ins);

    return true;
}

bool
IonBuilder::jsop_newobject(HandleObject baseObj)
{
    // Don't bake in the TypeObject for non-CNG scripts.
    JS_ASSERT(script()->compileAndGo);

    RootedObject templateObject(cx);

    if (baseObj) {
        templateObject = CopyInitializerObject(cx, baseObj);
    } else {
        gc::AllocKind kind = GuessObjectGCKind(0);
        templateObject = NewBuiltinClassInstance(cx, &ObjectClass, kind);
    }

    if (!templateObject)
        return false;

    RootedScript scriptRoot(cx, script());
    if (types::UseNewTypeForInitializer(cx, scriptRoot, pc, JSProto_Object)) {
        if (!JSObject::setSingletonType(cx, templateObject))
            return false;
    } else {
        types::TypeObject *type = types::TypeScript::InitObject(cx, scriptRoot, pc, JSProto_Object);
        if (!type)
            return false;
        templateObject->setType(type);
    }

    MNewObject *ins = MNewObject::New(templateObject);

    current->add(ins);
    current->push(ins);

    return resumeAfter(ins);
}

bool
IonBuilder::jsop_initelem_array()
{
    MDefinition *value = current->pop();
    MDefinition *obj = current->peek(-1);

    MConstant *id = MConstant::New(Int32Value(GET_UINT24(pc)));
    current->add(id);

    // Get the elements vector.
    MElements *elements = MElements::New(obj);
    current->add(elements);

    // Store the value.
    MStoreElement *store = MStoreElement::New(elements, id, value);
    current->add(store);

    // Update the length.
    MSetInitializedLength *initLength = MSetInitializedLength::New(elements, id);
    current->add(initLength);

    if (!resumeAfter(initLength))
        return false;

   return true;
}

static bool
CanEffectlesslyCallLookupGenericOnObject(JSObject *obj)
{
    while (obj) {
        if (!obj->isNative())
            return false;
        if (obj->getClass()->ops.lookupProperty)
            return false;
        obj = obj->getProto();
    }
    return true;
}

bool
IonBuilder::jsop_initprop(HandlePropertyName name)
{
    MDefinition *value = current->pop();
    MDefinition *obj = current->peek(-1);

    RootedObject templateObject(cx, obj->toNewObject()->templateObject());

    if (!oracle->propertyWriteCanSpecialize(script(), pc)) {
        // This should only happen for a few names like __proto__.
        return abort("INITPROP Monitored initprop");
    }

    if (!CanEffectlesslyCallLookupGenericOnObject(templateObject))
        return abort("INITPROP template object is special");

    RootedObject holder(cx);
    RootedShape shape(cx);
    RootedId id(cx, NameToId(name));
    bool res = LookupPropertyWithFlags(cx, templateObject, id,
                                       0, &holder, &shape);
    if (!res)
        return false;

    if (!shape || holder != templateObject) {
        // JSOP_NEWINIT becomes an MNewObject without preconfigured properties.
        MInitProp *init = MInitProp::New(obj, name, value);
        current->add(init);
        return resumeAfter(init);
    }

    bool needsBarrier = true;
    TypeOracle::BinaryTypes b = oracle->binaryTypes(script(), pc);
    if (b.lhsTypes &&
        ((jsid)id == types::MakeTypeId(cx, id)) &&
        !b.lhsTypes->propertyNeedsBarrier(cx, id))
    {
        needsBarrier = false;
    }

    // In parallel execution, we never require write barriers.  See
    // forkjoin.cpp for more information.
    switch (info().executionMode()) {
      case SequentialExecution: break;
      case ParallelExecution: needsBarrier = false; break;
    }

    if (templateObject->isFixedSlot(shape->slot())) {
        MStoreFixedSlot *store = MStoreFixedSlot::New(obj, shape->slot(), value);
        if (needsBarrier)
            store->setNeedsBarrier();

        current->add(store);
        return resumeAfter(store);
    }

    MSlots *slots = MSlots::New(obj);
    current->add(slots);

    uint32_t slot = templateObject->dynamicSlotIndex(shape->slot());
    MStoreSlot *store = MStoreSlot::New(slots, slot, value);
    if (needsBarrier)
        store->setNeedsBarrier();

    current->add(store);
    return resumeAfter(store);
}

MBasicBlock *
IonBuilder::addBlock(MBasicBlock *block, uint32_t loopDepth)
{
    if (!block)
        return NULL;
    graph().addBlock(block);
    block->setLoopDepth(loopDepth);
    return block;
}

MBasicBlock *
IonBuilder::newBlock(MBasicBlock *predecessor, jsbytecode *pc)
{
    MBasicBlock *block = MBasicBlock::New(graph(), info(), predecessor, pc, MBasicBlock::NORMAL);
    return addBlock(block, loopDepth_);
}

MBasicBlock *
IonBuilder::newBlock(MBasicBlock *predecessor, jsbytecode *pc, MResumePoint *priorResumePoint)
{
    MBasicBlock *block = MBasicBlock::NewWithResumePoint(graph(), info(), predecessor, pc,
                                                         priorResumePoint);
    return addBlock(block, loopDepth_);
}

MBasicBlock *
IonBuilder::newBlockPopN(MBasicBlock *predecessor, jsbytecode *pc, uint32_t popped)
{
    MBasicBlock *block = MBasicBlock::NewPopN(graph(), info(), predecessor, pc, MBasicBlock::NORMAL, popped);
    return addBlock(block, loopDepth_);
}

MBasicBlock *
IonBuilder::newBlockAfter(MBasicBlock *at, MBasicBlock *predecessor, jsbytecode *pc)
{
    MBasicBlock *block = MBasicBlock::New(graph(), info(), predecessor, pc, MBasicBlock::NORMAL);
    if (!block)
        return NULL;
    graph().insertBlockAfter(at, block);
    return block;
}

MBasicBlock *
IonBuilder::newBlock(MBasicBlock *predecessor, jsbytecode *pc, uint32_t loopDepth)
{
    MBasicBlock *block = MBasicBlock::New(graph(), info(), predecessor, pc, MBasicBlock::NORMAL);
    return addBlock(block, loopDepth);
}

MBasicBlock *
IonBuilder::newOsrPreheader(MBasicBlock *predecessor, jsbytecode *loopEntry)
{
    JS_ASSERT((JSOp)*loopEntry == JSOP_LOOPENTRY);
    JS_ASSERT(loopEntry == info().osrPc());

    // Create two blocks: one for the OSR entry with no predecessors, one for
    // the preheader, which has the OSR entry block as a predecessor. The
    // OSR block is always the second block (with id 1).
    MBasicBlock *osrBlock  = newBlockAfter(*graph().begin(), loopEntry);
    MBasicBlock *preheader = newBlock(predecessor, loopEntry);
    if (!osrBlock || !preheader)
        return NULL;

    MOsrEntry *entry = MOsrEntry::New();
    osrBlock->add(entry);

    // Initialize |scopeChain|.
    {
        uint32_t slot = info().scopeChainSlot();

        MOsrScopeChain *scopev = MOsrScopeChain::New(entry);
        osrBlock->add(scopev);
        osrBlock->initSlot(slot, scopev);
    }

    if (info().fun()) {
        // Initialize |this| parameter.
        uint32_t slot = info().thisSlot();
        ptrdiff_t offset = StackFrame::offsetOfThis(info().fun());

        MOsrValue *thisv = MOsrValue::New(entry, offset);
        osrBlock->add(thisv);
        osrBlock->initSlot(slot, thisv);

        // Initialize arguments.
        for (uint32_t i = 0; i < info().nargs(); i++) {
            uint32_t slot = info().argSlot(i);
            ptrdiff_t offset = StackFrame::offsetOfFormalArg(info().fun(), i);

            MOsrValue *osrv = MOsrValue::New(entry, offset);
            osrBlock->add(osrv);
            osrBlock->initSlot(slot, osrv);
        }
    }

    // Initialize locals.
    for (uint32_t i = 0; i < info().nlocals(); i++) {
        uint32_t slot = info().localSlot(i);
        ptrdiff_t offset = StackFrame::offsetOfFixed(i);

        MOsrValue *osrv = MOsrValue::New(entry, offset);
        osrBlock->add(osrv);
        osrBlock->initSlot(slot, osrv);
    }

    // Initialize stack.
    uint32_t numSlots = preheader->stackDepth() - CountArgSlots(info().fun()) - info().nlocals();
    for (uint32_t i = 0; i < numSlots; i++) {
        uint32_t slot = info().stackSlot(i);
        ptrdiff_t offset = StackFrame::offsetOfFixed(info().nlocals() + i);

        MOsrValue *osrv = MOsrValue::New(entry, offset);
        osrBlock->add(osrv);
        osrBlock->initSlot(slot, osrv);
    }

    // Create an MStart to hold the first valid MResumePoint.
    MStart *start = MStart::New(MStart::StartType_Osr);
    osrBlock->add(start);
    graph().setOsrStart(start);

    // MOsrValue instructions are infallible, so the first MResumePoint must
    // occur after they execute, at the point of the MStart.
    if (!resumeAt(start, loopEntry))
        return NULL;

    // Link the same MResumePoint from the MStart to each MOsrValue.
    // This causes logic in ShouldSpecializeInput() to not replace Uses with
    // Unboxes in the MResumePiont, so that the MStart always sees Values.
    osrBlock->linkOsrValues(start);

    // Clone types of the other predecessor of the pre-header to the osr block,
    // such as pre-header phi's won't discard specialized type of the
    // predecessor.
    JS_ASSERT(predecessor->stackDepth() == osrBlock->stackDepth());
    JS_ASSERT(info().scopeChainSlot() == 0);
    JS_ASSERT(osrBlock->scopeChain()->type() == MIRType_Object);

    Vector<MIRType> slotTypes(cx);
    if (!slotTypes.growByUninitialized(osrBlock->stackDepth()))
        return NULL;

    // Fill slotTypes with the types of the predecessor block.
    for (uint32_t i = 0; i < osrBlock->stackDepth(); i++)
        slotTypes[i] = MIRType_Value;

    // Update slotTypes for slots that may have a different type at this join point.
    if (!oracle->getOsrTypes(loopEntry, slotTypes))
        return NULL;

    for (uint32_t i = 1; i < osrBlock->stackDepth(); i++) {
        // Unbox the MOsrValue if it is known to be unboxable.
        switch (slotTypes[i]) {
          case MIRType_Boolean:
          case MIRType_Int32:
          case MIRType_Double:
          case MIRType_String:
          case MIRType_Object:
          {
            MDefinition *def = osrBlock->getSlot(i);
            JS_ASSERT(def->type() == MIRType_Value);

            MInstruction *actual = MUnbox::New(def, slotTypes[i], MUnbox::Infallible);
            osrBlock->add(actual);
            osrBlock->rewriteSlot(i, actual);
            break;
          }

          case MIRType_Null:
          {
            MConstant *c = MConstant::New(NullValue());
            osrBlock->add(c);
            osrBlock->rewriteSlot(i, c);
            break;
          }

          case MIRType_Undefined:
          {
            MConstant *c = MConstant::New(UndefinedValue());
            osrBlock->add(c);
            osrBlock->rewriteSlot(i, c);
            break;
          }

          case MIRType_Magic:
            JS_ASSERT(lazyArguments_);
            osrBlock->rewriteSlot(i, lazyArguments_);
            break;

          default:
            break;
        }
    }

    // Finish the osrBlock.
    osrBlock->end(MGoto::New(preheader));
    preheader->addPredecessor(osrBlock);
    graph().setOsrBlock(osrBlock);

    // Wrap |this| with a guaranteed use, to prevent instruction elimination.
    // Prevent |this| from being DCE'd: necessary for constructors.
    if (info().fun())
        preheader->getSlot(info().thisSlot())->setGuard();

    return preheader;
}

MBasicBlock *
IonBuilder::newPendingLoopHeader(MBasicBlock *predecessor, jsbytecode *pc)
{
    loopDepth_++;
    MBasicBlock *block = MBasicBlock::NewPendingLoopHeader(graph(), info(), predecessor, pc);
    return addBlock(block, loopDepth_);
}

// A resume point is a mapping of stack slots to MDefinitions. It is used to
// capture the environment such that if a guard fails, and IonMonkey needs
// to exit back to the interpreter, the interpreter state can be
// reconstructed.
//
// We capture stack state at critical points:
//   * (1) At the beginning of every basic block.
//   * (2) After every effectful operation.
//
// As long as these two properties are maintained, instructions can
// be moved, hoisted, or, eliminated without problems, and ops without side
// effects do not need to worry about capturing state at precisely the
// right point in time.
//
// Effectful instructions, of course, need to capture state after completion,
// where the interpreter will not attempt to repeat the operation. For this,
// ResumeAfter must be used. The state is attached directly to the effectful
// instruction to ensure that no intermediate instructions could be injected
// in between by a future analysis pass.
//
// During LIR construction, if an instruction can bail back to the interpreter,
// we create an LSnapshot, which uses the last known resume point to request
// register/stack assignments for every live value.
bool
IonBuilder::resume(MInstruction *ins, jsbytecode *pc, MResumePoint::Mode mode)
{
    JS_ASSERT(ins->isEffectful() || !ins->isMovable());

    MResumePoint *resumePoint = MResumePoint::New(ins->block(), pc, callerResumePoint_, mode);
    if (!resumePoint)
        return false;
    ins->setResumePoint(resumePoint);
    resumePoint->setInstruction(ins);
    return true;
}

bool
IonBuilder::resumeAt(MInstruction *ins, jsbytecode *pc)
{
    return resume(ins, pc, MResumePoint::ResumeAt);
}

bool
IonBuilder::resumeAfter(MInstruction *ins)
{
    return resume(ins, pc, MResumePoint::ResumeAfter);
}

bool
IonBuilder::maybeInsertResume()
{
    // Create a resume point at the current position, without an existing
    // effectful instruction. This resume point is not necessary for correct
    // behavior (see above), but is added to avoid holding any values from the
    // previous resume point which are now dead. This shortens the live ranges
    // of such values and improves register allocation.
    //
    // This optimization is not performed outside of loop bodies, where good
    // register allocation is not as critical, in order to avoid creating
    // excessive resume points.

    if (loopDepth_ == 0)
        return true;

    MNop *ins = MNop::New();
    current->add(ins);

    return resumeAfter(ins);
}

void
IonBuilder::insertRecompileCheck()
{
    if (!inliningEnabled())
        return;

    if (inliningDepth > 0)
        return;

    // Don't recompile if we are already inlining.
    if (script()->getUseCount() >= js_IonOptions.usesBeforeInlining)
        return;

    // Don't recompile if the oracle cannot provide inlining information
    // or if the script has no calls.
    if (!oracle->canInlineCalls())
        return;

    uint32_t minUses = UsesBeforeIonRecompile(script(), pc);
    MRecompileCheck *check = MRecompileCheck::New(minUses);
    current->add(check);
}

static inline bool
TestSingletonProperty(JSContext *cx, HandleObject obj, HandleId id, bool *isKnownConstant)
{
    // We would like to completely no-op property/global accesses which can
    // produce only a particular JSObject. When indicating the access result is
    // definitely an object, type inference does not account for the
    // possibility that the property is entirely missing from the input object
    // and its prototypes (if this happens, a semantic trigger would be hit and
    // the pushed types updated, even if there is no type barrier).
    //
    // If the access definitely goes through obj, either directly or on the
    // prototype chain, then if obj has a defined property now, and the
    // property has a default or method shape, then the property is not missing
    // and the only way it can become missing in the future is if it is deleted.
    // Deletion causes type properties to be explicitly marked with undefined.

    *isKnownConstant = false;

    if (!CanEffectlesslyCallLookupGenericOnObject(obj))
        return true;

    RootedObject holder(cx);
    RootedShape shape(cx);
    if (!JSObject::lookupGeneric(cx, obj, id, &holder, &shape))
        return false;
    if (!shape)
        return true;

    if (!shape->hasDefaultGetter())
        return true;
    if (!shape->hasSlot())
        return true;
    if (holder->getSlot(shape->slot()).isUndefined())
        return true;

    *isKnownConstant = true;
    return true;
}

static inline bool
TestSingletonPropertyTypes(JSContext *cx, types::StackTypeSet *types,
                           HandleObject globalObj, HandleId id,
                           bool *isKnownConstant, bool *testObject,
                           bool *testString)
{
    // As for TestSingletonProperty, but the input is any value in a type set
    // rather than a specific object. If testObject is set then the constant
    // result can only be used after ensuring the input is an object.

    *isKnownConstant = false;
    *testObject = false;
    *testString = false;

    if (!types || types->unknownObject())
        return true;

    RootedObject singleton(cx, types->getSingleton());
    if (singleton)
        return TestSingletonProperty(cx, singleton, id, isKnownConstant);

    if (!globalObj)
        return true;

    JSProtoKey key;
    JSValueType type = types->getKnownTypeTag();
    switch (type) {
      case JSVAL_TYPE_STRING:
        key = JSProto_String;
        break;

      case JSVAL_TYPE_INT32:
      case JSVAL_TYPE_DOUBLE:
        key = JSProto_Number;
        break;

      case JSVAL_TYPE_BOOLEAN:
        key = JSProto_Boolean;
        break;

      case JSVAL_TYPE_OBJECT:
      case JSVAL_TYPE_UNKNOWN: {
        if (types->hasType(types::Type::StringType())) {
            // Do not optimize if the object is either a String or an Object.
            if (types->maybeObject())
                return true;
            key = JSProto_String;
            *testString = true;
            break;
        }

        // For property accesses which may be on many objects, we just need to
        // find a prototype common to all the objects; if that prototype
        // has the singleton property, the access will not be on a missing property.
        bool thoughtConstant = true;
        for (unsigned i = 0; i < types->getObjectCount(); i++) {
            types::TypeObject *object = types->getTypeObject(i);
            if (!object) {
                // Try to get it through the singleton.
                JSObject *curObj = types->getSingleObject(i);
                // As per the comment in jsinfer.h, there can be holes in
                // TypeSets, so just skip over them.
                if (!curObj)
                    continue;
                object = curObj->getType(cx);
            }

            if (object->proto) {
                // Test this type.
                RootedObject proto(cx, object->proto);
                if (!TestSingletonProperty(cx, proto, id, &thoughtConstant))
                    return false;
                // Short circuit
                if (!thoughtConstant)
                    break;
            } else {
                // Can't be on the prototype chain with no prototypes...
                thoughtConstant = false;
                break;
            }
        }
        if (thoughtConstant) {
            // If this is not a known object, a test will be needed.
            *testObject = (type != JSVAL_TYPE_OBJECT);
        }
        *isKnownConstant = thoughtConstant;
        return true;
      }
      default:
        return true;
    }

    RootedObject proto(cx);
    if (!js_GetClassPrototype(cx, key, &proto, NULL))
        return false;

    return TestSingletonProperty(cx, proto, id, isKnownConstant);
}

// Given an actual and observed type set, annotates the IR as much as possible:
// (1) If no type information is provided, the value on the top of the stack is
//     left in place.
// (2) If a single type definitely exists, and no type barrier is in place,
//     then an infallible unbox instruction replaces the value on the top of
//     the stack.
// (3) If a type barrier is in place, but has an unknown type set, leave the
//     value at the top of the stack.
// (4) If a type barrier is in place, and has a single type, an unbox
//     instruction replaces the top of the stack.
// (5) Lastly, a type barrier instruction replaces the top of the stack.
bool
IonBuilder::pushTypeBarrier(MInstruction *ins, types::StackTypeSet *actual,
                            types::StackTypeSet *observed)
{
    AutoAssertNoGC nogc;

    // If the instruction has no side effects, we'll resume the entire operation.
    // The actual type barrier will occur in the interpreter. If the
    // instruction is effectful, even if it has a singleton type, there
    // must be a resume point capturing the original def, and resuming
    // to that point will explicitly monitor the new type.

    if (!actual) {
        JS_ASSERT(!observed);
        return true;
    }

    if (!observed) {
        JSValueType type = actual->getKnownTypeTag();
        MInstruction *replace = NULL;
        switch (type) {
          case JSVAL_TYPE_UNDEFINED:
            ins->setFoldedUnchecked();
            replace = MConstant::New(UndefinedValue());
            break;
          case JSVAL_TYPE_NULL:
            ins->setFoldedUnchecked();
            replace = MConstant::New(NullValue());
            break;
          case JSVAL_TYPE_UNKNOWN:
            break;
          default: {
            MIRType replaceType = MIRTypeFromValueType(type);
            if (ins->type() == MIRType_Value)
                replace = MUnbox::New(ins, replaceType, MUnbox::Infallible);
            else
                JS_ASSERT(ins->type() == replaceType);
            break;
          }
        }
        if (replace) {
            current->pop();
            current->add(replace);
            current->push(replace);
            if (replace->acceptsTypeSet())
                replace->setTypeSet(cloneTypeSet(actual));
        } else {
            if (ins->acceptsTypeSet())
                ins->setTypeSet(cloneTypeSet(actual));
        }
        return true;
    }

    if (observed->unknown())
        return true;

    current->pop();

    MInstruction *barrier;
    JSValueType type = observed->getKnownTypeTag();

    // An unbox instruction isn't enough to capture JSVAL_TYPE_OBJECT. Use a type
    // barrier followed by an infallible unbox.
    bool isObject = false;
    if (type == JSVAL_TYPE_OBJECT && !observed->hasType(types::Type::AnyObjectType())) {
        type = JSVAL_TYPE_UNKNOWN;
        isObject = true;
    }

    switch (type) {
      case JSVAL_TYPE_UNKNOWN:
      case JSVAL_TYPE_UNDEFINED:
      case JSVAL_TYPE_NULL:
        barrier = MTypeBarrier::New(ins, cloneTypeSet(observed));
        current->add(barrier);

        if (type == JSVAL_TYPE_UNDEFINED)
            return pushConstant(UndefinedValue());
        if (type == JSVAL_TYPE_NULL)
            return pushConstant(NullValue());
        if (isObject) {
            barrier = MUnbox::New(barrier, MIRType_Object, MUnbox::Infallible);
            current->add(barrier);
        }
        break;
      default:
        MUnbox::Mode mode = ins->isEffectful() ? MUnbox::TypeBarrier : MUnbox::TypeGuard;
        barrier = MUnbox::New(ins, MIRTypeFromValueType(type), mode);
        current->add(barrier);
    }
    current->push(barrier);
    return true;
}

// Test the type of values returned by a VM call. This is an optimized version
// of calling TypeScript::Monitor inside such stubs.
void
IonBuilder::monitorResult(MInstruction *ins, types::TypeSet *barrier, types::StackTypeSet *types)
{
    // MonitorTypes is redundant if we will also add a type barrier.
    if (barrier)
        return;

    if (!types || types->unknown())
        return;

    MInstruction *monitor = MMonitorTypes::New(ins, cloneTypeSet(types));
    current->add(monitor);
}

bool
IonBuilder::jsop_getgname(HandlePropertyName name)
{
    // Optimize undefined, NaN, and Infinity.
    if (name == cx->names().undefined)
        return pushConstant(UndefinedValue());
    if (name == cx->names().NaN)
        return pushConstant(cx->runtime->NaNValue);
    if (name == cx->names().Infinity)
        return pushConstant(cx->runtime->positiveInfinityValue);

    RootedObject globalObj(cx, &script()->global());
    JS_ASSERT(globalObj->isNative());

    RootedId id(cx, NameToId(name));

    // For the fastest path, the property must be found, and it must be found
    // as a normal data property on exactly the global object.
    RootedShape shape(cx, globalObj->nativeLookup(cx, id));
    if (!shape || !shape->hasDefaultGetter() || !shape->hasSlot())
        return jsop_getname(name);

    types::HeapTypeSet *propertyTypes = oracle->globalPropertyTypeSet(script(), pc, id);
    if (propertyTypes && propertyTypes->isOwnProperty(cx, globalObj->getType(cx), true)) {
        // The property has been reconfigured as non-configurable, non-enumerable
        // or non-writable.
        return jsop_getname(name);
    }

    // If the property is permanent, a shape guard isn't necessary.
    JSValueType knownType = JSVAL_TYPE_UNKNOWN;

    RootedScript scriptRoot(cx, script());
    types::StackTypeSet *barrier = oracle->propertyReadBarrier(scriptRoot, pc);
    types::StackTypeSet *types = oracle->propertyRead(script(), pc);
    if (types) {
        JSObject *singleton = types->getSingleton();

        knownType = types->getKnownTypeTag();
        if (!barrier) {
            if (singleton) {
                // Try to inline a known constant value.
                bool isKnownConstant;
                if (!TestSingletonProperty(cx, globalObj, id, &isKnownConstant))
                    return false;
                if (isKnownConstant)
                    return pushConstant(ObjectValue(*singleton));
            }
            if (knownType == JSVAL_TYPE_UNDEFINED)
                return pushConstant(UndefinedValue());
            if (knownType == JSVAL_TYPE_NULL)
                return pushConstant(NullValue());
        }
    }

    MInstruction *global = MConstant::New(ObjectValue(*globalObj));
    current->add(global);

    // If we have a property typeset, the isOwnProperty call will trigger recompilation if
    // the property is deleted or reconfigured.
    if (!propertyTypes && shape->configurable())
        global = addShapeGuard(global, globalObj->lastProperty(), Bailout_ShapeGuard);

    JS_ASSERT(shape->slot() >= globalObj->numFixedSlots());

    MSlots *slots = MSlots::New(global);
    current->add(slots);
    MLoadSlot *load = MLoadSlot::New(slots, shape->slot() - globalObj->numFixedSlots());
    current->add(load);

    // Slot loads can be typed, if they have a single, known, definitive type.
    if (knownType != JSVAL_TYPE_UNKNOWN && !barrier)
        load->setResultType(MIRTypeFromValueType(knownType));

    current->push(load);
    return pushTypeBarrier(load, types, barrier);
}

bool
IonBuilder::jsop_setgname(HandlePropertyName name)
{
    RootedObject globalObj(cx, &script()->global());
    RootedId id(cx, NameToId(name));

    JS_ASSERT(globalObj->isNative());

    bool canSpecialize;
    types::HeapTypeSet *propertyTypes = oracle->globalPropertyWrite(script(), pc, id, &canSpecialize);

    // This should only happen for a few names like __proto__.
    if (!canSpecialize || globalObj->watched())
        return jsop_setprop(name);

    // For the fastest path, the property must be found, and it must be found
    // as a normal data property on exactly the global object.
    RootedShape shape(cx, globalObj->nativeLookup(cx, id));
    if (!shape || !shape->hasDefaultSetter() || !shape->writable() || !shape->hasSlot())
        return jsop_setprop(name);

    if (propertyTypes && propertyTypes->isOwnProperty(cx, globalObj->getType(cx), true)) {
        // The property has been reconfigured as non-configurable, non-enumerable
        // or non-writable.
        return jsop_setprop(name);
    }

    MInstruction *global = MConstant::New(ObjectValue(*globalObj));
    current->add(global);

    // If we have a property type set, the isOwnProperty call will trigger recompilation
    // if the property is deleted or reconfigured. Without TI, we always need a shape guard
    // to guard against the property being reconfigured as non-writable.
    if (!propertyTypes)
        global = addShapeGuard(global, globalObj->lastProperty(), Bailout_ShapeGuard);

    JS_ASSERT(shape->slot() >= globalObj->numFixedSlots());

    MSlots *slots = MSlots::New(global);
    current->add(slots);

    MDefinition *value = current->pop();
    MStoreSlot *store = MStoreSlot::New(slots, shape->slot() - globalObj->numFixedSlots(), value);
    current->add(store);

    // Determine whether write barrier is required.
    if (!propertyTypes || propertyTypes->needsBarrier(cx))
        store->setNeedsBarrier();

    // Pop the global object pushed by bindgname.
    DebugOnly<MDefinition *> pushedGlobal = current->pop();
    JS_ASSERT(&pushedGlobal->toConstant()->value().toObject() == globalObj);

    // If the property has a known type, we may be able to optimize typed stores by not
    // storing the type tag. This only works if the property does not have its initial
    // |undefined| value; if |undefined| is assigned at a later point, it will be added
    // to the type set.
    if (propertyTypes && !globalObj->getSlot(shape->slot()).isUndefined()) {
        JSValueType knownType = propertyTypes->getKnownTypeTag(cx);
        if (knownType != JSVAL_TYPE_UNKNOWN)
            store->setSlotType(MIRTypeFromValueType(knownType));
    }

    JS_ASSERT_IF(store->needsBarrier(), store->slotType() != MIRType_None);

    current->push(value);
    return resumeAfter(store);
}

bool
IonBuilder::jsop_getname(HandlePropertyName name)
{
    MDefinition *object;
    if (js_CodeSpec[*pc].format & JOF_GNAME) {
        MInstruction *global = MConstant::New(ObjectValue(script()->global()));
        current->add(global);
        object = global;
    } else {
        current->push(current->scopeChain());
        object = current->pop();
    }

    MGetNameCache *ins;
    if (JSOp(*GetNextPc(pc)) == JSOP_TYPEOF)
        ins = MGetNameCache::New(object, name, MGetNameCache::NAMETYPEOF);
    else
        ins = MGetNameCache::New(object, name, MGetNameCache::NAME);

    current->add(ins);
    current->push(ins);

    if (!resumeAfter(ins))
        return false;

    RootedScript scriptRoot(cx, script());
    types::StackTypeSet *barrier = oracle->propertyReadBarrier(scriptRoot, pc);
    types::StackTypeSet *types = oracle->propertyRead(script(), pc);

    monitorResult(ins, barrier, types);
    return pushTypeBarrier(ins, types, barrier);
}

bool
IonBuilder::jsop_intrinsic(HandlePropertyName name)
{
    types::StackTypeSet *types = oracle->propertyRead(script(), pc);
    JSValueType type = types->getKnownTypeTag();

    // If we haven't executed this opcode yet, we need to get the intrinsic
    // value and monitor the result.
    if (type == JSVAL_TYPE_UNKNOWN) {
        MCallGetIntrinsicValue *ins = MCallGetIntrinsicValue::New(name);

        current->add(ins);
        current->push(ins);

        if (!resumeAfter(ins))
            return false;

        RootedScript scriptRoot(cx, script());
        types::StackTypeSet *barrier = oracle->propertyReadBarrier(scriptRoot, pc);
        monitorResult(ins, barrier, types);
        return pushTypeBarrier(ins, types, barrier);
    }

    // Bake in the intrinsic. Make sure that TI agrees with us on the type.
    RootedValue vp(cx, UndefinedValue());
    if (!cx->global()->getIntrinsicValue(cx, name, &vp))
        return false;

    JS_ASSERT(types->hasType(types::GetValueType(cx, vp)));

    MConstant *ins = MConstant::New(vp);
    current->add(ins);
    current->push(ins);

    return true;
}

bool
IonBuilder::jsop_bindname(PropertyName *name)
{
    JS_ASSERT(script()->analysis()->usesScopeChain());

    MDefinition *scopeChain = current->scopeChain();
    MBindNameCache *ins = MBindNameCache::New(scopeChain, name, script(), pc);

    current->add(ins);
    current->push(ins);

    return resumeAfter(ins);
}

bool
IonBuilder::jsop_getelem()
{
    if (oracle->elementReadIsDenseArray(script(), pc))
        return jsop_getelem_dense();

    int arrayType = TypedArray::TYPE_MAX;
    if (oracle->elementReadIsTypedArray(script(), pc, &arrayType))
        return jsop_getelem_typed(arrayType);

    if (oracle->elementReadIsString(script(), pc))
        return jsop_getelem_string();

    LazyArgumentsType isArguments = oracle->elementReadMagicArguments(script(), pc);
    if (isArguments == MaybeArguments)
        return abort("Type is not definitely lazy arguments.");
    if (isArguments == DefinitelyArguments)
        return jsop_arguments_getelem();

    MDefinition *rhs = current->pop();
    MDefinition *lhs = current->pop();

    MInstruction *ins;

    // TI does not account for GETELEM with string indexes, so we have to monitor
    // the result of MGetElementCache if it's expected to access string properties.
    // If the result of MGetElementCache is not monitored, we won't generate any
    // getprop stubs.
    bool mustMonitorResult = false;
    bool cacheable = false;

    oracle->elementReadGeneric(script(), pc, &cacheable, &mustMonitorResult);

    if (cacheable)
        ins = MGetElementCache::New(lhs, rhs, mustMonitorResult);
    else
        ins = MCallGetElement::New(lhs, rhs);

    current->add(ins);
    current->push(ins);

    if (!resumeAfter(ins))
        return false;

    RootedScript scriptRoot(cx, script());
    types::StackTypeSet *barrier = oracle->propertyReadBarrier(scriptRoot, pc);
    types::StackTypeSet *types = oracle->propertyRead(script(), pc);

    if (mustMonitorResult)
        monitorResult(ins, barrier, types);
    return pushTypeBarrier(ins, types, barrier);
}

bool
IonBuilder::jsop_getelem_dense()
{
    if (oracle->arrayPrototypeHasIndexedProperty())
        return abort("GETELEM Array proto has indexed properties");

    RootedScript scriptRoot(cx, script());
    types::StackTypeSet *barrier = oracle->propertyReadBarrier(scriptRoot, pc);
    types::StackTypeSet *types = oracle->propertyRead(script(), pc);
    bool needsHoleCheck = !oracle->elementReadIsPacked(script(), pc);
    bool maybeUndefined = types->hasType(types::Type::UndefinedType());

    MDefinition *id = current->pop();
    MDefinition *obj = current->pop();

    JSValueType knownType = JSVAL_TYPE_UNKNOWN;
    if (!barrier) {
        knownType = types->getKnownTypeTag();

        // Null and undefined have no payload so they can't be specialized.
        // Since folding null/undefined while building SSA is not safe (see the
        // comment in IsPhiObservable), we just add an untyped load instruction
        // and rely on pushTypeBarrier and DCE to replace it with a null/undefined
        // constant.
        if (knownType == JSVAL_TYPE_UNDEFINED || knownType == JSVAL_TYPE_NULL)
            knownType = JSVAL_TYPE_UNKNOWN;

        // Different architectures may want typed element reads which require
        // hole checks to be done as either value or typed reads.
        if (needsHoleCheck && !LIRGenerator::allowTypedElementHoleCheck())
            knownType = JSVAL_TYPE_UNKNOWN;
    }

    // Ensure id is an integer.
    MInstruction *idInt32 = MToInt32::New(id);
    current->add(idInt32);
    id = idInt32;

    // Get the elements vector.
    MElements *elements = MElements::New(obj);
    current->add(elements);

    MInitializedLength *initLength = MInitializedLength::New(elements);
    current->add(initLength);

    MInstruction *load;

    if (!maybeUndefined) {
        // This load should not return undefined, so likely we're reading
        // in-bounds elements, and the array is packed or its holes are not
        // read. This is the best case: we can separate the bounds check for
        // hoisting.
        id = addBoundsCheck(id, initLength);

        load = MLoadElement::New(elements, id, needsHoleCheck);
        current->add(load);
    } else {
        // This load may return undefined, so assume that we *can* read holes,
        // or that we can read out-of-bounds accesses. In this case, the bounds
        // check is part of the opcode.
        load = MLoadElementHole::New(elements, id, initLength, needsHoleCheck);
        current->add(load);

        // If maybeUndefined was true, the typeset must have undefined, and
        // then either additional types or a barrier. This means we should
        // never have a typed version of LoadElementHole.
        JS_ASSERT(knownType == JSVAL_TYPE_UNKNOWN);
    }

    if (knownType != JSVAL_TYPE_UNKNOWN)
        load->setResultType(MIRTypeFromValueType(knownType));

    current->push(load);
    return pushTypeBarrier(load, types, barrier);
}

MInstruction *
IonBuilder::getTypedArrayLength(MDefinition *obj)
{
    if (obj->isConstant()) {
        JSObject *array = &obj->toConstant()->value().toObject();
        int32_t length = (int32_t) TypedArray::length(array);
        obj->setFoldedUnchecked();
        return MConstant::New(Int32Value(length));
    }
    return MTypedArrayLength::New(obj);
}

MInstruction *
IonBuilder::getTypedArrayElements(MDefinition *obj)
{
    if (obj->isConstant()) {
        JSObject *array = &obj->toConstant()->value().toObject();
        void *data = TypedArray::viewData(array);
        obj->setFoldedUnchecked();
        return MConstantElements::New(data);
    }
    return MTypedArrayElements::New(obj);
}

bool
IonBuilder::jsop_getelem_typed(int arrayType)
{
    RootedScript scriptRoot(cx, script());
    types::StackTypeSet *barrier = oracle->propertyReadBarrier(scriptRoot, pc);
    types::StackTypeSet *types = oracle->propertyRead(script(), pc);

    MDefinition *id = current->pop();
    MDefinition *obj = current->pop();

    bool maybeUndefined = types->hasType(types::Type::UndefinedType());

    // Reading from an Uint32Array will result in a double for values
    // that don't fit in an int32. We have to bailout if this happens
    // and the instruction is not known to return a double.
    bool allowDouble = types->hasType(types::Type::DoubleType());

    // Ensure id is an integer.
    MInstruction *idInt32 = MToInt32::New(id);
    current->add(idInt32);
    id = idInt32;

    if (!maybeUndefined) {
        // Assume the index is in range, so that we can hoist the length,
        // elements vector and bounds check.

        // If we are reading in-bounds elements, we can use knowledge about
        // the array type to determine the result type. This may be more
        // precise than the known pushed type.
        MIRType knownType;
        switch (arrayType) {
          case TypedArray::TYPE_INT8:
          case TypedArray::TYPE_UINT8:
          case TypedArray::TYPE_UINT8_CLAMPED:
          case TypedArray::TYPE_INT16:
          case TypedArray::TYPE_UINT16:
          case TypedArray::TYPE_INT32:
            knownType = MIRType_Int32;
            break;
          case TypedArray::TYPE_UINT32:
            knownType = allowDouble ? MIRType_Double : MIRType_Int32;
            break;
          case TypedArray::TYPE_FLOAT32:
          case TypedArray::TYPE_FLOAT64:
            knownType = MIRType_Double;
            break;
          default:
            JS_NOT_REACHED("Unknown typed array type");
            return false;
        }

        // Get the length.
        MInstruction *length = getTypedArrayLength(obj);
        current->add(length);

        // Bounds check.
        id = addBoundsCheck(id, length);

        // Get the elements vector.
        MInstruction *elements = getTypedArrayElements(obj);
        current->add(elements);

        // Load the element.
        MLoadTypedArrayElement *load = MLoadTypedArrayElement::New(elements, id, arrayType);
        current->add(load);
        current->push(load);

        load->setResultType(knownType);

        // Note: we can ignore the type barrier here, we know the type must
        // be valid and unbarriered.
        JS_ASSERT_IF(knownType == MIRType_Int32, types->hasType(types::Type::Int32Type()));
        JS_ASSERT_IF(knownType == MIRType_Double, types->hasType(types::Type::DoubleType()));
        return true;
    } else {
        // Assume we will read out-of-bound values. In this case the
        // bounds check will be part of the instruction, and the instruction
        // will always return a Value.
        MLoadTypedArrayElementHole *load =
            MLoadTypedArrayElementHole::New(obj, id, arrayType, allowDouble);
        current->add(load);
        current->push(load);

        return resumeAfter(load) && pushTypeBarrier(load, types, barrier);
    }
}

bool
IonBuilder::jsop_getelem_string()
{
    MDefinition *id = current->pop();
    MDefinition *str = current->pop();

    MInstruction *idInt32 = MToInt32::New(id);
    current->add(idInt32);
    id = idInt32;

    MStringLength *length = MStringLength::New(str);
    current->add(length);

    // This will cause an invalidation of this script once the 'undefined' type
    // is monitored by the interpreter.
    JS_ASSERT(oracle->propertyRead(script(), pc)->getKnownTypeTag() == JSVAL_TYPE_STRING);
    id = addBoundsCheck(id, length);

    MCharCodeAt *charCode = MCharCodeAt::New(str, id);
    current->add(charCode);

    MFromCharCode *result = MFromCharCode::New(charCode);
    current->add(result);
    current->push(result);
    return true;
}

bool
IonBuilder::jsop_setelem()
{
    if (oracle->propertyWriteCanSpecialize(script(), pc)) {
        RootedScript scriptRoot(cx, script());
        if (oracle->elementWriteIsDenseArray(scriptRoot, pc))
            return jsop_setelem_dense();

        int arrayType = TypedArray::TYPE_MAX;
        if (oracle->elementWriteIsTypedArray(script(), pc, &arrayType))
            return jsop_setelem_typed(arrayType);
    }

    LazyArgumentsType isArguments = oracle->elementWriteMagicArguments(script(), pc);
    if (isArguments == MaybeArguments)
        return abort("Type is not definitely lazy arguments.");
    if (isArguments == DefinitelyArguments)
        return jsop_arguments_setelem();

    MDefinition *value = current->pop();
    MDefinition *index = current->pop();
    MDefinition *object = current->pop();

    MInstruction *ins = MCallSetElement::New(object, index, value);
    current->add(ins);
    current->push(value);

    return resumeAfter(ins);
}

bool
IonBuilder::jsop_setelem_dense()
{
    if (oracle->arrayPrototypeHasIndexedProperty())
        return abort("SETELEM Array proto has indexed properties");

    MIRType elementType = oracle->elementWrite(script(), pc);
    bool packed = oracle->elementWriteIsPacked(script(), pc);

    MDefinition *value = current->pop();
    MDefinition *id = current->pop();
    MDefinition *obj = current->pop();

    // Ensure id is an integer.
    MInstruction *idInt32 = MToInt32::New(id);
    current->add(idInt32);
    id = idInt32;

    // Get the elements vector.
    MElements *elements = MElements::New(obj);
    current->add(elements);

    // Use MStoreElementHole if this SETELEM has written to out-of-bounds
    // indexes in the past. Otherwise, use MStoreElement so that we can hoist
    // the initialized length and bounds check.
    MStoreElementCommon *store;
    if (oracle->setElementHasWrittenHoles(script(), pc)) {
        MStoreElementHole *ins = MStoreElementHole::New(obj, elements, id, value);
        store = ins;

        current->add(ins);
        current->push(value);

        if (!resumeAfter(ins))
            return false;
    } else {
        MInitializedLength *initLength = MInitializedLength::New(elements);
        current->add(initLength);

        id = addBoundsCheck(id, initLength);

        MStoreElement *ins = MStoreElement::New(elements, id, value);
        store = ins;

        current->add(ins);
        current->push(value);

        if (!resumeAfter(ins))
            return false;
    }

    // Determine whether a write barrier is required.
    if (oracle->elementWriteNeedsBarrier(script(), pc))
        store->setNeedsBarrier();

    if (elementType != MIRType_None && packed)
        store->setElementType(elementType);

    return true;
}

bool
IonBuilder::jsop_setelem_typed(int arrayType)
{
    MDefinition *value = current->pop();
    MDefinition *id = current->pop();
    MDefinition *obj = current->pop();

    // Ensure id is an integer.
    MInstruction *idInt32 = MToInt32::New(id);
    current->add(idInt32);
    id = idInt32;

    // Get the length.
    MInstruction *length = getTypedArrayLength(obj);
    current->add(length);

    // Bounds check.
    id = addBoundsCheck(id, length);

    // Get the elements vector.
    MInstruction *elements = getTypedArrayElements(obj);
    current->add(elements);

    // Clamp value to [0, 255] for Uint8ClampedArray.
    MDefinition *unclampedValue = value;
    if (arrayType == TypedArray::TYPE_UINT8_CLAMPED) {
        value = MClampToUint8::New(value);
        current->add(value->toInstruction());
    }

    // Store the value.
    MStoreTypedArrayElement *store = MStoreTypedArrayElement::New(elements, id, value, arrayType);
    current->add(store);

    current->push(unclampedValue);
    return resumeAfter(store);
}

bool
IonBuilder::jsop_length()
{
    if (jsop_length_fastPath())
        return true;

    RootedPropertyName name(cx, info().getAtom(pc)->asPropertyName());
    return jsop_getprop(name);
}

bool
IonBuilder::jsop_length_fastPath()
{
    TypeOracle::UnaryTypes sig = oracle->unaryTypes(script(), pc);
    if (!sig.inTypes || !sig.outTypes)
        return false;

    if (sig.outTypes->getKnownTypeTag() != JSVAL_TYPE_INT32)
        return false;

    switch (sig.inTypes->getKnownTypeTag()) {
      case JSVAL_TYPE_STRING: {
        MDefinition *obj = current->pop();
        MStringLength *ins = MStringLength::New(obj);
        current->add(ins);
        current->push(ins);
        return true;
      }

      case JSVAL_TYPE_OBJECT: {
        if (!sig.inTypes->hasObjectFlags(cx, types::OBJECT_FLAG_NON_DENSE_ARRAY)) {
            MDefinition *obj = current->pop();
            MElements *elements = MElements::New(obj);
            current->add(elements);

            // Read length.
            MArrayLength *length = new MArrayLength(elements);
            current->add(length);
            current->push(length);
            return true;
        }

        if (!sig.inTypes->hasObjectFlags(cx, types::OBJECT_FLAG_NON_TYPED_ARRAY)) {
            MDefinition *obj = current->pop();
            MInstruction *length = getTypedArrayLength(obj);
            current->add(length);
            current->push(length);
            return true;
        }

        return false;
      }

      default:
        break;
    }

    return false;
}

bool
IonBuilder::jsop_arguments()
{
    JS_ASSERT(lazyArguments_);
    current->push(lazyArguments_);
    return true;
}

bool
IonBuilder::jsop_arguments_length()
{
    // Type Inference has guaranteed this is an optimized arguments object.
    MDefinition *args = current->pop();
    args->setFoldedUnchecked();

    // We don't know anything from the callee
    if (inliningDepth == 0) {
        MInstruction *ins = MArgumentsLength::New();
        current->add(ins);
        current->push(ins);
        return true;
    }

    // We are inlining and know the number of arguments the callee pushed
    return pushConstant(Int32Value(inlinedArguments_.length()));
}

bool
IonBuilder::jsop_arguments_getelem()
{
    if (inliningDepth != 0)
        return abort("NYI inlined get argument element");

    RootedScript scriptRoot(cx, script());
    types::StackTypeSet *barrier = oracle->propertyReadBarrier(scriptRoot, pc);
    types::StackTypeSet *types = oracle->propertyRead(script(), pc);

    MDefinition *idx = current->pop();

    // Type Inference has guaranteed this is an optimized arguments object.
    MDefinition *args = current->pop();
    args->setFoldedUnchecked();

    // To ensure that we are not looking above the number of actual arguments.
    MArgumentsLength *length = MArgumentsLength::New();
    current->add(length);

    // Ensure idx is an integer.
    MInstruction *index = MToInt32::New(idx);
    current->add(index);

    // Bailouts if we read more than the number of actual arguments.
    index = addBoundsCheck(index, length);

    // Load the argument from the actual arguments.
    MGetArgument *load = MGetArgument::New(index);
    current->add(load);
    current->push(load);

    return pushTypeBarrier(load, types, barrier);
}

bool
IonBuilder::jsop_arguments_setelem()
{
    return abort("NYI arguments[]=");
}

inline types::HeapTypeSet *
GetDefiniteSlot(JSContext *cx, types::StackTypeSet *types, JSAtom *atom)
{
    if (!types || types->unknownObject() || types->getObjectCount() != 1)
        return NULL;

    types::TypeObject *type = types->getTypeObject(0);
    if (!type || type->unknownProperties())
        return NULL;

    jsid id = AtomToId(atom);
    if (id != types::MakeTypeId(cx, id))
        return NULL;

    types::HeapTypeSet *propertyTypes = type->getProperty(cx, id, false);
    if (!propertyTypes ||
        !propertyTypes->definiteProperty() ||
        propertyTypes->isOwnProperty(cx, type, true))
    {
        return NULL;
    }

    return propertyTypes;
}

bool
IonBuilder::jsop_not()
{
    MDefinition *value = current->pop();

    MNot *ins = new MNot(value);
    current->add(ins);
    current->push(ins);
    TypeOracle::UnaryTypes types = oracle->unaryTypes(script(), pc);
    ins->infer(types, cx);
    return true;
}


inline bool
IonBuilder::TestCommonPropFunc(JSContext *cx, types::StackTypeSet *types, HandleId id,
                               JSFunction **funcp, bool isGetter, bool *isDOM,
                               MDefinition **guardOut)
{
    JSObject *found = NULL;
    JSObject *foundProto = NULL;

    *funcp = NULL;
    *isDOM = false;

    bool thinkDOM = true;

    // No sense looking if we don't know what's going on.
    if (!types || types->unknownObject())
        return true;

    // Iterate down all the types to see if they all have the same getter or
    // setter.
    for (unsigned i = 0; i < types->getObjectCount(); i++) {
        RootedObject curObj(cx, types->getSingleObject(i));

        // Non-Singleton type
        if (!curObj) {
            types::TypeObject *typeObj = types->getTypeObject(i);

            if (!typeObj)
                continue;

            if (typeObj->unknownProperties())
                return true;

            // If the type has an own property, we can't be sure we don't shadow
            // the chain.
            jsid typeId = types::MakeTypeId(cx, id);
            types::HeapTypeSet *propSet = typeObj->getProperty(cx, typeId, false);
            if (!propSet)
                return false;
            if (propSet->ownProperty(false))
                return true;

            // Check the DOM status of the instance type
            thinkDOM = thinkDOM && !typeObj->hasAnyFlags(types::OBJECT_FLAG_NON_DOM);

            // Otherwise try using the prototype.
            curObj = typeObj->proto;
        } else {
            // We can't optimize setters on watched singleton objects. A getter
            // on an own property can be protected with the prototype
            // shapeguard, though.
            if (!isGetter && curObj->watched())
                return true;

            // Check the DOM-ness of the singleton.
            types::TypeObject *objType = curObj->getType(cx);
            thinkDOM = thinkDOM && !objType->hasAnyFlags(types::OBJECT_FLAG_NON_DOM);
        }

        // Turns out that we need to check for a property lookup op, else we
        // will end up calling it mid-compilation.
        if (!CanEffectlesslyCallLookupGenericOnObject(curObj))
            return true;

        RootedObject proto(cx);
        RootedShape shape(cx);
        if (!JSObject::lookupGeneric(cx, curObj, id, &proto, &shape))
            return false;

        if (!shape)
            return true;

        // We want to optimize specialized getters/setters. The defaults will
        // hit the slot optimization.
        if (isGetter) {
            if (shape->hasDefaultGetter() || !shape->hasGetterValue())
                return true;
        } else {
            if (shape->hasDefaultSetter() || !shape->hasSetterValue())
                return true;
        }

        JSObject * curFound = isGetter ? shape->getterObject():
                                         shape->setterObject();

        // Save the first seen, or verify uniqueness.
        if (!found) {
            if (!curFound->isFunction())
                return true;
            found = curFound;
        } else if (found != curFound) {
            return true;
        }

        // We only support cases with a single prototype shared. This is
        // overwhelmingly more likely than having multiple different prototype
        // chains with the same custom property function.
        if (!foundProto)
            foundProto = proto;
        else if (foundProto != proto)
            return true;

        // Check here to make sure that everyone has Type Objects with known
        // properties between them and the proto we found the accessor on. We
        // need those to add freezes safely. NOTE: We do not do this above, as
        // we may be able to freeze all the types up to where we found the
        // property, even if there are unknown types higher in the prototype
        // chain.
        while (curObj != foundProto) {
            types::TypeObject *typeObj = curObj->getType(cx);

            if (typeObj->unknownProperties())
                return true;

            // Check here to make sure that nobody on the prototype chain is
            // marked as having the property as an "own property". This can
            // happen in cases of |delete| having been used, or cases with
            // watched objects. If TI ever decides to be more accurate about
            // |delete| handling, this should go back to curObj->watched().

            // Even though we are not directly accessing the properties on the whole
            // prototype chain, we need to fault in the sets anyway, as we need
            // to freeze on them.
            jsid typeId = types::MakeTypeId(cx, id);
            types::HeapTypeSet *propSet = typeObj->getProperty(cx, typeId, false);
            if (!propSet)
                return false;
            if (propSet->ownProperty(false))
                return true;

            curObj = curObj->getProto();
        }
    }

    // No need to add a freeze if we didn't find anything
    if (!found)
        return true;

    JS_ASSERT(foundProto);

    // Add a shape guard on the prototype we found the property on. The rest of
    // the prototype chain is guarded by TI freezes. Note that a shape guard is
    // good enough here, even in the proxy case, because we have ensured there
    // are no lookup hooks for this property.
    MInstruction *wrapper = MConstant::New(ObjectValue(*foundProto));
    current->add(wrapper);
    wrapper = addShapeGuard(wrapper, foundProto->lastProperty(), Bailout_ShapeGuard);

    // Pass the guard back so it can be an operand.
    if (isGetter) {
        JS_ASSERT(wrapper->isGuardShape());
        *guardOut = wrapper;
    }

    // Now we have to freeze all the property typesets to ensure there isn't a
    // lower shadowing getter or setter installed in the future.
    types::TypeObject *curType;
    for (unsigned i = 0; i < types->getObjectCount(); i++) {
        curType = types->getTypeObject(i);
        JSObject *obj = NULL;
        if (!curType) {
            obj = types->getSingleObject(i);
            if (!obj)
                continue;

            curType = obj->getType(cx);
        }

        // Freeze the types as being DOM objects if they are
        if (thinkDOM) {
            // Asking the question adds the freeze
            DebugOnly<bool> wasntDOM =
                types::HeapTypeSet::HasObjectFlags(cx, curType, types::OBJECT_FLAG_NON_DOM);
            JS_ASSERT(!wasntDOM);
        }

        // If we found a Singleton object's own-property, there's nothing to
        // freeze.
        if (obj != foundProto) {
            // Walk the prototype chain. Everyone has to have the property, since we
            // just checked, so propSet cannot be NULL.
            jsid typeId = types::MakeTypeId(cx, id);
            while (true) {
                types::HeapTypeSet *propSet = curType->getProperty(cx, typeId, false);
                // This assert is now assured, since we have faulted them in
                // above.
                JS_ASSERT(propSet);
                // Asking, freeze by asking.
                DebugOnly<bool> isOwn = propSet->isOwnProperty(cx, curType, false);
                JS_ASSERT(!isOwn);
                // Don't mark the proto. It will be held down by the shape
                // guard. This allows us tp use properties found on prototypes
                // with properties unknown to TI.
                if (curType->proto == foundProto)
                    break;
                curType = curType->proto->getType(cx);
            }
        }
    }

    *funcp = found->toFunction();
    *isDOM = thinkDOM;

    return true;
}

bool
IonBuilder::annotateGetPropertyCache(JSContext *cx, MDefinition *obj, MGetPropertyCache *getPropCache,
                                    types::StackTypeSet *objTypes, types::StackTypeSet *pushedTypes)
{
    RootedId id(cx, NameToId(getPropCache->name()));
    if ((jsid)id != types::MakeTypeId(cx, id))
        return true;

    // Ensure every pushed value is a singleton.
    if (pushedTypes->unknownObject() || pushedTypes->baseFlags() != 0)
        return true;

    for (unsigned i = 0; i < pushedTypes->getObjectCount(); i++) {
        if (pushedTypes->getTypeObject(i) != NULL)
            return true;
    }

    // Object's typeset should be a proper object
    if (objTypes->baseFlags() || objTypes->unknownObject())
        return true;

    unsigned int objCount = objTypes->getObjectCount();
    if (objCount == 0)
        return true;

    InlinePropertyTable *inlinePropTable = getPropCache->initInlinePropertyTable(pc);
    if (!inlinePropTable)
        return false;

    // Ensure that the relevant property typeset for each type object is
    // is a single-object typeset containing a JSFunction
    for (unsigned int i = 0; i < objCount; i++) {
        types::TypeObject *typeObj = objTypes->getTypeObject(i);
        if (!typeObj || typeObj->unknownProperties() || !typeObj->proto)
            continue;

        types::HeapTypeSet *ownTypes = typeObj->getProperty(cx, id, false);
        if (!ownTypes)
            continue;

        if (ownTypes->isOwnProperty(cx, typeObj, false))
            continue;

        bool knownConstant = false;
        Rooted<JSObject*> proto(cx, typeObj->proto);
        if (!TestSingletonProperty(cx, proto, id, &knownConstant))
            return false;

        if (!knownConstant || proto->getType(cx)->unknownProperties())
            continue;

        types::HeapTypeSet *protoTypes = proto->getType(cx)->getProperty(cx, id, false);
        if (!protoTypes)
            continue;

        JSObject *obj = protoTypes->getSingleton(cx);
        if (!obj || !obj->isFunction())
            continue;

        // Don't add cases corresponding to non-observed pushes
        if (!pushedTypes->hasType(types::Type::ObjectType(obj)))
            continue;

        if (!inlinePropTable->addEntry(typeObj, obj->toFunction()))
            return false;
    }

    if (inlinePropTable->numEntries() == 0) {
        getPropCache->clearInlinePropertyTable();
        return true;
    }

#ifdef DEBUG
    if (inlinePropTable->numEntries() > 0)
        IonSpew(IonSpew_Inlining, "Annotated GetPropertyCache with %d/%d inline cases",
                                    (int) inlinePropTable->numEntries(), (int) objCount);
#endif

    // If we successfully annotated the GetPropertyCache and there are inline cases,
    // then keep a resume point of the state right before this instruction for use
    // later when we have to bail out to this point in the fallback case of a
    // PolyInlineDispatch.
    if (inlinePropTable->numEntries() > 0) {
        // Push the object back onto the stack temporarily to capture the resume point.
        current->push(obj);
        MResumePoint *resumePoint = MResumePoint::New(current, pc, callerResumePoint_,
                                                      MResumePoint::ResumeAt);
        if (!resumePoint)
            return false;
        inlinePropTable->setPriorResumePoint(resumePoint);
        current->pop();
    }
    return true;
}

// Returns true if an idempotent cache has ever invalidated this script
// or an outer script.
bool
IonBuilder::invalidatedIdempotentCache()
{
    IonBuilder *builder = this;
    do {
        if (builder->script()->invalidatedIdempotentCache)
            return true;
        builder = builder->callerBuilder_;
    } while (builder);

    return false;
}

bool
IonBuilder::loadSlot(MDefinition *obj, HandleShape shape, MIRType rvalType)
{
    JS_ASSERT(shape->hasDefaultGetter());
    JS_ASSERT(shape->hasSlot());

    RootedScript scriptRoot(cx, script());
    types::StackTypeSet *barrier = oracle->propertyReadBarrier(scriptRoot, pc);
    types::StackTypeSet *types = oracle->propertyRead(script(), pc);

    if (shape->slot() < shape->numFixedSlots()) {
        MLoadFixedSlot *load = MLoadFixedSlot::New(obj, shape->slot());
        current->add(load);
        current->push(load);

        load->setResultType(rvalType);
        return pushTypeBarrier(load, types, barrier);
    }

    MSlots *slots = MSlots::New(obj);
    current->add(slots);

    MLoadSlot *load = MLoadSlot::New(slots, shape->slot() - shape->numFixedSlots());
    current->add(load);
    current->push(load);

    load->setResultType(rvalType);
    return pushTypeBarrier(load, types, barrier);
}

bool
IonBuilder::storeSlot(MDefinition *obj, UnrootedShape shape, MDefinition *value, bool needsBarrier)
{
    JS_ASSERT(shape->hasDefaultSetter());
    JS_ASSERT(shape->writable());
    JS_ASSERT(shape->hasSlot());

    if (shape->slot() < shape->numFixedSlots()) {
        MStoreFixedSlot *store = MStoreFixedSlot::New(obj, shape->slot(), value);
        current->add(store);
        current->push(value);
        if (needsBarrier)
            store->setNeedsBarrier();
        return resumeAfter(store);
    }

    MSlots *slots = MSlots::New(obj);
    current->add(slots);

    MStoreSlot *store = MStoreSlot::New(slots, shape->slot() - shape->numFixedSlots(), value);
    current->add(store);
    current->push(value);
    if (needsBarrier)
        store->setNeedsBarrier();
    return resumeAfter(store);
}

bool
IonBuilder::jsop_getprop(HandlePropertyName name)
{
    RootedId id(cx, NameToId(name));

    RootedScript scriptRoot(cx, script());
    types::StackTypeSet *barrier = oracle->propertyReadBarrier(scriptRoot, pc);
    types::StackTypeSet *types = oracle->propertyRead(script(), pc);
    TypeOracle::Unary unary = oracle->unaryOp(script(), pc);
    TypeOracle::UnaryTypes uTypes = oracle->unaryTypes(script(), pc);

    bool emitted = false;

    // Try to optimize arguments.length.
    if (!getPropTryArgumentsLength(&emitted) || emitted)
        return emitted;

    // Try to hardcode known constants.
    if (!getPropTryConstant(&emitted, id, barrier, types, uTypes) || emitted)
        return emitted;

    // Try to emit loads from definite slots.
    if (!getPropTryDefiniteSlot(&emitted, name, barrier, types, unary, uTypes) || emitted)
        return emitted;

    // Try to inline a common property getter, or make a call.
    if (!getPropTryCommonGetter(&emitted, id, barrier, types, uTypes) || emitted)
        return emitted;

    // Try to emit a monomorphic cache based on data in JM caches.
    if (!getPropTryMonomorphic(&emitted, id, barrier, unary, uTypes) || emitted)
        return emitted;

    // Try to emit a polymorphic cache.
    if (!getPropTryPolymorphic(&emitted, name, id, barrier, types, unary, uTypes) || emitted)
        return emitted;

    // Emit a call.
    MDefinition *obj = current->pop();
    MCallGetProperty *call = MCallGetProperty::New(obj, name);
    current->add(call);
    current->push(call);
    if (!resumeAfter(call))
        return false;

    monitorResult(call, barrier, types);
    return pushTypeBarrier(call, types, barrier);
}

bool
IonBuilder::getPropTryArgumentsLength(bool *emitted)
{
    JS_ASSERT(*emitted == false);
    LazyArgumentsType isArguments = oracle->propertyReadMagicArguments(script(), pc);

    if (isArguments == MaybeArguments)
        return abort("Type is not definitely lazy arguments.");
    if (isArguments != DefinitelyArguments)
        return true;
    if (JSOp(*pc) != JSOP_LENGTH)
        return true;

    *emitted = true;
    return jsop_arguments_length();
}

bool
IonBuilder::getPropTryConstant(bool *emitted, HandleId id, types::StackTypeSet *barrier,
                               types::StackTypeSet *types, TypeOracle::UnaryTypes unaryTypes)
{
    JS_ASSERT(*emitted == false);
    JSObject *singleton = types ? types->getSingleton() : NULL;
    if (!singleton || barrier)
        return true;

    RootedObject global(cx, &script()->global());

    bool isConstant, testObject, testString;
    if (!TestSingletonPropertyTypes(cx, unaryTypes.inTypes, global, id,
                                    &isConstant, &testObject, &testString))
        return false;

    if (!isConstant)
        return true;

    MDefinition *obj = current->pop();

    // Property access is a known constant -- safe to emit.
    JS_ASSERT(!testString || !testObject);
    if (testObject)
        current->add(MGuardObject::New(obj));
    else if (testString)
        current->add(MGuardString::New(obj));
    else
        obj->setFoldedUnchecked();

    MConstant *known = MConstant::New(ObjectValue(*singleton));

    current->add(known);
    current->push(known);

    *emitted = true;
    return true;
}

bool
IonBuilder::getPropTryDefiniteSlot(bool *emitted, HandlePropertyName name,
                                   types::StackTypeSet *barrier, types::StackTypeSet *types,
                                   TypeOracle::Unary unary, TypeOracle::UnaryTypes unaryTypes)
{
    JS_ASSERT(*emitted == false);
    types::TypeSet *propTypes = GetDefiniteSlot(cx, unaryTypes.inTypes, name);
    if (!propTypes)
        return true;

    MDefinition *obj = current->pop();
    MDefinition *useObj = obj;
    if (unaryTypes.inTypes && unaryTypes.inTypes->baseFlags()) {
        MGuardObject *guard = MGuardObject::New(obj);
        current->add(guard);
        useObj = guard;
    }

    MLoadFixedSlot *fixed = MLoadFixedSlot::New(useObj, propTypes->definiteSlot());
    if (!barrier)
        fixed->setResultType(unary.rval);

    current->add(fixed);
    current->push(fixed);

    if (!pushTypeBarrier(fixed, types, barrier))
        return false;

    *emitted = true;
    return true;
}

bool
IonBuilder::getPropTryCommonGetter(bool *emitted, HandleId id, types::StackTypeSet *barrier,
                                   types::StackTypeSet *types, TypeOracle::UnaryTypes unaryTypes)
{
    JS_ASSERT(*emitted == false);
    JSFunction *commonGetter;
    bool isDOM;
    MDefinition *guard;

    if (!TestCommonPropFunc(cx, unaryTypes.inTypes, id, &commonGetter, true,
                            &isDOM, &guard))
    {
        return false;
    }
    if (!commonGetter)
        return true;

    MDefinition *obj = current->pop();
    RootedFunction getter(cx, commonGetter);

    if (isDOM && TestShouldDOMCall(cx, unaryTypes.inTypes, getter, JSJitInfo::Getter)) {
        const JSJitInfo *jitinfo = getter->jitInfo();
        MGetDOMProperty *get = MGetDOMProperty::New(jitinfo, obj, guard);
        current->add(get);
        current->push(get);

        if (get->isEffectful() && !resumeAfter(get))
            return false;
        barrier = AdjustTypeBarrierForDOMCall(jitinfo, types, barrier);
        if (!pushTypeBarrier(get, types, barrier))
            return false;

        *emitted = true;
        return true;
    }

    // Don't call the getter with a primitive value.
    if (unaryTypes.inTypes->getKnownTypeTag() != JSVAL_TYPE_OBJECT) {
        MGuardObject *guardObj = MGuardObject::New(obj);
        current->add(guardObj);
        obj = guardObj;
    }

    // Spoof stack to expected state for call.
    pushConstant(ObjectValue(*commonGetter));

    MPassArg *wrapper = MPassArg::New(obj);
    current->add(wrapper);
    current->push(wrapper);

<<<<<<< HEAD
    // TODO: Callsite-cloned accessors.
=======
>>>>>>> 851fc655
    if (!makeCallBarrier(getter, 0, false, false, types, barrier))
        return false;

    *emitted = true;
    return true;
}

bool
IonBuilder::getPropTryMonomorphic(bool *emitted, HandleId id, types::StackTypeSet *barrier,
                                  TypeOracle::Unary unary, TypeOracle::UnaryTypes unaryTypes)
{
    AssertCanGC();
    JS_ASSERT(*emitted == false);
    bool accessGetter = oracle->propertyReadAccessGetter(script(), pc);

    if (unary.ival != MIRType_Object)
        return true;

    RootedShape objShape(cx, mjit::GetPICSingleShape(cx, script(), pc, info().constructing()));
    if (!objShape || objShape->inDictionary()) {
        spew("GETPROP not monomorphic");
        return true;
    }

    MDefinition *obj = current->pop();

    // The JM IC was monomorphic, so we inline the property access as long as
    // the shape is not in dictionary made. We cannot be sure that the shape is
    // still a lastProperty, and calling Shape::search() on dictionary mode
    // shapes that aren't lastProperty is invalid.
    obj = addShapeGuard(obj, objShape, Bailout_CachedShapeGuard);

    spew("Inlining monomorphic GETPROP");
    RootedShape shape(cx, objShape->search(cx, id));
    JS_ASSERT(shape);

    MIRType rvalType = unary.rval;
    if (barrier || IsNullOrUndefined(unary.rval) || accessGetter)
        rvalType = MIRType_Value;

    if (!loadSlot(obj, shape, rvalType))
        return false;

    *emitted = true;
    return true;
}

bool
IonBuilder::getPropTryPolymorphic(bool *emitted, HandlePropertyName name, HandleId id,
                                  types::StackTypeSet *barrier, types::StackTypeSet *types,
                                  TypeOracle::Unary unary, TypeOracle::UnaryTypes unaryTypes)
{
    JS_ASSERT(*emitted == false);
    bool accessGetter = oracle->propertyReadAccessGetter(script(), pc);

    // The input value must either be an object, or we should have strong suspicions
    // that it can be safely unboxed to an object.
    if (unary.ival != MIRType_Object && !unaryTypes.inTypes->objectOrSentinel())
        return true;

    MIRType rvalType = unary.rval;
    if (barrier || IsNullOrUndefined(unary.rval) || accessGetter)
        rvalType = MIRType_Value;

    MDefinition *obj = current->pop();
    MGetPropertyCache *load = MGetPropertyCache::New(obj, name);
    load->setResultType(rvalType);

    // Try to mark the cache as idempotent. We only do this if JM is enabled
    // (its ICs are used to mark property reads as likely non-idempotent) or
    // if we are compiling eagerly (to improve test coverage).
    if (unary.ival == MIRType_Object &&
        (cx->methodJitEnabled || js_IonOptions.eagerCompilation) &&
        !invalidatedIdempotentCache())
    {
        RootedScript scriptRoot(cx, script());
        if (oracle->propertyReadIdempotent(scriptRoot, pc, id))
            load->setIdempotent();
    }

    if (JSOp(*pc) == JSOP_CALLPROP) {
        if (!annotateGetPropertyCache(cx, obj, load, unaryTypes.inTypes, types))
            return false;
    }

    // If the cache is known to access getters, then enable generation of getter stubs.
    if (accessGetter)
        load->setAllowGetters();

    current->add(load);
    current->push(load);

    if (load->isEffectful() && !resumeAfter(load))
        return false;

    if (accessGetter)
        monitorResult(load, barrier, types);

    if (!pushTypeBarrier(load, types, barrier))
        return false;

    *emitted = true;
    return true;
}

bool
IonBuilder::jsop_setprop(HandlePropertyName name)
{
    MDefinition *value = current->pop();
    MDefinition *obj = current->pop();

    bool monitored = !oracle->propertyWriteCanSpecialize(script(), pc);

    TypeOracle::BinaryTypes binaryTypes = oracle->binaryTypes(script(), pc);

    if (!monitored) {
        if (types::HeapTypeSet *propTypes = GetDefiniteSlot(cx, binaryTypes.lhsTypes, name)) {
            MStoreFixedSlot *fixed = MStoreFixedSlot::New(obj, propTypes->definiteSlot(), value);
            current->add(fixed);
            current->push(value);
            if (propTypes->needsBarrier(cx))
                fixed->setNeedsBarrier();
            return resumeAfter(fixed);
        }
    }

    RootedId id(cx, NameToId(name));
    types::StackTypeSet *types = binaryTypes.lhsTypes;

    JSFunction *commonSetter;
    bool isDOM;
    if (!TestCommonPropFunc(cx, types, id, &commonSetter, false, &isDOM, NULL))
        return false;
    if (!monitored && commonSetter) {
        RootedFunction setter(cx, commonSetter);
        if (isDOM && TestShouldDOMCall(cx, types, setter, JSJitInfo::Setter)) {
            MSetDOMProperty *set = MSetDOMProperty::New(setter->jitInfo()->op, obj, value);
            if (!set)
                return false;

            current->add(set);
            current->push(value);

            return resumeAfter(set);
        }

        // Don't call the setter with a primitive value.
        if (types->getKnownTypeTag() != JSVAL_TYPE_OBJECT) {
            MGuardObject *guardObj = MGuardObject::New(obj);
            current->add(guardObj);
            obj = guardObj;
        }

        // Dummy up the stack, as in getprop
        pushConstant(ObjectValue(*setter));

        MPassArg *wrapper = MPassArg::New(obj);
        current->push(wrapper);
        current->add(wrapper);

        MPassArg *arg = MPassArg::New(value);
        current->push(arg);
        current->add(arg);

        // Call the setter. Note that we have to push the original value, not
        // the setter's return value.
<<<<<<< HEAD
        // TODO: Callsite-cloned accessors.
=======
>>>>>>> 851fc655
        MCall *call = makeCallHelper(setter, 1, false, false);
        if (!call)
            return false;

        current->push(value);
        return resumeAfter(call);
    }

    oracle->binaryOp(script(), pc);

    MSetPropertyInstruction *ins;
    if (monitored) {
        ins = MCallSetProperty::New(obj, value, name, script()->strict);
    } else {
        UnrootedShape objShape;
        if ((objShape = mjit::GetPICSingleShape(cx, script(), pc, info().constructing())) &&
            !objShape->inDictionary())
        {
            // The JM IC was monomorphic, so we inline the property access as
            // long as the shape is not in dictionary mode. We cannot be sure
            // that the shape is still a lastProperty, and calling Shape::search
            // on dictionary mode shapes that aren't lastProperty is invalid.
            obj = addShapeGuard(obj, objShape, Bailout_CachedShapeGuard);

            UnrootedShape shape = DropUnrooted(objShape)->search(cx, NameToId(name));
            JS_ASSERT(shape);

            spew("Inlining monomorphic SETPROP");

            jsid typeId = types::MakeTypeId(cx, id);
            bool needsBarrier = oracle->propertyWriteNeedsBarrier(script(), pc, typeId);

            return storeSlot(obj, DropUnrooted(shape), value, needsBarrier);
        }

        spew("SETPROP not monomorphic");

        ins = MSetPropertyCache::New(obj, value, name, script()->strict);

        if (!binaryTypes.lhsTypes || binaryTypes.lhsTypes->propertyNeedsBarrier(cx, id))
            ins->setNeedsBarrier();
    }

    current->add(ins);
    current->push(value);

    return resumeAfter(ins);
}

bool
IonBuilder::jsop_delprop(HandlePropertyName name)
{
    MDefinition *obj = current->pop();

    MInstruction *ins = MDeleteProperty::New(obj, name);

    current->add(ins);
    current->push(ins);

    return resumeAfter(ins);
}

bool
IonBuilder::jsop_regexp(RegExpObject *reobj)
{
    JSObject *prototype = script()->global().getOrCreateRegExpPrototype(cx);
    if (!prototype)
        return false;

    MRegExp *ins = MRegExp::New(reobj, prototype, MRegExp::MustClone);
    current->add(ins);
    current->push(ins);

    return true;
}

bool
IonBuilder::jsop_object(JSObject *obj)
{
    MConstant *ins = MConstant::New(ObjectValue(*obj));
    current->add(ins);
    current->push(ins);

    return true;
}

bool
IonBuilder::jsop_lambda(JSFunction *fun)
{
    JS_ASSERT(script()->analysis()->usesScopeChain());
    MLambda *ins = MLambda::New(current->scopeChain(), fun);
    current->add(ins);
    current->push(ins);

    return resumeAfter(ins);
}

bool
IonBuilder::jsop_defvar(uint32_t index)
{
    JS_ASSERT(JSOp(*pc) == JSOP_DEFVAR || JSOp(*pc) == JSOP_DEFCONST);

    RootedPropertyName name(cx, script()->getName(index));

    // Bake in attrs.
    unsigned attrs = JSPROP_ENUMERATE | JSPROP_PERMANENT;
    if (JSOp(*pc) == JSOP_DEFCONST)
        attrs |= JSPROP_READONLY;

    // Pass the ScopeChain.
    JS_ASSERT(script()->analysis()->usesScopeChain());

    // Bake the name pointer into the MDefVar.
    MDefVar *defvar = MDefVar::New(name, attrs, current->scopeChain());
    current->add(defvar);

    return resumeAfter(defvar);
}

bool
IonBuilder::jsop_deffun(uint32_t index)
{
    RootedFunction fun(cx, script()->getFunction(index));

    JS_ASSERT(script()->analysis()->usesScopeChain());

    MDefFun *deffun = MDefFun::New(fun, current->scopeChain());
    current->add(deffun);

    return resumeAfter(deffun);
}

bool
IonBuilder::jsop_this()
{
    if (!info().fun())
        return abort("JSOP_THIS outside of a JSFunction.");

    if (script()->strict) {
        current->pushSlot(info().thisSlot());
        return true;
    }

    types::StackTypeSet *types = oracle->thisTypeSet(script());
    if (types && types->getKnownTypeTag() == JSVAL_TYPE_OBJECT) {
        // This is safe, because if the entry type of |this| is an object, it
        // will necessarily be an object throughout the entire function. OSR
        // can introduce a phi, but this phi will be specialized.
        current->pushSlot(info().thisSlot());
        return true;
    }

    return abort("JSOP_THIS hard case not yet handled");
}

bool
IonBuilder::jsop_typeof()
{
    TypeOracle::Unary unary = oracle->unaryOp(script(), pc);

    MDefinition *input = current->pop();
    MTypeOf *ins = MTypeOf::New(input, unary.ival);

    current->add(ins);
    current->push(ins);

    if (ins->isEffectful() && !resumeAfter(ins))
        return false;
    return true;
}

bool
IonBuilder::jsop_toid()
{
    // No-op if the index is an integer.
    TypeOracle::Unary unary = oracle->unaryOp(script(), pc);
    if (unary.ival == MIRType_Int32)
        return true;

    MDefinition *index = current->pop();
    MToId *ins = MToId::New(current->peek(-1), index);

    current->add(ins);
    current->push(ins);

    return resumeAfter(ins);
}

bool
IonBuilder::jsop_iter(uint8_t flags)
{
    MDefinition *obj = current->pop();
    MInstruction *ins = MIteratorStart::New(obj, flags);

    if (!iterators_.append(ins))
        return false;

    current->add(ins);
    current->push(ins);

    return resumeAfter(ins);
}

bool
IonBuilder::jsop_iternext()
{
    MDefinition *iter = current->peek(-1);
    MInstruction *ins = MIteratorNext::New(iter);

    current->add(ins);
    current->push(ins);

    return resumeAfter(ins);
}

bool
IonBuilder::jsop_itermore()
{
    MDefinition *iter = current->peek(-1);
    MInstruction *ins = MIteratorMore::New(iter);

    current->add(ins);
    current->push(ins);

    return resumeAfter(ins);
}

bool
IonBuilder::jsop_iterend()
{
    MDefinition *iter = current->pop();
    MInstruction *ins = MIteratorEnd::New(iter);

    current->add(ins);

    return resumeAfter(ins);
}

MDefinition *
IonBuilder::walkScopeChain(unsigned hops)
{
    MDefinition *scope = current->getSlot(info().scopeChainSlot());

    for (unsigned i = 0; i < hops; i++) {
        MInstruction *ins = MEnclosingScope::New(scope);
        current->add(ins);
        scope = ins;
    }

    return scope;
}

bool
IonBuilder::jsop_getaliasedvar(ScopeCoordinate sc)
{
    types::StackTypeSet *barrier;
    types::StackTypeSet *actual = oracle->aliasedVarBarrier(script(), pc, &barrier);

    MDefinition *obj = walkScopeChain(sc.hops);

    RootedShape shape(cx, ScopeCoordinateToStaticScope(script(), pc).scopeShape());

    MInstruction *load;
    if (shape->numFixedSlots() <= sc.slot) {
        MInstruction *slots = MSlots::New(obj);
        current->add(slots);

        load = MLoadSlot::New(slots, sc.slot - shape->numFixedSlots());
    } else {
        load = MLoadFixedSlot::New(obj, sc.slot);
    }

    if (!barrier) {
        JSValueType type = actual->getKnownTypeTag();
        if (type != JSVAL_TYPE_UNKNOWN &&
            type != JSVAL_TYPE_UNDEFINED &&
            type != JSVAL_TYPE_NULL)
        {
            load->setResultType(MIRTypeFromValueType(type));
        }
    }

    current->add(load);
    current->push(load);

    return pushTypeBarrier(load, actual, barrier);
}

bool
IonBuilder::jsop_setaliasedvar(ScopeCoordinate sc)
{
    MDefinition *rval = current->peek(-1);
    MDefinition *obj = walkScopeChain(sc.hops);

    RootedShape shape(cx, ScopeCoordinateToStaticScope(script(), pc).scopeShape());

    MInstruction *store;
    if (shape->numFixedSlots() <= sc.slot) {
        MInstruction *slots = MSlots::New(obj);
        current->add(slots);

        store = MStoreSlot::NewBarriered(slots, sc.slot - shape->numFixedSlots(), rval);
    } else {
        store = MStoreFixedSlot::NewBarriered(obj, sc.slot, rval);
    }

    current->add(store);
    return resumeAfter(store);
}

bool
IonBuilder::jsop_in()
{
    RootedScript scriptRoot(cx, script());
    if (oracle->inObjectIsDenseArray(scriptRoot, pc))
        return jsop_in_dense();

    MDefinition *obj = current->pop();
    MDefinition *id = current->pop();
    MIn *ins = new MIn(id, obj);

    current->add(ins);
    current->push(ins);

    return resumeAfter(ins);
}

bool
IonBuilder::jsop_in_dense()
{
    if (oracle->arrayPrototypeHasIndexedProperty())
        return abort("JSOP_IN Array proto has indexed properties");

    bool needsHoleCheck = !oracle->inArrayIsPacked(script(), pc);

    MDefinition *obj = current->pop();
    MDefinition *id = current->pop();

    // Ensure id is an integer.
    MInstruction *idInt32 = MToInt32::New(id);
    current->add(idInt32);
    id = idInt32;

    // Get the elements vector.
    MElements *elements = MElements::New(obj);
    current->add(elements);

    MInitializedLength *initLength = MInitializedLength::New(elements);
    current->add(initLength);

    // Check if id < initLength and elem[id] not a hole.
    MInArray *ins = MInArray::New(elements, id, initLength, needsHoleCheck);

    current->add(ins);
    current->push(ins);

    return true;
}

bool
IonBuilder::jsop_instanceof()
{
    MDefinition *rhs = current->pop();
    MDefinition *obj = current->pop();

    TypeOracle::BinaryTypes types = oracle->binaryTypes(script(), pc);

    // If this is an 'x instanceof function' operation and we can determine the
    // exact function and prototype object being tested for, use a typed path.
    do {
        RawObject rhsObject = types.rhsTypes ? types.rhsTypes->getSingleton() : NULL;
        if (!rhsObject || !rhsObject->isFunction() || rhsObject->isBoundFunction())
            break;

        types::TypeObject *rhsType = rhsObject->getType(cx);
        if (!rhsType || rhsType->unknownProperties())
            break;

        types::HeapTypeSet *protoTypes =
            rhsType->getProperty(cx, NameToId(cx->names().classPrototype), false);
        RawObject protoObject = protoTypes ? protoTypes->getSingleton(cx) : NULL;
        if (!protoObject)
            break;

        MInstanceOf *ins = new MInstanceOf(obj, protoObject);

        current->add(ins);
        current->push(ins);

        return resumeAfter(ins);
    } while (false);

    MCallInstanceOf *ins = new MCallInstanceOf(obj, rhs);

    current->add(ins);
    current->push(ins);

    return resumeAfter(ins);
}

MInstruction *
IonBuilder::addBoundsCheck(MDefinition *index, MDefinition *length)
{
    MInstruction *check = MBoundsCheck::New(index, length);
    current->add(check);

    // If a bounds check failed in the past, don't optimize bounds checks.
    if (failedBoundsCheck_)
        check->setNotMovable();

    return check;
}

MInstruction *
IonBuilder::addShapeGuard(MDefinition *obj, const UnrootedShape shape, BailoutKind bailoutKind)
{
    MGuardShape *guard = MGuardShape::New(obj, shape, bailoutKind);
    current->add(guard);

    // If a shape guard failed in the past, don't optimize shape guard.
    if (failedShapeGuard_)
        guard->setNotMovable();

    return guard;
}

const types::StackTypeSet *
IonBuilder::cloneTypeSet(const types::StackTypeSet *types)
{
    if (!js_IonOptions.parallelCompilation)
        return types;

    // Clone a type set so that it can be stored into the MIR and accessed
    // during off thread compilation. This is necessary because main thread
    // updates to type sets can race with reads in the compiler backend, and
    // after bug 804676 this code can be removed.
    return types->clone(GetIonContext()->temp->lifoAlloc());
}<|MERGE_RESOLUTION|>--- conflicted
+++ resolved
@@ -137,111 +137,47 @@
     return state;
 }
 
-bool
-IonBuilder::getSingleCallTarget(uint32_t argc, jsbytecode *pc, MutableHandleFunction target,
-                                bool *isClone)
-{
+JSFunction *
+IonBuilder::getSingleCallTarget(uint32_t argc, jsbytecode *pc)
+{
+    AutoAssertNoGC nogc;
+
     types::StackTypeSet *calleeTypes = oracle->getCallTarget(script(), argc, pc);
-    if (!calleeTypes) {
-        target.set(NULL);
-        if (isClone)
-            *isClone = false;
-        return true;
-    }
-
-    return getSingleCallTarget(calleeTypes, target, isClone);
-
-}
-
-bool
-IonBuilder::getSingleCallTarget(types::StackTypeSet *calleeTypes, MutableHandleFunction target,
-                                bool *isClone)
-{
-    JS_ASSERT(calleeTypes);
-
-    target.set(NULL);
-    if (isClone)
-        *isClone = false;
-
-    if (calleeTypes->baseFlags() != 0 || calleeTypes->getObjectCount() != 1)
-        return true;
+    if (!calleeTypes)
+        return NULL;
 
     RawObject obj = calleeTypes->getSingleton();
     if (!obj || !obj->isFunction())
-        return true;
-
-    if (obj->toFunction()->isCloneAtCallsite()) {
-        if (isClone)
-            *isClone = true;
-        RootedFunction fun(cx, obj->toFunction());
-        RootedScript scriptRoot(cx, script());
-        target.set(CloneFunctionAtCallsite(cx, fun, scriptRoot, pc));
-        if (!target)
-            return false;
-    } else {
-        target.set(obj->toFunction());
-    }
-
-    return true;
-}
-
-<<<<<<< HEAD
-bool
-IonBuilder::getPolyCallTargets(uint32_t argc, jsbytecode *pc, AutoObjectVector &targets,
-                               uint32_t maxTargets, bool *hasClones)
-=======
+        return NULL;
+
+    return obj->toFunction();
+}
+
 
 uint32_t
 IonBuilder::getPolyCallTargets(uint32_t argc, jsbytecode *pc,
                                AutoObjectVector &targets, uint32_t maxTargets)
->>>>>>> 851fc655
-{
-    types::StackTypeSet *calleeTypes = oracle->getCallTarget(script(), argc, pc);
-    if (!calleeTypes) {
-        if (hasClones)
-            *hasClones = false;
-        return true;
-    }
-
-    return getPolyCallTargets(calleeTypes, targets, maxTargets, hasClones);
-}
-
-bool
-IonBuilder::getPolyCallTargets(types::StackTypeSet *calleeTypes, AutoObjectVector &targets,
-                               uint32_t maxTargets, bool *hasClones)
-{
-    JS_ASSERT(calleeTypes);
-
-    if (hasClones)
-        *hasClones = false;
+{
+    types::TypeSet *calleeTypes = oracle->getCallTarget(script(), argc, pc);
+    if (!calleeTypes)
+        return 0;
 
     if (calleeTypes->baseFlags() != 0)
-        return true;
+        return 0;
 
     unsigned objCount = calleeTypes->getObjectCount();
 
     if (objCount == 0 || objCount > maxTargets)
-        return true;
-
-    RootedFunction fun(cx);
-    RootedScript scriptRoot(cx, script());
+        return 0;
+
     for(unsigned i = 0; i < objCount; i++) {
-        RawObject obj = calleeTypes->getSingleObject(i);
+        JSObject *obj = calleeTypes->getSingleObject(i);
         if (!obj || !obj->isFunction())
-            return true;
-        fun = obj->toFunction();
-        if (fun->isCloneAtCallsite()) {
-            if (hasClones)
-                *hasClones = true;
-            fun = CloneFunctionAtCallsite(cx, fun, scriptRoot, pc);
-            if (!fun)
-                return false;
-        }
-        if (!targets.append(fun))
-            return false;
-    }
-
-    return true;
+            return 0;
+        targets.append(obj);
+    }
+
+    return (uint32_t) objCount;
 }
 
 bool
@@ -3063,7 +2999,7 @@
             allFunctionsAreSmall = false;
 
         if (calleeUses * js_IonOptions.inlineUseCountRatio < callerUses) {
-            IonSpew(IonSpew_Inlining, "Not inlining, callee %p is not hot %d", target.get(), calleeUses);
+            IonSpew(IonSpew_Inlining, "Not inlining, callee is not hot");
             return false;
         }
     }
@@ -3779,21 +3715,6 @@
 }
 
 bool
-IonBuilder::anyFunctionIsCloneAtCallsite(types::StackTypeSet *funTypes)
-{
-    uint32_t count = funTypes->getObjectCount();
-    if (count < 1)
-        return false;
-
-    for (uint32_t i = 0; i < count; i++) {
-        JSObject *obj = funTypes->getSingleObject(i);
-        if (obj->isFunction() && obj->toFunction()->isCloneAtCallsite())
-            return true;
-    }
-    return false;
-}
-
-bool
 IonBuilder::jsop_funcall(uint32_t argc)
 {
     // Stack for JSOP_FUNCALL:
@@ -3803,24 +3724,15 @@
     // argc+1: MPassArg(JSFunction *), the 'f' in |f.call()|, in |this| position.
     // argc+2: The native 'call' function.
 
-    // Get the possible callees.
+    // If |Function.prototype.call| may be overridden, don't optimize callsite.
+    RootedFunction native(cx, getSingleCallTarget(argc, pc));
+    if (!native || !native->isNative() || native->native() != &js_fun_call)
+        return makeCall(native, argc, false, false);
+
+    // Extract call target.
     types::StackTypeSet *funTypes = oracle->getCallArg(script(), argc, 0, pc);
-
-    // If |Function.prototype.call| may be overridden, don't optimize callsite.
-    RootedFunction native(cx);
-    if (!getSingleCallTarget(argc, pc, &native))
-        return false;
-    if (!native || !native->isNative() || native->native() != &js_fun_call)
-<<<<<<< HEAD
-        return makeCall(native, argc, false, anyFunctionIsCloneAtCallsite(funTypes));
-=======
-        return makeCall(native, argc, false, false);
->>>>>>> 851fc655
-
-    // Extract call target.
-    RootedFunction target(cx);
-    if (!getSingleCallTarget(funTypes, &target))
-        return false;
+    RootedObject funobj(cx, (funTypes) ? funTypes->getSingleton() : NULL);
+    RootedFunction target(cx, (funobj && funobj->isFunction()) ? funobj->toFunction() : NULL);
 
     // Unwrap the (JSFunction *) parameter.
     int funcDepth = -((int)argc + 1);
@@ -3848,29 +3760,15 @@
     }
 
     // Call without inlining.
-<<<<<<< HEAD
-    return makeCall(target, argc, false, anyFunctionIsCloneAtCallsite(funTypes));
-=======
     return makeCall(target, argc, false, false);
->>>>>>> 851fc655
 }
 
 bool
 IonBuilder::jsop_funapply(uint32_t argc)
 {
-    RootedFunction native(cx);
-    if (!getSingleCallTarget(argc, pc, &native))
-        return false;
-
-    // Get the possible callees.
-    types::StackTypeSet *funTypes = oracle->getCallArg(script(), argc, 0, pc);
-
+    RootedFunction native(cx, getSingleCallTarget(argc, pc));
     if (argc != 2)
-<<<<<<< HEAD
-        return makeCall(native, argc, false, anyFunctionIsCloneAtCallsite(funTypes));
-=======
         return makeCall(native, argc, false, false);
->>>>>>> 851fc655
 
     // Disable compilation if the second argument to |apply| cannot be guaranteed
     // to be either definitely |arguments| or definitely not |arguments|.
@@ -3891,11 +3789,11 @@
     }
 
     // Use funapply that definitely uses |arguments|
-    return jsop_funapplyarguments(argc, funTypes);
-}
-
-bool
-IonBuilder::jsop_funapplyarguments(uint32_t argc, types::StackTypeSet *funTypes)
+    return jsop_funapplyarguments(argc);
+}
+
+bool
+IonBuilder::jsop_funapplyarguments(uint32_t argc)
 {
     // Stack for JSOP_FUNAPPLY:
     // 1:      MPassArg(Vp)
@@ -3904,10 +3802,9 @@
     // argc+2: The native 'apply' function.
 
     // Extract call target.
-    bool isClone;
-    RootedFunction target(cx);
-    if (!getSingleCallTarget(funTypes, &target, &isClone))
-        return false;
+    types::StackTypeSet *funTypes = oracle->getCallArg(script(), argc, 0, pc);
+    RootedObject funobj(cx, (funTypes) ? funTypes->getSingleton() : NULL);
+    RootedFunction target(cx, (funobj && funobj->isFunction()) ? funobj->toFunction() : NULL);
 
     // Vp
     MPassArg *passVp = current->pop()->toPassArg();
@@ -3967,17 +3864,11 @@
     MDefinition *argFunc = passFunc->getArgument();
     passFunc->replaceAllUsesWith(argFunc);
     passFunc->block()->discard(passFunc);
-    if (anyFunctionIsCloneAtCallsite(funTypes))
-        argFunc = makeCallsiteClone(target, argFunc);
 
     // Pop apply function.
     current->pop();
 
-<<<<<<< HEAD
-    return makeCall(target, false, isClone, argFunc, thisArg, args);
-=======
     return makeCall(target, false, false, argFunc, thisArg, args);
->>>>>>> 851fc655
 }
 
 bool
@@ -3986,16 +3877,8 @@
     AssertCanGC();
 
     // Acquire known call target if existent.
-<<<<<<< HEAD
-    AutoObjectVector targets(cx);
-    bool hasClones;
-    if (!getPolyCallTargets(argc, pc, targets, 4, &hasClones))
-        return false;
-    uint32_t numTargets = targets.length();
-=======
     AutoObjectVector originals(cx);
     uint32_t numTargets = getPolyCallTargets(argc, pc, originals, 4);
->>>>>>> 851fc655
     types::StackTypeSet *barrier;
     types::StackTypeSet *types = oracle->returnTypeSet(script(), pc, &barrier);
 
@@ -6477,10 +6360,6 @@
     current->add(wrapper);
     current->push(wrapper);
 
-<<<<<<< HEAD
-    // TODO: Callsite-cloned accessors.
-=======
->>>>>>> 851fc655
     if (!makeCallBarrier(getter, 0, false, false, types, barrier))
         return false;
 
@@ -6647,10 +6526,6 @@
 
         // Call the setter. Note that we have to push the original value, not
         // the setter's return value.
-<<<<<<< HEAD
-        // TODO: Callsite-cloned accessors.
-=======
->>>>>>> 851fc655
         MCall *call = makeCallHelper(setter, 1, false, false);
         if (!call)
             return false;
