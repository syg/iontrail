--- conflicted
+++ resolved
@@ -3235,12 +3235,7 @@
     uint32_t totalSize = 0;
     uint32_t maxInlineDepth = js_IonOptions.maxInlineDepth;
     bool allFunctionsAreSmall = true;
-<<<<<<< HEAD
     bool allFunctionsAreHinted = true;
-    RootedFunction target(cx);
-    RootedScript targetScript(cx);
-=======
->>>>>>> 487afeca
     for (size_t i = 0; i < targets.length(); i++) {
         JSFunction *target = targets[i]->toFunction();
         if (!target->isInterpreted())
@@ -3269,32 +3264,19 @@
             return false;
         }
     }
-<<<<<<< HEAD
-=======
-    if (allFunctionsAreSmall)
-        maxInlineDepth = js_IonOptions.smallFunctionMaxInlineDepth;
->>>>>>> 487afeca
 
     // Don't check heruistics if explicitly hinted.
     if (!allFunctionsAreHinted) {
-        if (allFunctionsAreSmall) {
-            checkUses = js_IonOptions.smallFunctionUsesBeforeInlining;
+        if (allFunctionsAreSmall)
             maxInlineDepth = js_IonOptions.smallFunctionMaxInlineDepth;
-        }
-
-<<<<<<< HEAD
+
         if (inliningDepth >= maxInlineDepth)
             return false;
 
-        if (script()->getUseCount() < checkUses) {
+        if (script()->getUseCount() < js_IonOptions.usesBeforeInlining()) {
             IonSpew(IonSpew_Inlining, "Not inlining, caller is not hot");
             return false;
         }
-=======
-    if (script()->getUseCount() < js_IonOptions.usesBeforeInlining()) {
-        IonSpew(IonSpew_Inlining, "Not inlining, caller is not hot");
-        return false;
->>>>>>> 487afeca
     }
 
     RootedScript scriptRoot(cx, script());
@@ -3976,11 +3958,7 @@
 
     for (uint32_t i = 0; i < count; i++) {
         JSObject *obj = funTypes->getSingleObject(i);
-<<<<<<< HEAD
         if (obj->isFunction() && obj->toFunction()->hasScript() &&
-=======
-        if (obj->isFunction() && obj->toFunction()->isInterpreted() &&
->>>>>>> 487afeca
             obj->toFunction()->nonLazyScript()->shouldCloneAtCallsite)
         {
             return true;
@@ -4213,11 +4191,7 @@
     RootedScript scriptRoot(cx, script());
     for (uint32_t i = 0; i < originals.length(); i++) {
         fun = originals[i]->toFunction();
-<<<<<<< HEAD
         if (fun->hasScript() && fun->nonLazyScript()->shouldCloneAtCallsite) {
-=======
-        if (fun->isInterpreted() && fun->nonLazyScript()->shouldCloneAtCallsite) {
->>>>>>> 487afeca
             fun = CloneFunctionAtCallsite(cx, fun, scriptRoot, pc);
             if (!fun)
                 return false;
