--- conflicted
+++ resolved
@@ -6075,13 +6075,7 @@
         if (!resumeAfter(ins))
             return false;
 
-<<<<<<< HEAD
-        RootedScript scriptRoot(cx, script());
-        types::StackTypeSet *barrier = oracle->propertyReadBarrier(scriptRoot, pc);
-        return pushTypeBarrier(ins, types, barrier);
-=======
         return pushTypeBarrier(ins, types, true);
->>>>>>> 34721fae
     }
 
     // Bake in the intrinsic. Make sure that TI agrees with us on the type.
