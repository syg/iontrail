/* -*- Mode: C++; tab-width: 4; indent-tabs-mode: nil; c-basic-offset: 4 -*-
 * vim: set ts=4 sw=4 et tw=99:
 *
 * This Source Code Form is subject to the terms of the Mozilla Public
 * License, v. 2.0. If a copy of the MPL was not distributed with this
 * file, You can obtain one at http://mozilla.org/MPL/2.0/. */

#include "Ion.h"
#include "IonAnalysis.h"
#include "IonBuilder.h"
#include "IonLinker.h"
#include "IonSpewer.h"
#include "LIR.h"
#include "AliasAnalysis.h"
#include "LICM.h"
#include "ValueNumbering.h"
#include "EdgeCaseAnalysis.h"
#include "RangeAnalysis.h"
#include "LinearScan.h"
#include "builtin/ParallelArray.h"
#include "ParallelArrayAnalysis.h"
#include "jscompartment.h"
#include "vm/ThreadPool.h"
#include "vm/ForkJoin.h"
#include "IonCompartment.h"
#include "CodeGenerator.h"
<<<<<<< HEAD
#include "jsworkers.h"
=======
#include "BacktrackingAllocator.h"
>>>>>>> 31ab6ca7
#include "StupidAllocator.h"
#include "UnreachableCodeElimination.h"

#if defined(JS_CPU_X86)
# include "x86/Lowering-x86.h"
#elif defined(JS_CPU_X64)
# include "x64/Lowering-x64.h"
#elif defined(JS_CPU_ARM)
# include "arm/Lowering-arm.h"
#endif
#include "gc/Marking.h"
#include "jsgcinlines.h"
#include "jsinferinlines.h"
#include "jsobjinlines.h"
#include "vm/Stack-inl.h"
#include "ion/IonFrames-inl.h"
#include "ion/CompilerRoot.h"
#include "methodjit/Retcon.h"
#include "ExecutionModeInlines.h"

#if JS_TRACE_LOGGING
#include "TraceLogging.h"
#endif

using namespace js;
using namespace js::ion;

// Global variables.
IonOptions ion::js_IonOptions;

// Assert that IonCode is gc::Cell aligned.
JS_STATIC_ASSERT(sizeof(IonCode) % gc::CellSize == 0);

#ifdef JS_THREADSAFE
static bool IonTLSInitialized = false;
static unsigned IonTLSIndex;

static inline IonContext *
CurrentIonContext()
{
    return (IonContext *)PR_GetThreadPrivate(IonTLSIndex);
}

bool
ion::SetIonContext(IonContext *ctx)
{
    return PR_SetThreadPrivate(IonTLSIndex, ctx) == PR_SUCCESS;
}

#else

static IonContext *GlobalIonContext;

static inline IonContext *
CurrentIonContext()
{
    return GlobalIonContext;
}

bool
ion::SetIonContext(IonContext *ctx)
{
    GlobalIonContext = ctx;
    return true;
}
#endif

IonContext *
ion::GetIonContext()
{
    JS_ASSERT(CurrentIonContext());
    return CurrentIonContext();
}

IonContext::IonContext(JSContext *cx, JSCompartment *compartment, TempAllocator *temp)
  : cx(cx),
    compartment(compartment),
    temp(temp),
    prev_(CurrentIonContext()),
    assemblerCount_(0)
{
    SetIonContext(this);
}

IonContext::~IonContext()
{
    SetIonContext(prev_);
}

bool
ion::InitializeIon()
{
#ifdef JS_THREADSAFE
    if (!IonTLSInitialized) {
        PRStatus status = PR_NewThreadPrivateIndex(&IonTLSIndex, NULL);
        if (status != PR_SUCCESS)
            return false;

        if (!ForkJoinSlice::Initialize())
            return false;

        IonTLSInitialized = true;
    }
#endif
    CheckLogging();
    return true;
}

IonRuntime::IonRuntime()
  : execAlloc_(NULL),
    enterJIT_(NULL),
    bailoutHandler_(NULL),
    argumentsRectifier_(NULL),
    invalidator_(NULL),
    functionWrappers_(NULL)
{
}

IonRuntime::~IonRuntime()
{
    js_delete(functionWrappers_);
}

bool
IonRuntime::initialize(JSContext *cx)
{
    AutoEnterAtomsCompartment ac(cx);

    if (!cx->compartment->ensureIonCompartmentExists(cx))
        return false;

    IonContext ictx(cx, cx->compartment, NULL);
    AutoFlushCache afc("IonRuntime::initialize");

    execAlloc_ = cx->runtime->getExecAlloc(cx);
    if (!execAlloc_)
        return false;

    functionWrappers_ = cx->new_<VMWrapperMap>(cx);
    if (!functionWrappers_ || !functionWrappers_->init())
        return false;

    if (!bailoutTables_.reserve(FrameSizeClass::ClassLimit().classId()))
        return false;

    for (uint32_t id = 0;; id++) {
        FrameSizeClass class_ = FrameSizeClass::FromClass(id);
        if (class_ == FrameSizeClass::ClassLimit())
            break;
        bailoutTables_.infallibleAppend(NULL);
        bailoutTables_[id] = generateBailoutTable(cx, id);
        if (!bailoutTables_[id])
            return false;
    }

    bailoutHandler_ = generateBailoutHandler(cx);
    if (!bailoutHandler_)
        return false;

    argumentsRectifier_ = generateArgumentsRectifier(cx);
    if (!argumentsRectifier_)
        return false;

    invalidator_ = generateInvalidator(cx);
    if (!invalidator_)
        return false;

    enterJIT_ = generateEnterJIT(cx);
    if (!enterJIT_)
        return false;

    valuePreBarrier_ = generatePreBarrier(cx, MIRType_Value);
    if (!valuePreBarrier_)
        return false;

    shapePreBarrier_ = generatePreBarrier(cx, MIRType_Shape);
    if (!shapePreBarrier_)
        return false;

    for (VMFunction *fun = VMFunction::functions; fun; fun = fun->next) {
        if (!generateVMWrapper(cx, *fun))
            return false;
    }

    return true;
}

IonCompartment::IonCompartment(IonRuntime *rt)
  : rt(rt),
    flusher_(NULL)
{
}

bool
IonCompartment::initialize(JSContext *cx)
{
    return true;
}

void
ion::FinishOffThreadBuilder(IonBuilder *builder)
{
    JS_ASSERT(builder->info().executionMode() == SequentialExecution);

    // Clean up if compilation did not succeed.
    if (builder->script()->isIonCompilingOffThread()) {
        types::TypeCompartment &types = builder->script()->compartment()->types;
        builder->recompileInfo.compilerOutput(types)->invalidate();
        builder->script()->ion = NULL;
    }

    // The builder is allocated into its LifoAlloc, so destroying that will
    // destroy the builder and all other data accumulated during compilation,
    // except any final codegen (which includes an assembler and needs to be
    // explicitly destroyed).
    js_delete(builder->backgroundCodegen());
    js_delete(builder->temp().lifoAlloc());
}

static inline void
FinishAllOffThreadCompilations(IonCompartment *ion)
{
    OffThreadCompilationVector &compilations = ion->finishedOffThreadCompilations();

    for (size_t i = 0; i < compilations.length(); i++) {
        IonBuilder *builder = compilations[i];
        FinishOffThreadBuilder(builder);
    }
    compilations.clear();
}

/* static */ void
IonRuntime::Mark(JSTracer *trc)
{
    for (gc::CellIterUnderGC i(trc->runtime->atomsCompartment, gc::FINALIZE_IONCODE); !i.done(); i.next()) {
        IonCode *code = i.get<IonCode>();
        MarkIonCodeRoot(trc, &code, "wrapper");
    }
}

void
IonCompartment::mark(JSTracer *trc, JSCompartment *compartment)
{
    // Cancel any active or pending off thread compilations.
    CancelOffThreadIonCompile(compartment, NULL);
    FinishAllOffThreadCompilations(this);
}

void
IonCompartment::sweep(FreeOp *fop)
{
}

IonCode *
IonCompartment::getBailoutTable(const FrameSizeClass &frameClass)
{
    JS_ASSERT(frameClass != FrameSizeClass::None());
    return rt->bailoutTables_[frameClass.classId()];
}

IonCode *
IonCompartment::getVMWrapper(const VMFunction &f)
{
    typedef MoveResolver::MoveOperand MoveOperand;

    JS_ASSERT(rt->functionWrappers_);
    JS_ASSERT(rt->functionWrappers_->initialized());
    IonRuntime::VMWrapperMap::Ptr p = rt->functionWrappers_->lookup(&f);
    JS_ASSERT(p);

    return p->value;
}

IonActivation::IonActivation(JSContext *cx, StackFrame *fp)
  : cx_(cx),
    compartment_(cx->compartment),
    prev_(cx->runtime->mainThread.ionActivation),
    entryfp_(fp),
    bailout_(NULL),
    prevIonTop_(cx->runtime->mainThread.ionTop),
    prevIonJSContext_(cx->runtime->mainThread.ionJSContext),
    prevpc_(NULL)
{
    if (fp)
        fp->setRunningInIon();
    cx->runtime->mainThread.ionJSContext = cx;
    cx->runtime->mainThread.ionActivation = this;
    cx->runtime->mainThread.ionStackLimit = cx->runtime->mainThread.nativeStackLimit;
}

IonActivation::~IonActivation()
{
    JS_ASSERT(cx_->runtime->mainThread.ionActivation == this);
    JS_ASSERT(!bailout_);

    if (entryfp_)
        entryfp_->clearRunningInIon();
    cx_->runtime->mainThread.ionActivation = prev();
    cx_->runtime->mainThread.ionTop = prevIonTop_;
    cx_->runtime->mainThread.ionJSContext = prevIonJSContext_;
}

IonCode *
IonCode::New(JSContext *cx, uint8_t *code, uint32_t bufferSize, JSC::ExecutablePool *pool)
{
    AssertCanGC();

    IonCode *codeObj = gc::NewGCThing<IonCode>(cx, gc::FINALIZE_IONCODE, sizeof(IonCode));
    if (!codeObj) {
        pool->release();
        return NULL;
    }

    new (codeObj) IonCode(code, bufferSize, pool);
    return codeObj;
}

void
IonCode::copyFrom(MacroAssembler &masm)
{
    // Store the IonCode pointer right before the code buffer, so we can
    // recover the gcthing from relocation tables.
    *(IonCode **)(code_ - sizeof(IonCode *)) = this;
    insnSize_ = masm.instructionsSize();
    masm.executableCopy(code_);

    dataSize_ = masm.dataSize();
    masm.processDeferredData(this, code_ + dataOffset());

    jumpRelocTableBytes_ = masm.jumpRelocationTableBytes();
    masm.copyJumpRelocationTable(code_ + jumpRelocTableOffset());
    dataRelocTableBytes_ = masm.dataRelocationTableBytes();
    masm.copyDataRelocationTable(code_ + dataRelocTableOffset());

    masm.processCodeLabels(this);
}

void
IonCode::trace(JSTracer *trc)
{
    // Note that we cannot mark invalidated scripts, since we've basically
    // corrupted the code stream by injecting bailouts.
    if (invalidated())
        return;

    if (jumpRelocTableBytes_) {
        uint8_t *start = code_ + jumpRelocTableOffset();
        CompactBufferReader reader(start, start + jumpRelocTableBytes_);
        MacroAssembler::TraceJumpRelocations(trc, this, reader);
    }
    if (dataRelocTableBytes_) {
        uint8_t *start = code_ + dataRelocTableOffset();
        CompactBufferReader reader(start, start + dataRelocTableBytes_);
        MacroAssembler::TraceDataRelocations(trc, this, reader);
    }
}

void
IonCode::finalize(FreeOp *fop)
{
    // Buffer can be freed at any time hereafter. Catch use-after-free bugs.
    JS_POISON(code_, JS_FREE_PATTERN, bufferSize_);

    // Code buffers are stored inside JSC pools.
    // Pools are refcounted. Releasing the pool may free it.
    if (pool_)
        pool_->release();
}

void
IonCode::readBarrier(IonCode *code)
{
#ifdef JSGC_INCREMENTAL
    if (!code)
        return;

    JSCompartment *comp = code->compartment();
    if (comp->needsBarrier())
        MarkIonCodeUnbarriered(comp->barrierTracer(), &code, "ioncode read barrier");
#endif
}

void
IonCode::writeBarrierPre(IonCode *code)
{
#ifdef JSGC_INCREMENTAL
    if (!code)
        return;

    JSCompartment *comp = code->compartment();
    if (comp->needsBarrier())
        MarkIonCodeUnbarriered(comp->barrierTracer(), &code, "ioncode write barrier");
#endif
}

void
IonCode::writeBarrierPost(IonCode *code, void *addr)
{
#ifdef JSGC_INCREMENTAL
    // Nothing to do.
#endif
}

IonScript::IonScript()
  : method_(NULL),
    deoptTable_(NULL),
    osrPc_(NULL),
    osrEntryOffset_(0),
    invalidateEpilogueOffset_(0),
    invalidateEpilogueDataOffset_(0),
    bailoutExpected_(false),
    snapshots_(0),
    snapshotsSize_(0),
    bailoutTable_(0),
    bailoutEntries_(0),
    constantTable_(0),
    constantEntries_(0),
    safepointIndexOffset_(0),
    safepointIndexEntries_(0),
    frameSlots_(0),
    frameSize_(0),
    osiIndexOffset_(0),
    osiIndexEntries_(0),
    cacheList_(0),
    cacheEntries_(0),
    prebarrierList_(0),
    prebarrierEntries_(0),
    safepointsStart_(0),
    safepointsSize_(0),
    scriptList_(0),
    scriptEntries_(0),
    parallelInvalidatedScriptList_(0),
    refcount_(0),
    recompileInfo_(),
    slowCallCount(0)
{
}

static const int DataAlignment = 4;

IonScript *
IonScript::New(JSContext *cx, uint32_t frameSlots, uint32_t frameSize, size_t snapshotsSize,
               size_t bailoutEntries, size_t constants, size_t safepointIndices,
               size_t osiIndices, size_t cacheEntries, size_t prebarrierEntries,
               size_t safepointsSize, size_t scriptEntries,
               size_t parallelInvalidatedScriptEntries)
{
    if (snapshotsSize >= MAX_BUFFER_SIZE ||
        (bailoutEntries >= MAX_BUFFER_SIZE / sizeof(uint32_t)))
    {
        js_ReportOutOfMemory(cx);
        return NULL;
    }

    // This should not overflow on x86, because the memory is already allocated
    // *somewhere* and if their total overflowed there would be no memory left
    // at all.
    size_t paddedSnapshotsSize = AlignBytes(snapshotsSize, DataAlignment);
    size_t paddedBailoutSize = AlignBytes(bailoutEntries * sizeof(uint32_t), DataAlignment);
    size_t paddedConstantsSize = AlignBytes(constants * sizeof(Value), DataAlignment);
    size_t paddedSafepointIndicesSize = AlignBytes(safepointIndices * sizeof(SafepointIndex), DataAlignment);
    size_t paddedOsiIndicesSize = AlignBytes(osiIndices * sizeof(OsiIndex), DataAlignment);
    size_t paddedCacheEntriesSize = AlignBytes(cacheEntries * sizeof(IonCache), DataAlignment);
    size_t paddedPrebarrierEntriesSize =
        AlignBytes(prebarrierEntries * sizeof(CodeOffsetLabel), DataAlignment);
    size_t paddedSafepointSize = AlignBytes(safepointsSize, DataAlignment);
<<<<<<< HEAD
    size_t paddedScriptSize = AlignBytes(scriptEntries * sizeof(JSScript *), DataAlignment);
    size_t paddedParallelInvalidatedScriptSize =
        AlignBytes(parallelInvalidatedScriptEntries * sizeof(JSScript *), DataAlignment);
=======
    size_t paddedScriptSize = AlignBytes(scriptEntries * sizeof(RawScript), DataAlignment);
>>>>>>> 31ab6ca7
    size_t bytes = paddedSnapshotsSize +
                   paddedBailoutSize +
                   paddedConstantsSize +
                   paddedSafepointIndicesSize+
                   paddedOsiIndicesSize +
                   paddedCacheEntriesSize +
                   paddedPrebarrierEntriesSize +
                   paddedSafepointSize +
                   paddedScriptSize +
                   paddedParallelInvalidatedScriptSize;
    uint8_t *buffer = (uint8_t *)cx->malloc_(sizeof(IonScript) + bytes);
    if (!buffer)
        return NULL;

    IonScript *script = reinterpret_cast<IonScript *>(buffer);
    new (script) IonScript();

    uint32_t offsetCursor = sizeof(IonScript);

    script->snapshots_ = offsetCursor;
    script->snapshotsSize_ = snapshotsSize;
    offsetCursor += paddedSnapshotsSize;

    script->bailoutTable_ = offsetCursor;
    script->bailoutEntries_ = bailoutEntries;
    offsetCursor += paddedBailoutSize;

    script->constantTable_ = offsetCursor;
    script->constantEntries_ = constants;
    offsetCursor += paddedConstantsSize;

    script->safepointIndexOffset_ = offsetCursor;
    script->safepointIndexEntries_ = safepointIndices;
    offsetCursor += paddedSafepointIndicesSize;

    script->osiIndexOffset_ = offsetCursor;
    script->osiIndexEntries_ = osiIndices;
    offsetCursor += paddedOsiIndicesSize;

    script->cacheList_ = offsetCursor;
    script->cacheEntries_ = cacheEntries;
    offsetCursor += paddedCacheEntriesSize;

    script->prebarrierList_ = offsetCursor;
    script->prebarrierEntries_ = prebarrierEntries;
    offsetCursor += paddedPrebarrierEntriesSize;

    script->safepointsStart_ = offsetCursor;
    script->safepointsSize_ = safepointsSize;
    offsetCursor += paddedSafepointSize;

    script->scriptList_ = offsetCursor;
    script->scriptEntries_ = scriptEntries;
    offsetCursor += paddedScriptSize;

    script->parallelInvalidatedScriptList_ = offsetCursor;
    script->parallelInvalidatedScriptEntries_ = parallelInvalidatedScriptEntries;
    offsetCursor += parallelInvalidatedScriptEntries;

    script->frameSlots_ = frameSlots;
    script->frameSize_ = frameSize;

    script->recompileInfo_ = cx->compartment->types.compiledInfo;

    return script;
}

void
IonScript::trace(JSTracer *trc)
{
    if (method_)
        MarkIonCode(trc, &method_, "method");

    if (deoptTable_)
        MarkIonCode(trc, &deoptTable_, "deoptimizationTable");

    for (size_t i = 0; i < numConstants(); i++)
        gc::MarkValue(trc, &getConstant(i), "constant");
}

void
IonScript::copySnapshots(const SnapshotWriter *writer)
{
    JS_ASSERT(writer->size() == snapshotsSize_);
    memcpy((uint8_t *)this + snapshots_, writer->buffer(), snapshotsSize_);
}

void
IonScript::copySafepoints(const SafepointWriter *writer)
{
    JS_ASSERT(writer->size() == safepointsSize_);
    memcpy((uint8_t *)this + safepointsStart_, writer->buffer(), safepointsSize_);
}

void
IonScript::copyBailoutTable(const SnapshotOffset *table)
{
    memcpy(bailoutTable(), table, bailoutEntries_ * sizeof(uint32_t));
}

void
IonScript::copyConstants(const HeapValue *vp)
{
    for (size_t i = 0; i < constantEntries_; i++)
        constants()[i].init(vp[i]);
}

void
IonScript::copyScriptEntries(JSScript **scripts)
{
    for (size_t i = 0; i < scriptEntries_; i++)
        scriptList()[i] = scripts[i];
}

void
IonScript::zeroParallelInvalidatedScripts()
{
    memset(parallelInvalidatedScriptList(), 0,
           parallelInvalidatedScriptEntries_ * sizeof(JSScript *));
}

void
IonScript::copySafepointIndices(const SafepointIndex *si, MacroAssembler &masm)
{
    /*
     * Jumps in the caches reflect the offset of those jumps in the compiled
     * code, not the absolute positions of the jumps. Update according to the
     * final code address now.
     */
    SafepointIndex *table = safepointIndices();
    memcpy(table, si, safepointIndexEntries_ * sizeof(SafepointIndex));
    for (size_t i = 0; i < safepointIndexEntries_; i++)
        table[i].adjustDisplacement(masm.actualOffset(table[i].displacement()));
}

void
IonScript::copyOsiIndices(const OsiIndex *oi, MacroAssembler &masm)
{
    memcpy(osiIndices(), oi, osiIndexEntries_ * sizeof(OsiIndex));
    for (unsigned i = 0; i < osiIndexEntries_; i++)
        osiIndices()[i].fixUpOffset(masm);
}

void
IonScript::copyCacheEntries(const IonCache *caches, MacroAssembler &masm)
{
    memcpy(cacheList(), caches, numCaches() * sizeof(IonCache));

    /*
     * Jumps in the caches reflect the offset of those jumps in the compiled
     * code, not the absolute positions of the jumps. Update according to the
     * final code address now.
     */
    for (size_t i = 0; i < numCaches(); i++)
        getCache(i).updateBaseAddress(method_, masm);
}

inline CodeOffsetLabel &
IonScript::getPrebarrier(size_t index)
{
    JS_ASSERT(index < numPrebarriers());
    return prebarrierList()[index];
}

void
IonScript::copyPrebarrierEntries(const CodeOffsetLabel *barriers, MacroAssembler &masm)
{
    memcpy(prebarrierList(), barriers, numPrebarriers() * sizeof(CodeOffsetLabel));

    // On ARM, the saved offset may be wrong due to shuffling code buffers. Correct it.
    for (size_t i = 0; i < numPrebarriers(); i++)
        getPrebarrier(i).fixup(&masm);
}

const SafepointIndex *
IonScript::getSafepointIndex(uint32_t disp) const
{
    JS_ASSERT(safepointIndexEntries_ > 0);

    const SafepointIndex *table = safepointIndices();
    if (safepointIndexEntries_ == 1) {
        JS_ASSERT(disp == table[0].displacement());
        return &table[0];
    }

    size_t minEntry = 0;
    size_t maxEntry = safepointIndexEntries_ - 1;
    uint32_t min = table[minEntry].displacement();
    uint32_t max = table[maxEntry].displacement();

    // Raise if the element is not in the list.
    JS_ASSERT(min <= disp && disp <= max);

    // Approximate the location of the FrameInfo.
    size_t guess = (disp - min) * (maxEntry - minEntry) / (max - min) + minEntry;
    uint32_t guessDisp = table[guess].displacement();

    if (table[guess].displacement() == disp)
        return &table[guess];

    // Doing a linear scan from the guess should be more efficient in case of
    // small group which are equally distributed on the code.
    //
    // such as:  <...      ...    ...  ...  .   ...    ...>
    if (guessDisp > disp) {
        while (--guess >= minEntry) {
            guessDisp = table[guess].displacement();
            JS_ASSERT(guessDisp >= disp);
            if (guessDisp == disp)
                return &table[guess];
        }
    } else {
        while (++guess <= maxEntry) {
            guessDisp = table[guess].displacement();
            JS_ASSERT(guessDisp <= disp);
            if (guessDisp == disp)
                return &table[guess];
        }
    }

    JS_NOT_REACHED("displacement not found.");
    return NULL;
}

const OsiIndex *
IonScript::getOsiIndex(uint32_t disp) const
{
    for (const OsiIndex *it = osiIndices(), *end = osiIndices() + osiIndexEntries_;
         it != end;
         ++it)
    {
        if (it->returnPointDisplacement() == disp)
            return it;
    }

    JS_NOT_REACHED("Failed to find OSI point return address");
    return NULL;
}

const OsiIndex *
IonScript::getOsiIndex(uint8_t *retAddr) const
{
    IonSpew(IonSpew_Invalidate, "IonScript %p has method %p raw %p", (void *) this, (void *)
            method(), method()->raw());

    JS_ASSERT(containsCodeAddress(retAddr));
    uint32_t disp = retAddr - method()->raw();
    return getOsiIndex(disp);
}

void
IonScript::Trace(JSTracer *trc, IonScript *script)
{
    if (script != ION_DISABLED_SCRIPT)
        script->trace(trc);
}

void
IonScript::Destroy(FreeOp *fop, IonScript *script)
{
    fop->free_(script);
}

void
IonScript::toggleBarriers(bool enabled)
{
    for (size_t i = 0; i < numPrebarriers(); i++) {
        CodeLocationLabel loc(method(), getPrebarrier(i));

        if (enabled)
            Assembler::ToggleToCmp(loc);
        else
            Assembler::ToggleToJmp(loc);
    }
}

void
IonScript::purgeCaches(JSCompartment *c)
{
    // Don't reset any ICs if we're invalidated, otherwise, repointing the
    // inline jump could overwrite an invalidation marker. These ICs can
    // no longer run, however, the IC slow paths may be active on the stack.
    // ICs therefore are required to check for invalidation before patching,
    // to ensure the same invariant.
    if (invalidated())
        return;

    // This is necessary because AutoFlushCache::updateTop()
    // looks up the current flusher in the IonContext.  Without one
    // it cannot work.
    js::ion::IonContext ictx(NULL, c, NULL);
    AutoFlushCache afc("purgeCaches");
    for (size_t i = 0; i < numCaches(); i++)
        getCache(i).reset();
}

void
ion::ToggleBarriers(JSCompartment *comp, bool needs)
{
    IonContext ictx(NULL, comp, NULL);
    AutoFlushCache afc("ToggleBarriers");
    for (gc::CellIterUnderGC i(comp, gc::FINALIZE_SCRIPT); !i.done(); i.next()) {
        UnrootedScript script = i.get<JSScript>();
        if (script->hasIonScript())
            script->ion->toggleBarriers(needs);
    }
}

namespace js {
namespace ion {

bool
OptimizeMIR(MIRGenerator *mir)
{
    IonSpewPass("BuildSSA");
    // Note: don't call AssertGraphCoherency before SplitCriticalEdges,
    // the graph is not in RPO at this point.

    MIRGraph &graph = mir->graph();

    if (mir->shouldCancel("Start"))
        return NULL;

    if (!SplitCriticalEdges(graph))
        return NULL;
    IonSpewPass("Split Critical Edges");
    AssertGraphCoherency(graph);

    if (mir->shouldCancel("Split Critical Edges"))
        return NULL;

    if (!RenumberBlocks(graph))
        return NULL;
    IonSpewPass("Renumber Blocks");
    AssertGraphCoherency(graph);

    if (mir->shouldCancel("Renumber Blocks"))
        return NULL;

    if (!BuildDominatorTree(graph))
        return NULL;
    // No spew: graph not changed.

    if (mir->shouldCancel("Dominator Tree"))
        return NULL;

    // This must occur before any code elimination.
    if (!EliminatePhis(mir, graph, AggressiveObservability))
        return NULL;
    IonSpewPass("Eliminate phis");
    AssertGraphCoherency(graph);

    if (mir->shouldCancel("Eliminate phis"))
        return NULL;

    if (!BuildPhiReverseMapping(graph))
        return NULL;
    AssertExtendedGraphCoherency(graph);
    // No spew: graph not changed.

    if (mir->shouldCancel("Phi reverse mapping"))
        return NULL;

    // This pass also removes copies.
    if (!ApplyTypeInformation(mir, graph))
        return NULL;
    IonSpewPass("Apply types");
    AssertExtendedGraphCoherency(graph);

    if (mir->shouldCancel("Apply types"))
        return NULL;

    // Alias analysis is required for LICM and GVN so that we don't move
    // loads across stores.
    if (js_IonOptions.licm || js_IonOptions.gvn) {
        AliasAnalysis analysis(mir, graph);
        if (!analysis.analyze())
            return NULL;
        IonSpewPass("Alias analysis");
        AssertExtendedGraphCoherency(graph);

        if (mir->shouldCancel("Alias analysis"))
            return NULL;

        // Eliminating dead resume point operands requires basic block
        // instructions to be numbered. Reuse the numbering computed during
        // alias analysis.
        if (!EliminateDeadResumePointOperands(mir, graph))
            return NULL;

        if (mir->shouldCancel("Eliminate dead resume point operands"))
            return NULL;
    }

    if (js_IonOptions.edgeCaseAnalysis) {
        EdgeCaseAnalysis edgeCaseAnalysis(mir, graph);
        if (!edgeCaseAnalysis.analyzeEarly())
            return NULL;
        IonSpewPass("Edge Case Analysis (Early)");
        AssertExtendedGraphCoherency(graph);

        if (mir->shouldCancel("Edge Case Analysis (Early)"))
            return NULL;
    }

    if (js_IonOptions.gvn) {
        ValueNumberer gvn(mir, graph, js_IonOptions.gvnIsOptimistic);
        if (!gvn.analyze())
            return NULL;
        IonSpewPass("GVN");
        AssertExtendedGraphCoherency(graph);

        if (mir->shouldCancel("GVN"))
            return NULL;
    }

    if (js_IonOptions.uce) {
        UnreachableCodeElimination uce(mir, graph);
        if (!uce.analyze())
            return NULL;
        IonSpewPass("UCE");
        AssertExtendedGraphCoherency(graph);
    }

    if (mir->shouldCancel("UCE"))
        return NULL;

    if (js_IonOptions.licm) {
        LICM licm(mir, graph);
        if (!licm.analyze())
            return NULL;
        IonSpewPass("LICM");
        AssertExtendedGraphCoherency(graph);

        if (mir->shouldCancel("LICM"))
            return NULL;
    }

    if (js_IonOptions.rangeAnalysis) {
        RangeAnalysis r(graph);
        if (!r.addBetaNobes())
            return NULL;
        IonSpewPass("Beta");
        AssertExtendedGraphCoherency(graph);

        if (mir->shouldCancel("RA Beta"))
            return NULL;

        if (!r.analyze())
            return NULL;
        IonSpewPass("Range Analysis");
        AssertExtendedGraphCoherency(graph);

        if (mir->shouldCancel("Range Analysis"))
            return NULL;

        if (!r.removeBetaNobes())
            return NULL;
        IonSpewPass("De-Beta");
        AssertExtendedGraphCoherency(graph);

        if (mir->shouldCancel("RA De-Beta"))
            return NULL;
    }

    if (!EliminateDeadCode(mir, graph))
        return NULL;
    IonSpewPass("DCE");
    AssertExtendedGraphCoherency(graph);

    if (mir->shouldCancel("DCE"))
        return NULL;

    // Passes after this point must not move instructions; these analyses
    // depend on knowing the final order in which instructions will execute.

    if (js_IonOptions.edgeCaseAnalysis) {
        EdgeCaseAnalysis edgeCaseAnalysis(mir, graph);
        if (!edgeCaseAnalysis.analyzeLate())
            return NULL;
        IonSpewPass("Edge Case Analysis (Late)");
        AssertGraphCoherency(graph);

        if (mir->shouldCancel("Edge Case Analysis (Late)"))
            return NULL;
    }

    // Note: check elimination has to run after all other passes that move
    // instructions. Since check uses are replaced with the actual index, code
    // motion after this pass could incorrectly move a load or store before its
    // bounds check.
    if (!EliminateRedundantChecks(graph))
        return NULL;
    IonSpewPass("Bounds Check Elimination");
    AssertGraphCoherency(graph);

    return true;
}

CodeGenerator *
GenerateLIR(MIRGenerator *mir)
{
    MIRGraph &graph = mir->graph();

    LIRGraph *lir = mir->temp().lifoAlloc()->new_<LIRGraph>(&graph);
    if (!lir)
        return NULL;

    LIRGenerator lirgen(mir, graph, *lir);
    if (!lirgen.generate())
        return NULL;
    IonSpewPass("Generate LIR");

    if (mir->shouldCancel("Generate LIR"))
        return NULL;

    AllocationIntegrityState integrity(*lir);

    switch (js_IonOptions.registerAllocator) {
      case RegisterAllocator_LSRA: {
#ifdef DEBUG
        integrity.record();
#endif

        LinearScanAllocator regalloc(mir, &lirgen, *lir);
        if (!regalloc.go())
            return NULL;

#ifdef DEBUG
        integrity.check(false);
#endif

        IonSpewPass("Allocate Registers [LSRA]", &regalloc);
        break;
      }

      case RegisterAllocator_Backtracking: {
        integrity.record();

        BacktrackingAllocator regalloc(mir, &lirgen, *lir);
        if (!regalloc.go())
            return NULL;
        if (!integrity.check(true))
            return NULL;

        IonSpewPass("Allocate Registers [Backtracking]");
        break;
      }

      case RegisterAllocator_Stupid: {
        // Use the integrity checker to populate safepoint information, so
        // run it in all builds.
        integrity.record();

        StupidAllocator regalloc(mir, &lirgen, *lir);
        if (!regalloc.go())
            return NULL;
        if (!integrity.check(true))
            return NULL;
        IonSpewPass("Allocate Registers [Stupid]");
        break;
      }

      default:
        JS_NOT_REACHED("Bad regalloc");
    }

    if (mir->shouldCancel("Allocate Registers"))
        return NULL;

    CodeGenerator *codegen = js_new<CodeGenerator>(mir, lir);
    if (!codegen || !codegen->generate()) {
        js_delete(codegen);
        return NULL;
    }

    return codegen;
}

CodeGenerator *
CompileBackEnd(MIRGenerator *mir)
{
    if (!OptimizeMIR(mir))
        return NULL;
    return GenerateLIR(mir);
}

class AutoDestroyAllocator
{
    LifoAlloc *alloc;

  public:
    AutoDestroyAllocator(LifoAlloc *alloc) : alloc(alloc) {}

    void cancel()
    {
        alloc = NULL;
    }

    ~AutoDestroyAllocator()
    {
        if (alloc)
            js_delete(alloc);
    }
};

class SequentialCompileContext {
public:
    ExecutionMode executionMode() {
        return SequentialExecution;
    }

    bool compile(IonBuilder *builder, MIRGraph *graph,
                 AutoDestroyAllocator &autoDestroy);
};

void
AttachFinishedCompilations(JSContext *cx)
{
#ifdef JS_THREADSAFE
    AssertCanGC();
    IonCompartment *ion = cx->compartment->ionCompartment();
    if (!ion || !cx->runtime->workerThreadState)
        return;

    AutoLockWorkerThreadState lock(cx->runtime);

    OffThreadCompilationVector &compilations = ion->finishedOffThreadCompilations();

    // Incorporate any off thread compilations which have finished, failed or
    // have been cancelled, and destroy JM jitcode for any compilations which
    // succeeded, to allow entering the Ion code from the interpreter.
    while (!compilations.empty()) {
        IonBuilder *builder = compilations.popCopy();

        if (CodeGenerator *codegen = builder->backgroundCodegen()) {
            RootedScript script(cx, builder->script());
            IonContext ictx(cx, cx->compartment, &builder->temp());

            // Root the assembler until the builder is finished below. As it
            // was constructed off thread, the assembler has not been rooted
            // previously, though any GC activity would discard the builder.
            codegen->masm.constructRoot(cx);

            types::AutoEnterTypeInference enterTypes(cx);

            ExecutionMode executionMode = builder->info().executionMode();
            types::AutoEnterCompilation enterCompiler(cx, CompilerOutputKind(executionMode));
            enterCompiler.initExisting(builder->recompileInfo);

            bool success;
            {
                // Release the worker thread lock and root the compiler for GC.
                AutoTempAllocatorRooter root(cx, &builder->temp());
                AutoUnlockWorkerThreadState unlock(cx->runtime);
                AutoFlushCache afc("AttachFinishedCompilations");
                success = codegen->link();
            }

            if (success) {
                if (script->hasIonScript())
                    mjit::DisableScriptCodeForIon(script, script->ionScript()->osrPc());
            } else {
                // Silently ignore OOM during code generation, we're at an
                // operation callback and can't propagate failures.
                cx->clearPendingException();
            }
        }

        FinishOffThreadBuilder(builder);
    }

    compilations.clear();
#endif
}

static const size_t BUILDER_LIFO_ALLOC_PRIMARY_CHUNK_SIZE = 1 << 12;

template <typename CompileContext>
static bool
IonCompile(JSContext *cx, HandleScript script, HandleFunction fun, jsbytecode *osrPc, bool constructing,
           CompileContext &compileContext)
{
    AssertCanGC();
#if JS_TRACE_LOGGING
    AutoTraceLog logger(TraceLogging::defaultLogger(),
                        TraceLogging::ION_COMPILE_START,
                        TraceLogging::ION_COMPILE_STOP,
                        script);
#endif

    LifoAlloc *alloc = cx->new_<LifoAlloc>(BUILDER_LIFO_ALLOC_PRIMARY_CHUNK_SIZE);
    if (!alloc)
        return false;

    AutoDestroyAllocator autoDestroy(alloc);

    TempAllocator *temp = alloc->new_<TempAllocator>(alloc);
    if (!temp)
        return false;

    IonContext ictx(cx, cx->compartment, temp);

    if (!cx->compartment->ensureIonCompartmentExists(cx))
        return false;

    MIRGraph *graph = alloc->new_<MIRGraph>(temp);
    ExecutionMode executionMode = compileContext.executionMode();
    CompileInfo *info = alloc->new_<CompileInfo>(script, fun, osrPc, constructing,
                                                 executionMode);
    if (!info)
        return false;

    types::AutoEnterTypeInference enter(cx, true);
    TypeInferenceOracle oracle;

    if (!oracle.init(cx, script))
        return false;

    AutoFlushCache afc("IonCompile");

    types::AutoEnterCompilation enterCompiler(cx, CompilerOutputKind(executionMode));
    enterCompiler.init(script, false, 0);

    AutoTempAllocatorRooter root(cx, temp);

    IonBuilder *builder = alloc->new_<IonBuilder>(cx, temp, graph, &oracle, info);
    if (!compileContext.compile(builder, graph, autoDestroy)) {
        IonSpew(IonSpew_Abort, "IM Compilation failed.");
        return false;
    }

    return true;
}

bool
SequentialCompileContext::compile(IonBuilder *builder, MIRGraph *graph,
                                  AutoDestroyAllocator &autoDestroy)
{
    JS_ASSERT(!builder->script()->ion);
    JSContext *cx = GetIonContext()->cx;

    RootedScript builderScript(cx, builder->script());
    IonSpewNewFunction(graph, builderScript);

    if (!builder->build()) {
        IonSpew(IonSpew_Abort, "Builder failed to build.");
        return false;
    }
    builder->clearForBackEnd();

    // Try to compile the script off thread, if possible. Compilation cannot be
    // performed off thread during an incremental GC, as doing so may trip
    // incremental read barriers. Also skip off thread compilation if script
    // execution is being profiled, as CodeGenerator::maybeCreateScriptCounts
    // will not attach script profiles when running off thread.
    if (js_IonOptions.parallelCompilation &&
        OffThreadCompilationAvailable(cx) &&
        cx->runtime->gcIncrementalState == gc::NO_INCREMENTAL &&
        !cx->runtime->profilingScripts)
    {
        builder->script()->ion = ION_COMPILING_SCRIPT;

        if (!StartOffThreadIonCompile(cx, builder)) {
            IonSpew(IonSpew_Abort, "Unable to start off-thread ion compilation.");
            return false;
        }

        // The allocator and associated data will be destroyed after being
        // processed in the finishedOffThreadCompilations list.
        autoDestroy.cancel();

        return true;
    }

    CodeGenerator *codegen = CompileBackEnd(builder);
    if (!codegen) {
        IonSpew(IonSpew_Abort, "Failed during back-end compilation.");
        return false;
    }

    bool success = codegen->link();
    js_delete(codegen);

    IonSpewEndFunction();

    return success;
}

bool
TestIonCompile(JSContext *cx, HandleScript script, HandleFunction fun, jsbytecode *osrPc, bool constructing)
{
    SequentialCompileContext compileContext;
    if (!IonCompile(cx, script, fun, osrPc, constructing, compileContext)) {
        if (!cx->isExceptionPending())
            ForbidCompilation(cx, script);
        return false;
    }
    return true;
}

static bool
CheckFrame(StackFrame *fp)
{
    if (fp->isEvalFrame()) {
        // Eval frames are not yet supported. Supporting this will require new
        // logic in pushBailoutFrame to deal with linking prev.
        // Additionally, JSOP_DEFVAR support will require baking in isEvalFrame().
        IonSpew(IonSpew_Abort, "eval frame");
        return false;
    }

    if (fp->isGeneratorFrame()) {
        // Err... no.
        IonSpew(IonSpew_Abort, "generator frame");
        return false;
    }

    if (fp->isDebuggerFrame()) {
        IonSpew(IonSpew_Abort, "debugger frame");
        return false;
    }

    if (fp->annotation()) {
        IonSpew(IonSpew_Abort, "frame is annotated");
        return false;
    }

    // This check is to not overrun the stack. Eventually, we will want to
    // handle this when we support JSOP_ARGUMENTS or function calls.
    if (fp->isFunctionFrame() &&
        (fp->numActualArgs() >= SNAPSHOT_MAX_NARGS ||
         fp->numActualArgs() > js_IonOptions.maxStackArgs))
    {
        IonSpew(IonSpew_Abort, "too many actual args");
        return false;
    }

    return true;
}

static bool
CheckScript(UnrootedScript script)
{
    if (script->needsArgsObj()) {
        // Functions with arguments objects, are not supported yet.
        IonSpew(IonSpew_Abort, "script has argsobj");
        return false;
    }

    if (!script->compileAndGo) {
        IonSpew(IonSpew_Abort, "not compile-and-go");
        return false;
    }

    return true;
}

static bool
CheckScriptSize(UnrootedScript script)
{
    if (!js_IonOptions.limitScriptSize)
        return true;

    static const uint32_t MAX_SCRIPT_SIZE = 2000;
    static const uint32_t MAX_LOCALS_AND_ARGS = 256;

    if (script->length > MAX_SCRIPT_SIZE) {
        IonSpew(IonSpew_Abort, "Script too large (%u bytes)", script->length);
        return false;
    }

    uint32_t numLocalsAndArgs = analyze::TotalSlots(script);
    if (numLocalsAndArgs > MAX_LOCALS_AND_ARGS) {
        IonSpew(IonSpew_Abort, "Too many locals and arguments (%u)", numLocalsAndArgs);
        return false;
    }

    return true;
}

template <typename CompileContext>
static MethodStatus
<<<<<<< HEAD
Compile(JSContext *cx,
        JSScript *script,
        JSFunction *fun,
        jsbytecode *osrPc,
        bool constructing,
        CompileContext &compileContext)
=======
Compile(JSContext *cx, HandleScript script, HandleFunction fun, jsbytecode *osrPc, bool constructing)
>>>>>>> 31ab6ca7
{
    JS_ASSERT(ion::IsEnabled(cx));
    JS_ASSERT_IF(osrPc != NULL, (JSOp)*osrPc == JSOP_LOOPENTRY);

    if (cx->compartment->debugMode()) {
        IonSpew(IonSpew_Abort, "debugging");
        return Method_CantCompile;
    }

    if (!CheckScript(script) || !CheckScriptSize(script)) {
        IonSpew(IonSpew_Abort, "Aborted compilation of %s:%d", script->filename, script->lineno);
        return Method_CantCompile;
    }

    ExecutionMode executionMode = compileContext.executionMode();
    IonScript *scriptIon = GetIonScript(script, executionMode);
    if (scriptIon) {
        if (!scriptIon->method())
            return Method_CantCompile;
        return Method_Compiled;
    }

    if (executionMode == SequentialExecution) {
        if (cx->methodJitEnabled) {
            // If JM is enabled we use getUseCount instead of incUseCount to avoid
            // bumping the use count twice.

            if (script->getUseCount() < js_IonOptions.usesBeforeCompile)
                return Method_Skipped;
        } else {
            if (script->incUseCount() < js_IonOptions.usesBeforeCompileNoJaeger)
                return Method_Skipped;
        }
    }

    if (!IonCompile(cx, script, fun, osrPc, constructing, compileContext))
        return Method_CantCompile;

    // Compilation succeeded, but we invalidated right away.
    return HasIonScript(script, executionMode) ? Method_Compiled : Method_Skipped;
}

} // namespace ion
} // namespace js

// Decide if a transition from interpreter execution to Ion code should occur.
// May compile or recompile the target JSScript.
MethodStatus
ion::CanEnterAtBranch(JSContext *cx, HandleScript script, StackFrame *fp, jsbytecode *pc)
{
    JS_ASSERT(ion::IsEnabled(cx));
    JS_ASSERT((JSOp)*pc == JSOP_LOOPENTRY);

    // Skip if the script has been disabled.
    if (script->ion == ION_DISABLED_SCRIPT)
        return Method_Skipped;

    // Skip if the script is being compiled off thread.
    if (script->ion == ION_COMPILING_SCRIPT)
        return Method_Skipped;

    // Skip if the code is expected to result in a bailout.
    if (script->ion && script->ion->bailoutExpected())
        return Method_Skipped;

    // Optionally ignore on user request.
    if (!js_IonOptions.osr)
        return Method_Skipped;

    // Mark as forbidden if frame can't be handled.
    if (!CheckFrame(fp)) {
        ForbidCompilation(cx, script);
        return Method_CantCompile;
    }

    // Attempt compilation. Returns Method_Compiled if already compiled.
<<<<<<< HEAD
    JSFunction *fun = fp->isFunctionFrame() ? fp->fun() : NULL;
    SequentialCompileContext compileContext;
    MethodStatus status = Compile(cx, script, fun, pc, fp->isConstructing(),
                                  compileContext);
=======
    RootedFunction fun(cx, fp->isFunctionFrame() ? fp->fun() : NULL);
    MethodStatus status = Compile(cx, script, fun, pc, fp->isConstructing());
>>>>>>> 31ab6ca7
    if (status != Method_Compiled) {
        if (status == Method_CantCompile)
            ForbidCompilation(cx, script);
        return status;
    }

    if (script->ion && script->ion->osrPc() != pc)
        return Method_Skipped;

    return Method_Compiled;
}

MethodStatus
ion::CanEnter(JSContext *cx, HandleScript script, StackFrame *fp, bool newType)
{
    JS_ASSERT(ion::IsEnabled(cx));

    // Skip if the script has been disabled.
    if (script->ion == ION_DISABLED_SCRIPT)
        return Method_Skipped;

    // Skip if the script is being compiled off thread.
    if (script->ion == ION_COMPILING_SCRIPT)
        return Method_Skipped;

    // Skip if the code is expected to result in a bailout.
    if (script->ion && script->ion->bailoutExpected())
        return Method_Skipped;

    // If constructing, allocate a new |this| object before building Ion.
    // Creating |this| is done before building Ion because it may change the
    // type information and invalidate compilation results.
    if (fp->isConstructing() && fp->functionThis().isPrimitive()) {
        RootedObject callee(cx, &fp->callee());
        RootedObject obj(cx, js_CreateThisForFunction(cx, callee, newType));
        if (!obj)
            return Method_Skipped;
        fp->functionThis().setObject(*obj);
    }

    // Mark as forbidden if frame can't be handled.
    if (!CheckFrame(fp)) {
        ForbidCompilation(cx, script);
        return Method_CantCompile;
    }

    // Attempt compilation. Returns Method_Compiled if already compiled.
<<<<<<< HEAD
    JSFunction *fun = fp->isFunctionFrame() ? fp->fun() : NULL;
    SequentialCompileContext compileContext;
    MethodStatus status = Compile(cx, script, fun, NULL, fp->isConstructing(),
                                  compileContext);
=======
    RootedFunction fun(cx, fp->isFunctionFrame() ? fp->fun() : NULL);
    MethodStatus status = Compile(cx, script, fun, NULL, fp->isConstructing());
>>>>>>> 31ab6ca7
    if (status != Method_Compiled) {
        if (status == Method_CantCompile)
            ForbidCompilation(cx, script);
        return status;
    }

    return Method_Compiled;
}

MethodStatus
ParallelCompileContext::compileTransitively()
{
    using parallel::SpewBeginCompile;
    using parallel::SpewEndCompile;

    if (worklist_.empty())
        return Method_Skipped;

    RootedFunction fun(cx_);
    RootedScript script(cx_);
    while (!worklist_.empty()) {
        fun = worklist_.back()->toFunction();
        script = fun->nonLazyScript();
        worklist_.popBack();

        SpewBeginCompile(fun);

        // If we had invalidations last time the parallel script run, add the
        // invalidated scripts to the worklist.
        if (script->hasParallelIonScript()) {
            IonScript *ion = script->parallelIonScript();
            JS_ASSERT(ion->parallelInvalidatedScriptEntries() > 0);

            RootedFunction invalidFun(cx_);
            for (uint32_t i = 0; i < ion->parallelInvalidatedScriptEntries(); i++) {
                if (JSScript *invalid = ion->getAndZeroParallelInvalidatedScript(i)) {
                    invalidFun = invalid->function();
                    parallel::Spew(parallel::SpewCompile,
                                   "Adding previously invalidated function %p:%s:%u",
                                   fun.get(), invalid->filename, invalid->lineno);
                    appendToWorklist(invalidFun);
                }
            }
        }

        // Attempt compilation. Returns Method_Compiled if already compiled.
        MethodStatus status = Compile(cx_, script, fun, NULL, false, *this);
        if (status != Method_Compiled) {
            if (status == Method_CantCompile)
                ForbidCompilation(cx_, script, ParallelExecution);
            return SpewEndCompile(status);
        }

        // This can GC, so afterward, script->parallelIon is not guaranteed to be valid.
        if (!cx_->compartment->ionCompartment()->enterJIT())
            return SpewEndCompile(Method_Error);

        // Subtle: it is possible for GC to occur during compilation of
        // one of the invoked functions, which would cause the earlier
        // functions (such as the kernel itself) to be collected.  In this
        // event, we give up and fallback to sequential for now.
        if (!script->hasParallelIonScript()) {
            parallel::Spew(parallel::SpewCompile,
                           "Function %p:%s:%u was garbage-collected or invalidated",
                           fun.get(), script->filename, script->lineno);
            return SpewEndCompile(Method_Skipped);
        }

        SpewEndCompile(Method_Compiled);
    }

    return Method_Compiled;
}

bool
ParallelCompileContext::compile(IonBuilder *builder,
                                MIRGraph *graph,
                                AutoDestroyAllocator &autoDestroy)
{
    JS_ASSERT(!builder->script()->parallelIon);

    IonSpewNewFunction(graph, builder->script());

    if (!builder->build())
        return false;
    builder->clearForBackEnd();

    // XXX: no idea if bhackett's parallel compilation thing is safe here

    if (!OptimizeMIR(builder))
        return false;

    if (!analyzeAndGrowWorklist(builder, *graph))
        return false;

    CodeGenerator *codegen = GenerateLIR(builder);
    if (!codegen)
        return false;

    bool success = codegen->link();
    js_delete(codegen);

    return success;
}

MethodStatus
ion::CanEnterUsingFastInvoke(JSContext *cx, HandleScript script, uint32_t numActualArgs)
{
    JS_ASSERT(ion::IsEnabled(cx));

    // Skip if the code is expected to result in a bailout.
    if (!script->hasIonScript())
        return Method_Skipped;

    if (script->ion->bailoutExpected())
        return Method_Skipped;

    // Don't handle arguments underflow, to make this work we would have to pad
    // missing arguments with |undefined|.
    if (numActualArgs < script->function()->nargs)
        return Method_Skipped;

    if (!cx->compartment->ensureIonCompartmentExists(cx))
        return Method_Error;

    // This can GC, so afterward, script->ion is not guaranteed to be valid.
    AssertCanGC();
    if (!cx->compartment->ionCompartment()->enterJIT())
        return Method_Error;

    if (!script->ion)
        return Method_Skipped;

    return Method_Compiled;
}

static IonExecStatus
EnterIon(JSContext *cx, StackFrame *fp, void *jitcode)
{
    AssertCanGC();
    JS_CHECK_RECURSION(cx, return IonExec_Aborted);
    JS_ASSERT(ion::IsEnabled(cx));
    JS_ASSERT(CheckFrame(fp));
    JS_ASSERT(!fp->script()->ion->bailoutExpected());

    EnterIonCode enter = cx->compartment->ionCompartment()->enterJIT();

    // maxArgc is the maximum of arguments between the number of actual
    // arguments and the number of formal arguments. It accounts for |this|.
    int maxArgc = 0;
    Value *maxArgv = NULL;
    int numActualArgs = 0;
    RootedValue thisv(cx);

    void *calleeToken;
    if (fp->isFunctionFrame()) {
        // CountArgSlot include |this| and the |scopeChain|.
        maxArgc = CountArgSlots(fp->fun()) - 1; // -1 = discard |scopeChain|
        maxArgv = fp->formals() - 1;            // -1 = include |this|

        // Formal arguments are the argument corresponding to the function
        // definition and actual arguments are corresponding to the call-site
        // arguments.
        numActualArgs = fp->numActualArgs();

        // We do not need to handle underflow because formal arguments are pad
        // with |undefined| values but we need to distinguish between the
        if (fp->hasOverflowArgs()) {
            int formalArgc = maxArgc;
            Value *formalArgv = maxArgv;
            maxArgc = numActualArgs + 1; // +1 = include |this|
            maxArgv = fp->actuals() - 1; // -1 = include |this|

            // The beginning of the actual args is not updated, so we just copy
            // the formal args into the actual args to get a linear vector which
            // can be copied by generateEnterJit.
            memcpy(maxArgv, formalArgv, formalArgc * sizeof(Value));
        }
        calleeToken = CalleeToToken(&fp->callee());
    } else {
        calleeToken = CalleeToToken(fp->script());
        thisv = fp->thisValue();
        maxArgc = 1;
        maxArgv = thisv.address();
    }

    // Caller must construct |this| before invoking the Ion function.
    JS_ASSERT_IF(fp->isConstructing(), fp->functionThis().isObject());
    Value result = Int32Value(numActualArgs);
    {
        AssertCompartmentUnchanged pcc(cx);
        IonContext ictx(cx, cx->compartment, NULL);
        IonActivation activation(cx, fp);
        JSAutoResolveFlags rf(cx, RESOLVE_INFER);
        AutoFlushInhibitor afi(cx->compartment->ionCompartment());
        // Single transition point from Interpreter to Ion.
        enter(jitcode, maxArgc, maxArgv, fp, calleeToken, &result);
    }

    if (result.isMagic() && result.whyMagic() == JS_ION_BAILOUT) {
        if (!EnsureHasScopeObjects(cx, cx->fp()))
            return IonExec_Error;
        return IonExec_Bailout;
    }

    JS_ASSERT(fp == cx->fp());
    JS_ASSERT(!cx->runtime->hasIonReturnOverride());

    // The trampoline wrote the return value but did not set the HAS_RVAL flag.
    fp->setReturnValue(result);

    // Ion callers wrap primitive constructor return.
    if (!result.isMagic() && fp->isConstructing() && fp->returnValue().isPrimitive())
        fp->setReturnValue(ObjectValue(fp->constructorThis()));

    JS_ASSERT_IF(result.isMagic(), result.isMagic(JS_ION_ERROR));
    return result.isMagic() ? IonExec_Error : IonExec_Ok;
}

IonExecStatus
ion::Cannon(JSContext *cx, StackFrame *fp)
{
    AssertCanGC();
    RootedScript script(cx, fp->script());
    IonScript *ion = script->ion;
    IonCode *code = ion->method();
    void *jitcode = code->raw();

#if JS_TRACE_LOGGING
    TraceLog(TraceLogging::defaultLogger(),
             TraceLogging::ION_CANNON_START,
             script);
#endif

    IonExecStatus status = EnterIon(cx, fp, jitcode);

#if JS_TRACE_LOGGING
    if (status == IonExec_Bailout) {
        TraceLog(TraceLogging::defaultLogger(),
                 TraceLogging::ION_CANNON_BAIL,
                 script);
    } else {
        TraceLog(TraceLogging::defaultLogger(),
                 TraceLogging::ION_CANNON_STOP,
                 script);
    }
#endif

    return status;
}

IonExecStatus
ion::SideCannon(JSContext *cx, StackFrame *fp, jsbytecode *pc)
{
    AssertCanGC();
    RootedScript script(cx, fp->script());
    IonScript *ion = script->ion;
    IonCode *code = ion->method();
    void *osrcode = code->raw() + ion->osrEntryOffset();

    JS_ASSERT(ion->osrPc() == pc);

#if JS_TRACE_LOGGING
    TraceLog(TraceLogging::defaultLogger(),
             TraceLogging::ION_SIDE_CANNON_START,
             script);
#endif

    IonExecStatus status = EnterIon(cx, fp, osrcode);

#if JS_TRACE_LOGGING
    if (status == IonExec_Bailout) {
        TraceLog(TraceLogging::defaultLogger(),
                 TraceLogging::ION_SIDE_CANNON_BAIL,
                 script);
    } else {
        TraceLog(TraceLogging::defaultLogger(),
                 TraceLogging::ION_SIDE_CANNON_STOP,
                 script);
    }
#endif

    return status;
}

IonExecStatus
ion::FastInvoke(JSContext *cx, HandleFunction fun, CallArgsList &args)
{
    JS_CHECK_RECURSION(cx, return IonExec_Error);

    RootedScript script(cx, fun->nonLazyScript());
    IonScript *ion = script->ionScript();
    IonCode *code = ion->method();
    void *jitcode = code->raw();

    JS_ASSERT(ion::IsEnabled(cx));
    JS_ASSERT(!script->ion->bailoutExpected());

    bool clearCallingIntoIon = false;
    StackFrame *fp = cx->fp();

    // Two cases we have to handle:
    //
    // (1) fp does not begin an Ion activation. This works exactly
    //     like invoking Ion from JM: entryfp is set to fp and fp
    //     has the callingIntoIon flag set.
    //
    // (2) fp already begins another IonActivation, for instance:
    //        JM -> Ion -> array_sort -> Ion
    //     In this cas we use an IonActivation with entryfp == NULL
    //     and prevpc != NULL.
    IonActivation activation(cx, NULL);
    if (!fp->beginsIonActivation()) {
        fp->setCallingIntoIon();
        clearCallingIntoIon = true;
        activation.setEntryFp(fp);
    } else {
        JS_ASSERT(!activation.entryfp());
    }

    activation.setPrevPc(cx->regs().pc);

    EnterIonCode enter = cx->compartment->ionCompartment()->enterJIT();
    void *calleeToken = CalleeToToken(fun);

    Value result = Int32Value(args.length());
    JS_ASSERT(args.length() >= fun->nargs);

    JSAutoResolveFlags rf(cx, RESOLVE_INFER);
    args.setActive();
    enter(jitcode, args.length() + 1, args.array() - 1, fp, calleeToken, &result);
    args.setInactive();

    if (clearCallingIntoIon)
        fp->clearCallingIntoIon();

    JS_ASSERT(fp == cx->fp());
    JS_ASSERT(!cx->runtime->hasIonReturnOverride());

    args.rval().set(result);

    JS_ASSERT_IF(result.isMagic(), result.isMagic(JS_ION_ERROR));
    return result.isMagic() ? IonExec_Error : IonExec_Ok;
}

static void
InvalidateActivation(FreeOp *fop, uint8_t *ionTop, bool invalidateAll)
{
    AutoAssertNoGC nogc;
    IonSpew(IonSpew_Invalidate, "BEGIN invalidating activation");

    size_t frameno = 1;

    for (IonFrameIterator it(ionTop); !it.done(); ++it, ++frameno) {
        JS_ASSERT_IF(frameno == 1, it.type() == IonFrame_Exit);

#ifdef DEBUG
        switch (it.type()) {
          case IonFrame_Exit:
            IonSpew(IonSpew_Invalidate, "#%d exit frame @ %p", frameno, it.fp());
            break;
          case IonFrame_OptimizedJS:
          {
            JS_ASSERT(it.isScripted());
            IonSpew(IonSpew_Invalidate, "#%d JS frame @ %p, %s:%d (fun: %p, script: %p, pc %p)",
                    frameno, it.fp(), it.script()->filename, it.script()->lineno,
                    it.maybeCallee(), (RawScript)it.script(), it.returnAddressToFp());
            break;
          }
          case IonFrame_Rectifier:
            IonSpew(IonSpew_Invalidate, "#%d rectifier frame @ %p", frameno, it.fp());
            break;
          case IonFrame_Bailed_JS:
            JS_NOT_REACHED("invalid");
            break;
          case IonFrame_Bailed_Rectifier:
            IonSpew(IonSpew_Invalidate, "#%d bailed rectifier frame @ %p", frameno, it.fp());
            break;
          case IonFrame_Osr:
            IonSpew(IonSpew_Invalidate, "#%d osr frame @ %p", frameno, it.fp());
            break;
          case IonFrame_Entry:
            IonSpew(IonSpew_Invalidate, "#%d entry frame @ %p", frameno, it.fp());
            break;
        }
#endif

        if (!it.isScripted())
            continue;

        // See if the frame has already been invalidated.
        if (it.checkInvalidation())
            continue;

        RawScript script = it.script();
        if (!script->hasIonScript())
            continue;

        IonScript *ionScript = script->ion;
        if (!invalidateAll && !ionScript->invalidated())
            continue;

        // Purge ICs before we mark this script as invalidated. This will
        // prevent lastJump_ from appearing to be a bogus pointer, just
        // in case anyone tries to read it.
        ionScript->purgeCaches(script->compartment());

        // This frame needs to be invalidated. We do the following:
        //
        // 1. Increment the reference counter to keep the ionScript alive
        //    for the invalidation bailout or for the exception handler.
        // 2. Determine safepoint that corresponds to the current call.
        // 3. From safepoint, get distance to the OSI-patchable offset.
        // 4. From the IonScript, determine the distance between the
        //    call-patchable offset and the invalidation epilogue.
        // 5. Patch the OSI point with a call-relative to the
        //    invalidation epilogue.
        //
        // The code generator ensures that there's enough space for us
        // to patch in a call-relative operation at each invalidation
        // point.
        //
        // Note: you can't simplify this mechanism to "just patch the
        // instruction immediately after the call" because things may
        // need to move into a well-defined register state (using move
        // instructions after the call) in to capture an appropriate
        // snapshot after the call occurs.

        ionScript->incref();

        const SafepointIndex *si = ionScript->getSafepointIndex(it.returnAddressToFp());
        IonCode *ionCode = ionScript->method();

        JSCompartment *compartment = script->compartment();
        if (compartment->needsBarrier()) {
            // We're about to remove edges from the JSScript to gcthings
            // embedded in the IonCode. Perform one final trace of the
            // IonCode for the incremental GC, as it must know about
            // those edges.
            ionCode->trace(compartment->barrierTracer());
        }
        ionCode->setInvalidated();

        // Write the delta (from the return address offset to the
        // IonScript pointer embedded into the invalidation epilogue)
        // where the safepointed call instruction used to be. We rely on
        // the call sequence causing the safepoint being >= the size of
        // a uint32, which is checked during safepoint index
        // construction.
        CodeLocationLabel dataLabelToMunge(it.returnAddressToFp());
        ptrdiff_t delta = ionScript->invalidateEpilogueDataOffset() -
                          (it.returnAddressToFp() - ionCode->raw());
        Assembler::patchWrite_Imm32(dataLabelToMunge, Imm32(delta));

        CodeLocationLabel osiPatchPoint = SafepointReader::InvalidationPatchPoint(ionScript, si);
        CodeLocationLabel invalidateEpilogue(ionCode, ionScript->invalidateEpilogueOffset());

        IonSpew(IonSpew_Invalidate, "   ! Invalidate ionScript %p (ref %u) -> patching osipoint %p",
                ionScript, ionScript->refcount(), (void *) osiPatchPoint.raw());
        Assembler::patchWrite_NearCall(osiPatchPoint, invalidateEpilogue);
    }

    IonSpew(IonSpew_Invalidate, "END invalidating activation");
}

void
ion::InvalidateAll(FreeOp *fop, JSCompartment *c)
{
    if (!c->ionCompartment())
        return;

    CancelOffThreadIonCompile(c, NULL);

    FinishAllOffThreadCompilations(c->ionCompartment());
    for (IonActivationIterator iter(fop->runtime()); iter.more(); ++iter) {
        if (iter.activation()->compartment() == c) {
            IonContext ictx(NULL, c, NULL);
            AutoFlushCache afc ("InvalidateAll", c->ionCompartment());
            IonSpew(IonSpew_Invalidate, "Invalidating all frames for GC");
            InvalidateActivation(fop, iter.top(), true);
        }
    }
}


void
ion::Invalidate(types::TypeCompartment &types, FreeOp *fop,
                const Vector<types::RecompileInfo> &invalid, bool resetUses)
{
    AutoAssertNoGC nogc;
    IonSpew(IonSpew_Invalidate, "Start invalidation.");
    AutoFlushCache afc ("Invalidate");

    // Add an invalidation reference to all invalidated IonScripts to indicate
    // to the traversal which frames have been invalidated.
    bool anyInvalidation = false;
    for (size_t i = 0; i < invalid.length(); i++) {
        const types::CompilerOutput &co = *invalid[i].compilerOutput(types);
        switch (co.kind()) {
          case types::CompilerOutput::MethodJIT:
            break;
          case types::CompilerOutput::Ion:
          case types::CompilerOutput::ParallelIon:
            JS_ASSERT(co.isValid());
            IonSpew(IonSpew_Invalidate, " Invalidate %p:%s:%u, IonScript %p",
                    co.script, co.script->filename, co.script->lineno, co.ion());

            // Keep the ion script alive during the invalidation and flag this
            // ionScript as being invalidated.  This increment is removed by the
            // loop after the calls to InvalidateActivation.
            co.ion()->incref();
            anyInvalidation = true;
        }
    }

    if (!anyInvalidation) {
        IonSpew(IonSpew_Invalidate, " No IonScript invalidation.");
        return;
    }

    for (IonActivationIterator iter(fop->runtime()); iter.more(); ++iter)
        InvalidateActivation(fop, iter.top(), false);

    // Drop the references added above. If a script was never active, its
    // IonScript will be immediately destroyed. Otherwise, it will be held live
    // until its last invalidated frame is destroyed.
    for (size_t i = 0; i < invalid.length(); i++) {
        types::CompilerOutput &co = *invalid[i].compilerOutput(types);
        ExecutionMode executionMode = SequentialExecution;
        switch (co.kind()) {
          case types::CompilerOutput::MethodJIT:
            continue;
          case types::CompilerOutput::Ion:
            break;
          case types::CompilerOutput::ParallelIon:
            executionMode = ParallelExecution;
            break;
        }
        JS_ASSERT(co.isValid());
        UnrootedScript script = co.script;
        IonScript *ionScript = GetIonScript(script, executionMode);

        JSCompartment *compartment = script->compartment();
        if (compartment->needsBarrier()) {
            // We're about to remove edges from the JSScript to gcthings
            // embedded in the IonScript. Perform one final trace of the
            // IonScript for the incremental GC, as it must know about
            // those edges.
            IonScript::Trace(compartment->barrierTracer(), ionScript);
        }

        ionScript->decref(fop);
        SetIonScript(script, executionMode, NULL);
        co.invalidate();

        // Wait for the scripts to get warm again before doing another
        // compile, unless we are recompiling *because* a script got hot.
        if (resetUses)
            script->resetUseCount();
    }
}

void
ion::Invalidate(JSContext *cx, const Vector<types::RecompileInfo> &invalid, bool resetUses)
{
    AutoAssertNoGC nogc;
    ion::Invalidate(cx->compartment->types, cx->runtime->defaultFreeOp(), invalid, resetUses);
}

bool
<<<<<<< HEAD
ion::Invalidate(JSContext *cx, JSScript *script, ExecutionMode mode, bool resetUses)
{
=======
ion::Invalidate(JSContext *cx, UnrootedScript script, bool resetUses)
{
    AutoAssertNoGC nogc;
    JS_ASSERT(script->hasIonScript());

>>>>>>> 31ab6ca7
    Vector<types::RecompileInfo> scripts(cx);

    switch (mode) {
      case SequentialExecution:
        JS_ASSERT(script->hasIonScript());
        if (!scripts.append(script->ionScript()->recompileInfo()))
            return false;
        break;
      case ParallelExecution:
        JS_ASSERT(script->hasParallelIonScript());
        if (!scripts.append(script->parallelIonScript()->recompileInfo()))
            return false;
        break;
    }

    Invalidate(cx, scripts, resetUses);
    return true;
}

<<<<<<< HEAD
bool
ion::Invalidate(JSContext *cx, JSScript *script, bool resetUses)
=======
void
ion::FinishInvalidation(FreeOp *fop, UnrootedScript script)
>>>>>>> 31ab6ca7
{
    return Invalidate(cx, script, SequentialExecution, resetUses);
}

static void
FinishInvalidationOf(FreeOp *fop, JSScript *script, IonScript **ionField)
{
    // If this script has Ion code on the stack, invalidation() will return
    // true. In this case we have to wait until destroying it.
    if (!(*ionField)->invalidated()) {
        types::TypeCompartment &types = script->compartment()->types;
        (*ionField)->recompileInfo().compilerOutput(types)->invalidate();

        ion::IonScript::Destroy(fop, *ionField);
    }

    // In all cases, NULL out script->ion to avoid re-entry.
    *ionField = NULL;
}

void
ion::FinishInvalidation(FreeOp *fop, JSScript *script)
{
    if (script->hasIonScript()) {
        FinishInvalidationOf(fop, script, &script->ion);
    }

    if (script->hasParallelIonScript()) {
        FinishInvalidationOf(fop, script, &script->parallelIon);
    }
}

void
ion::MarkValueFromIon(JSRuntime *rt, Value *vp)
{
    gc::MarkValueUnbarriered(&rt->gcMarker, vp, "write barrier");
}

void
ion::MarkShapeFromIon(JSRuntime *rt, Shape **shapep)
{
    gc::MarkShapeUnbarriered(&rt->gcMarker, shapep, "write barrier");
}

void
ion::ForbidCompilation(JSContext *cx, UnrootedScript script)
{
    ForbidCompilation(cx, script, SequentialExecution);

    CancelOffThreadIonCompile(cx->compartment, script);

    if (script->hasIonScript()) {

        if (!Invalidate(cx, script, false))
            return;
    }

    script->ion = ION_DISABLED_SCRIPT;
}

void
ion::ForbidCompilation(JSContext *cx, JSScript *script, ExecutionMode mode)
{
    IonSpew(IonSpew_Abort, "Disabling Ion mode %d compilation of script %s:%d",
            mode, script->filename, script->lineno);

    CancelOffThreadIonCompile(cx->compartment, script);

    switch (mode) {
      case SequentialExecution:
        if (script->hasIonScript()) {
            // It is only safe to modify script->ion if the script is not currently
            // running, because IonFrameIterator needs to tell what ionScript to
            // use (either the one on the JSScript, or the one hidden in the
            // breadcrumbs Invalidation() leaves). Therefore, if invalidation
            // fails, we cannot disable the script.
            if (!Invalidate(cx, script, mode, false))
                return;
        }

        script->ion = ION_DISABLED_SCRIPT;
        return;

      case ParallelExecution:
        if (script->hasParallelIonScript()) {
            if (!Invalidate(cx, script, mode, false))
                return;
        }

        script->parallelIon = ION_DISABLED_SCRIPT;
        return;
    }

    JS_NOT_REACHED("No such execution mode");
}

uint32_t
ion::UsesBeforeIonRecompile(UnrootedScript script, jsbytecode *pc)
{
    JS_ASSERT(pc == script->code || JSOp(*pc) == JSOP_LOOPENTRY);

    uint32_t minUses = js_IonOptions.usesBeforeCompile;
    if (JSOp(*pc) != JSOP_LOOPENTRY || !script->hasAnalysis() || js_IonOptions.eagerCompilation)
        return minUses;

    analyze::LoopAnalysis *loop = script->analysis()->getLoop(pc);
    if (!loop)
        return minUses;

    // It's more efficient to enter outer loops, rather than inner loops, via OSR.
    // To accomplish this, we use a slightly higher threshold for inner loops.
    // Note that we use +1 to prefer non-OSR over OSR.
    return minUses + (loop->depth + 1) * 100;
}

void
AutoFlushCache::updateTop(uintptr_t p, size_t len)
{
    IonContext *ictx = GetIonContext();
    IonCompartment *icmp = ictx->compartment->ionCompartment();
    AutoFlushCache *afc = icmp->flusher();
    afc->update(p, len);
}

AutoFlushCache::AutoFlushCache(const char *nonce, IonCompartment *comp)
  : start_(0),
    stop_(0),
    name_(nonce),
    used_(false)
{
    if (CurrentIonContext() != NULL)
        comp = GetIonContext()->compartment->ionCompartment();
    // If a compartment isn't available, then be a nop, nobody will ever see this flusher
    if (comp) {
        if (comp->flusher())
            IonSpew(IonSpew_CacheFlush, "<%s ", nonce);
        else
            IonSpewCont(IonSpew_CacheFlush, "<%s ", nonce);
        comp->setFlusher(this);
    } else {
        IonSpew(IonSpew_CacheFlush, "<%s DEAD>\n", nonce);
    }
    myCompartment_ = comp;
}

AutoFlushInhibitor::AutoFlushInhibitor(IonCompartment *ic) : ic_(ic), afc(NULL)
{
    if (!ic)
        return;
    afc = ic->flusher();
    // Ensure that called functions get a fresh flusher
    ic->setFlusher(NULL);
    // Ensure the current flusher has been flushed
    if (afc) {
        afc->flushAnyway();
        IonSpewCont(IonSpew_CacheFlush, "}");
    }
}
AutoFlushInhibitor::~AutoFlushInhibitor()
{
    if (!ic_)
        return;
    JS_ASSERT(ic_->flusher() == NULL);
    // Ensure any future modifications are recorded
    ic_->setFlusher(afc);
    if (afc)
        IonSpewCont(IonSpew_CacheFlush, "{");
}

int js::ion::LabelBase::id_count = 0;

void
ion::PurgeCaches(UnrootedScript script, JSCompartment *c) {
    if (script->hasIonScript())
        script->ion->purgeCaches(c);

    if (script->hasParallelIonScript())
        script->parallelIon->purgeCaches(c);
}

size_t
ion::MemoryUsed(UnrootedScript script, JSMallocSizeOfFun mallocSizeOf) {
    size_t result = 0;

    if (script->hasIonScript())
        result += script->ion->sizeOfIncludingThis(mallocSizeOf);

    if (script->hasParallelIonScript())
        result += script->parallelIon->sizeOfIncludingThis(mallocSizeOf);

    return result;
}

void
ion::DestroyIonScripts(FreeOp *fop, UnrootedScript script) {
    if (script->hasIonScript())
        ion::IonScript::Destroy(fop, script->ion);

    if (script->hasParallelIonScript())
        ion::IonScript::Destroy(fop, script->parallelIon);
}

void
ion::TraceIonScripts(JSTracer* trc, UnrootedScript script) {
    if (script->hasIonScript())
        ion::IonScript::Trace(trc, script->ion);

    if (script->hasParallelIonScript())
        ion::IonScript::Trace(trc, script->parallelIon);
}<|MERGE_RESOLUTION|>--- conflicted
+++ resolved
@@ -24,11 +24,8 @@
 #include "vm/ForkJoin.h"
 #include "IonCompartment.h"
 #include "CodeGenerator.h"
-<<<<<<< HEAD
 #include "jsworkers.h"
-=======
 #include "BacktrackingAllocator.h"
->>>>>>> 31ab6ca7
 #include "StupidAllocator.h"
 #include "UnreachableCodeElimination.h"
 
@@ -495,13 +492,9 @@
     size_t paddedPrebarrierEntriesSize =
         AlignBytes(prebarrierEntries * sizeof(CodeOffsetLabel), DataAlignment);
     size_t paddedSafepointSize = AlignBytes(safepointsSize, DataAlignment);
-<<<<<<< HEAD
-    size_t paddedScriptSize = AlignBytes(scriptEntries * sizeof(JSScript *), DataAlignment);
+    size_t paddedScriptSize = AlignBytes(scriptEntries * sizeof(RawScript), DataAlignment);
     size_t paddedParallelInvalidatedScriptSize =
-        AlignBytes(parallelInvalidatedScriptEntries * sizeof(JSScript *), DataAlignment);
-=======
-    size_t paddedScriptSize = AlignBytes(scriptEntries * sizeof(RawScript), DataAlignment);
->>>>>>> 31ab6ca7
+        AlignBytes(parallelInvalidatedScriptEntries * sizeof(RawScript), DataAlignment);
     size_t bytes = paddedSnapshotsSize +
                    paddedBailoutSize +
                    paddedConstantsSize +
@@ -1385,16 +1378,8 @@
 
 template <typename CompileContext>
 static MethodStatus
-<<<<<<< HEAD
-Compile(JSContext *cx,
-        JSScript *script,
-        JSFunction *fun,
-        jsbytecode *osrPc,
-        bool constructing,
+Compile(JSContext *cx, HandleScript script, HandleFunction fun, jsbytecode *osrPc, bool constructing,
         CompileContext &compileContext)
-=======
-Compile(JSContext *cx, HandleScript script, HandleFunction fun, jsbytecode *osrPc, bool constructing)
->>>>>>> 31ab6ca7
 {
     JS_ASSERT(ion::IsEnabled(cx));
     JS_ASSERT_IF(osrPc != NULL, (JSOp)*osrPc == JSOP_LOOPENTRY);
@@ -1471,15 +1456,9 @@
     }
 
     // Attempt compilation. Returns Method_Compiled if already compiled.
-<<<<<<< HEAD
-    JSFunction *fun = fp->isFunctionFrame() ? fp->fun() : NULL;
+    RootedFunction fun(cx, fp->isFunctionFrame() ? fp->fun() : NULL);
     SequentialCompileContext compileContext;
-    MethodStatus status = Compile(cx, script, fun, pc, fp->isConstructing(),
-                                  compileContext);
-=======
-    RootedFunction fun(cx, fp->isFunctionFrame() ? fp->fun() : NULL);
-    MethodStatus status = Compile(cx, script, fun, pc, fp->isConstructing());
->>>>>>> 31ab6ca7
+    MethodStatus status = Compile(cx, script, fun, pc, fp->isConstructing(), compileContext);
     if (status != Method_Compiled) {
         if (status == Method_CantCompile)
             ForbidCompilation(cx, script);
@@ -1527,15 +1506,9 @@
     }
 
     // Attempt compilation. Returns Method_Compiled if already compiled.
-<<<<<<< HEAD
-    JSFunction *fun = fp->isFunctionFrame() ? fp->fun() : NULL;
+    RootedFunction fun(cx, fp->isFunctionFrame() ? fp->fun() : NULL);
     SequentialCompileContext compileContext;
-    MethodStatus status = Compile(cx, script, fun, NULL, fp->isConstructing(),
-                                  compileContext);
-=======
-    RootedFunction fun(cx, fp->isFunctionFrame() ? fp->fun() : NULL);
-    MethodStatus status = Compile(cx, script, fun, NULL, fp->isConstructing());
->>>>>>> 31ab6ca7
+    MethodStatus status = Compile(cx, script, fun, NULL, fp->isConstructing(), compileContext);
     if (status != Method_Compiled) {
         if (status == Method_CantCompile)
             ForbidCompilation(cx, script);
@@ -1617,7 +1590,8 @@
 {
     JS_ASSERT(!builder->script()->parallelIon);
 
-    IonSpewNewFunction(graph, builder->script());
+    RootedScript builderScript(cx_, builder->script());
+    IonSpewNewFunction(graph, builderScript);
 
     if (!builder->build())
         return false;
@@ -2106,16 +2080,11 @@
 }
 
 bool
-<<<<<<< HEAD
-ion::Invalidate(JSContext *cx, JSScript *script, ExecutionMode mode, bool resetUses)
-{
-=======
-ion::Invalidate(JSContext *cx, UnrootedScript script, bool resetUses)
+ion::Invalidate(JSContext *cx, UnrootedScript script, ExecutionMode mode, bool resetUses)
 {
     AutoAssertNoGC nogc;
     JS_ASSERT(script->hasIonScript());
 
->>>>>>> 31ab6ca7
     Vector<types::RecompileInfo> scripts(cx);
 
     switch (mode) {
@@ -2135,19 +2104,14 @@
     return true;
 }
 
-<<<<<<< HEAD
 bool
-ion::Invalidate(JSContext *cx, JSScript *script, bool resetUses)
-=======
-void
-ion::FinishInvalidation(FreeOp *fop, UnrootedScript script)
->>>>>>> 31ab6ca7
+ion::Invalidate(JSContext *cx, UnrootedScript script, bool resetUses)
 {
     return Invalidate(cx, script, SequentialExecution, resetUses);
 }
 
 static void
-FinishInvalidationOf(FreeOp *fop, JSScript *script, IonScript **ionField)
+FinishInvalidationOf(FreeOp *fop, UnrootedScript script, IonScript **ionField)
 {
     // If this script has Ion code on the stack, invalidation() will return
     // true. In this case we have to wait until destroying it.
@@ -2163,7 +2127,7 @@
 }
 
 void
-ion::FinishInvalidation(FreeOp *fop, JSScript *script)
+ion::FinishInvalidation(FreeOp *fop, UnrootedScript script)
 {
     if (script->hasIonScript()) {
         FinishInvalidationOf(fop, script, &script->ion);
@@ -2194,7 +2158,6 @@
     CancelOffThreadIonCompile(cx->compartment, script);
 
     if (script->hasIonScript()) {
-
         if (!Invalidate(cx, script, false))
             return;
     }
@@ -2203,7 +2166,7 @@
 }
 
 void
-ion::ForbidCompilation(JSContext *cx, JSScript *script, ExecutionMode mode)
+ion::ForbidCompilation(JSContext *cx, UnrootedScript script, ExecutionMode mode)
 {
     IonSpew(IonSpew_Abort, "Disabling Ion mode %d compilation of script %s:%d",
             mode, script->filename, script->lineno);
