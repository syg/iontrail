--- conflicted
+++ resolved
@@ -214,11 +214,9 @@
 void
 ion::FinishOffThreadBuilder(IonBuilder *builder)
 {
-<<<<<<< HEAD
     JS_ASSERT(builder->info().executionMode() == SequentialExecution);
-=======
+
     // Clean up if compilation did not succeed.
->>>>>>> 3e26d4b7
     if (builder->script()->isIonCompilingOffThread()) {
         types::TypeCompartment &types = builder->script()->compartment()->types;
         builder->recompileInfo.compilerOutput(types)->invalidate();
@@ -778,13 +776,8 @@
 namespace js {
 namespace ion {
 
-<<<<<<< HEAD
 bool
 OptimizeMIR(MIRGenerator *mir)
-=======
-CodeGenerator *
-CompileBackEnd(MIRGenerator *mir)
->>>>>>> 3e26d4b7
 {
     IonSpewPass("BuildSSA");
     // Note: don't call AssertGraphCoherency before SplitCriticalEdges,
@@ -947,7 +940,7 @@
     return true;
 }
 
-LIRGraph *
+CodeGenerator *
 GenerateLIR(MIRGenerator *mir)
 {
     MIRGraph &graph = mir->graph();
@@ -983,7 +976,7 @@
     return codegen;
 }
 
-LIRGraph *
+CodeGenerator *
 CompileBackEnd(MIRGenerator *mir)
 {
     if (!OptimizeMIR(mir))
@@ -1177,13 +1170,9 @@
     bool success = codegen->link();
     js_delete(codegen);
 
-<<<<<<< HEAD
-    return true;
-=======
     IonSpewEndFunction();
 
     return success;
->>>>>>> 3e26d4b7
 }
 
 bool
@@ -1447,17 +1436,14 @@
     if (!canCompileParallelArrayKernel(graph))
         return false;
 
-    LIRGraph *lir = GenerateLIR(builder);
-    if (!lir)
-        return false;
-
-    CodeGenerator codegen(builder, *lir);
-    if (!codegen.generate())
-        return false;
-
-    IonSpewEndFunction();
-
-    return true;
+    CodeGenerator *codegen = GenerateLIR(builder);
+    if (!codegen)
+        return false;
+
+    bool success = codegen->link();
+    js_delete(codegen);
+
+    return success;
 }
 
 // Decide if we can compile a parallel array kernel.
@@ -1488,7 +1474,7 @@
     }
 
     // This can GC, so afterward, script->parallelIon is not guaranteed to be valid.
-    if (!cx->compartment->ionCompartment()->enterJIT(cx))
+    if (!cx->compartment->ionCompartment()->enterJIT())
         return Method_Error;
 
     if (!script->parallelIon)
