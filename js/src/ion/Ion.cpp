/* -*- Mode: C++; tab-width: 4; indent-tabs-mode: nil; c-basic-offset: 4 -*-
 * vim: set ts=4 sw=4 et tw=99:
 *
 * This Source Code Form is subject to the terms of the Mozilla Public
 * License, v. 2.0. If a copy of the MPL was not distributed with this
 * file, You can obtain one at http://mozilla.org/MPL/2.0/. */

#include "Ion.h"
#include "IonAnalysis.h"
#include "IonBuilder.h"
#include "IonLinker.h"
#include "IonSpewer.h"
#include "LIR.h"
#include "AliasAnalysis.h"
#include "LICM.h"
#include "ValueNumbering.h"
#include "EdgeCaseAnalysis.h"
#include "RangeAnalysis.h"
#include "LinearScan.h"
#include "vm/ParallelDo.h"
#include "ParallelArrayAnalysis.h"
#include "jscompartment.h"
#include "vm/ThreadPool.h"
#include "vm/ForkJoin.h"
#include "IonCompartment.h"
#include "CodeGenerator.h"
#include "jsworkers.h"
#include "BacktrackingAllocator.h"
#include "StupidAllocator.h"
#include "UnreachableCodeElimination.h"

#if defined(JS_CPU_X86)
# include "x86/Lowering-x86.h"
#elif defined(JS_CPU_X64)
# include "x64/Lowering-x64.h"
#elif defined(JS_CPU_ARM)
# include "arm/Lowering-arm.h"
#endif
#include "gc/Marking.h"
#include "jsgcinlines.h"
#include "jsinferinlines.h"
#include "jsobjinlines.h"
#include "vm/Stack-inl.h"
#include "ion/IonFrames-inl.h"
#include "ion/CompilerRoot.h"
#include "methodjit/Retcon.h"
#include "ExecutionModeInlines.h"

#if JS_TRACE_LOGGING
#include "TraceLogging.h"
#endif

using namespace js;
using namespace js::ion;

// Global variables.
IonOptions ion::js_IonOptions;

// Assert that IonCode is gc::Cell aligned.
JS_STATIC_ASSERT(sizeof(IonCode) % gc::CellSize == 0);

#ifdef JS_THREADSAFE
static bool IonTLSInitialized = false;
static unsigned IonTLSIndex;

static inline IonContext *
CurrentIonContext()
{
    return (IonContext *)PR_GetThreadPrivate(IonTLSIndex);
}

bool
ion::SetIonContext(IonContext *ctx)
{
    return PR_SetThreadPrivate(IonTLSIndex, ctx) == PR_SUCCESS;
}

#else

static IonContext *GlobalIonContext;

static inline IonContext *
CurrentIonContext()
{
    return GlobalIonContext;
}

bool
ion::SetIonContext(IonContext *ctx)
{
    GlobalIonContext = ctx;
    return true;
}
#endif

IonContext *
ion::GetIonContext()
{
    JS_ASSERT(CurrentIonContext());
    return CurrentIonContext();
}

IonContext::IonContext(JSContext *cx, JSCompartment *compartment, TempAllocator *temp)
  : cx(cx),
    compartment(compartment),
    temp(temp),
    prev_(CurrentIonContext()),
    assemblerCount_(0)
{
    SetIonContext(this);
}

IonContext::~IonContext()
{
    SetIonContext(prev_);
}

bool
ion::InitializeIon()
{
#ifdef JS_THREADSAFE
    if (!IonTLSInitialized) {
        PRStatus status = PR_NewThreadPrivateIndex(&IonTLSIndex, NULL);
        if (status != PR_SUCCESS)
            return false;

        IonTLSInitialized = true;
    }
#endif
    CheckLogging();
    return true;
}

IonRuntime::IonRuntime()
  : execAlloc_(NULL),
    enterJIT_(NULL),
    bailoutHandler_(NULL),
    argumentsRectifier_(NULL),
    invalidator_(NULL),
    functionWrappers_(NULL)
{
}

IonRuntime::~IonRuntime()
{
    js_delete(functionWrappers_);
}

bool
IonRuntime::initialize(JSContext *cx)
{
    AutoEnterAtomsCompartment ac(cx);

    if (!cx->compartment->ensureIonCompartmentExists(cx))
        return false;

    IonContext ictx(cx, cx->compartment, NULL);
    AutoFlushCache afc("IonRuntime::initialize");

    execAlloc_ = cx->runtime->getExecAlloc(cx);
    if (!execAlloc_)
        return false;

    functionWrappers_ = cx->new_<VMWrapperMap>(cx);
    if (!functionWrappers_ || !functionWrappers_->init())
        return false;

    if (!bailoutTables_.reserve(FrameSizeClass::ClassLimit().classId()))
        return false;

    for (uint32_t id = 0;; id++) {
        FrameSizeClass class_ = FrameSizeClass::FromClass(id);
        if (class_ == FrameSizeClass::ClassLimit())
            break;
        bailoutTables_.infallibleAppend(NULL);
        bailoutTables_[id] = generateBailoutTable(cx, id);
        if (!bailoutTables_[id])
            return false;
    }

    bailoutHandler_ = generateBailoutHandler(cx);
    if (!bailoutHandler_)
        return false;

    argumentsRectifier_ = generateArgumentsRectifier(cx);
    if (!argumentsRectifier_)
        return false;

    invalidator_ = generateInvalidator(cx);
    if (!invalidator_)
        return false;

    enterJIT_ = generateEnterJIT(cx);
    if (!enterJIT_)
        return false;

    valuePreBarrier_ = generatePreBarrier(cx, MIRType_Value);
    if (!valuePreBarrier_)
        return false;

    shapePreBarrier_ = generatePreBarrier(cx, MIRType_Shape);
    if (!shapePreBarrier_)
        return false;

    for (VMFunction *fun = VMFunction::functions; fun; fun = fun->next) {
        if (!generateVMWrapper(cx, *fun))
            return false;
    }

    return true;
}

IonCompartment::IonCompartment(IonRuntime *rt)
  : rt(rt),
    flusher_(NULL)
{
}

bool
IonCompartment::initialize(JSContext *cx)
{
    return true;
}

void
ion::FinishOffThreadBuilder(IonBuilder *builder)
{
    JS_ASSERT(builder->info().executionMode() == SequentialExecution);

    // Clean up if compilation did not succeed.
    if (builder->script()->isIonCompilingOffThread()) {
        types::TypeCompartment &types = builder->script()->compartment()->types;
        builder->recompileInfo.compilerOutput(types)->invalidate();
        builder->script()->ion = NULL;
    }

    // The builder is allocated into its LifoAlloc, so destroying that will
    // destroy the builder and all other data accumulated during compilation,
    // except any final codegen (which includes an assembler and needs to be
    // explicitly destroyed).
    js_delete(builder->backgroundCodegen());
    js_delete(builder->temp().lifoAlloc());
}

static inline void
FinishAllOffThreadCompilations(IonCompartment *ion)
{
    OffThreadCompilationVector &compilations = ion->finishedOffThreadCompilations();

    for (size_t i = 0; i < compilations.length(); i++) {
        IonBuilder *builder = compilations[i];
        FinishOffThreadBuilder(builder);
    }
    compilations.clear();
}

/* static */ void
IonRuntime::Mark(JSTracer *trc)
{
    for (gc::CellIterUnderGC i(trc->runtime->atomsCompartment, gc::FINALIZE_IONCODE); !i.done(); i.next()) {
        IonCode *code = i.get<IonCode>();
        MarkIonCodeRoot(trc, &code, "wrapper");
    }
}

void
IonCompartment::mark(JSTracer *trc, JSCompartment *compartment)
{
    // Cancel any active or pending off thread compilations.
    CancelOffThreadIonCompile(compartment, NULL);
    FinishAllOffThreadCompilations(this);
}

void
IonCompartment::sweep(FreeOp *fop)
{
}

IonCode *
IonCompartment::getBailoutTable(const FrameSizeClass &frameClass)
{
    JS_ASSERT(frameClass != FrameSizeClass::None());
    return rt->bailoutTables_[frameClass.classId()];
}

IonCode *
IonCompartment::getVMWrapper(const VMFunction &f)
{
    typedef MoveResolver::MoveOperand MoveOperand;

    JS_ASSERT(rt->functionWrappers_);
    JS_ASSERT(rt->functionWrappers_->initialized());
    IonRuntime::VMWrapperMap::Ptr p = rt->functionWrappers_->readonlyThreadsafeLookup(&f);
    JS_ASSERT(p);

    return p->value;
}

IonActivation::IonActivation(JSContext *cx, StackFrame *fp)
  : cx_(cx),
    compartment_(cx->compartment),
    prev_(cx->mainThread().ionActivation),
    entryfp_(fp),
    bailout_(NULL),
    prevIonTop_(cx->mainThread().ionTop),
    prevIonJSContext_(cx->mainThread().ionJSContext),
    prevpc_(NULL)
{
    if (fp)
        fp->setRunningInIon();
    cx->mainThread().ionJSContext = cx;
    cx->mainThread().ionActivation = this;
    cx->mainThread().ionStackLimit = cx->mainThread().nativeStackLimit;
}

IonActivation::~IonActivation()
{
    JS_ASSERT(cx_->mainThread().ionActivation == this);
    JS_ASSERT(!bailout_);

    if (entryfp_)
        entryfp_->clearRunningInIon();
    cx_->mainThread().ionActivation = prev();
    cx_->mainThread().ionTop = prevIonTop_;
    cx_->mainThread().ionJSContext = prevIonJSContext_;
}

IonCode *
IonCode::New(JSContext *cx, uint8_t *code, uint32_t bufferSize, JSC::ExecutablePool *pool)
{
    AssertCanGC();

    IonCode *codeObj = gc::NewGCThing<IonCode, CanGC>(cx, gc::FINALIZE_IONCODE, sizeof(IonCode), gc::DefaultHeap);
    if (!codeObj) {
        pool->release();
        return NULL;
    }

    new (codeObj) IonCode(code, bufferSize, pool);
    return codeObj;
}

void
IonCode::copyFrom(MacroAssembler &masm)
{
    // Store the IonCode pointer right before the code buffer, so we can
    // recover the gcthing from relocation tables.
    *(IonCode **)(code_ - sizeof(IonCode *)) = this;
    insnSize_ = masm.instructionsSize();
    masm.executableCopy(code_);

    jumpRelocTableBytes_ = masm.jumpRelocationTableBytes();
    masm.copyJumpRelocationTable(code_ + jumpRelocTableOffset());

    dataRelocTableBytes_ = masm.dataRelocationTableBytes();
    masm.copyDataRelocationTable(code_ + dataRelocTableOffset());

    preBarrierTableBytes_ = masm.preBarrierTableBytes();
    masm.copyPreBarrierTable(code_ + preBarrierTableOffset());

    masm.processCodeLabels(this);
}

void
IonCode::trace(JSTracer *trc)
{
    // Note that we cannot mark invalidated scripts, since we've basically
    // corrupted the code stream by injecting bailouts.
    if (invalidated())
        return;

    if (jumpRelocTableBytes_) {
        uint8_t *start = code_ + jumpRelocTableOffset();
        CompactBufferReader reader(start, start + jumpRelocTableBytes_);
        MacroAssembler::TraceJumpRelocations(trc, this, reader);
    }
    if (dataRelocTableBytes_) {
        uint8_t *start = code_ + dataRelocTableOffset();
        CompactBufferReader reader(start, start + dataRelocTableBytes_);
        MacroAssembler::TraceDataRelocations(trc, this, reader);
    }
}

void
IonCode::finalize(FreeOp *fop)
{
    // Buffer can be freed at any time hereafter. Catch use-after-free bugs.
    JS_POISON(code_, JS_FREE_PATTERN, bufferSize_);

    // Code buffers are stored inside JSC pools.
    // Pools are refcounted. Releasing the pool may free it.
    if (pool_)
        pool_->release();
}

void
IonCode::togglePreBarriers(bool enabled)
{
    uint8_t *start = code_ + preBarrierTableOffset();
    CompactBufferReader reader(start, start + preBarrierTableBytes_);

    while (reader.more()) {
        size_t offset = reader.readUnsigned();
        CodeLocationLabel loc(this, offset);
        if (enabled)
            Assembler::ToggleToCmp(loc);
        else
            Assembler::ToggleToJmp(loc);
    }
}

void
IonCode::readBarrier(IonCode *code)
{
#ifdef JSGC_INCREMENTAL
    if (!code)
        return;

    Zone *zone = code->zone();
    if (zone->needsBarrier())
        MarkIonCodeUnbarriered(zone->barrierTracer(), &code, "ioncode read barrier");
#endif
}

void
IonCode::writeBarrierPre(IonCode *code)
{
#ifdef JSGC_INCREMENTAL
    if (!code)
        return;

    Zone *zone = code->zone();
    if (zone->needsBarrier())
        MarkIonCodeUnbarriered(zone->barrierTracer(), &code, "ioncode write barrier");
#endif
}

void
IonCode::writeBarrierPost(IonCode *code, void *addr)
{
#ifdef JSGC_INCREMENTAL
    // Nothing to do.
#endif
}

IonScript::IonScript()
  : method_(NULL),
    deoptTable_(NULL),
    osrPc_(NULL),
    osrEntryOffset_(0),
    invalidateEpilogueOffset_(0),
    invalidateEpilogueDataOffset_(0),
    bailoutExpected_(false),
<<<<<<< HEAD
    hasInvalidatedCallTarget_(false),
    snapshots_(0),
    snapshotsSize_(0),
    bailoutTable_(0),
    bailoutEntries_(0),
    constantTable_(0),
    constantEntries_(0),
=======
    runtimeData_(0),
    runtimeSize_(0),
    cacheIndex_(0),
    cacheEntries_(0),
>>>>>>> 487afeca
    safepointIndexOffset_(0),
    safepointIndexEntries_(0),
    safepointsStart_(0),
    safepointsSize_(0),
    frameSlots_(0),
    frameSize_(0),
    bailoutTable_(0),
    bailoutEntries_(0),
    osiIndexOffset_(0),
    osiIndexEntries_(0),
    snapshots_(0),
    snapshotsSize_(0),
    constantTable_(0),
    constantEntries_(0),
    scriptList_(0),
    scriptEntries_(0),
    callTargetList_(0),
    callTargetEntries_(0),
    refcount_(0),
    recompileInfo_(),
    slowCallCount(0)
{
}

static const int DataAlignment = 4;

IonScript *
IonScript::New(JSContext *cx, uint32_t frameSlots, uint32_t frameSize, size_t snapshotsSize,
               size_t bailoutEntries, size_t constants, size_t safepointIndices,
<<<<<<< HEAD
               size_t osiIndices, size_t cacheEntries, size_t safepointsSize,
               size_t scriptEntries, size_t callTargetEntries)
=======
               size_t osiIndices, size_t cacheEntries, size_t runtimeSize,
               size_t safepointsSize, size_t scriptEntries,
               size_t parallelInvalidatedScriptEntries)
>>>>>>> 487afeca
{
    if (snapshotsSize >= MAX_BUFFER_SIZE ||
        (bailoutEntries >= MAX_BUFFER_SIZE / sizeof(uint32_t)))
    {
        js_ReportOutOfMemory(cx);
        return NULL;
    }

    // This should not overflow on x86, because the memory is already allocated
    // *somewhere* and if their total overflowed there would be no memory left
    // at all.
    size_t paddedSnapshotsSize = AlignBytes(snapshotsSize, DataAlignment);
    size_t paddedBailoutSize = AlignBytes(bailoutEntries * sizeof(uint32_t), DataAlignment);
    size_t paddedConstantsSize = AlignBytes(constants * sizeof(Value), DataAlignment);
    size_t paddedSafepointIndicesSize = AlignBytes(safepointIndices * sizeof(SafepointIndex), DataAlignment);
    size_t paddedOsiIndicesSize = AlignBytes(osiIndices * sizeof(OsiIndex), DataAlignment);
    size_t paddedCacheEntriesSize = AlignBytes(cacheEntries * sizeof(uint32_t), DataAlignment);
    size_t paddedRuntimeSize = AlignBytes(runtimeSize, DataAlignment);
    size_t paddedSafepointSize = AlignBytes(safepointsSize, DataAlignment);
    size_t paddedScriptSize = AlignBytes(scriptEntries * sizeof(RawScript), DataAlignment);
    size_t paddedCallTargetSize = AlignBytes(callTargetEntries * sizeof(RawScript), DataAlignment);
    size_t bytes = paddedSnapshotsSize +
                   paddedBailoutSize +
                   paddedConstantsSize +
                   paddedSafepointIndicesSize+
                   paddedOsiIndicesSize +
                   paddedCacheEntriesSize +
                   paddedRuntimeSize +
                   paddedSafepointSize +
                   paddedScriptSize +
                   paddedCallTargetSize;
    uint8_t *buffer = (uint8_t *)cx->malloc_(sizeof(IonScript) + bytes);
    if (!buffer)
        return NULL;

    IonScript *script = reinterpret_cast<IonScript *>(buffer);
    new (script) IonScript();

    uint32_t offsetCursor = sizeof(IonScript);

    script->runtimeData_ = offsetCursor;
    script->runtimeSize_ = runtimeSize;
    offsetCursor += paddedRuntimeSize;

    script->cacheIndex_ = offsetCursor;
    script->cacheEntries_ = cacheEntries;
    offsetCursor += paddedCacheEntriesSize;

    script->safepointIndexOffset_ = offsetCursor;
    script->safepointIndexEntries_ = safepointIndices;
    offsetCursor += paddedSafepointIndicesSize;

    script->safepointsStart_ = offsetCursor;
    script->safepointsSize_ = safepointsSize;
    offsetCursor += paddedSafepointSize;

    script->bailoutTable_ = offsetCursor;
    script->bailoutEntries_ = bailoutEntries;
    offsetCursor += paddedBailoutSize;

    script->osiIndexOffset_ = offsetCursor;
    script->osiIndexEntries_ = osiIndices;
    offsetCursor += paddedOsiIndicesSize;

    script->snapshots_ = offsetCursor;
    script->snapshotsSize_ = snapshotsSize;
    offsetCursor += paddedSnapshotsSize;

    script->constantTable_ = offsetCursor;
    script->constantEntries_ = constants;
    offsetCursor += paddedConstantsSize;

    script->scriptList_ = offsetCursor;
    script->scriptEntries_ = scriptEntries;
    offsetCursor += paddedScriptSize;

    script->callTargetList_ = offsetCursor;
    script->callTargetEntries_ = callTargetEntries;
    offsetCursor += callTargetEntries;

    script->frameSlots_ = frameSlots;
    script->frameSize_ = frameSize;

    script->recompileInfo_ = cx->compartment->types.compiledInfo;

    return script;
}

void
IonScript::trace(JSTracer *trc)
{
    if (method_)
        MarkIonCode(trc, &method_, "method");

    if (deoptTable_)
        MarkIonCode(trc, &deoptTable_, "deoptimizationTable");

    for (size_t i = 0; i < numConstants(); i++)
        gc::MarkValue(trc, &getConstant(i), "constant");
}

void
IonScript::copySnapshots(const SnapshotWriter *writer)
{
    JS_ASSERT(writer->size() == snapshotsSize_);
    memcpy((uint8_t *)this + snapshots_, writer->buffer(), snapshotsSize_);
}

void
IonScript::copySafepoints(const SafepointWriter *writer)
{
    JS_ASSERT(writer->size() == safepointsSize_);
    memcpy((uint8_t *)this + safepointsStart_, writer->buffer(), safepointsSize_);
}

void
IonScript::copyBailoutTable(const SnapshotOffset *table)
{
    memcpy(bailoutTable(), table, bailoutEntries_ * sizeof(uint32_t));
}

void
IonScript::copyConstants(const HeapValue *vp)
{
    for (size_t i = 0; i < constantEntries_; i++)
        constants()[i].init(vp[i]);
}

void
IonScript::copyScriptEntries(JSScript **scripts)
{
    for (size_t i = 0; i < scriptEntries_; i++)
        scriptList()[i] = scripts[i];
}

void
IonScript::copyCallTargetEntries(JSScript **callTargets)
{
    for (size_t i = 0; i < callTargetEntries_; i++)
        callTargetList()[i] = callTargets[i];
}

void
IonScript::copySafepointIndices(const SafepointIndex *si, MacroAssembler &masm)
{
    // Jumps in the caches reflect the offset of those jumps in the compiled
    // code, not the absolute positions of the jumps. Update according to the
    // final code address now.
    SafepointIndex *table = safepointIndices();
    memcpy(table, si, safepointIndexEntries_ * sizeof(SafepointIndex));
    for (size_t i = 0; i < safepointIndexEntries_; i++)
        table[i].adjustDisplacement(masm.actualOffset(table[i].displacement()));
}

void
IonScript::copyOsiIndices(const OsiIndex *oi, MacroAssembler &masm)
{
    memcpy(osiIndices(), oi, osiIndexEntries_ * sizeof(OsiIndex));
    for (unsigned i = 0; i < osiIndexEntries_; i++)
        osiIndices()[i].fixUpOffset(masm);
}

void
IonScript::copyRuntimeData(const uint8_t *data)
{
    memcpy(runtimeData(), data, runtimeSize());
}

void
IonScript::copyCacheEntries(const uint32_t *caches, MacroAssembler &masm)
{
    memcpy(cacheIndex(), caches, numCaches() * sizeof(uint32_t));

    // Jumps in the caches reflect the offset of those jumps in the compiled
    // code, not the absolute positions of the jumps. Update according to the
    // final code address now.
    for (size_t i = 0; i < numCaches(); i++)
        getCache(i).updateBaseAddress(method_, masm);
}

const SafepointIndex *
IonScript::getSafepointIndex(uint32_t disp) const
{
    JS_ASSERT(safepointIndexEntries_ > 0);

    const SafepointIndex *table = safepointIndices();
    if (safepointIndexEntries_ == 1) {
        JS_ASSERT(disp == table[0].displacement());
        return &table[0];
    }

    size_t minEntry = 0;
    size_t maxEntry = safepointIndexEntries_ - 1;
    uint32_t min = table[minEntry].displacement();
    uint32_t max = table[maxEntry].displacement();

    // Raise if the element is not in the list.
    JS_ASSERT(min <= disp && disp <= max);

    // Approximate the location of the FrameInfo.
    size_t guess = (disp - min) * (maxEntry - minEntry) / (max - min) + minEntry;
    uint32_t guessDisp = table[guess].displacement();

    if (table[guess].displacement() == disp)
        return &table[guess];

    // Doing a linear scan from the guess should be more efficient in case of
    // small group which are equally distributed on the code.
    //
    // such as:  <...      ...    ...  ...  .   ...    ...>
    if (guessDisp > disp) {
        while (--guess >= minEntry) {
            guessDisp = table[guess].displacement();
            JS_ASSERT(guessDisp >= disp);
            if (guessDisp == disp)
                return &table[guess];
        }
    } else {
        while (++guess <= maxEntry) {
            guessDisp = table[guess].displacement();
            JS_ASSERT(guessDisp <= disp);
            if (guessDisp == disp)
                return &table[guess];
        }
    }

    JS_NOT_REACHED("displacement not found.");
    return NULL;
}

const OsiIndex *
IonScript::getOsiIndex(uint32_t disp) const
{
    for (const OsiIndex *it = osiIndices(), *end = osiIndices() + osiIndexEntries_;
         it != end;
         ++it)
    {
        if (it->returnPointDisplacement() == disp)
            return it;
    }

    JS_NOT_REACHED("Failed to find OSI point return address");
    return NULL;
}

const OsiIndex *
IonScript::getOsiIndex(uint8_t *retAddr) const
{
    IonSpew(IonSpew_Invalidate, "IonScript %p has method %p raw %p", (void *) this, (void *)
            method(), method()->raw());

    JS_ASSERT(containsCodeAddress(retAddr));
    uint32_t disp = retAddr - method()->raw();
    return getOsiIndex(disp);
}

void
IonScript::Trace(JSTracer *trc, IonScript *script)
{
    if (script != ION_DISABLED_SCRIPT)
        script->trace(trc);
}

void
IonScript::Destroy(FreeOp *fop, IonScript *script)
{
    fop->free_(script);
}

void
IonScript::toggleBarriers(bool enabled)
{
    method()->togglePreBarriers(enabled);
}

void
IonScript::purgeCaches(JSCompartment *c)
{
    // Don't reset any ICs if we're invalidated, otherwise, repointing the
    // inline jump could overwrite an invalidation marker. These ICs can
    // no longer run, however, the IC slow paths may be active on the stack.
    // ICs therefore are required to check for invalidation before patching,
    // to ensure the same invariant.
    if (invalidated())
        return;

    // This is necessary because AutoFlushCache::updateTop()
    // looks up the current flusher in the IonContext.  Without one
    // it cannot work.
    js::ion::IonContext ictx(NULL, c, NULL);
    AutoFlushCache afc("purgeCaches");
    for (size_t i = 0; i < numCaches(); i++)
        getCache(i).reset();
}

void
ion::ToggleBarriers(JSCompartment *comp, bool needs)
{
    IonContext ictx(NULL, comp, NULL);
    AutoFlushCache afc("ToggleBarriers");
    for (gc::CellIterUnderGC i(comp, gc::FINALIZE_SCRIPT); !i.done(); i.next()) {
        UnrootedScript script = i.get<JSScript>();
        if (script->hasIonScript())
            script->ion->toggleBarriers(needs);
    }
}

namespace js {
namespace ion {

bool
OptimizeMIR(MIRGenerator *mir)
{
    IonSpewPass("BuildSSA");
    // Note: don't call AssertGraphCoherency before SplitCriticalEdges,
    // the graph is not in RPO at this point.

    MIRGraph &graph = mir->graph();

    if (mir->shouldCancel("Start"))
        return false;

    if (!SplitCriticalEdges(graph))
        return false;
    IonSpewPass("Split Critical Edges");
    AssertGraphCoherency(graph);

    if (mir->shouldCancel("Split Critical Edges"))
        return false;

    if (!RenumberBlocks(graph))
        return false;
    IonSpewPass("Renumber Blocks");
    AssertGraphCoherency(graph);

    if (mir->shouldCancel("Renumber Blocks"))
        return false;

    if (!BuildDominatorTree(graph))
        return false;
    // No spew: graph not changed.

    if (mir->shouldCancel("Dominator Tree"))
        return false;

    // This must occur before any code elimination.
    if (!EliminatePhis(mir, graph, AggressiveObservability))
        return false;
    IonSpewPass("Eliminate phis");
    AssertGraphCoherency(graph);

    if (mir->shouldCancel("Eliminate phis"))
        return false;

    if (!BuildPhiReverseMapping(graph))
        return false;
    AssertExtendedGraphCoherency(graph);
    // No spew: graph not changed.

    if (mir->shouldCancel("Phi reverse mapping"))
        return false;

    // This pass also removes copies.
    if (!ApplyTypeInformation(mir, graph))
        return false;
    IonSpewPass("Apply types");
    AssertExtendedGraphCoherency(graph);

    if (mir->shouldCancel("Apply types"))
        return false;

    // Alias analysis is required for LICM and GVN so that we don't move
    // loads across stores.
    if (js_IonOptions.licm || js_IonOptions.gvn) {
        AliasAnalysis analysis(mir, graph);
        if (!analysis.analyze())
            return false;
        IonSpewPass("Alias analysis");
        AssertExtendedGraphCoherency(graph);

        if (mir->shouldCancel("Alias analysis"))
            return false;

        // Eliminating dead resume point operands requires basic block
        // instructions to be numbered. Reuse the numbering computed during
        // alias analysis.
        if (!EliminateDeadResumePointOperands(mir, graph))
            return false;

        if (mir->shouldCancel("Eliminate dead resume point operands"))
            return false;
    }

    if (js_IonOptions.gvn) {
        ValueNumberer gvn(mir, graph, js_IonOptions.gvnIsOptimistic);
        if (!gvn.analyze())
            return false;
        IonSpewPass("GVN");
        AssertExtendedGraphCoherency(graph);

        if (mir->shouldCancel("GVN"))
            return false;
    }

    if (js_IonOptions.uce) {
        UnreachableCodeElimination uce(mir, graph);
        if (!uce.analyze())
            return false;
        IonSpewPass("UCE");
        AssertExtendedGraphCoherency(graph);

        if (mir->shouldCancel("UCE"))
            return false;

        // It's important for optimizations to re-run GVN (and in turn alias
        // analysis) after UCE if we eliminated branches.
        if (!uce.everythingWasReachable() && (js_IonOptions.licm || js_IonOptions.gvn)) {
            AliasAnalysis alias(mir, graph);
            if (!alias.analyze())
                return false;
            IonSpewPass("Alias analysis (after UCE)");
            AssertExtendedGraphCoherency(graph);

            if (mir->shouldCancel("Alias analysis (after UCE)"))
                return false;

            if (js_IonOptions.gvn) {
                ValueNumberer gvn(mir, graph, js_IonOptions.gvnIsOptimistic);
                if (!gvn.clear() || !gvn.analyze())
                    return false;
                IonSpewPass("GVN (after UCE)");
                AssertExtendedGraphCoherency(graph);

                if (mir->shouldCancel("GVN (after UCE)"))
                    return false;
            }
        }
    }

    if (js_IonOptions.licm) {
        LICM licm(mir, graph);
        if (!licm.analyze())
            return false;
        IonSpewPass("LICM");
        AssertExtendedGraphCoherency(graph);

        if (mir->shouldCancel("LICM"))
            return false;
    }

    if (js_IonOptions.rangeAnalysis) {
        RangeAnalysis r(graph);
        if (!r.addBetaNobes())
            return false;
        IonSpewPass("Beta");
        AssertExtendedGraphCoherency(graph);

        if (mir->shouldCancel("RA Beta"))
            return false;

        if (!r.analyze())
            return false;
        IonSpewPass("Range Analysis");
        AssertExtendedGraphCoherency(graph);

        if (mir->shouldCancel("Range Analysis"))
            return false;

        if (!r.removeBetaNobes())
            return false;
        IonSpewPass("De-Beta");
        AssertExtendedGraphCoherency(graph);

        if (mir->shouldCancel("RA De-Beta"))
            return false;

        if (!r.truncate())
            return false;
        IonSpewPass("Truncate Doubles");
        AssertExtendedGraphCoherency(graph);

        if (mir->shouldCancel("Truncate Doubles"))
            return false;
    }

    if (!EliminateDeadCode(mir, graph))
        return false;
    IonSpewPass("DCE");
    AssertExtendedGraphCoherency(graph);

    if (mir->shouldCancel("DCE"))
        return false;

    // Passes after this point must not move instructions; these analyses
    // depend on knowing the final order in which instructions will execute.

    if (js_IonOptions.edgeCaseAnalysis) {
        EdgeCaseAnalysis edgeCaseAnalysis(mir, graph);
        if (!edgeCaseAnalysis.analyzeLate())
            return false;
        IonSpewPass("Edge Case Analysis (Late)");
        AssertGraphCoherency(graph);

        if (mir->shouldCancel("Edge Case Analysis (Late)"))
            return false;
    }

    // Note: check elimination has to run after all other passes that move
    // instructions. Since check uses are replaced with the actual index, code
    // motion after this pass could incorrectly move a load or store before its
    // bounds check.
    if (!EliminateRedundantChecks(graph))
        return false;
    IonSpewPass("Bounds Check Elimination");
    AssertGraphCoherency(graph);

    return true;
}

CodeGenerator *
GenerateLIR(MIRGenerator *mir)
{
    MIRGraph &graph = mir->graph();

    LIRGraph *lir = mir->temp().lifoAlloc()->new_<LIRGraph>(&graph);
    if (!lir)
        return NULL;

    LIRGenerator lirgen(mir, graph, *lir);
    if (!lirgen.generate())
        return NULL;
    IonSpewPass("Generate LIR");

    if (mir->shouldCancel("Generate LIR"))
        return NULL;

    AllocationIntegrityState integrity(*lir);

    switch (js_IonOptions.registerAllocator) {
      case RegisterAllocator_LSRA: {
#ifdef DEBUG
        integrity.record();
#endif

        LinearScanAllocator regalloc(mir, &lirgen, *lir);
        if (!regalloc.go())
            return NULL;

#ifdef DEBUG
        integrity.check(false);
#endif

        IonSpewPass("Allocate Registers [LSRA]", &regalloc);
        break;
      }

      case RegisterAllocator_Backtracking: {
#ifdef DEBUG
        integrity.record();
#endif

        BacktrackingAllocator regalloc(mir, &lirgen, *lir);
        if (!regalloc.go())
            return NULL;

#ifdef DEBUG
        integrity.check(false);
#endif

        IonSpewPass("Allocate Registers [Backtracking]");
        break;
      }

      case RegisterAllocator_Stupid: {
        // Use the integrity checker to populate safepoint information, so
        // run it in all builds.
        integrity.record();

        StupidAllocator regalloc(mir, &lirgen, *lir);
        if (!regalloc.go())
            return NULL;
        if (!integrity.check(true))
            return NULL;
        IonSpewPass("Allocate Registers [Stupid]");
        break;
      }

      default:
        JS_NOT_REACHED("Bad regalloc");
    }

    if (mir->shouldCancel("Allocate Registers"))
        return NULL;

    CodeGenerator *codegen = js_new<CodeGenerator>(mir, lir);
    if (!codegen || !codegen->generate()) {
        js_delete(codegen);
        return NULL;
    }

    return codegen;
}

CodeGenerator *
CompileBackEnd(MIRGenerator *mir)
{
    if (!OptimizeMIR(mir))
        return NULL;
    return GenerateLIR(mir);
}

class SequentialCompileContext {
public:
    ExecutionMode executionMode() {
        return SequentialExecution;
    }

    MethodStatus checkScriptSize(JSContext *cx, UnrootedScript script);
    AbortReason compile(IonBuilder *builder, MIRGraph *graph,
                        ScopedJSDeletePtr<LifoAlloc> &autoDelete);
};

void
AttachFinishedCompilations(JSContext *cx)
{
#ifdef JS_THREADSAFE
    AssertCanGC();
    IonCompartment *ion = cx->compartment->ionCompartment();
    if (!ion || !cx->runtime->workerThreadState)
        return;

    AutoLockWorkerThreadState lock(cx->runtime);

    OffThreadCompilationVector &compilations = ion->finishedOffThreadCompilations();

    // Incorporate any off thread compilations which have finished, failed or
    // have been cancelled, and destroy JM jitcode for any compilations which
    // succeeded, to allow entering the Ion code from the interpreter.
    while (!compilations.empty()) {
        IonBuilder *builder = compilations.popCopy();

        if (CodeGenerator *codegen = builder->backgroundCodegen()) {
            RootedScript script(cx, builder->script());
            IonContext ictx(cx, cx->compartment, &builder->temp());

            // Root the assembler until the builder is finished below. As it
            // was constructed off thread, the assembler has not been rooted
            // previously, though any GC activity would discard the builder.
            codegen->masm.constructRoot(cx);

            types::AutoEnterAnalysis enterTypes(cx);

            ExecutionMode executionMode = builder->info().executionMode();
            types::AutoEnterCompilation enterCompiler(cx, CompilerOutputKind(executionMode));
            enterCompiler.initExisting(builder->recompileInfo);

            bool success;
            {
                // Release the worker thread lock and root the compiler for GC.
                AutoTempAllocatorRooter root(cx, &builder->temp());
                AutoUnlockWorkerThreadState unlock(cx->runtime);
                AutoFlushCache afc("AttachFinishedCompilations");
                success = codegen->link();
            }

            if (success) {
                if (script->hasIonScript())
                    mjit::DisableScriptCodeForIon(script, script->ionScript()->osrPc());
            } else {
                // Silently ignore OOM during code generation, we're at an
                // operation callback and can't propagate failures.
                cx->clearPendingException();
            }
        }

        FinishOffThreadBuilder(builder);
    }

    compilations.clear();
#endif
}

static const size_t BUILDER_LIFO_ALLOC_PRIMARY_CHUNK_SIZE = 1 << 12;

template <typename CompileContext>
static AbortReason
IonCompile(JSContext *cx, JSScript *script, JSFunction *fun, jsbytecode *osrPc, bool constructing,
           CompileContext &compileContext)
{
#if JS_TRACE_LOGGING
    AutoTraceLog logger(TraceLogging::defaultLogger(),
                        TraceLogging::ION_COMPILE_START,
                        TraceLogging::ION_COMPILE_STOP,
                        script);
#endif

    LifoAlloc *alloc = cx->new_<LifoAlloc>(BUILDER_LIFO_ALLOC_PRIMARY_CHUNK_SIZE);
    if (!alloc)
        return AbortReason_Alloc;

    ScopedJSDeletePtr<LifoAlloc> autoDelete(alloc);

    TempAllocator *temp = alloc->new_<TempAllocator>(alloc);
    if (!temp)
        return AbortReason_Alloc;

    IonContext ictx(cx, cx->compartment, temp);

    types::AutoEnterAnalysis enter(cx);

    if (!cx->compartment->ensureIonCompartmentExists(cx))
        return AbortReason_Alloc;

    MIRGraph *graph = alloc->new_<MIRGraph>(temp);
    ExecutionMode executionMode = compileContext.executionMode();
    CompileInfo *info = alloc->new_<CompileInfo>(script, fun, osrPc, constructing,
                                                 executionMode);
    if (!info)
        return AbortReason_Alloc;

    TypeInferenceOracle oracle;

    if (!oracle.init(cx, script))
        return AbortReason_Disable;

    AutoFlushCache afc("IonCompile");

    types::AutoEnterCompilation enterCompiler(cx, CompilerOutputKind(executionMode));
    if (!enterCompiler.init(script, false, 0))
        return AbortReason_Disable;

    AutoTempAllocatorRooter root(cx, temp);

    IonBuilder *builder = alloc->new_<IonBuilder>(cx, temp, graph, &oracle, info);
    if (!builder)
        return AbortReason_Alloc;

    AbortReason abortReason  = compileContext.compile(builder, graph, autoDelete);
    if (abortReason != AbortReason_NoAbort)
        IonSpew(IonSpew_Abort, "IM Compilation failed.");

    return abortReason;
}

static inline bool
OffThreadCompilationEnabled(JSContext *cx)
{
    return js_IonOptions.parallelCompilation
        && cx->runtime->useHelperThreads()
        && cx->runtime->helperThreadCount() != 0;
}

static inline bool
OffThreadCompilationAvailable(JSContext *cx)
{
    // Even if off thread compilation is enabled, compilation must still occur
    // on the main thread in some cases. Do not compile off thread during an
    // incremental GC, as this may trip incremental read barriers.
    //
    // Skip off thread compilation if PC count profiling is enabled, as
    // CodeGenerator::maybeCreateScriptCounts will not attach script profiles
    // when running off thread.
    //
    // Also skip off thread compilation if the SPS profiler is enabled, as it
    // stores strings in the spsProfiler data structure, which is not protected
    // by a lock.
    return OffThreadCompilationEnabled(cx)
        && cx->runtime->gcIncrementalState == gc::NO_INCREMENTAL
        && !cx->runtime->profilingScripts
        && !cx->runtime->spsProfiler.enabled();
}

AbortReason
SequentialCompileContext::compile(IonBuilder *builder, MIRGraph *graph,
                                  ScopedJSDeletePtr<LifoAlloc> &autoDelete)
{
    JS_ASSERT(!builder->script()->ion);
    JSContext *cx = GetIonContext()->cx;

    RootedScript builderScript(cx, builder->script());
    IonSpewNewFunction(graph, builderScript);

    if (!builder->build()) {
        IonSpew(IonSpew_Abort, "Builder failed to build.");
        return builder->abortReason();
    }
    builder->clearForBackEnd();

    // If possible, compile the script off thread.
    if (OffThreadCompilationAvailable(cx)) {
        builder->script()->ion = ION_COMPILING_SCRIPT;

        if (!StartOffThreadIonCompile(cx, builder)) {
            IonSpew(IonSpew_Abort, "Unable to start off-thread ion compilation.");
            return AbortReason_Alloc;
        }

        // The allocator and associated data will be destroyed after being
        // processed in the finishedOffThreadCompilations list.
        autoDelete.forget();

        return AbortReason_NoAbort;
    }

    ScopedJSDeletePtr<CodeGenerator> codegen(CompileBackEnd(builder));
    if (!codegen) {
        IonSpew(IonSpew_Abort, "Failed during back-end compilation.");
        return AbortReason_Disable;
    }

    bool success = codegen->link();

    IonSpewEndFunction();

    return success ? AbortReason_NoAbort : AbortReason_Disable;
}

static bool
CheckFrame(AbstractFramePtr fp)
{
    if (fp.isEvalFrame()) {
        // Eval frames are not yet supported. Supporting this will require new
        // logic in pushBailoutFrame to deal with linking prev.
        // Additionally, JSOP_DEFVAR support will require baking in isEvalFrame().
        IonSpew(IonSpew_Abort, "eval frame");
        return false;
    }

    if (fp.isGeneratorFrame()) {
        // Err... no.
        IonSpew(IonSpew_Abort, "generator frame");
        return false;
    }

    if (fp.isDebuggerFrame()) {
        IonSpew(IonSpew_Abort, "debugger frame");
        return false;
    }

    // This check is to not overrun the stack. Eventually, we will want to
    // handle this when we support JSOP_ARGUMENTS or function calls.
    if (fp.isFunctionFrame() &&
        (fp.numActualArgs() >= SNAPSHOT_MAX_NARGS ||
         fp.numActualArgs() > js_IonOptions.maxStackArgs))
    {
        IonSpew(IonSpew_Abort, "too many actual args");
        return false;
    }

    return true;
}

static bool
CheckScript(UnrootedScript script)
{
    if (script->needsArgsObj()) {
        // Functions with arguments objects, are not supported yet.
        IonSpew(IonSpew_Abort, "script has argsobj");
        return false;
    }

    if (!script->compileAndGo) {
        IonSpew(IonSpew_Abort, "not compile-and-go");
        return false;
    }

    return true;
}

MethodStatus
SequentialCompileContext::checkScriptSize(JSContext *cx, UnrootedScript script)
{
    if (!js_IonOptions.limitScriptSize)
        return Method_Compiled;

    // Longer scripts can only be compiled off thread, as these compilations
    // can be expensive and stall the main thread for too long.
    static const uint32_t MAX_MAIN_THREAD_SCRIPT_SIZE = 2000;
    static const uint32_t MAX_OFF_THREAD_SCRIPT_SIZE = 20000;
    static const uint32_t MAX_LOCALS_AND_ARGS = 256;

    if (script->length > MAX_OFF_THREAD_SCRIPT_SIZE) {
        IonSpew(IonSpew_Abort, "Script too large (%u bytes)", script->length);
        return Method_CantCompile;
    }

    if (script->length > MAX_MAIN_THREAD_SCRIPT_SIZE) {
        if (OffThreadCompilationEnabled(cx)) {
            // Even if off thread compilation is enabled, there are cases where
            // compilation must still occur on the main thread. Don't compile
            // in these cases (except when profiling scripts, as compilations
            // occurring with profiling should reflect those without), but do
            // not forbid compilation so that the script may be compiled later.
            if (!OffThreadCompilationAvailable(cx) && !cx->runtime->profilingScripts) {
                IonSpew(IonSpew_Abort, "Script too large for main thread, skipping (%u bytes)", script->length);
                return Method_Skipped;
            }
        } else {
            IonSpew(IonSpew_Abort, "Script too large (%u bytes)", script->length);
            return Method_CantCompile;
        }
    }

    uint32_t numLocalsAndArgs = analyze::TotalSlots(script);
    if (numLocalsAndArgs > MAX_LOCALS_AND_ARGS) {
        IonSpew(IonSpew_Abort, "Too many locals and arguments (%u)", numLocalsAndArgs);
        return Method_CantCompile;
    }

    return Method_Compiled;
}

template <typename CompileContext>
static MethodStatus
Compile(JSContext *cx, HandleScript script, HandleFunction fun, jsbytecode *osrPc, bool constructing,
        CompileContext &compileContext)
{
    JS_ASSERT(ion::IsEnabled(cx));
    JS_ASSERT_IF(osrPc != NULL, (JSOp)*osrPc == JSOP_LOOPENTRY);

    if (cx->compartment->debugMode()) {
        IonSpew(IonSpew_Abort, "debugging");
        return Method_CantCompile;
    }

    if (!CheckScript(script)) {
        IonSpew(IonSpew_Abort, "Aborted compilation of %s:%d", script->filename, script->lineno);
        return Method_CantCompile;
    }

    MethodStatus status = compileContext.checkScriptSize(cx, script);
    if (status != Method_Compiled) {
        IonSpew(IonSpew_Abort, "Aborted compilation of %s:%d", script->filename, script->lineno);
        return status;
    }

    ExecutionMode executionMode = compileContext.executionMode();
    IonScript *scriptIon = GetIonScript(script, executionMode);
    if (scriptIon) {
        if (!scriptIon->method())
            return Method_CantCompile;
        return Method_Compiled;
    }

    if (executionMode == SequentialExecution) {
        if (cx->methodJitEnabled) {
            // If JM is enabled we use getUseCount instead of incUseCount to avoid
            // bumping the use count twice.

            if (script->getUseCount() < js_IonOptions.usesBeforeCompile)
                return Method_Skipped;
        } else {
            if (script->incUseCount() < js_IonOptions.usesBeforeCompileNoJaeger)
                return Method_Skipped;
        }
    }

    AbortReason reason = IonCompile(cx, script, fun, osrPc, constructing, compileContext);
    if (reason == AbortReason_Disable)
        return Method_CantCompile;

    // Compilation succeeded or we invalidated right away or an inlining/alloc abort
    return HasIonScript(script, executionMode) ? Method_Compiled : Method_Skipped;
}

} // namespace ion
} // namespace js

// Decide if a transition from interpreter execution to Ion code should occur.
// May compile or recompile the target JSScript.
MethodStatus
ion::CanEnterAtBranch(JSContext *cx, JSScript *script, AbstractFramePtr fp,
                      jsbytecode *pc, bool isConstructing)
{
    JS_ASSERT(ion::IsEnabled(cx));
    JS_ASSERT((JSOp)*pc == JSOP_LOOPENTRY);

    // Skip if the script has been disabled.
    if (script->ion == ION_DISABLED_SCRIPT)
        return Method_Skipped;

    // Skip if the script is being compiled off thread.
    if (script->ion == ION_COMPILING_SCRIPT)
        return Method_Skipped;

    // Skip if the code is expected to result in a bailout.
    if (script->ion && script->ion->bailoutExpected())
        return Method_Skipped;

    // Optionally ignore on user request.
    if (!js_IonOptions.osr)
        return Method_Skipped;

    // Mark as forbidden if frame can't be handled.
    if (!CheckFrame(fp)) {
        ForbidCompilation(cx, script);
        return Method_CantCompile;
    }

    // Attempt compilation. Returns Method_Compiled if already compiled.
    RootedFunction fun(cx, fp.isFunctionFrame() ? fp.fun() : NULL);
    SequentialCompileContext compileContext;
    RootedScript rscript(cx, script);
    MethodStatus status = Compile(cx, rscript, fun, pc, isConstructing, compileContext);
    if (status != Method_Compiled) {
        if (status == Method_CantCompile)
            ForbidCompilation(cx, script);
        return status;
    }

    if (script->ion && script->ion->osrPc() != pc)
        return Method_Skipped;

    return Method_Compiled;
}

MethodStatus
ion::CanEnter(JSContext *cx, JSScript *script, AbstractFramePtr fp, bool isConstructing)
{
    JS_ASSERT(ion::IsEnabled(cx));

    // Skip if the script has been disabled.
    if (script->ion == ION_DISABLED_SCRIPT)
        return Method_Skipped;

    // Skip if the script is being compiled off thread.
    if (script->ion == ION_COMPILING_SCRIPT)
        return Method_Skipped;

    // Skip if the code is expected to result in a bailout.
    if (script->ion && script->ion->bailoutExpected())
        return Method_Skipped;

    // If constructing, allocate a new |this| object before building Ion.
    // Creating |this| is done before building Ion because it may change the
    // type information and invalidate compilation results.
    if (isConstructing && fp.thisValue().isPrimitive()) {
        RootedScript scriptRoot(cx, script);
        RootedObject callee(cx, &fp.callee());
        RootedObject obj(cx, CreateThisForFunction(cx, callee, fp.useNewType()));
        if (!obj || !ion::IsEnabled(cx)) // Note: OOM under CreateThis can disable TI.
            return Method_Skipped;
        fp.thisValue().setObject(*obj);
        script = scriptRoot;
    }

    // Mark as forbidden if frame can't be handled.
    if (!CheckFrame(fp)) {
        ForbidCompilation(cx, script);
        return Method_CantCompile;
    }

    // Attempt compilation. Returns Method_Compiled if already compiled.
    RootedFunction fun(cx, fp.isFunctionFrame() ? fp.fun() : NULL);
    SequentialCompileContext compileContext;
    RootedScript rscript(cx, script);
    MethodStatus status = Compile(cx, rscript, fun, NULL, isConstructing, compileContext);
    if (status != Method_Compiled) {
        if (status == Method_CantCompile)
            ForbidCompilation(cx, script);
        return status;
    }

    return Method_Compiled;
}

MethodStatus
ParallelCompileContext::checkScriptSize(JSContext *cx, UnrootedScript script)
{
    if (!js_IonOptions.limitScriptSize)
        return Method_Compiled;

    // When compiling for parallel execution we don't have off-thread
    // compilation. We also up the max script size of the kernels.
    static const uint32_t MAX_SCRIPT_SIZE = 5000;
    static const uint32_t MAX_LOCALS_AND_ARGS = 256;

    if (script->length > MAX_SCRIPT_SIZE) {
        IonSpew(IonSpew_Abort, "Script too large (%u bytes)", script->length);
        return Method_CantCompile;
    }

    uint32_t numLocalsAndArgs = analyze::TotalSlots(script);
    if (numLocalsAndArgs > MAX_LOCALS_AND_ARGS) {
        IonSpew(IonSpew_Abort, "Too many locals and arguments (%u)", numLocalsAndArgs);
        return Method_CantCompile;
    }

    return Method_Compiled;
}

class AutoEnterTransitiveCompilation
{
    JSContext *cx_;

  public:
    AutoEnterTransitiveCompilation(JSContext *cx, AutoScriptVector &worklist)
      : cx_(cx)
    {
        JS_ASSERT(!cx->compartment->types.transitiveCompilationWorklist);
        cx->compartment->types.transitiveCompilationWorklist = &worklist;
    }

    ~AutoEnterTransitiveCompilation()
    {
        JS_ASSERT(cx_->compartment->types.transitiveCompilationWorklist);
        cx_->compartment->types.transitiveCompilationWorklist = NULL;
    }
};

MethodStatus
ParallelCompileContext::compileTransitively()
{
    using parallel::SpewBeginCompile;
    using parallel::SpewEndCompile;

    if (worklist_.empty())
        return Method_Skipped;

    AutoEnterTransitiveCompilation transCompile(cx_, worklist_);

    RootedFunction fun(cx_);
    RootedScript script(cx_);
    while (!worklist_.empty()) {
        script = worklist_.popCopy();
        fun = script->function();

        SpewBeginCompile(script);

        // If we had invalidations last time the parallel script ran, the bit
        // to check its call targets will be set.
        if (script->hasParallelIonScript()) {
            IonScript *ion = script->parallelIonScript();
            if (ion->hasInvalidatedCallTarget()) {
                ion->clearHasInvalidatedCallTarget();
                RootedScript target(cx_);
                for (uint32_t i = 0; i < ion->callTargetEntries(); i++) {
                    target = ion->callTargetList()[i];
                    parallel::Spew(parallel::SpewCompile,
                                   "Adding uncompiled %p:%s:%u",
                                   target.get(), target->filename, target->lineno);
                    if (!appendToWorklist(target))
                        return SpewEndCompile(Method_Error);
                }
            }
        }

        // Attempt compilation. Returns Method_Compiled if already compiled.
        MethodStatus status = Compile(cx_, script, fun, NULL, false, *this);
        if (status != Method_Compiled) {
            if (status == Method_CantCompile)
                ForbidCompilation(cx_, script, ParallelExecution);
            return SpewEndCompile(status);
        }

        // This can GC, so afterward, script->parallelIon is not guaranteed to be valid.
        if (!cx_->compartment->ionCompartment()->enterJIT())
            return SpewEndCompile(Method_Error);

        // Subtle: it is possible for GC to occur during compilation of
        // one of the invoked functions, which would cause the earlier
        // functions (such as the kernel itself) to be collected.  In this
        // event, we give up and fallback to sequential for now.
        if (!script->hasParallelIonScript()) {
            parallel::Spew(parallel::SpewCompile,
                           "Function %p:%s:%u was garbage-collected or invalidated",
                           fun.get(), script->filename, script->lineno);
            return SpewEndCompile(Method_Skipped);
        }

        SpewEndCompile(Method_Compiled);
    }

    return Method_Compiled;
}

AbortReason
ParallelCompileContext::compile(IonBuilder *builder,
                                MIRGraph *graph,
                                ScopedJSDeletePtr<LifoAlloc> &autoDelete)
{
    JS_ASSERT(!builder->script()->parallelIon);

    RootedScript builderScript(cx_, builder->script());
    IonSpewNewFunction(graph, builderScript);

    if (!builder->build())
        return builder->abortReason();
    builder->clearForBackEnd();

    // For the time being, we do not enable parallel compilation.

    if (!OptimizeMIR(builder)) {
        IonSpew(IonSpew_Abort, "Failed during back-end compilation.");
        return AbortReason_Disable;
    }

    if (!analyzeAndGrowWorklist(builder, *graph)) {
        return AbortReason_Disable;
    }

    CodeGenerator *codegen = GenerateLIR(builder);
    if (!codegen)  {
        IonSpew(IonSpew_Abort, "Failed during back-end compilation.");
        return AbortReason_Disable;
    }

    bool success = codegen->link();
    js_delete(codegen);

    IonSpewEndFunction();

    return success ? AbortReason_NoAbort : AbortReason_Disable;
}

MethodStatus
ion::CanEnterUsingFastInvoke(JSContext *cx, HandleScript script, uint32_t numActualArgs)
{
    JS_ASSERT(ion::IsEnabled(cx));

    // Skip if the code is expected to result in a bailout.
    if (!script->hasIonScript() || script->ion->bailoutExpected())
        return Method_Skipped;

    // Don't handle arguments underflow, to make this work we would have to pad
    // missing arguments with |undefined|.
    if (numActualArgs < script->function()->nargs)
        return Method_Skipped;

    if (!cx->compartment->ensureIonCompartmentExists(cx))
        return Method_Error;

    // This can GC, so afterward, script->ion is not guaranteed to be valid.
    AssertCanGC();
    if (!cx->compartment->ionCompartment()->enterJIT())
        return Method_Error;

    if (!script->ion)
        return Method_Skipped;

    return Method_Compiled;
}

static IonExecStatus
EnterIon(JSContext *cx, StackFrame *fp, void *jitcode)
{
    AssertCanGC();
    JS_CHECK_RECURSION(cx, return IonExec_Aborted);
    JS_ASSERT(ion::IsEnabled(cx));
    JS_ASSERT(CheckFrame(fp));
    JS_ASSERT(!fp->script()->ion->bailoutExpected());

    EnterIonCode enter = cx->compartment->ionCompartment()->enterJIT();

    // maxArgc is the maximum of arguments between the number of actual
    // arguments and the number of formal arguments. It accounts for |this|.
    int maxArgc = 0;
    Value *maxArgv = NULL;
    int numActualArgs = 0;
    RootedValue thisv(cx);

    void *calleeToken;
    if (fp->isFunctionFrame()) {
        fp->cleanupTornValues();

        // CountArgSlot include |this| and the |scopeChain|.
        maxArgc = CountArgSlots(fp->fun()) - 1; // -1 = discard |scopeChain|
        maxArgv = fp->formals() - 1;            // -1 = include |this|

        // Formal arguments are the argument corresponding to the function
        // definition and actual arguments are corresponding to the call-site
        // arguments.
        numActualArgs = fp->numActualArgs();

        // We do not need to handle underflow because formal arguments are pad
        // with |undefined| values but we need to distinguish between the
        if (fp->hasOverflowArgs()) {
            int formalArgc = maxArgc;
            Value *formalArgv = maxArgv;
            maxArgc = numActualArgs + 1; // +1 = include |this|
            maxArgv = fp->actuals() - 1; // -1 = include |this|

            // The beginning of the actual args is not updated, so we just copy
            // the formal args into the actual args to get a linear vector which
            // can be copied by generateEnterJit.
            memcpy(maxArgv, formalArgv, formalArgc * sizeof(Value));
        }
        calleeToken = CalleeToToken(&fp->callee());
    } else {
        calleeToken = CalleeToToken(fp->script());
        thisv = fp->thisValue();
        maxArgc = 1;
        maxArgv = thisv.address();
    }

    // Caller must construct |this| before invoking the Ion function.
    JS_ASSERT_IF(fp->isConstructing(), fp->functionThis().isObject());
    RootedValue result(cx, Int32Value(numActualArgs));
    {
        AssertCompartmentUnchanged pcc(cx);
        IonContext ictx(cx, cx->compartment, NULL);
        IonActivation activation(cx, fp);
        JSAutoResolveFlags rf(cx, RESOLVE_INFER);
        AutoFlushInhibitor afi(cx->compartment->ionCompartment());
        // Single transition point from Interpreter to Ion.
        enter(jitcode, maxArgc, maxArgv, fp, calleeToken, result.address());
    }

    if (result.isMagic() && result.whyMagic() == JS_ION_BAILOUT) {
        if (!EnsureHasScopeObjects(cx, cx->fp()))
            return IonExec_Error;
        return IonExec_Bailout;
    }

    JS_ASSERT(fp == cx->fp());
    JS_ASSERT(!cx->runtime->hasIonReturnOverride());

    // The trampoline wrote the return value but did not set the HAS_RVAL flag.
    fp->setReturnValue(result);

    // Ion callers wrap primitive constructor return.
    if (!result.isMagic() && fp->isConstructing() && fp->returnValue().isPrimitive())
        fp->setReturnValue(ObjectValue(fp->constructorThis()));

    JS_ASSERT_IF(result.isMagic(), result.isMagic(JS_ION_ERROR));
    return result.isMagic() ? IonExec_Error : IonExec_Ok;
}

IonExecStatus
ion::Cannon(JSContext *cx, StackFrame *fp)
{
    AssertCanGC();
    RootedScript script(cx, fp->script());
    IonScript *ion = script->ion;
    IonCode *code = ion->method();
    void *jitcode = code->raw();

#if JS_TRACE_LOGGING
    TraceLog(TraceLogging::defaultLogger(),
             TraceLogging::ION_CANNON_START,
             script);
#endif

    IonExecStatus status = EnterIon(cx, fp, jitcode);

#if JS_TRACE_LOGGING
    if (status == IonExec_Bailout) {
        TraceLog(TraceLogging::defaultLogger(),
                 TraceLogging::ION_CANNON_BAIL,
                 script);
    } else {
        TraceLog(TraceLogging::defaultLogger(),
                 TraceLogging::ION_CANNON_STOP,
                 script);
    }
#endif

    return status;
}

IonExecStatus
ion::SideCannon(JSContext *cx, StackFrame *fp, jsbytecode *pc)
{
    AssertCanGC();
    RootedScript script(cx, fp->script());
    IonScript *ion = script->ion;
    IonCode *code = ion->method();
    void *osrcode = code->raw() + ion->osrEntryOffset();

    JS_ASSERT(ion->osrPc() == pc);

#if JS_TRACE_LOGGING
    TraceLog(TraceLogging::defaultLogger(),
             TraceLogging::ION_SIDE_CANNON_START,
             script);
#endif

    IonExecStatus status = EnterIon(cx, fp, osrcode);

#if JS_TRACE_LOGGING
    if (status == IonExec_Bailout) {
        TraceLog(TraceLogging::defaultLogger(),
                 TraceLogging::ION_SIDE_CANNON_BAIL,
                 script);
    } else {
        TraceLog(TraceLogging::defaultLogger(),
                 TraceLogging::ION_SIDE_CANNON_STOP,
                 script);
    }
#endif

    return status;
}

IonExecStatus
ion::FastInvoke(JSContext *cx, HandleFunction fun, CallArgsList &args)
{
    JS_CHECK_RECURSION(cx, return IonExec_Error);

    IonScript *ion = fun->nonLazyScript()->ionScript();
    IonCode *code = ion->method();
    void *jitcode = code->raw();

    JS_ASSERT(ion::IsEnabled(cx));
    JS_ASSERT(!ion->bailoutExpected());

    bool clearCallingIntoIon = false;
    StackFrame *fp = cx->fp();

    // Two cases we have to handle:
    //
    // (1) fp does not begin an Ion activation. This works exactly
    //     like invoking Ion from JM: entryfp is set to fp and fp
    //     has the callingIntoIon flag set.
    //
    // (2) fp already begins another IonActivation, for instance:
    //        JM -> Ion -> array_sort -> Ion
    //     In this cas we use an IonActivation with entryfp == NULL
    //     and prevpc != NULL.
    IonActivation activation(cx, NULL);
    if (!fp->beginsIonActivation()) {
        fp->setCallingIntoIon();
        clearCallingIntoIon = true;
        activation.setEntryFp(fp);
    } else {
        JS_ASSERT(!activation.entryfp());
    }

    activation.setPrevPc(cx->regs().pc);

    EnterIonCode enter = cx->compartment->ionCompartment()->enterJIT();
    void *calleeToken = CalleeToToken(fun);

    RootedValue result(cx, Int32Value(args.length()));
    JS_ASSERT(args.length() >= fun->nargs);

    JSAutoResolveFlags rf(cx, RESOLVE_INFER);
    args.setActive();
    enter(jitcode, args.length() + 1, args.array() - 1, fp, calleeToken, result.address());
    args.setInactive();

    if (clearCallingIntoIon)
        fp->clearCallingIntoIon();

    JS_ASSERT(fp == cx->fp());
    JS_ASSERT(!cx->runtime->hasIonReturnOverride());

    args.rval().set(result);

    JS_ASSERT_IF(result.isMagic(), result.isMagic(JS_ION_ERROR));
    return result.isMagic() ? IonExec_Error : IonExec_Ok;
}

static void
InvalidateActivation(FreeOp *fop, uint8_t *ionTop, bool invalidateAll)
{
    AutoAssertNoGC nogc;
    IonSpew(IonSpew_Invalidate, "BEGIN invalidating activation");

    size_t frameno = 1;

    for (IonFrameIterator it(ionTop); !it.done(); ++it, ++frameno) {
        JS_ASSERT_IF(frameno == 1, it.type() == IonFrame_Exit);

#ifdef DEBUG
        switch (it.type()) {
          case IonFrame_Exit:
            IonSpew(IonSpew_Invalidate, "#%d exit frame @ %p", frameno, it.fp());
            break;
          case IonFrame_OptimizedJS:
          {
            JS_ASSERT(it.isScripted());
            IonSpew(IonSpew_Invalidate, "#%d JS frame @ %p, %s:%d (fun: %p, script: %p, pc %p)",
                    frameno, it.fp(), it.script()->filename, it.script()->lineno,
                    it.maybeCallee(), (RawScript)it.script(), it.returnAddressToFp());
            break;
          }
          case IonFrame_Rectifier:
            IonSpew(IonSpew_Invalidate, "#%d rectifier frame @ %p", frameno, it.fp());
            break;
          case IonFrame_Unwound_OptimizedJS:
            JS_NOT_REACHED("invalid");
            break;
          case IonFrame_Unwound_Rectifier:
            IonSpew(IonSpew_Invalidate, "#%d unwound rectifier frame @ %p", frameno, it.fp());
            break;
          case IonFrame_Osr:
            IonSpew(IonSpew_Invalidate, "#%d osr frame @ %p", frameno, it.fp());
            break;
          case IonFrame_Entry:
            IonSpew(IonSpew_Invalidate, "#%d entry frame @ %p", frameno, it.fp());
            break;
        }
#endif

        if (!it.isScripted())
            continue;

        // See if the frame has already been invalidated.
        if (it.checkInvalidation())
            continue;

        RawScript script = it.script();
        if (!script->hasIonScript())
            continue;

        if (!invalidateAll && !script->ion->invalidated())
            continue;

        IonScript *ionScript = script->ion;

        // Purge ICs before we mark this script as invalidated. This will
        // prevent lastJump_ from appearing to be a bogus pointer, just
        // in case anyone tries to read it.
        ionScript->purgeCaches(script->compartment());

        // This frame needs to be invalidated. We do the following:
        //
        // 1. Increment the reference counter to keep the ionScript alive
        //    for the invalidation bailout or for the exception handler.
        // 2. Determine safepoint that corresponds to the current call.
        // 3. From safepoint, get distance to the OSI-patchable offset.
        // 4. From the IonScript, determine the distance between the
        //    call-patchable offset and the invalidation epilogue.
        // 5. Patch the OSI point with a call-relative to the
        //    invalidation epilogue.
        //
        // The code generator ensures that there's enough space for us
        // to patch in a call-relative operation at each invalidation
        // point.
        //
        // Note: you can't simplify this mechanism to "just patch the
        // instruction immediately after the call" because things may
        // need to move into a well-defined register state (using move
        // instructions after the call) in to capture an appropriate
        // snapshot after the call occurs.

        ionScript->incref();

        const SafepointIndex *si = ionScript->getSafepointIndex(it.returnAddressToFp());
        IonCode *ionCode = ionScript->method();

        JS::Zone *zone = script->zone();
        if (zone->needsBarrier()) {
            // We're about to remove edges from the JSScript to gcthings
            // embedded in the IonCode. Perform one final trace of the
            // IonCode for the incremental GC, as it must know about
            // those edges.
            ionCode->trace(zone->barrierTracer());
        }
        ionCode->setInvalidated();

        // Write the delta (from the return address offset to the
        // IonScript pointer embedded into the invalidation epilogue)
        // where the safepointed call instruction used to be. We rely on
        // the call sequence causing the safepoint being >= the size of
        // a uint32, which is checked during safepoint index
        // construction.
        CodeLocationLabel dataLabelToMunge(it.returnAddressToFp());
        ptrdiff_t delta = ionScript->invalidateEpilogueDataOffset() -
                          (it.returnAddressToFp() - ionCode->raw());
        Assembler::patchWrite_Imm32(dataLabelToMunge, Imm32(delta));

        CodeLocationLabel osiPatchPoint = SafepointReader::InvalidationPatchPoint(ionScript, si);
        CodeLocationLabel invalidateEpilogue(ionCode, ionScript->invalidateEpilogueOffset());

        IonSpew(IonSpew_Invalidate, "   ! Invalidate ionScript %p (ref %u) -> patching osipoint %p",
                ionScript, ionScript->refcount(), (void *) osiPatchPoint.raw());
        Assembler::patchWrite_NearCall(osiPatchPoint, invalidateEpilogue);
    }

    IonSpew(IonSpew_Invalidate, "END invalidating activation");
}

void
ion::InvalidateAll(FreeOp *fop, JSCompartment *c)
{
    if (!c->ionCompartment())
        return;

    CancelOffThreadIonCompile(c, NULL);

    FinishAllOffThreadCompilations(c->ionCompartment());
    for (IonActivationIterator iter(fop->runtime()); iter.more(); ++iter) {
        if (iter.activation()->compartment() == c) {
            IonContext ictx(NULL, c, NULL);
            AutoFlushCache afc ("InvalidateAll", c->ionCompartment());
            IonSpew(IonSpew_Invalidate, "Invalidating all frames for GC");
            InvalidateActivation(fop, iter.top(), true);
        }
    }
}


void
ion::Invalidate(types::TypeCompartment &types, FreeOp *fop,
                const Vector<types::RecompileInfo> &invalid, bool resetUses)
{
    AutoAssertNoGC nogc;
    IonSpew(IonSpew_Invalidate, "Start invalidation.");
    AutoFlushCache afc ("Invalidate");

    // Add an invalidation reference to all invalidated IonScripts to indicate
    // to the traversal which frames have been invalidated.
    bool anyInvalidation = false;
    for (size_t i = 0; i < invalid.length(); i++) {
        const types::CompilerOutput &co = *invalid[i].compilerOutput(types);
        switch (co.kind()) {
          case types::CompilerOutput::MethodJIT:
            break;
          case types::CompilerOutput::Ion:
          case types::CompilerOutput::ParallelIon:
            JS_ASSERT(co.isValid());
            IonSpew(IonSpew_Invalidate, " Invalidate %p:%s:%u, IonScript %p",
                    co.script, co.script->filename, co.script->lineno, co.ion());

            // Keep the ion script alive during the invalidation and flag this
            // ionScript as being invalidated.  This increment is removed by the
            // loop after the calls to InvalidateActivation.
            co.ion()->incref();
            anyInvalidation = true;
        }
    }

    if (!anyInvalidation) {
        IonSpew(IonSpew_Invalidate, " No IonScript invalidation.");
        return;
    }

    for (IonActivationIterator iter(fop->runtime()); iter.more(); ++iter)
        InvalidateActivation(fop, iter.top(), false);

    // Drop the references added above. If a script was never active, its
    // IonScript will be immediately destroyed. Otherwise, it will be held live
    // until its last invalidated frame is destroyed.
    for (size_t i = 0; i < invalid.length(); i++) {
        types::CompilerOutput &co = *invalid[i].compilerOutput(types);
        ExecutionMode executionMode = SequentialExecution;
        switch (co.kind()) {
          case types::CompilerOutput::MethodJIT:
            continue;
          case types::CompilerOutput::Ion:
            break;
          case types::CompilerOutput::ParallelIon:
            executionMode = ParallelExecution;
            break;
        }
        JS_ASSERT(co.isValid());
        UnrootedScript script = co.script;
        IonScript *ionScript = GetIonScript(script, executionMode);

        Zone *zone = script->zone();
        if (zone->needsBarrier()) {
            // We're about to remove edges from the JSScript to gcthings
            // embedded in the IonScript. Perform one final trace of the
            // IonScript for the incremental GC, as it must know about
            // those edges.
            IonScript::Trace(zone->barrierTracer(), ionScript);
        }

        ionScript->decref(fop);
        SetIonScript(script, executionMode, NULL);
        co.invalidate();

        // Wait for the scripts to get warm again before doing another
        // compile, unless we are recompiling *because* a script got hot.
        if (resetUses)
            script->resetUseCount();
    }
}

void
ion::Invalidate(JSContext *cx, const Vector<types::RecompileInfo> &invalid, bool resetUses)
{
    AutoAssertNoGC nogc;
    ion::Invalidate(cx->compartment->types, cx->runtime->defaultFreeOp(), invalid, resetUses);
}

bool
ion::Invalidate(JSContext *cx, UnrootedScript script, ExecutionMode mode, bool resetUses)
{
    AutoAssertNoGC nogc;
    JS_ASSERT(script->hasIonScript());

    Vector<types::RecompileInfo> scripts(cx);

    switch (mode) {
      case SequentialExecution:
        JS_ASSERT(script->hasIonScript());
        if (!scripts.append(script->ionScript()->recompileInfo()))
            return false;
        break;
      case ParallelExecution:
        JS_ASSERT(script->hasParallelIonScript());
        if (!scripts.append(script->parallelIonScript()->recompileInfo()))
            return false;
        break;
    }

    Invalidate(cx, scripts, resetUses);
    return true;
}

bool
ion::Invalidate(JSContext *cx, UnrootedScript script, bool resetUses)
{
    return Invalidate(cx, script, SequentialExecution, resetUses);
}

static void
FinishInvalidationOf(FreeOp *fop, UnrootedScript script, IonScript **ionField)
{
    // If this script has Ion code on the stack, invalidation() will return
    // true. In this case we have to wait until destroying it.
    if (!(*ionField)->invalidated()) {
        types::TypeCompartment &types = script->compartment()->types;
        (*ionField)->recompileInfo().compilerOutput(types)->invalidate();

        ion::IonScript::Destroy(fop, *ionField);
    }

    // In all cases, NULL out script->ion to avoid re-entry.
    *ionField = NULL;
}

void
ion::FinishInvalidation(FreeOp *fop, UnrootedScript script)
{
    if (script->hasIonScript())
        FinishInvalidationOf(fop, script, &script->ion);

    if (script->hasParallelIonScript())
        FinishInvalidationOf(fop, script, &script->parallelIon);
}

void
ion::MarkValueFromIon(JSRuntime *rt, Value *vp)
{
    gc::MarkValueUnbarriered(&rt->gcMarker, vp, "write barrier");
}

void
ion::MarkShapeFromIon(JSRuntime *rt, Shape **shapep)
{
    gc::MarkShapeUnbarriered(&rt->gcMarker, shapep, "write barrier");
}

void
ion::ForbidCompilation(JSContext *cx, UnrootedScript script)
{
    ForbidCompilation(cx, script, SequentialExecution);
}

void
ion::ForbidCompilation(JSContext *cx, UnrootedScript script, ExecutionMode mode)
{
    IonSpew(IonSpew_Abort, "Disabling Ion mode %d compilation of script %s:%d",
            mode, script->filename, script->lineno);

    CancelOffThreadIonCompile(cx->compartment, script);

    switch (mode) {
      case SequentialExecution:
        if (script->hasIonScript()) {
            // It is only safe to modify script->ion if the script is not currently
            // running, because IonFrameIterator needs to tell what ionScript to
            // use (either the one on the JSScript, or the one hidden in the
            // breadcrumbs Invalidation() leaves). Therefore, if invalidation
            // fails, we cannot disable the script.
            if (!Invalidate(cx, script, mode, false))
                return;
        }

        script->ion = ION_DISABLED_SCRIPT;
        return;

      case ParallelExecution:
        if (script->hasParallelIonScript()) {
            if (!Invalidate(cx, script, mode, false))
                return;
        }

        script->parallelIon = ION_DISABLED_SCRIPT;
        return;
    }

    JS_NOT_REACHED("No such execution mode");
}

uint32_t
ion::UsesBeforeIonRecompile(UnrootedScript script, jsbytecode *pc)
{
    JS_ASSERT(pc == script->code || JSOp(*pc) == JSOP_LOOPENTRY);

    uint32_t minUses = js_IonOptions.usesBeforeCompile;
    if (JSOp(*pc) != JSOP_LOOPENTRY || !script->hasAnalysis() || js_IonOptions.eagerCompilation)
        return minUses;

    analyze::LoopAnalysis *loop = script->analysis()->getLoop(pc);
    if (!loop)
        return minUses;

    // It's more efficient to enter outer loops, rather than inner loops, via OSR.
    // To accomplish this, we use a slightly higher threshold for inner loops.
    // Note that we use +1 to prefer non-OSR over OSR.
    return minUses + (loop->depth + 1) * 100;
}

void
AutoFlushCache::updateTop(uintptr_t p, size_t len)
{
    IonContext *ictx = GetIonContext();
    IonCompartment *icmp = ictx->compartment->ionCompartment();
    AutoFlushCache *afc = icmp->flusher();
    afc->update(p, len);
}

AutoFlushCache::AutoFlushCache(const char *nonce, IonCompartment *comp)
  : start_(0),
    stop_(0),
    name_(nonce),
    used_(false)
{
    if (CurrentIonContext() != NULL)
        comp = GetIonContext()->compartment->ionCompartment();
    // If a compartment isn't available, then be a nop, nobody will ever see this flusher
    if (comp) {
        if (comp->flusher())
            IonSpew(IonSpew_CacheFlush, "<%s ", nonce);
        else
            IonSpewCont(IonSpew_CacheFlush, "<%s ", nonce);
        comp->setFlusher(this);
    } else {
        IonSpew(IonSpew_CacheFlush, "<%s DEAD>\n", nonce);
    }
    myCompartment_ = comp;
}

AutoFlushInhibitor::AutoFlushInhibitor(IonCompartment *ic) : ic_(ic), afc(NULL)
{
    if (!ic)
        return;
    afc = ic->flusher();
    // Ensure that called functions get a fresh flusher
    ic->setFlusher(NULL);
    // Ensure the current flusher has been flushed
    if (afc) {
        afc->flushAnyway();
        IonSpewCont(IonSpew_CacheFlush, "}");
    }
}
AutoFlushInhibitor::~AutoFlushInhibitor()
{
    if (!ic_)
        return;
    JS_ASSERT(ic_->flusher() == NULL);
    // Ensure any future modifications are recorded
    ic_->setFlusher(afc);
    if (afc)
        IonSpewCont(IonSpew_CacheFlush, "{");
}

int js::ion::LabelBase::id_count = 0;

void
ion::PurgeCaches(UnrootedScript script, JSCompartment *c) {
    if (script->hasIonScript())
        script->ion->purgeCaches(c);

    if (script->hasParallelIonScript())
        script->parallelIon->purgeCaches(c);
}

size_t
ion::MemoryUsed(UnrootedScript script, JSMallocSizeOfFun mallocSizeOf) {
    size_t result = 0;

    if (script->hasIonScript())
        result += script->ion->sizeOfIncludingThis(mallocSizeOf);

    if (script->hasParallelIonScript())
        result += script->parallelIon->sizeOfIncludingThis(mallocSizeOf);

    return result;
}

void
ion::DestroyIonScripts(FreeOp *fop, UnrootedScript script) {
    if (script->hasIonScript())
        ion::IonScript::Destroy(fop, script->ion);

    if (script->hasParallelIonScript())
        ion::IonScript::Destroy(fop, script->parallelIon);
}

void
ion::TraceIonScripts(JSTracer* trc, UnrootedScript script) {
    if (script->hasIonScript())
        ion::IonScript::Trace(trc, script->ion);

    if (script->hasParallelIonScript())
        ion::IonScript::Trace(trc, script->parallelIon);
}<|MERGE_RESOLUTION|>--- conflicted
+++ resolved
@@ -451,20 +451,11 @@
     invalidateEpilogueOffset_(0),
     invalidateEpilogueDataOffset_(0),
     bailoutExpected_(false),
-<<<<<<< HEAD
     hasInvalidatedCallTarget_(false),
-    snapshots_(0),
-    snapshotsSize_(0),
-    bailoutTable_(0),
-    bailoutEntries_(0),
-    constantTable_(0),
-    constantEntries_(0),
-=======
     runtimeData_(0),
     runtimeSize_(0),
     cacheIndex_(0),
     cacheEntries_(0),
->>>>>>> 487afeca
     safepointIndexOffset_(0),
     safepointIndexEntries_(0),
     safepointsStart_(0),
@@ -494,14 +485,8 @@
 IonScript *
 IonScript::New(JSContext *cx, uint32_t frameSlots, uint32_t frameSize, size_t snapshotsSize,
                size_t bailoutEntries, size_t constants, size_t safepointIndices,
-<<<<<<< HEAD
-               size_t osiIndices, size_t cacheEntries, size_t safepointsSize,
-               size_t scriptEntries, size_t callTargetEntries)
-=======
                size_t osiIndices, size_t cacheEntries, size_t runtimeSize,
-               size_t safepointsSize, size_t scriptEntries,
-               size_t parallelInvalidatedScriptEntries)
->>>>>>> 487afeca
+               size_t safepointsSize, size_t scriptEntries, size_t callTargetEntries)
 {
     if (snapshotsSize >= MAX_BUFFER_SIZE ||
         (bailoutEntries >= MAX_BUFFER_SIZE / sizeof(uint32_t)))
@@ -918,26 +903,15 @@
 
         // It's important for optimizations to re-run GVN (and in turn alias
         // analysis) after UCE if we eliminated branches.
-        if (!uce.everythingWasReachable() && (js_IonOptions.licm || js_IonOptions.gvn)) {
-            AliasAnalysis alias(mir, graph);
-            if (!alias.analyze())
+        if (uce.reranAliasAnalysis() && js_IonOptions.gvn) {
+            ValueNumberer gvn(mir, graph, js_IonOptions.gvnIsOptimistic);
+            if (!gvn.clear() || !gvn.analyze())
                 return false;
-            IonSpewPass("Alias analysis (after UCE)");
+            IonSpewPass("GVN (after UCE)");
             AssertExtendedGraphCoherency(graph);
 
-            if (mir->shouldCancel("Alias analysis (after UCE)"))
+            if (mir->shouldCancel("GVN (after UCE)"))
                 return false;
-
-            if (js_IonOptions.gvn) {
-                ValueNumberer gvn(mir, graph, js_IonOptions.gvnIsOptimistic);
-                if (!gvn.clear() || !gvn.analyze())
-                    return false;
-                IonSpewPass("GVN (after UCE)");
-                AssertExtendedGraphCoherency(graph);
-
-                if (mir->shouldCancel("GVN (after UCE)"))
-                    return false;
-            }
         }
     }
 
