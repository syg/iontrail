/* -*- Mode: C++; tab-width: 4; indent-tabs-mode: nil; c-basic-offset: 4 -*-
 * vim: set ts=4 sw=4 et tw=99:
 *
 * This Source Code Form is subject to the terms of the Mozilla Public
 * License, v. 2.0. If a copy of the MPL was not distributed with this
 * file, You can obtain one at http://mozilla.org/MPL/2.0/. */

#include "Ion.h"
#include "IonAnalysis.h"
#include "IonBuilder.h"
#include "IonLinker.h"
#include "IonSpewer.h"
#include "LIR.h"
#include "AliasAnalysis.h"
#include "LICM.h"
#include "ValueNumbering.h"
#include "EdgeCaseAnalysis.h"
#include "RangeAnalysis.h"
#include "LinearScan.h"
#include "vm/ParallelDo.h"
#include "ParallelArrayAnalysis.h"
#include "jscompartment.h"
#include "vm/ThreadPool.h"
#include "vm/ForkJoin.h"
#include "IonCompartment.h"
#include "CodeGenerator.h"
#include "jsworkers.h"
#include "BacktrackingAllocator.h"
#include "StupidAllocator.h"
#include "UnreachableCodeElimination.h"

#if defined(JS_CPU_X86)
# include "x86/Lowering-x86.h"
#elif defined(JS_CPU_X64)
# include "x64/Lowering-x64.h"
#elif defined(JS_CPU_ARM)
# include "arm/Lowering-arm.h"
#endif
#include "gc/Marking.h"
#include "jsgcinlines.h"
#include "jsinferinlines.h"
#include "jsobjinlines.h"
#include "vm/Stack-inl.h"
#include "ion/IonFrames-inl.h"
#include "ion/CompilerRoot.h"
#include "methodjit/Retcon.h"
#include "ExecutionModeInlines.h"

#if JS_TRACE_LOGGING
#include "TraceLogging.h"
#endif

using namespace js;
using namespace js::ion;

// Global variables.
IonOptions ion::js_IonOptions;

// Assert that IonCode is gc::Cell aligned.
JS_STATIC_ASSERT(sizeof(IonCode) % gc::CellSize == 0);

#ifdef JS_THREADSAFE
static bool IonTLSInitialized = false;
static unsigned IonTLSIndex;

static inline IonContext *
CurrentIonContext()
{
    return (IonContext *)PR_GetThreadPrivate(IonTLSIndex);
}

bool
ion::SetIonContext(IonContext *ctx)
{
    return PR_SetThreadPrivate(IonTLSIndex, ctx) == PR_SUCCESS;
}

#else

static IonContext *GlobalIonContext;

static inline IonContext *
CurrentIonContext()
{
    return GlobalIonContext;
}

bool
ion::SetIonContext(IonContext *ctx)
{
    GlobalIonContext = ctx;
    return true;
}
#endif

IonContext *
ion::GetIonContext()
{
    JS_ASSERT(CurrentIonContext());
    return CurrentIonContext();
}

IonContext::IonContext(JSContext *cx, JSCompartment *compartment, TempAllocator *temp)
  : cx(cx),
    compartment(compartment),
    temp(temp),
    prev_(CurrentIonContext()),
    assemblerCount_(0)
{
    SetIonContext(this);
}

IonContext::~IonContext()
{
    SetIonContext(prev_);
}

bool
ion::InitializeIon()
{
#ifdef JS_THREADSAFE
    if (!IonTLSInitialized) {
        PRStatus status = PR_NewThreadPrivateIndex(&IonTLSIndex, NULL);
        if (status != PR_SUCCESS)
            return false;

        if (!ForkJoinSlice::Initialize())
            return false;

        IonTLSInitialized = true;
    }
#endif
    CheckLogging();
    return true;
}

IonRuntime::IonRuntime()
  : execAlloc_(NULL),
    enterJIT_(NULL),
    bailoutHandler_(NULL),
    argumentsRectifier_(NULL),
    invalidator_(NULL),
    functionWrappers_(NULL)
{
}

IonRuntime::~IonRuntime()
{
    js_delete(functionWrappers_);
}

bool
IonRuntime::initialize(JSContext *cx)
{
    AutoEnterAtomsCompartment ac(cx);

    if (!cx->compartment->ensureIonCompartmentExists(cx))
        return false;

    IonContext ictx(cx, cx->compartment, NULL);
    AutoFlushCache afc("IonRuntime::initialize");

    execAlloc_ = cx->runtime->getExecAlloc(cx);
    if (!execAlloc_)
        return false;

    functionWrappers_ = cx->new_<VMWrapperMap>(cx);
    if (!functionWrappers_ || !functionWrappers_->init())
        return false;

    if (!bailoutTables_.reserve(FrameSizeClass::ClassLimit().classId()))
        return false;

    for (uint32_t id = 0;; id++) {
        FrameSizeClass class_ = FrameSizeClass::FromClass(id);
        if (class_ == FrameSizeClass::ClassLimit())
            break;
        bailoutTables_.infallibleAppend(NULL);
        bailoutTables_[id] = generateBailoutTable(cx, id);
        if (!bailoutTables_[id])
            return false;
    }

    bailoutHandler_ = generateBailoutHandler(cx);
    if (!bailoutHandler_)
        return false;

    argumentsRectifier_ = generateArgumentsRectifier(cx);
    if (!argumentsRectifier_)
        return false;

    invalidator_ = generateInvalidator(cx);
    if (!invalidator_)
        return false;

    enterJIT_ = generateEnterJIT(cx);
    if (!enterJIT_)
        return false;

    valuePreBarrier_ = generatePreBarrier(cx, MIRType_Value);
    if (!valuePreBarrier_)
        return false;

    shapePreBarrier_ = generatePreBarrier(cx, MIRType_Shape);
    if (!shapePreBarrier_)
        return false;

    for (VMFunction *fun = VMFunction::functions; fun; fun = fun->next) {
        if (!generateVMWrapper(cx, *fun))
            return false;
    }

    return true;
}

IonCompartment::IonCompartment(IonRuntime *rt)
  : rt(rt),
    flusher_(NULL)
{
}

bool
IonCompartment::initialize(JSContext *cx)
{
    return true;
}

void
ion::FinishOffThreadBuilder(IonBuilder *builder)
{
    JS_ASSERT(builder->info().executionMode() == SequentialExecution);

    // Clean up if compilation did not succeed.
    if (builder->script()->isIonCompilingOffThread()) {
        types::TypeCompartment &types = builder->script()->compartment()->types;
        builder->recompileInfo.compilerOutput(types)->invalidate();
        builder->script()->ion = NULL;
    }

    // The builder is allocated into its LifoAlloc, so destroying that will
    // destroy the builder and all other data accumulated during compilation,
    // except any final codegen (which includes an assembler and needs to be
    // explicitly destroyed).
    js_delete(builder->backgroundCodegen());
    js_delete(builder->temp().lifoAlloc());
}

static inline void
FinishAllOffThreadCompilations(IonCompartment *ion)
{
    OffThreadCompilationVector &compilations = ion->finishedOffThreadCompilations();

    for (size_t i = 0; i < compilations.length(); i++) {
        IonBuilder *builder = compilations[i];
        FinishOffThreadBuilder(builder);
    }
    compilations.clear();
}

/* static */ void
IonRuntime::Mark(JSTracer *trc)
{
    for (gc::CellIterUnderGC i(trc->runtime->atomsCompartment, gc::FINALIZE_IONCODE); !i.done(); i.next()) {
        IonCode *code = i.get<IonCode>();
        MarkIonCodeRoot(trc, &code, "wrapper");
    }
}

void
IonCompartment::mark(JSTracer *trc, JSCompartment *compartment)
{
    // Cancel any active or pending off thread compilations.
    CancelOffThreadIonCompile(compartment, NULL);
    FinishAllOffThreadCompilations(this);
}

void
IonCompartment::sweep(FreeOp *fop)
{
}

IonCode *
IonCompartment::getBailoutTable(const FrameSizeClass &frameClass)
{
    JS_ASSERT(frameClass != FrameSizeClass::None());
    return rt->bailoutTables_[frameClass.classId()];
}

IonCode *
IonCompartment::getVMWrapper(const VMFunction &f)
{
    typedef MoveResolver::MoveOperand MoveOperand;

    JS_ASSERT(rt->functionWrappers_);
    JS_ASSERT(rt->functionWrappers_->initialized());
    IonRuntime::VMWrapperMap::Ptr p = rt->functionWrappers_->lookup(&f);
    JS_ASSERT(p);

    return p->value;
}

IonActivation::IonActivation(JSContext *cx, StackFrame *fp)
  : cx_(cx),
    compartment_(cx->compartment),
<<<<<<< HEAD
    prev_(cx->runtime->mainThread.ionActivation),
    entryfp_(fp),
    bailout_(NULL),
    prevIonTop_(cx->runtime->mainThread.ionTop),
    prevIonJSContext_(cx->runtime->mainThread.ionJSContext),
=======
    prev_(cx->mainThread().ionActivation),
    entryfp_(fp),
    bailout_(NULL),
    prevIonTop_(cx->mainThread().ionTop),
    prevIonJSContext_(cx->mainThread().ionJSContext),
>>>>>>> d4a81cab
    prevpc_(NULL)
{
    if (fp)
        fp->setRunningInIon();
<<<<<<< HEAD
    cx->runtime->mainThread.ionJSContext = cx;
    cx->runtime->mainThread.ionActivation = this;
    cx->runtime->mainThread.ionStackLimit = cx->runtime->mainThread.nativeStackLimit;
=======
    cx->mainThread().ionJSContext = cx;
    cx->mainThread().ionActivation = this;
    cx->mainThread().ionStackLimit = cx->mainThread().nativeStackLimit;
>>>>>>> d4a81cab
}

IonActivation::~IonActivation()
{
<<<<<<< HEAD
    JS_ASSERT(cx_->runtime->mainThread.ionActivation == this);
=======
    JS_ASSERT(cx_->mainThread().ionActivation == this);
>>>>>>> d4a81cab
    JS_ASSERT(!bailout_);

    if (entryfp_)
        entryfp_->clearRunningInIon();
<<<<<<< HEAD
    cx_->runtime->mainThread.ionActivation = prev();
    cx_->runtime->mainThread.ionTop = prevIonTop_;
    cx_->runtime->mainThread.ionJSContext = prevIonJSContext_;
=======
    cx_->mainThread().ionActivation = prev();
    cx_->mainThread().ionTop = prevIonTop_;
    cx_->mainThread().ionJSContext = prevIonJSContext_;
>>>>>>> d4a81cab
}

IonCode *
IonCode::New(JSContext *cx, uint8_t *code, uint32_t bufferSize, JSC::ExecutablePool *pool)
{
    AssertCanGC();

    IonCode *codeObj = gc::NewGCThing<IonCode, CanGC>(cx, gc::FINALIZE_IONCODE, sizeof(IonCode));
    if (!codeObj) {
        pool->release();
        return NULL;
    }

    new (codeObj) IonCode(code, bufferSize, pool);
    return codeObj;
}

void
IonCode::copyFrom(MacroAssembler &masm)
{
    // Store the IonCode pointer right before the code buffer, so we can
    // recover the gcthing from relocation tables.
    *(IonCode **)(code_ - sizeof(IonCode *)) = this;
    insnSize_ = masm.instructionsSize();
    masm.executableCopy(code_);

    dataSize_ = masm.dataSize();
    masm.processDeferredData(this, code_ + dataOffset());

    jumpRelocTableBytes_ = masm.jumpRelocationTableBytes();
    masm.copyJumpRelocationTable(code_ + jumpRelocTableOffset());

    dataRelocTableBytes_ = masm.dataRelocationTableBytes();
    masm.copyDataRelocationTable(code_ + dataRelocTableOffset());

    preBarrierTableBytes_ = masm.preBarrierTableBytes();
    masm.copyPreBarrierTable(code_ + preBarrierTableOffset());

    masm.processCodeLabels(this);
}

void
IonCode::trace(JSTracer *trc)
{
    // Note that we cannot mark invalidated scripts, since we've basically
    // corrupted the code stream by injecting bailouts.
    if (invalidated())
        return;

    if (jumpRelocTableBytes_) {
        uint8_t *start = code_ + jumpRelocTableOffset();
        CompactBufferReader reader(start, start + jumpRelocTableBytes_);
        MacroAssembler::TraceJumpRelocations(trc, this, reader);
    }
    if (dataRelocTableBytes_) {
        uint8_t *start = code_ + dataRelocTableOffset();
        CompactBufferReader reader(start, start + dataRelocTableBytes_);
        MacroAssembler::TraceDataRelocations(trc, this, reader);
    }
}

void
IonCode::finalize(FreeOp *fop)
{
    // Buffer can be freed at any time hereafter. Catch use-after-free bugs.
    JS_POISON(code_, JS_FREE_PATTERN, bufferSize_);

    // Code buffers are stored inside JSC pools.
    // Pools are refcounted. Releasing the pool may free it.
    if (pool_)
        pool_->release();
}

void
IonCode::togglePreBarriers(bool enabled)
{
    uint8_t *start = code_ + preBarrierTableOffset();
    CompactBufferReader reader(start, start + preBarrierTableBytes_);

    while (reader.more()) {
        size_t offset = reader.readUnsigned();
        CodeLocationLabel loc(this, offset);
        if (enabled)
            Assembler::ToggleToCmp(loc);
        else
            Assembler::ToggleToJmp(loc);
    }
}

void
IonCode::readBarrier(IonCode *code)
{
#ifdef JSGC_INCREMENTAL
    if (!code)
        return;

    Zone *zone = code->zone();
    if (zone->needsBarrier())
        MarkIonCodeUnbarriered(zone->barrierTracer(), &code, "ioncode read barrier");
#endif
}

void
IonCode::writeBarrierPre(IonCode *code)
{
#ifdef JSGC_INCREMENTAL
    if (!code)
        return;

    Zone *zone = code->zone();
    if (zone->needsBarrier())
        MarkIonCodeUnbarriered(zone->barrierTracer(), &code, "ioncode write barrier");
#endif
}

void
IonCode::writeBarrierPost(IonCode *code, void *addr)
{
#ifdef JSGC_INCREMENTAL
    // Nothing to do.
#endif
}

IonScript::IonScript()
  : method_(NULL),
    deoptTable_(NULL),
    osrPc_(NULL),
    osrEntryOffset_(0),
    invalidateEpilogueOffset_(0),
    invalidateEpilogueDataOffset_(0),
    bailoutExpected_(false),
    snapshots_(0),
    snapshotsSize_(0),
    bailoutTable_(0),
    bailoutEntries_(0),
    constantTable_(0),
    constantEntries_(0),
    safepointIndexOffset_(0),
    safepointIndexEntries_(0),
    frameSlots_(0),
    frameSize_(0),
    osiIndexOffset_(0),
    osiIndexEntries_(0),
    cacheList_(0),
    cacheEntries_(0),
    safepointsStart_(0),
    safepointsSize_(0),
    scriptList_(0),
    scriptEntries_(0),
    parallelInvalidatedScriptList_(0),
    refcount_(0),
    recompileInfo_(),
    slowCallCount(0)
{
}

static const int DataAlignment = 4;

IonScript *
IonScript::New(JSContext *cx, uint32_t frameSlots, uint32_t frameSize, size_t snapshotsSize,
               size_t bailoutEntries, size_t constants, size_t safepointIndices,
               size_t osiIndices, size_t cacheEntries, size_t safepointsSize,
               size_t scriptEntries, size_t parallelInvalidatedScriptEntries)
{
    if (snapshotsSize >= MAX_BUFFER_SIZE ||
        (bailoutEntries >= MAX_BUFFER_SIZE / sizeof(uint32_t)))
    {
        js_ReportOutOfMemory(cx);
        return NULL;
    }

    // This should not overflow on x86, because the memory is already allocated
    // *somewhere* and if their total overflowed there would be no memory left
    // at all.
    size_t paddedSnapshotsSize = AlignBytes(snapshotsSize, DataAlignment);
    size_t paddedBailoutSize = AlignBytes(bailoutEntries * sizeof(uint32_t), DataAlignment);
    size_t paddedConstantsSize = AlignBytes(constants * sizeof(Value), DataAlignment);
    size_t paddedSafepointIndicesSize = AlignBytes(safepointIndices * sizeof(SafepointIndex), DataAlignment);
    size_t paddedOsiIndicesSize = AlignBytes(osiIndices * sizeof(OsiIndex), DataAlignment);
    size_t paddedCacheEntriesSize = AlignBytes(cacheEntries * sizeof(IonCache), DataAlignment);
    size_t paddedSafepointSize = AlignBytes(safepointsSize, DataAlignment);
    size_t paddedScriptSize = AlignBytes(scriptEntries * sizeof(RawScript), DataAlignment);
    size_t paddedParallelInvalidatedScriptSize =
        AlignBytes(parallelInvalidatedScriptEntries * sizeof(RawScript), DataAlignment);
    size_t bytes = paddedSnapshotsSize +
                   paddedBailoutSize +
                   paddedConstantsSize +
                   paddedSafepointIndicesSize+
                   paddedOsiIndicesSize +
                   paddedCacheEntriesSize +
                   paddedSafepointSize +
                   paddedScriptSize +
                   paddedParallelInvalidatedScriptSize;
    uint8_t *buffer = (uint8_t *)cx->malloc_(sizeof(IonScript) + bytes);
    if (!buffer)
        return NULL;

    IonScript *script = reinterpret_cast<IonScript *>(buffer);
    new (script) IonScript();

    uint32_t offsetCursor = sizeof(IonScript);

    script->snapshots_ = offsetCursor;
    script->snapshotsSize_ = snapshotsSize;
    offsetCursor += paddedSnapshotsSize;

    script->bailoutTable_ = offsetCursor;
    script->bailoutEntries_ = bailoutEntries;
    offsetCursor += paddedBailoutSize;

    script->constantTable_ = offsetCursor;
    script->constantEntries_ = constants;
    offsetCursor += paddedConstantsSize;

    script->safepointIndexOffset_ = offsetCursor;
    script->safepointIndexEntries_ = safepointIndices;
    offsetCursor += paddedSafepointIndicesSize;

    script->osiIndexOffset_ = offsetCursor;
    script->osiIndexEntries_ = osiIndices;
    offsetCursor += paddedOsiIndicesSize;

    script->cacheList_ = offsetCursor;
    script->cacheEntries_ = cacheEntries;
    offsetCursor += paddedCacheEntriesSize;

    script->safepointsStart_ = offsetCursor;
    script->safepointsSize_ = safepointsSize;
    offsetCursor += paddedSafepointSize;

    script->scriptList_ = offsetCursor;
    script->scriptEntries_ = scriptEntries;
    offsetCursor += paddedScriptSize;

    script->parallelInvalidatedScriptList_ = offsetCursor;
    script->parallelInvalidatedScriptEntries_ = parallelInvalidatedScriptEntries;
    offsetCursor += parallelInvalidatedScriptEntries;

    script->frameSlots_ = frameSlots;
    script->frameSize_ = frameSize;

    script->recompileInfo_ = cx->compartment->types.compiledInfo;

    return script;
}

void
IonScript::trace(JSTracer *trc)
{
    if (method_)
        MarkIonCode(trc, &method_, "method");

    if (deoptTable_)
        MarkIonCode(trc, &deoptTable_, "deoptimizationTable");

    for (size_t i = 0; i < numConstants(); i++)
        gc::MarkValue(trc, &getConstant(i), "constant");
}

void
IonScript::copySnapshots(const SnapshotWriter *writer)
{
    JS_ASSERT(writer->size() == snapshotsSize_);
    memcpy((uint8_t *)this + snapshots_, writer->buffer(), snapshotsSize_);
}

void
IonScript::copySafepoints(const SafepointWriter *writer)
{
    JS_ASSERT(writer->size() == safepointsSize_);
    memcpy((uint8_t *)this + safepointsStart_, writer->buffer(), safepointsSize_);
}

void
IonScript::copyBailoutTable(const SnapshotOffset *table)
{
    memcpy(bailoutTable(), table, bailoutEntries_ * sizeof(uint32_t));
}

void
IonScript::copyConstants(const HeapValue *vp)
{
    for (size_t i = 0; i < constantEntries_; i++)
        constants()[i].init(vp[i]);
}

void
IonScript::copyScriptEntries(JSScript **scripts)
{
    for (size_t i = 0; i < scriptEntries_; i++)
        scriptList()[i] = scripts[i];
}

void
IonScript::zeroParallelInvalidatedScripts()
{
    memset(parallelInvalidatedScriptList(), 0,
           parallelInvalidatedScriptEntries_ * sizeof(JSScript *));
}

void
IonScript::copySafepointIndices(const SafepointIndex *si, MacroAssembler &masm)
{
    /*
     * Jumps in the caches reflect the offset of those jumps in the compiled
     * code, not the absolute positions of the jumps. Update according to the
     * final code address now.
     */
    SafepointIndex *table = safepointIndices();
    memcpy(table, si, safepointIndexEntries_ * sizeof(SafepointIndex));
    for (size_t i = 0; i < safepointIndexEntries_; i++)
        table[i].adjustDisplacement(masm.actualOffset(table[i].displacement()));
}

void
IonScript::copyOsiIndices(const OsiIndex *oi, MacroAssembler &masm)
{
    memcpy(osiIndices(), oi, osiIndexEntries_ * sizeof(OsiIndex));
    for (unsigned i = 0; i < osiIndexEntries_; i++)
        osiIndices()[i].fixUpOffset(masm);
}

void
IonScript::copyCacheEntries(const IonCache *caches, MacroAssembler &masm)
{
    memcpy(cacheList(), caches, numCaches() * sizeof(IonCache));

    /*
     * Jumps in the caches reflect the offset of those jumps in the compiled
     * code, not the absolute positions of the jumps. Update according to the
     * final code address now.
     */
    for (size_t i = 0; i < numCaches(); i++)
        getCache(i).updateBaseAddress(method_, masm);
}

const SafepointIndex *
IonScript::getSafepointIndex(uint32_t disp) const
{
    JS_ASSERT(safepointIndexEntries_ > 0);

    const SafepointIndex *table = safepointIndices();
    if (safepointIndexEntries_ == 1) {
        JS_ASSERT(disp == table[0].displacement());
        return &table[0];
    }

    size_t minEntry = 0;
    size_t maxEntry = safepointIndexEntries_ - 1;
    uint32_t min = table[minEntry].displacement();
    uint32_t max = table[maxEntry].displacement();

    // Raise if the element is not in the list.
    JS_ASSERT(min <= disp && disp <= max);

    // Approximate the location of the FrameInfo.
    size_t guess = (disp - min) * (maxEntry - minEntry) / (max - min) + minEntry;
    uint32_t guessDisp = table[guess].displacement();

    if (table[guess].displacement() == disp)
        return &table[guess];

    // Doing a linear scan from the guess should be more efficient in case of
    // small group which are equally distributed on the code.
    //
    // such as:  <...      ...    ...  ...  .   ...    ...>
    if (guessDisp > disp) {
        while (--guess >= minEntry) {
            guessDisp = table[guess].displacement();
            JS_ASSERT(guessDisp >= disp);
            if (guessDisp == disp)
                return &table[guess];
        }
    } else {
        while (++guess <= maxEntry) {
            guessDisp = table[guess].displacement();
            JS_ASSERT(guessDisp <= disp);
            if (guessDisp == disp)
                return &table[guess];
        }
    }

    JS_NOT_REACHED("displacement not found.");
    return NULL;
}

const OsiIndex *
IonScript::getOsiIndex(uint32_t disp) const
{
    for (const OsiIndex *it = osiIndices(), *end = osiIndices() + osiIndexEntries_;
         it != end;
         ++it)
    {
        if (it->returnPointDisplacement() == disp)
            return it;
    }

    JS_NOT_REACHED("Failed to find OSI point return address");
    return NULL;
}

const OsiIndex *
IonScript::getOsiIndex(uint8_t *retAddr) const
{
    IonSpew(IonSpew_Invalidate, "IonScript %p has method %p raw %p", (void *) this, (void *)
            method(), method()->raw());

    JS_ASSERT(containsCodeAddress(retAddr));
    uint32_t disp = retAddr - method()->raw();
    return getOsiIndex(disp);
}

void
IonScript::Trace(JSTracer *trc, IonScript *script)
{
    if (script != ION_DISABLED_SCRIPT)
        script->trace(trc);
}

void
IonScript::Destroy(FreeOp *fop, IonScript *script)
{
    fop->free_(script);
}

void
IonScript::toggleBarriers(bool enabled)
{
    method()->togglePreBarriers(enabled);
}

void
IonScript::purgeCaches(JSCompartment *c)
{
    // Don't reset any ICs if we're invalidated, otherwise, repointing the
    // inline jump could overwrite an invalidation marker. These ICs can
    // no longer run, however, the IC slow paths may be active on the stack.
    // ICs therefore are required to check for invalidation before patching,
    // to ensure the same invariant.
    if (invalidated())
        return;

    // This is necessary because AutoFlushCache::updateTop()
    // looks up the current flusher in the IonContext.  Without one
    // it cannot work.
    js::ion::IonContext ictx(NULL, c, NULL);
    AutoFlushCache afc("purgeCaches");
    for (size_t i = 0; i < numCaches(); i++)
        getCache(i).reset();
}

void
ion::ToggleBarriers(JSCompartment *comp, bool needs)
{
    IonContext ictx(NULL, comp, NULL);
    AutoFlushCache afc("ToggleBarriers");
    for (gc::CellIterUnderGC i(comp, gc::FINALIZE_SCRIPT); !i.done(); i.next()) {
        UnrootedScript script = i.get<JSScript>();
        if (script->hasIonScript())
            script->ion->toggleBarriers(needs);
    }
}

namespace js {
namespace ion {

bool
OptimizeMIR(MIRGenerator *mir)
{
    IonSpewPass("BuildSSA");
    // Note: don't call AssertGraphCoherency before SplitCriticalEdges,
    // the graph is not in RPO at this point.

    MIRGraph &graph = mir->graph();

    if (mir->shouldCancel("Start"))
        return false;

    if (!SplitCriticalEdges(graph))
        return false;
    IonSpewPass("Split Critical Edges");
    AssertGraphCoherency(graph);

    if (mir->shouldCancel("Split Critical Edges"))
        return false;

    if (!RenumberBlocks(graph))
        return false;
    IonSpewPass("Renumber Blocks");
    AssertGraphCoherency(graph);

    if (mir->shouldCancel("Renumber Blocks"))
        return false;

    if (!BuildDominatorTree(graph))
        return false;
    // No spew: graph not changed.

    if (mir->shouldCancel("Dominator Tree"))
        return false;

    // This must occur before any code elimination.
    if (!EliminatePhis(mir, graph, AggressiveObservability))
        return false;
    IonSpewPass("Eliminate phis");
    AssertGraphCoherency(graph);

    if (mir->shouldCancel("Eliminate phis"))
        return false;

    if (!BuildPhiReverseMapping(graph))
        return false;
    AssertExtendedGraphCoherency(graph);
    // No spew: graph not changed.

    if (mir->shouldCancel("Phi reverse mapping"))
        return false;

    // This pass also removes copies.
    if (!ApplyTypeInformation(mir, graph))
        return false;
    IonSpewPass("Apply types");
    AssertExtendedGraphCoherency(graph);

    if (mir->shouldCancel("Apply types"))
        return false;

    // Alias analysis is required for LICM and GVN so that we don't move
    // loads across stores.
    if (js_IonOptions.licm || js_IonOptions.gvn) {
        AliasAnalysis analysis(mir, graph);
        if (!analysis.analyze())
            return false;
        IonSpewPass("Alias analysis");
        AssertExtendedGraphCoherency(graph);

        if (mir->shouldCancel("Alias analysis"))
            return false;

        // Eliminating dead resume point operands requires basic block
        // instructions to be numbered. Reuse the numbering computed during
        // alias analysis.
        if (!EliminateDeadResumePointOperands(mir, graph))
            return false;

        if (mir->shouldCancel("Eliminate dead resume point operands"))
            return false;
    }

    if (js_IonOptions.gvn) {
        ValueNumberer gvn(mir, graph, js_IonOptions.gvnIsOptimistic);
        if (!gvn.analyze())
            return false;
        IonSpewPass("GVN");
        AssertExtendedGraphCoherency(graph);

        if (mir->shouldCancel("GVN"))
            return false;
    }

    if (js_IonOptions.uce) {
        UnreachableCodeElimination uce(mir, graph);
        if (!uce.analyze())
            return false;
        IonSpewPass("UCE");
        AssertExtendedGraphCoherency(graph);
    }

    if (mir->shouldCancel("UCE"))
        return false;

    if (js_IonOptions.licm) {
        LICM licm(mir, graph);
        if (!licm.analyze())
            return false;
        IonSpewPass("LICM");
        AssertExtendedGraphCoherency(graph);

        if (mir->shouldCancel("LICM"))
            return false;
    }

    if (js_IonOptions.rangeAnalysis) {
        RangeAnalysis r(graph);
        if (!r.addBetaNobes())
            return false;
        IonSpewPass("Beta");
        AssertExtendedGraphCoherency(graph);

        if (mir->shouldCancel("RA Beta"))
            return false;

        if (!r.analyze())
            return false;
        IonSpewPass("Range Analysis");
        AssertExtendedGraphCoherency(graph);

        if (mir->shouldCancel("Range Analysis"))
            return false;

        if (!r.removeBetaNobes())
            return false;
        IonSpewPass("De-Beta");
        AssertExtendedGraphCoherency(graph);

        if (mir->shouldCancel("RA De-Beta"))
            return false;
    }

    if (!EliminateDeadCode(mir, graph))
        return false;
    IonSpewPass("DCE");
    AssertExtendedGraphCoherency(graph);

    if (mir->shouldCancel("DCE"))
        return false;

    // Passes after this point must not move instructions; these analyses
    // depend on knowing the final order in which instructions will execute.

    if (js_IonOptions.edgeCaseAnalysis) {
        EdgeCaseAnalysis edgeCaseAnalysis(mir, graph);
        if (!edgeCaseAnalysis.analyzeLate())
            return false;
        IonSpewPass("Edge Case Analysis (Late)");
        AssertGraphCoherency(graph);

        if (mir->shouldCancel("Edge Case Analysis (Late)"))
            return false;
    }

    // Note: check elimination has to run after all other passes that move
    // instructions. Since check uses are replaced with the actual index, code
    // motion after this pass could incorrectly move a load or store before its
    // bounds check.
    if (!EliminateRedundantChecks(graph))
        return false;
    IonSpewPass("Bounds Check Elimination");
    AssertGraphCoherency(graph);

    return true;
}

CodeGenerator *
GenerateLIR(MIRGenerator *mir)
{
    MIRGraph &graph = mir->graph();

    LIRGraph *lir = mir->temp().lifoAlloc()->new_<LIRGraph>(&graph);
    if (!lir)
        return NULL;

    LIRGenerator lirgen(mir, graph, *lir);
    if (!lirgen.generate())
        return NULL;
    IonSpewPass("Generate LIR");

    if (mir->shouldCancel("Generate LIR"))
        return NULL;

    AllocationIntegrityState integrity(*lir);

    switch (js_IonOptions.registerAllocator) {
      case RegisterAllocator_LSRA: {
#ifdef DEBUG
        integrity.record();
#endif

        LinearScanAllocator regalloc(mir, &lirgen, *lir);
        if (!regalloc.go())
            return NULL;

#ifdef DEBUG
        integrity.check(false);
#endif

        IonSpewPass("Allocate Registers [LSRA]", &regalloc);
        break;
      }

      case RegisterAllocator_Backtracking: {
#ifdef DEBUG
        integrity.record();
#endif

        BacktrackingAllocator regalloc(mir, &lirgen, *lir);
        if (!regalloc.go())
            return NULL;

#ifdef DEBUG
        integrity.check(false);
#endif

        IonSpewPass("Allocate Registers [Backtracking]");
        break;
      }

      case RegisterAllocator_Stupid: {
        // Use the integrity checker to populate safepoint information, so
        // run it in all builds.
        integrity.record();

        StupidAllocator regalloc(mir, &lirgen, *lir);
        if (!regalloc.go())
            return NULL;
        if (!integrity.check(true))
            return NULL;
        IonSpewPass("Allocate Registers [Stupid]");
        break;
      }

      default:
        JS_NOT_REACHED("Bad regalloc");
    }

    if (mir->shouldCancel("Allocate Registers"))
        return NULL;

    CodeGenerator *codegen = js_new<CodeGenerator>(mir, lir);
    if (!codegen || !codegen->generate()) {
        js_delete(codegen);
        return NULL;
    }

    return codegen;
}

<<<<<<< HEAD
CodeGenerator *
CompileBackEnd(MIRGenerator *mir)
{
    if (!OptimizeMIR(mir))
        return NULL;
    return GenerateLIR(mir);
}

class AutoDestroyAllocator
{
    LifoAlloc *alloc;

  public:
    AutoDestroyAllocator(LifoAlloc *alloc) : alloc(alloc) {}

    void cancel()
    {
        alloc = NULL;
    }

    ~AutoDestroyAllocator()
    {
        if (alloc)
            js_delete(alloc);
    }
};

=======
>>>>>>> d4a81cab
class SequentialCompileContext {
public:
    ExecutionMode executionMode() {
        return SequentialExecution;
    }

    MethodStatus checkScriptSize(JSContext *cx, UnrootedScript script);
    AbortReason compile(IonBuilder *builder, MIRGraph *graph,
                        ScopedJSDeletePtr<LifoAlloc> &autoDelete);
};

void
AttachFinishedCompilations(JSContext *cx)
{
#ifdef JS_THREADSAFE
    AssertCanGC();
    IonCompartment *ion = cx->compartment->ionCompartment();
    if (!ion || !cx->runtime->workerThreadState)
        return;

    AutoLockWorkerThreadState lock(cx->runtime);

    OffThreadCompilationVector &compilations = ion->finishedOffThreadCompilations();

    // Incorporate any off thread compilations which have finished, failed or
    // have been cancelled, and destroy JM jitcode for any compilations which
    // succeeded, to allow entering the Ion code from the interpreter.
    while (!compilations.empty()) {
        IonBuilder *builder = compilations.popCopy();

        if (CodeGenerator *codegen = builder->backgroundCodegen()) {
            RootedScript script(cx, builder->script());
            IonContext ictx(cx, cx->compartment, &builder->temp());

            // Root the assembler until the builder is finished below. As it
            // was constructed off thread, the assembler has not been rooted
            // previously, though any GC activity would discard the builder.
            codegen->masm.constructRoot(cx);

            types::AutoEnterAnalysis enterTypes(cx);

            ExecutionMode executionMode = builder->info().executionMode();
            types::AutoEnterCompilation enterCompiler(cx, CompilerOutputKind(executionMode));
            enterCompiler.initExisting(builder->recompileInfo);

            bool success;
            {
                // Release the worker thread lock and root the compiler for GC.
                AutoTempAllocatorRooter root(cx, &builder->temp());
                AutoUnlockWorkerThreadState unlock(cx->runtime);
                AutoFlushCache afc("AttachFinishedCompilations");
                success = codegen->link();
            }

            if (success) {
                if (script->hasIonScript())
                    mjit::DisableScriptCodeForIon(script, script->ionScript()->osrPc());
            } else {
                // Silently ignore OOM during code generation, we're at an
                // operation callback and can't propagate failures.
                cx->clearPendingException();
            }
        }

        FinishOffThreadBuilder(builder);
    }

    compilations.clear();
#endif
}

static const size_t BUILDER_LIFO_ALLOC_PRIMARY_CHUNK_SIZE = 1 << 12;

template <typename CompileContext>
static AbortReason
IonCompile(JSContext *cx, JSScript *script, JSFunction *fun, jsbytecode *osrPc, bool constructing,
           CompileContext &compileContext)
{
#if JS_TRACE_LOGGING
    AutoTraceLog logger(TraceLogging::defaultLogger(),
                        TraceLogging::ION_COMPILE_START,
                        TraceLogging::ION_COMPILE_STOP,
                        script);
#endif

    LifoAlloc *alloc = cx->new_<LifoAlloc>(BUILDER_LIFO_ALLOC_PRIMARY_CHUNK_SIZE);
    if (!alloc)
        return AbortReason_Alloc;

    ScopedJSDeletePtr<LifoAlloc> autoDelete(alloc);

    TempAllocator *temp = alloc->new_<TempAllocator>(alloc);
    if (!temp)
        return AbortReason_Alloc;

    IonContext ictx(cx, cx->compartment, temp);

    if (!cx->compartment->ensureIonCompartmentExists(cx))
        return AbortReason_Alloc;

    MIRGraph *graph = alloc->new_<MIRGraph>(temp);
    ExecutionMode executionMode = compileContext.executionMode();
    CompileInfo *info = alloc->new_<CompileInfo>(script, fun, osrPc, constructing,
                                                 executionMode);
    if (!info)
        return AbortReason_Alloc;

    types::AutoEnterAnalysis enter(cx);
    TypeInferenceOracle oracle;

    if (!oracle.init(cx, script))
        return AbortReason_Disable;

    AutoFlushCache afc("IonCompile");

    types::AutoEnterCompilation enterCompiler(cx, CompilerOutputKind(executionMode));
    if (!enterCompiler.init(script, false, 0))
        return AbortReason_Disable;

    AutoTempAllocatorRooter root(cx, temp);

    IonBuilder *builder = alloc->new_<IonBuilder>(cx, temp, graph, &oracle, info);
    if (!builder)
        return AbortReason_Alloc;

<<<<<<< HEAD
    AbortReason abortReason = compileContext.compile(builder, graph, autoDestroy);
=======
    AbortReason abortReason  = compileContext.compile(builder, graph, autoDelete);
>>>>>>> d4a81cab
    if (abortReason != AbortReason_NoAbort)
        IonSpew(IonSpew_Abort, "IM Compilation failed.");

    return abortReason;
}

static inline bool
OffThreadCompilationEnabled(JSContext *cx)
{
    return js_IonOptions.parallelCompilation
        && cx->runtime->useHelperThreads()
        && cx->runtime->helperThreadCount() != 0;
}

static inline bool
OffThreadCompilationAvailable(JSContext *cx)
{
    // Even if off thread compilation is enabled, compilation must still occur
    // on the main thread in some cases. Do not compile off thread during an
    // incremental GC, as this may trip incremental read barriers. Also skip
    // off thread compilation if script execution is being profiled, as
    // CodeGenerator::maybeCreateScriptCounts will not attach script profiles
    // when running off thread.
    return OffThreadCompilationEnabled(cx)
        && cx->runtime->gcIncrementalState == gc::NO_INCREMENTAL
        && !cx->runtime->profilingScripts;
}

AbortReason
SequentialCompileContext::compile(IonBuilder *builder, MIRGraph *graph,
                                  ScopedJSDeletePtr<LifoAlloc> &autoDelete)
{
    JS_ASSERT(!builder->script()->ion);
    JSContext *cx = GetIonContext()->cx;

    RootedScript builderScript(cx, builder->script());
    IonSpewNewFunction(graph, builderScript);

    if (!builder->build()) {
        IonSpew(IonSpew_Abort, "Builder failed to build.");
        return builder->abortReason();
    }
    builder->clearForBackEnd();

    // If possible, compile the script off thread.
    if (OffThreadCompilationAvailable(cx)) {
        builder->script()->ion = ION_COMPILING_SCRIPT;

        if (!StartOffThreadIonCompile(cx, builder)) {
            IonSpew(IonSpew_Abort, "Unable to start off-thread ion compilation.");
            return AbortReason_Alloc;
        }

        // The allocator and associated data will be destroyed after being
        // processed in the finishedOffThreadCompilations list.
        autoDelete.forget();

        return AbortReason_NoAbort;
    }

    ScopedJSDeletePtr<CodeGenerator> codegen(CompileBackEnd(builder));
    if (!codegen) {
        IonSpew(IonSpew_Abort, "Failed during back-end compilation.");
        return AbortReason_Disable;
    }

    bool success = codegen->link();

    IonSpewEndFunction();

    return success ? AbortReason_NoAbort : AbortReason_Disable;
}

MethodStatus
TestIonCompile(JSContext *cx, HandleScript script, HandleFunction fun, jsbytecode *osrPc, bool constructing)
{
    SequentialCompileContext compileContext;

    AbortReason reason = IonCompile(cx, script, fun, osrPc, constructing, compileContext);

    if (reason == AbortReason_Alloc)
        return Method_Skipped;

    if (reason == AbortReason_Inlining)
        return Method_Skipped;

    if (reason == AbortReason_Disable) {
        if (!cx->isExceptionPending())
            ForbidCompilation(cx, script);
        return Method_CantCompile;
    }

    JS_ASSERT(reason == AbortReason_NoAbort);
    return Method_Compiled;
}

static bool
CheckFrame(AbstractFramePtr fp)
{
    if (fp.isEvalFrame()) {
        // Eval frames are not yet supported. Supporting this will require new
        // logic in pushBailoutFrame to deal with linking prev.
        // Additionally, JSOP_DEFVAR support will require baking in isEvalFrame().
        IonSpew(IonSpew_Abort, "eval frame");
        return false;
    }

    if (fp.isGeneratorFrame()) {
        // Err... no.
        IonSpew(IonSpew_Abort, "generator frame");
        return false;
    }

    if (fp.isDebuggerFrame()) {
        IonSpew(IonSpew_Abort, "debugger frame");
        return false;
    }

    // This check is to not overrun the stack. Eventually, we will want to
    // handle this when we support JSOP_ARGUMENTS or function calls.
    if (fp.isFunctionFrame() &&
        (fp.numActualArgs() >= SNAPSHOT_MAX_NARGS ||
         fp.numActualArgs() > js_IonOptions.maxStackArgs))
    {
        IonSpew(IonSpew_Abort, "too many actual args");
        return false;
    }

    return true;
}

static bool
CheckScript(UnrootedScript script)
{
    if (script->needsArgsObj()) {
        // Functions with arguments objects, are not supported yet.
        IonSpew(IonSpew_Abort, "script has argsobj");
        return false;
    }

    if (!script->compileAndGo) {
        IonSpew(IonSpew_Abort, "not compile-and-go");
        return false;
    }

    return true;
}

MethodStatus
SequentialCompileContext::checkScriptSize(JSContext *cx, UnrootedScript script)
{
    if (!js_IonOptions.limitScriptSize)
        return Method_Compiled;

    // Longer scripts can only be compiled off thread, as these compilations
    // can be expensive and stall the main thread for too long.
    static const uint32_t MAX_MAIN_THREAD_SCRIPT_SIZE = 2000;
    static const uint32_t MAX_OFF_THREAD_SCRIPT_SIZE = 20000;
    static const uint32_t MAX_LOCALS_AND_ARGS = 256;

    if (script->length > MAX_OFF_THREAD_SCRIPT_SIZE) {
        IonSpew(IonSpew_Abort, "Script too large (%u bytes)", script->length);
        return Method_CantCompile;
    }

    if (script->length > MAX_MAIN_THREAD_SCRIPT_SIZE) {
        if (OffThreadCompilationEnabled(cx)) {
            // Even if off thread compilation is enabled, there are cases where
            // compilation must still occur on the main thread. Don't compile
            // in these cases (except when profiling scripts, as compilations
            // occurring with profiling should reflect those without), but do
            // not forbid compilation so that the script may be compiled later.
            if (!OffThreadCompilationAvailable(cx) && !cx->runtime->profilingScripts) {
                IonSpew(IonSpew_Abort, "Script too large for main thread, skipping (%u bytes)", script->length);
                return Method_Skipped;
            }
        } else {
            IonSpew(IonSpew_Abort, "Script too large (%u bytes)", script->length);
            return Method_CantCompile;
        }
    }

    uint32_t numLocalsAndArgs = analyze::TotalSlots(script);
    if (numLocalsAndArgs > MAX_LOCALS_AND_ARGS) {
        IonSpew(IonSpew_Abort, "Too many locals and arguments (%u)", numLocalsAndArgs);
        return Method_CantCompile;
    }

    return Method_Compiled;
}

template <typename CompileContext>
static MethodStatus
<<<<<<< HEAD
Compile(JSContext *cx, HandleScript script, HandleFunction fun, jsbytecode *osrPc, bool constructing,
        CompileContext &compileContext)
=======
Compile(JSContext *cx, JSScript *script, JSFunction *fun, jsbytecode *osrPc, bool constructing)
>>>>>>> d4a81cab
{
    JS_ASSERT(ion::IsEnabled(cx));
    JS_ASSERT_IF(osrPc != NULL, (JSOp)*osrPc == JSOP_LOOPENTRY);

    if (cx->compartment->debugMode()) {
        IonSpew(IonSpew_Abort, "debugging");
        return Method_CantCompile;
    }

    if (!CheckScript(script)) {
        IonSpew(IonSpew_Abort, "Aborted compilation of %s:%d", script->filename, script->lineno);
        return Method_CantCompile;
    }

    MethodStatus status = compileContext.checkScriptSize(cx, script);
    if (status != Method_Compiled) {
        IonSpew(IonSpew_Abort, "Aborted compilation of %s:%d", script->filename, script->lineno);
        return status;
    }

    ExecutionMode executionMode = compileContext.executionMode();
    IonScript *scriptIon = GetIonScript(script, executionMode);
    if (scriptIon) {
        if (!scriptIon->method())
            return Method_CantCompile;
        return Method_Compiled;
    }

    if (executionMode == SequentialExecution) {
        if (cx->methodJitEnabled) {
            // If JM is enabled we use getUseCount instead of incUseCount to avoid
            // bumping the use count twice.

            if (script->getUseCount() < js_IonOptions.usesBeforeCompile)
                return Method_Skipped;
        } else {
            if (script->incUseCount() < js_IonOptions.usesBeforeCompileNoJaeger)
                return Method_Skipped;
        }
    }

    AbortReason reason = IonCompile(cx, script, fun, osrPc, constructing, compileContext);
    if (reason == AbortReason_Disable)
        return Method_CantCompile;

    // Compilation succeeded or we invalidated right away or an inlining/alloc abort
    return HasIonScript(script, executionMode) ? Method_Compiled : Method_Skipped;
}

} // namespace ion
} // namespace js

// Decide if a transition from interpreter execution to Ion code should occur.
// May compile or recompile the target JSScript.
MethodStatus
ion::CanEnterAtBranch(JSContext *cx, JSScript *script, AbstractFramePtr fp,
                      jsbytecode *pc, bool isConstructing)
{
    JS_ASSERT(ion::IsEnabled(cx));
    JS_ASSERT((JSOp)*pc == JSOP_LOOPENTRY);

    // Skip if the script has been disabled.
    if (script->ion == ION_DISABLED_SCRIPT)
        return Method_Skipped;

    // Skip if the script is being compiled off thread.
    if (script->ion == ION_COMPILING_SCRIPT)
        return Method_Skipped;

    // Skip if the code is expected to result in a bailout.
    if (script->ion && script->ion->bailoutExpected())
        return Method_Skipped;

    // Optionally ignore on user request.
    if (!js_IonOptions.osr)
        return Method_Skipped;

    // Mark as forbidden if frame can't be handled.
    if (!CheckFrame(fp)) {
        ForbidCompilation(cx, script);
        return Method_CantCompile;
    }

    // Attempt compilation. Returns Method_Compiled if already compiled.
<<<<<<< HEAD
    RootedFunction fun(cx, fp->isFunctionFrame() ? fp->fun() : NULL);
    SequentialCompileContext compileContext;
    MethodStatus status = Compile(cx, script, fun, pc, fp->isConstructing(), compileContext);
=======
    JSFunction *fun = fp.isFunctionFrame() ? fp.fun() : NULL;
    MethodStatus status = Compile(cx, script, fun, pc, isConstructing);
>>>>>>> d4a81cab
    if (status != Method_Compiled) {
        if (status == Method_CantCompile)
            ForbidCompilation(cx, script);
        return status;
    }

    if (script->ion && script->ion->osrPc() != pc)
        return Method_Skipped;

    return Method_Compiled;
}

MethodStatus
ion::CanEnter(JSContext *cx, JSScript *script, AbstractFramePtr fp,
              bool isConstructing, bool newType)
{
    JS_ASSERT(ion::IsEnabled(cx));

    // Skip if the script has been disabled.
    if (script->ion == ION_DISABLED_SCRIPT)
        return Method_Skipped;

    // Skip if the script is being compiled off thread.
    if (script->ion == ION_COMPILING_SCRIPT)
        return Method_Skipped;

    // Skip if the code is expected to result in a bailout.
    if (script->ion && script->ion->bailoutExpected())
        return Method_Skipped;

    // If constructing, allocate a new |this| object before building Ion.
    // Creating |this| is done before building Ion because it may change the
    // type information and invalidate compilation results.
    if (isConstructing && fp.thisValue().isPrimitive()) {
        RootedScript scriptRoot(cx, script);
        RootedObject callee(cx, &fp.callee());
        RootedObject obj(cx, js_CreateThisForFunction(cx, callee, newType));
        if (!obj)
            return Method_Skipped;
        fp.thisValue().setObject(*obj);
        script = scriptRoot;
    }

    // Mark as forbidden if frame can't be handled.
    if (!CheckFrame(fp)) {
        ForbidCompilation(cx, script);
        return Method_CantCompile;
    }

    // Attempt compilation. Returns Method_Compiled if already compiled.
<<<<<<< HEAD
    RootedFunction fun(cx, fp->isFunctionFrame() ? fp->fun() : NULL);
    SequentialCompileContext compileContext;
    MethodStatus status = Compile(cx, script, fun, NULL, fp->isConstructing(), compileContext);
=======
    JSFunction *fun = fp.isFunctionFrame() ? fp.fun() : NULL;
    MethodStatus status = Compile(cx, script, fun, NULL, isConstructing);
>>>>>>> d4a81cab
    if (status != Method_Compiled) {
        if (status == Method_CantCompile)
            ForbidCompilation(cx, script);
        return status;
    }

    return Method_Compiled;
}

MethodStatus
ParallelCompileContext::checkScriptSize(JSContext *cx, UnrootedScript script)
{
    if (!js_IonOptions.limitScriptSize)
        return Method_Compiled;

    // When compiling for parallel execution we don't have off-thread
    // compilation. We also up the max script size of the kernels.
    static const uint32_t MAX_SCRIPT_SIZE = 5000;
    static const uint32_t MAX_LOCALS_AND_ARGS = 256;

    if (script->length > MAX_SCRIPT_SIZE) {
        IonSpew(IonSpew_Abort, "Script too large (%u bytes)", script->length);
        return Method_CantCompile;
    }

    uint32_t numLocalsAndArgs = analyze::TotalSlots(script);
    if (numLocalsAndArgs > MAX_LOCALS_AND_ARGS) {
        IonSpew(IonSpew_Abort, "Too many locals and arguments (%u)", numLocalsAndArgs);
        return Method_CantCompile;
    }

    return Method_Compiled;
}

MethodStatus
ParallelCompileContext::compileTransitively()
{
    using parallel::SpewBeginCompile;
    using parallel::SpewEndCompile;

    if (worklist_.empty())
        return Method_Skipped;

    RootedFunction fun(cx_);
    RootedScript script(cx_);
    while (!worklist_.empty()) {
        fun = worklist_.back()->toFunction();
        script = fun->nonLazyScript();
        worklist_.popBack();

        SpewBeginCompile(fun);

        // If we had invalidations last time the parallel script run, add the
        // invalidated scripts to the worklist.
        if (script->hasParallelIonScript()) {
            IonScript *ion = script->parallelIonScript();
            JS_ASSERT(ion->parallelInvalidatedScriptEntries() > 0);

            RootedFunction invalidFun(cx_);
            for (uint32_t i = 0; i < ion->parallelInvalidatedScriptEntries(); i++) {
                if (JSScript *invalid = ion->getAndZeroParallelInvalidatedScript(i)) {
                    invalidFun = invalid->function();
                    parallel::Spew(parallel::SpewCompile,
                                   "Adding previously invalidated function %p:%s:%u",
                                   fun.get(), invalid->filename, invalid->lineno);
                    appendToWorklist(invalidFun);
                }
            }
        }

        // Attempt compilation. Returns Method_Compiled if already compiled.
        MethodStatus status = Compile(cx_, script, fun, NULL, false, *this);
        if (status != Method_Compiled) {
            if (status == Method_CantCompile)
                ForbidCompilation(cx_, script, ParallelExecution);
            return SpewEndCompile(status);
        }

        // This can GC, so afterward, script->parallelIon is not guaranteed to be valid.
        if (!cx_->compartment->ionCompartment()->enterJIT())
            return SpewEndCompile(Method_Error);

        // Subtle: it is possible for GC to occur during compilation of
        // one of the invoked functions, which would cause the earlier
        // functions (such as the kernel itself) to be collected.  In this
        // event, we give up and fallback to sequential for now.
        if (!script->hasParallelIonScript()) {
            parallel::Spew(parallel::SpewCompile,
                           "Function %p:%s:%u was garbage-collected or invalidated",
                           fun.get(), script->filename, script->lineno);
            return SpewEndCompile(Method_Skipped);
        }

        SpewEndCompile(Method_Compiled);
    }

    return Method_Compiled;
}

AbortReason
ParallelCompileContext::compile(IonBuilder *builder,
                                MIRGraph *graph,
                                AutoDestroyAllocator &autoDestroy)
{
    JS_ASSERT(!builder->script()->parallelIon);

    RootedScript builderScript(cx_, builder->script());
    IonSpewNewFunction(graph, builderScript);

    if (!builder->build())
        return builder->abortReason();
    builder->clearForBackEnd();

    // XXX: no idea if bhackett's parallel compilation thing is safe here

    if (!OptimizeMIR(builder)) {
        IonSpew(IonSpew_Abort, "Failed during back-end compilation.");
        return AbortReason_Disable;
    }

    if (!analyzeAndGrowWorklist(builder, *graph)) {
        return AbortReason_Disable;
    }

    CodeGenerator *codegen = GenerateLIR(builder);
    if (!codegen)  {
        IonSpew(IonSpew_Abort, "Failed during back-end compilation.");
        return AbortReason_Disable;
    }

    bool success = codegen->link();
    js_delete(codegen);

    IonSpewEndFunction();

    return success ? AbortReason_NoAbort : AbortReason_Disable;
}

MethodStatus
ion::CanEnterUsingFastInvoke(JSContext *cx, HandleScript script, uint32_t numActualArgs)
{
    JS_ASSERT(ion::IsEnabled(cx));

    // Skip if the code is expected to result in a bailout.
    if (!script->hasIonScript())
        return Method_Skipped;

    if (script->ion->bailoutExpected())
        return Method_Skipped;

    // Don't handle arguments underflow, to make this work we would have to pad
    // missing arguments with |undefined|.
    if (numActualArgs < script->function()->nargs)
        return Method_Skipped;

    if (!cx->compartment->ensureIonCompartmentExists(cx))
        return Method_Error;

    // This can GC, so afterward, script->ion is not guaranteed to be valid.
    AssertCanGC();
    if (!cx->compartment->ionCompartment()->enterJIT())
        return Method_Error;

    if (!script->ion)
        return Method_Skipped;

    return Method_Compiled;
}

static IonExecStatus
EnterIon(JSContext *cx, StackFrame *fp, void *jitcode)
{
    AssertCanGC();
    JS_CHECK_RECURSION(cx, return IonExec_Aborted);
    JS_ASSERT(ion::IsEnabled(cx));
    JS_ASSERT(CheckFrame(fp));
    JS_ASSERT(!fp->script()->ion->bailoutExpected());

    EnterIonCode enter = cx->compartment->ionCompartment()->enterJIT();

    // maxArgc is the maximum of arguments between the number of actual
    // arguments and the number of formal arguments. It accounts for |this|.
    int maxArgc = 0;
    Value *maxArgv = NULL;
    int numActualArgs = 0;
    RootedValue thisv(cx);

    void *calleeToken;
    if (fp->isFunctionFrame()) {
        // CountArgSlot include |this| and the |scopeChain|.
        maxArgc = CountArgSlots(fp->fun()) - 1; // -1 = discard |scopeChain|
        maxArgv = fp->formals() - 1;            // -1 = include |this|

        // Formal arguments are the argument corresponding to the function
        // definition and actual arguments are corresponding to the call-site
        // arguments.
        numActualArgs = fp->numActualArgs();

        // We do not need to handle underflow because formal arguments are pad
        // with |undefined| values but we need to distinguish between the
        if (fp->hasOverflowArgs()) {
            int formalArgc = maxArgc;
            Value *formalArgv = maxArgv;
            maxArgc = numActualArgs + 1; // +1 = include |this|
            maxArgv = fp->actuals() - 1; // -1 = include |this|

            // The beginning of the actual args is not updated, so we just copy
            // the formal args into the actual args to get a linear vector which
            // can be copied by generateEnterJit.
            memcpy(maxArgv, formalArgv, formalArgc * sizeof(Value));
        }
        calleeToken = CalleeToToken(&fp->callee());
    } else {
        calleeToken = CalleeToToken(fp->script());
        thisv = fp->thisValue();
        maxArgc = 1;
        maxArgv = thisv.address();
    }

    // Caller must construct |this| before invoking the Ion function.
    JS_ASSERT_IF(fp->isConstructing(), fp->functionThis().isObject());
    Value result = Int32Value(numActualArgs);
    {
        AssertCompartmentUnchanged pcc(cx);
        IonContext ictx(cx, cx->compartment, NULL);
        IonActivation activation(cx, fp);
        JSAutoResolveFlags rf(cx, RESOLVE_INFER);
        AutoFlushInhibitor afi(cx->compartment->ionCompartment());
        // Single transition point from Interpreter to Ion.
        enter(jitcode, maxArgc, maxArgv, fp, calleeToken, &result);
    }

    if (result.isMagic() && result.whyMagic() == JS_ION_BAILOUT) {
        if (!EnsureHasScopeObjects(cx, cx->fp()))
            return IonExec_Error;
        return IonExec_Bailout;
    }

    JS_ASSERT(fp == cx->fp());
    JS_ASSERT(!cx->runtime->hasIonReturnOverride());

    // The trampoline wrote the return value but did not set the HAS_RVAL flag.
    fp->setReturnValue(result);

    // Ion callers wrap primitive constructor return.
    if (!result.isMagic() && fp->isConstructing() && fp->returnValue().isPrimitive())
        fp->setReturnValue(ObjectValue(fp->constructorThis()));

    JS_ASSERT_IF(result.isMagic(), result.isMagic(JS_ION_ERROR));
    return result.isMagic() ? IonExec_Error : IonExec_Ok;
}

IonExecStatus
ion::Cannon(JSContext *cx, StackFrame *fp)
{
    AssertCanGC();
    RootedScript script(cx, fp->script());
    IonScript *ion = script->ion;
    IonCode *code = ion->method();
    void *jitcode = code->raw();

#if JS_TRACE_LOGGING
    TraceLog(TraceLogging::defaultLogger(),
             TraceLogging::ION_CANNON_START,
             script);
#endif

    IonExecStatus status = EnterIon(cx, fp, jitcode);

#if JS_TRACE_LOGGING
    if (status == IonExec_Bailout) {
        TraceLog(TraceLogging::defaultLogger(),
                 TraceLogging::ION_CANNON_BAIL,
                 script);
    } else {
        TraceLog(TraceLogging::defaultLogger(),
                 TraceLogging::ION_CANNON_STOP,
                 script);
    }
#endif

    return status;
}

IonExecStatus
ion::SideCannon(JSContext *cx, StackFrame *fp, jsbytecode *pc)
{
    AssertCanGC();
    RootedScript script(cx, fp->script());
    IonScript *ion = script->ion;
    IonCode *code = ion->method();
    void *osrcode = code->raw() + ion->osrEntryOffset();

    JS_ASSERT(ion->osrPc() == pc);

#if JS_TRACE_LOGGING
    TraceLog(TraceLogging::defaultLogger(),
             TraceLogging::ION_SIDE_CANNON_START,
             script);
#endif

    IonExecStatus status = EnterIon(cx, fp, osrcode);

#if JS_TRACE_LOGGING
    if (status == IonExec_Bailout) {
        TraceLog(TraceLogging::defaultLogger(),
                 TraceLogging::ION_SIDE_CANNON_BAIL,
                 script);
    } else {
        TraceLog(TraceLogging::defaultLogger(),
                 TraceLogging::ION_SIDE_CANNON_STOP,
                 script);
    }
#endif

    return status;
}

IonExecStatus
ion::FastInvoke(JSContext *cx, HandleFunction fun, CallArgsList &args)
{
    JS_CHECK_RECURSION(cx, return IonExec_Error);

    IonScript *ion = fun->nonLazyScript()->ionScript();
    IonCode *code = ion->method();
    void *jitcode = code->raw();

    JS_ASSERT(ion::IsEnabled(cx));
    JS_ASSERT(!ion->bailoutExpected());

    bool clearCallingIntoIon = false;
    StackFrame *fp = cx->fp();

    // Two cases we have to handle:
    //
    // (1) fp does not begin an Ion activation. This works exactly
    //     like invoking Ion from JM: entryfp is set to fp and fp
    //     has the callingIntoIon flag set.
    //
    // (2) fp already begins another IonActivation, for instance:
    //        JM -> Ion -> array_sort -> Ion
    //     In this cas we use an IonActivation with entryfp == NULL
    //     and prevpc != NULL.
    IonActivation activation(cx, NULL);
    if (!fp->beginsIonActivation()) {
        fp->setCallingIntoIon();
        clearCallingIntoIon = true;
        activation.setEntryFp(fp);
    } else {
        JS_ASSERT(!activation.entryfp());
    }

    activation.setPrevPc(cx->regs().pc);

    EnterIonCode enter = cx->compartment->ionCompartment()->enterJIT();
    void *calleeToken = CalleeToToken(fun);

    Value result = Int32Value(args.length());
    JS_ASSERT(args.length() >= fun->nargs);

    JSAutoResolveFlags rf(cx, RESOLVE_INFER);
    args.setActive();
    enter(jitcode, args.length() + 1, args.array() - 1, fp, calleeToken, &result);
    args.setInactive();

    if (clearCallingIntoIon)
        fp->clearCallingIntoIon();

    JS_ASSERT(fp == cx->fp());
    JS_ASSERT(!cx->runtime->hasIonReturnOverride());

    args.rval().set(result);

    JS_ASSERT_IF(result.isMagic(), result.isMagic(JS_ION_ERROR));
    return result.isMagic() ? IonExec_Error : IonExec_Ok;
}

static void
InvalidateActivation(FreeOp *fop, uint8_t *ionTop, bool invalidateAll)
{
    AutoAssertNoGC nogc;
    IonSpew(IonSpew_Invalidate, "BEGIN invalidating activation");

    size_t frameno = 1;

    for (IonFrameIterator it(ionTop); !it.done(); ++it, ++frameno) {
        JS_ASSERT_IF(frameno == 1, it.type() == IonFrame_Exit);

#ifdef DEBUG
        switch (it.type()) {
          case IonFrame_Exit:
            IonSpew(IonSpew_Invalidate, "#%d exit frame @ %p", frameno, it.fp());
            break;
          case IonFrame_OptimizedJS:
          {
            JS_ASSERT(it.isScripted());
            IonSpew(IonSpew_Invalidate, "#%d JS frame @ %p, %s:%d (fun: %p, script: %p, pc %p)",
                    frameno, it.fp(), it.script()->filename, it.script()->lineno,
                    it.maybeCallee(), (RawScript)it.script(), it.returnAddressToFp());
            break;
          }
          case IonFrame_Rectifier:
            IonSpew(IonSpew_Invalidate, "#%d rectifier frame @ %p", frameno, it.fp());
            break;
          case IonFrame_Bailed_JS:
            JS_NOT_REACHED("invalid");
            break;
          case IonFrame_Bailed_Rectifier:
            IonSpew(IonSpew_Invalidate, "#%d bailed rectifier frame @ %p", frameno, it.fp());
            break;
          case IonFrame_Osr:
            IonSpew(IonSpew_Invalidate, "#%d osr frame @ %p", frameno, it.fp());
            break;
          case IonFrame_Entry:
            IonSpew(IonSpew_Invalidate, "#%d entry frame @ %p", frameno, it.fp());
            break;
        }
#endif

        if (!it.isScripted())
            continue;

        // See if the frame has already been invalidated.
        if (it.checkInvalidation())
            continue;

        RawScript script = it.script();
        if (!script->hasIonScript())
            continue;

        IonScript *ionScript = script->ion;
        if (!invalidateAll && !ionScript->invalidated())
            continue;

        // Purge ICs before we mark this script as invalidated. This will
        // prevent lastJump_ from appearing to be a bogus pointer, just
        // in case anyone tries to read it.
        ionScript->purgeCaches(script->compartment());

        // This frame needs to be invalidated. We do the following:
        //
        // 1. Increment the reference counter to keep the ionScript alive
        //    for the invalidation bailout or for the exception handler.
        // 2. Determine safepoint that corresponds to the current call.
        // 3. From safepoint, get distance to the OSI-patchable offset.
        // 4. From the IonScript, determine the distance between the
        //    call-patchable offset and the invalidation epilogue.
        // 5. Patch the OSI point with a call-relative to the
        //    invalidation epilogue.
        //
        // The code generator ensures that there's enough space for us
        // to patch in a call-relative operation at each invalidation
        // point.
        //
        // Note: you can't simplify this mechanism to "just patch the
        // instruction immediately after the call" because things may
        // need to move into a well-defined register state (using move
        // instructions after the call) in to capture an appropriate
        // snapshot after the call occurs.

        ionScript->incref();

        const SafepointIndex *si = ionScript->getSafepointIndex(it.returnAddressToFp());
        IonCode *ionCode = ionScript->method();

        JS::Zone *zone = script->zone();
        if (zone->needsBarrier()) {
            // We're about to remove edges from the JSScript to gcthings
            // embedded in the IonCode. Perform one final trace of the
            // IonCode for the incremental GC, as it must know about
            // those edges.
            ionCode->trace(zone->barrierTracer());
        }
        ionCode->setInvalidated();

        // Write the delta (from the return address offset to the
        // IonScript pointer embedded into the invalidation epilogue)
        // where the safepointed call instruction used to be. We rely on
        // the call sequence causing the safepoint being >= the size of
        // a uint32, which is checked during safepoint index
        // construction.
        CodeLocationLabel dataLabelToMunge(it.returnAddressToFp());
        ptrdiff_t delta = ionScript->invalidateEpilogueDataOffset() -
                          (it.returnAddressToFp() - ionCode->raw());
        Assembler::patchWrite_Imm32(dataLabelToMunge, Imm32(delta));

        CodeLocationLabel osiPatchPoint = SafepointReader::InvalidationPatchPoint(ionScript, si);
        CodeLocationLabel invalidateEpilogue(ionCode, ionScript->invalidateEpilogueOffset());

        IonSpew(IonSpew_Invalidate, "   ! Invalidate ionScript %p (ref %u) -> patching osipoint %p",
                ionScript, ionScript->refcount(), (void *) osiPatchPoint.raw());
        Assembler::patchWrite_NearCall(osiPatchPoint, invalidateEpilogue);
    }

    IonSpew(IonSpew_Invalidate, "END invalidating activation");
}

void
ion::InvalidateAll(FreeOp *fop, JSCompartment *c)
{
    if (!c->ionCompartment())
        return;

    CancelOffThreadIonCompile(c, NULL);

    FinishAllOffThreadCompilations(c->ionCompartment());
    for (IonActivationIterator iter(fop->runtime()); iter.more(); ++iter) {
        if (iter.activation()->compartment() == c) {
            IonContext ictx(NULL, c, NULL);
            AutoFlushCache afc ("InvalidateAll", c->ionCompartment());
            IonSpew(IonSpew_Invalidate, "Invalidating all frames for GC");
            InvalidateActivation(fop, iter.top(), true);
        }
    }
}


void
ion::Invalidate(types::TypeCompartment &types, FreeOp *fop,
                const Vector<types::RecompileInfo> &invalid, bool resetUses)
{
    AutoAssertNoGC nogc;
    IonSpew(IonSpew_Invalidate, "Start invalidation.");
    AutoFlushCache afc ("Invalidate");

    // Add an invalidation reference to all invalidated IonScripts to indicate
    // to the traversal which frames have been invalidated.
    bool anyInvalidation = false;
    for (size_t i = 0; i < invalid.length(); i++) {
        const types::CompilerOutput &co = *invalid[i].compilerOutput(types);
        switch (co.kind()) {
          case types::CompilerOutput::MethodJIT:
            break;
          case types::CompilerOutput::Ion:
          case types::CompilerOutput::ParallelIon:
            JS_ASSERT(co.isValid());
            IonSpew(IonSpew_Invalidate, " Invalidate %p:%s:%u, IonScript %p",
                    co.script, co.script->filename, co.script->lineno, co.ion());

            // Keep the ion script alive during the invalidation and flag this
            // ionScript as being invalidated.  This increment is removed by the
            // loop after the calls to InvalidateActivation.
            co.ion()->incref();
            anyInvalidation = true;
        }
    }

    if (!anyInvalidation) {
        IonSpew(IonSpew_Invalidate, " No IonScript invalidation.");
        return;
    }

    for (IonActivationIterator iter(fop->runtime()); iter.more(); ++iter)
        InvalidateActivation(fop, iter.top(), false);

    // Drop the references added above. If a script was never active, its
    // IonScript will be immediately destroyed. Otherwise, it will be held live
    // until its last invalidated frame is destroyed.
    for (size_t i = 0; i < invalid.length(); i++) {
        types::CompilerOutput &co = *invalid[i].compilerOutput(types);
        ExecutionMode executionMode = SequentialExecution;
        switch (co.kind()) {
          case types::CompilerOutput::MethodJIT:
            continue;
          case types::CompilerOutput::Ion:
            break;
          case types::CompilerOutput::ParallelIon:
            executionMode = ParallelExecution;
            break;
        }
        JS_ASSERT(co.isValid());
        UnrootedScript script = co.script;
        IonScript *ionScript = GetIonScript(script, executionMode);

        Zone *zone = script->zone();
        if (zone->needsBarrier()) {
            // We're about to remove edges from the JSScript to gcthings
            // embedded in the IonScript. Perform one final trace of the
            // IonScript for the incremental GC, as it must know about
            // those edges.
            IonScript::Trace(zone->barrierTracer(), ionScript);
        }

        ionScript->decref(fop);
        SetIonScript(script, executionMode, NULL);
        co.invalidate();

        // Wait for the scripts to get warm again before doing another
        // compile, unless we are recompiling *because* a script got hot.
        if (resetUses)
            script->resetUseCount();
    }
}

void
ion::Invalidate(JSContext *cx, const Vector<types::RecompileInfo> &invalid, bool resetUses)
{
    AutoAssertNoGC nogc;
    ion::Invalidate(cx->compartment->types, cx->runtime->defaultFreeOp(), invalid, resetUses);
}

bool
ion::Invalidate(JSContext *cx, UnrootedScript script, ExecutionMode mode, bool resetUses)
{
    AutoAssertNoGC nogc;
    JS_ASSERT(script->hasIonScript());

    Vector<types::RecompileInfo> scripts(cx);

    switch (mode) {
      case SequentialExecution:
        JS_ASSERT(script->hasIonScript());
        if (!scripts.append(script->ionScript()->recompileInfo()))
            return false;
        break;
      case ParallelExecution:
        JS_ASSERT(script->hasParallelIonScript());
        if (!scripts.append(script->parallelIonScript()->recompileInfo()))
            return false;
        break;
    }

    Invalidate(cx, scripts, resetUses);
    return true;
}

bool
ion::Invalidate(JSContext *cx, UnrootedScript script, bool resetUses)
{
    return Invalidate(cx, script, SequentialExecution, resetUses);
}

static void
FinishInvalidationOf(FreeOp *fop, UnrootedScript script, IonScript **ionField)
{
    // If this script has Ion code on the stack, invalidation() will return
    // true. In this case we have to wait until destroying it.
    if (!(*ionField)->invalidated()) {
        types::TypeCompartment &types = script->compartment()->types;
        (*ionField)->recompileInfo().compilerOutput(types)->invalidate();

        ion::IonScript::Destroy(fop, *ionField);
    }

    // In all cases, NULL out script->ion to avoid re-entry.
    *ionField = NULL;
}

void
ion::FinishInvalidation(FreeOp *fop, UnrootedScript script)
{
    if (script->hasIonScript()) {
        FinishInvalidationOf(fop, script, &script->ion);
    }

    if (script->hasParallelIonScript()) {
        FinishInvalidationOf(fop, script, &script->parallelIon);
    }
}

void
ion::MarkValueFromIon(JSRuntime *rt, Value *vp)
{
    gc::MarkValueUnbarriered(&rt->gcMarker, vp, "write barrier");
}

void
ion::MarkShapeFromIon(JSRuntime *rt, Shape **shapep)
{
    gc::MarkShapeUnbarriered(&rt->gcMarker, shapep, "write barrier");
}

void
ion::ForbidCompilation(JSContext *cx, UnrootedScript script)
{
    ForbidCompilation(cx, script, SequentialExecution);

    CancelOffThreadIonCompile(cx->compartment, script);

    if (script->hasIonScript()) {
        if (!Invalidate(cx, script, false))
            return;
    }

    script->ion = ION_DISABLED_SCRIPT;
}

void
ion::ForbidCompilation(JSContext *cx, UnrootedScript script, ExecutionMode mode)
{
    IonSpew(IonSpew_Abort, "Disabling Ion mode %d compilation of script %s:%d",
            mode, script->filename, script->lineno);

    CancelOffThreadIonCompile(cx->compartment, script);

    switch (mode) {
      case SequentialExecution:
        if (script->hasIonScript()) {
            // It is only safe to modify script->ion if the script is not currently
            // running, because IonFrameIterator needs to tell what ionScript to
            // use (either the one on the JSScript, or the one hidden in the
            // breadcrumbs Invalidation() leaves). Therefore, if invalidation
            // fails, we cannot disable the script.
            if (!Invalidate(cx, script, mode, false))
                return;
        }

        script->ion = ION_DISABLED_SCRIPT;
        return;

      case ParallelExecution:
        if (script->hasParallelIonScript()) {
            if (!Invalidate(cx, script, mode, false))
                return;
        }

        script->parallelIon = ION_DISABLED_SCRIPT;
        return;
    }

    JS_NOT_REACHED("No such execution mode");
}

uint32_t
ion::UsesBeforeIonRecompile(UnrootedScript script, jsbytecode *pc)
{
    JS_ASSERT(pc == script->code || JSOp(*pc) == JSOP_LOOPENTRY);

    uint32_t minUses = js_IonOptions.usesBeforeCompile;
    if (JSOp(*pc) != JSOP_LOOPENTRY || !script->hasAnalysis() || js_IonOptions.eagerCompilation)
        return minUses;

    analyze::LoopAnalysis *loop = script->analysis()->getLoop(pc);
    if (!loop)
        return minUses;

    // It's more efficient to enter outer loops, rather than inner loops, via OSR.
    // To accomplish this, we use a slightly higher threshold for inner loops.
    // Note that we use +1 to prefer non-OSR over OSR.
    return minUses + (loop->depth + 1) * 100;
}

void
AutoFlushCache::updateTop(uintptr_t p, size_t len)
{
    IonContext *ictx = GetIonContext();
    IonCompartment *icmp = ictx->compartment->ionCompartment();
    AutoFlushCache *afc = icmp->flusher();
    afc->update(p, len);
}

AutoFlushCache::AutoFlushCache(const char *nonce, IonCompartment *comp)
  : start_(0),
    stop_(0),
    name_(nonce),
    used_(false)
{
    if (CurrentIonContext() != NULL)
        comp = GetIonContext()->compartment->ionCompartment();
    // If a compartment isn't available, then be a nop, nobody will ever see this flusher
    if (comp) {
        if (comp->flusher())
            IonSpew(IonSpew_CacheFlush, "<%s ", nonce);
        else
            IonSpewCont(IonSpew_CacheFlush, "<%s ", nonce);
        comp->setFlusher(this);
    } else {
        IonSpew(IonSpew_CacheFlush, "<%s DEAD>\n", nonce);
    }
    myCompartment_ = comp;
}

AutoFlushInhibitor::AutoFlushInhibitor(IonCompartment *ic) : ic_(ic), afc(NULL)
{
    if (!ic)
        return;
    afc = ic->flusher();
    // Ensure that called functions get a fresh flusher
    ic->setFlusher(NULL);
    // Ensure the current flusher has been flushed
    if (afc) {
        afc->flushAnyway();
        IonSpewCont(IonSpew_CacheFlush, "}");
    }
}
AutoFlushInhibitor::~AutoFlushInhibitor()
{
    if (!ic_)
        return;
    JS_ASSERT(ic_->flusher() == NULL);
    // Ensure any future modifications are recorded
    ic_->setFlusher(afc);
    if (afc)
        IonSpewCont(IonSpew_CacheFlush, "{");
}

int js::ion::LabelBase::id_count = 0;

void
ion::PurgeCaches(UnrootedScript script, JSCompartment *c) {
    if (script->hasIonScript())
        script->ion->purgeCaches(c);

    if (script->hasParallelIonScript())
        script->parallelIon->purgeCaches(c);
}

size_t
ion::MemoryUsed(UnrootedScript script, JSMallocSizeOfFun mallocSizeOf) {
    size_t result = 0;

    if (script->hasIonScript())
        result += script->ion->sizeOfIncludingThis(mallocSizeOf);

    if (script->hasParallelIonScript())
        result += script->parallelIon->sizeOfIncludingThis(mallocSizeOf);

    return result;
}

void
ion::DestroyIonScripts(FreeOp *fop, UnrootedScript script) {
    if (script->hasIonScript())
        ion::IonScript::Destroy(fop, script->ion);

    if (script->hasParallelIonScript())
        ion::IonScript::Destroy(fop, script->parallelIon);
}

void
ion::TraceIonScripts(JSTracer* trc, UnrootedScript script) {
    if (script->hasIonScript())
        ion::IonScript::Trace(trc, script->ion);

    if (script->hasParallelIonScript())
        ion::IonScript::Trace(trc, script->parallelIon);
}<|MERGE_RESOLUTION|>--- conflicted
+++ resolved
@@ -302,54 +302,30 @@
 IonActivation::IonActivation(JSContext *cx, StackFrame *fp)
   : cx_(cx),
     compartment_(cx->compartment),
-<<<<<<< HEAD
-    prev_(cx->runtime->mainThread.ionActivation),
-    entryfp_(fp),
-    bailout_(NULL),
-    prevIonTop_(cx->runtime->mainThread.ionTop),
-    prevIonJSContext_(cx->runtime->mainThread.ionJSContext),
-=======
     prev_(cx->mainThread().ionActivation),
     entryfp_(fp),
     bailout_(NULL),
     prevIonTop_(cx->mainThread().ionTop),
     prevIonJSContext_(cx->mainThread().ionJSContext),
->>>>>>> d4a81cab
     prevpc_(NULL)
 {
     if (fp)
         fp->setRunningInIon();
-<<<<<<< HEAD
-    cx->runtime->mainThread.ionJSContext = cx;
-    cx->runtime->mainThread.ionActivation = this;
-    cx->runtime->mainThread.ionStackLimit = cx->runtime->mainThread.nativeStackLimit;
-=======
     cx->mainThread().ionJSContext = cx;
     cx->mainThread().ionActivation = this;
     cx->mainThread().ionStackLimit = cx->mainThread().nativeStackLimit;
->>>>>>> d4a81cab
 }
 
 IonActivation::~IonActivation()
 {
-<<<<<<< HEAD
-    JS_ASSERT(cx_->runtime->mainThread.ionActivation == this);
-=======
     JS_ASSERT(cx_->mainThread().ionActivation == this);
->>>>>>> d4a81cab
     JS_ASSERT(!bailout_);
 
     if (entryfp_)
         entryfp_->clearRunningInIon();
-<<<<<<< HEAD
-    cx_->runtime->mainThread.ionActivation = prev();
-    cx_->runtime->mainThread.ionTop = prevIonTop_;
-    cx_->runtime->mainThread.ionJSContext = prevIonJSContext_;
-=======
     cx_->mainThread().ionActivation = prev();
     cx_->mainThread().ionTop = prevIonTop_;
     cx_->mainThread().ionJSContext = prevIonJSContext_;
->>>>>>> d4a81cab
 }
 
 IonCode *
@@ -1077,7 +1053,6 @@
     return codegen;
 }
 
-<<<<<<< HEAD
 CodeGenerator *
 CompileBackEnd(MIRGenerator *mir)
 {
@@ -1086,27 +1061,6 @@
     return GenerateLIR(mir);
 }
 
-class AutoDestroyAllocator
-{
-    LifoAlloc *alloc;
-
-  public:
-    AutoDestroyAllocator(LifoAlloc *alloc) : alloc(alloc) {}
-
-    void cancel()
-    {
-        alloc = NULL;
-    }
-
-    ~AutoDestroyAllocator()
-    {
-        if (alloc)
-            js_delete(alloc);
-    }
-};
-
-=======
->>>>>>> d4a81cab
 class SequentialCompileContext {
 public:
     ExecutionMode executionMode() {
@@ -1232,11 +1186,7 @@
     if (!builder)
         return AbortReason_Alloc;
 
-<<<<<<< HEAD
-    AbortReason abortReason = compileContext.compile(builder, graph, autoDestroy);
-=======
     AbortReason abortReason  = compileContext.compile(builder, graph, autoDelete);
->>>>>>> d4a81cab
     if (abortReason != AbortReason_NoAbort)
         IonSpew(IonSpew_Abort, "IM Compilation failed.");
 
@@ -1430,12 +1380,8 @@
 
 template <typename CompileContext>
 static MethodStatus
-<<<<<<< HEAD
 Compile(JSContext *cx, HandleScript script, HandleFunction fun, jsbytecode *osrPc, bool constructing,
         CompileContext &compileContext)
-=======
-Compile(JSContext *cx, JSScript *script, JSFunction *fun, jsbytecode *osrPc, bool constructing)
->>>>>>> d4a81cab
 {
     JS_ASSERT(ion::IsEnabled(cx));
     JS_ASSERT_IF(osrPc != NULL, (JSOp)*osrPc == JSOP_LOOPENTRY);
@@ -1520,14 +1466,10 @@
     }
 
     // Attempt compilation. Returns Method_Compiled if already compiled.
-<<<<<<< HEAD
-    RootedFunction fun(cx, fp->isFunctionFrame() ? fp->fun() : NULL);
+    RootedFunction fun(cx, fp.isFunctionFrame() ? fp.fun() : NULL);
     SequentialCompileContext compileContext;
-    MethodStatus status = Compile(cx, script, fun, pc, fp->isConstructing(), compileContext);
-=======
-    JSFunction *fun = fp.isFunctionFrame() ? fp.fun() : NULL;
-    MethodStatus status = Compile(cx, script, fun, pc, isConstructing);
->>>>>>> d4a81cab
+    RootedScript rscript(cx, script);
+    MethodStatus status = Compile(cx, rscript, fun, pc, isConstructing, compileContext);
     if (status != Method_Compiled) {
         if (status == Method_CantCompile)
             ForbidCompilation(cx, script);
@@ -1578,14 +1520,10 @@
     }
 
     // Attempt compilation. Returns Method_Compiled if already compiled.
-<<<<<<< HEAD
-    RootedFunction fun(cx, fp->isFunctionFrame() ? fp->fun() : NULL);
+    RootedFunction fun(cx, fp.isFunctionFrame() ? fp.fun() : NULL);
     SequentialCompileContext compileContext;
-    MethodStatus status = Compile(cx, script, fun, NULL, fp->isConstructing(), compileContext);
-=======
-    JSFunction *fun = fp.isFunctionFrame() ? fp.fun() : NULL;
-    MethodStatus status = Compile(cx, script, fun, NULL, isConstructing);
->>>>>>> d4a81cab
+    RootedScript rscript(cx, script);
+    MethodStatus status = Compile(cx, rscript, fun, NULL, isConstructing, compileContext);
     if (status != Method_Compiled) {
         if (status == Method_CantCompile)
             ForbidCompilation(cx, script);
@@ -1688,7 +1626,7 @@
 AbortReason
 ParallelCompileContext::compile(IonBuilder *builder,
                                 MIRGraph *graph,
-                                AutoDestroyAllocator &autoDestroy)
+                                ScopedJSDeletePtr<LifoAlloc> &autoDelete)
 {
     JS_ASSERT(!builder->script()->parallelIon);
 
