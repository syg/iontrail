--- conflicted
+++ resolved
@@ -163,11 +163,8 @@
     enterJIT_(NULL),
     bailoutHandler_(NULL),
     argumentsRectifier_(NULL),
-<<<<<<< HEAD
     argumentsRectifierReturnAddr_(NULL),
-=======
     parallelArgumentsRectifier_(NULL),
->>>>>>> d207ee2f
     invalidator_(NULL),
     debugTrapHandler_(NULL),
     functionWrappers_(NULL),
@@ -218,16 +215,12 @@
     if (!bailoutHandler_)
         return false;
 
-<<<<<<< HEAD
-    argumentsRectifier_ = generateArgumentsRectifier(cx, &argumentsRectifierReturnAddr_);
-=======
-    argumentsRectifier_ = generateArgumentsRectifier(cx, SequentialExecution);
->>>>>>> d207ee2f
+    argumentsRectifier_ = generateArgumentsRectifier(cx, SequentialExecution, &argumentsRectifierReturnAddr_);
     if (!argumentsRectifier_)
         return false;
 
 #ifdef JS_THREADSAFE
-    parallelArgumentsRectifier_ = generateArgumentsRectifier(cx, ParallelExecution);
+    parallelArgumentsRectifier_ = generateArgumentsRectifier(cx, ParallelExecution, NULL);
     if (!parallelArgumentsRectifier_)
         return false;
 #endif
