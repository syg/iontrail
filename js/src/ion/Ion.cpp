--- conflicted
+++ resolved
@@ -487,14 +487,8 @@
 IonScript *
 IonScript::New(JSContext *cx, uint32_t frameSlots, uint32_t frameSize, size_t snapshotsSize,
                size_t bailoutEntries, size_t constants, size_t safepointIndices,
-<<<<<<< HEAD
-               size_t osiIndices, size_t cacheEntries, size_t prebarrierEntries,
-               size_t safepointsSize, size_t scriptEntries,
-               size_t parallelInvalidatedScriptEntries)
-=======
                size_t osiIndices, size_t cacheEntries, size_t safepointsSize,
-               size_t scriptEntries)
->>>>>>> 5611d7b6
+               size_t scriptEntries, size_t parallelInvalidatedScriptEntries)
 {
     if (snapshotsSize >= MAX_BUFFER_SIZE ||
         (bailoutEntries >= MAX_BUFFER_SIZE / sizeof(uint32_t)))
@@ -881,20 +875,6 @@
             return false;
     }
 
-<<<<<<< HEAD
-    if (js_IonOptions.edgeCaseAnalysis) {
-        EdgeCaseAnalysis edgeCaseAnalysis(mir, graph);
-        if (!edgeCaseAnalysis.analyzeEarly())
-            return false;
-        IonSpewPass("Edge Case Analysis (Early)");
-        AssertExtendedGraphCoherency(graph);
-
-        if (mir->shouldCancel("Edge Case Analysis (Early)"))
-            return false;
-    }
-
-=======
->>>>>>> 5611d7b6
     if (js_IonOptions.gvn) {
         ValueNumberer gvn(mir, graph, js_IonOptions.gvnIsOptimistic);
         if (!gvn.analyze())
