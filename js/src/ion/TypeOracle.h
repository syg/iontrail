--- conflicted
+++ resolved
@@ -1,4 +1,4 @@
-/* -*- Mode: C++; tab-width: 4; indent-tabs-mode: nil; c-basic-offset: 4 -*-
+n/* -*- Mode: C++; tab-width: 4; indent-tabs-mode: nil; c-basic-offset: 4 -*-
  * vim: set ts=4 sw=4 et tw=99:
  *
  * This Source Code Form is subject to the terms of the Mozilla Public
@@ -116,23 +116,16 @@
     virtual bool elementWriteIsTypedArray(RawScript script, jsbytecode *pc, int *arrayType) {
         return false;
     }
-<<<<<<< HEAD
     virtual bool elementWriteIsTypedArray(types::StackTypeSet *obj, types::StackTypeSet *id, int *arrayType) {
         return false;
     }
     virtual bool elementWriteNeedsDoubleConversion(UnrootedScript script, jsbytecode *pc) {
-=======
+        return false;
+    }
     virtual bool elementWriteHasExtraIndexedProperty(RawScript script, jsbytecode *pc) {
         return false;
     }
     virtual bool elementWriteIsPacked(RawScript script, jsbytecode *pc) {
->>>>>>> db803f97
-        return false;
-    }
-    virtual bool elementWriteHasExtraIndexedProperty(UnrootedScript script, jsbytecode *pc) {
-        return false;
-    }
-    virtual bool elementWriteIsPacked(UnrootedScript script, jsbytecode *pc) {
         return false;
     }
     virtual bool arrayResultShouldHaveDoubleConversion(UnrootedScript script, jsbytecode *pc) {
