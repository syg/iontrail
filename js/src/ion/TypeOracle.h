--- conflicted
+++ resolved
@@ -122,14 +122,13 @@
     virtual bool elementWriteIsPacked(UnrootedScript script, jsbytecode *pc) {
         return false;
     }
-<<<<<<< HEAD
     virtual bool elementAccessIsDenseNative(types::StackTypeSet *obj, types::StackTypeSet *id) {
         return false;
     }
     virtual bool elementAccessIsTypedArray(types::StackTypeSet *obj, types::StackTypeSet *id, int *arrayType) {
-=======
+        return false;
+    }
     virtual bool arrayResultShouldHaveDoubleConversion(UnrootedScript script, jsbytecode *pc) {
->>>>>>> 0e42d8b4
         return false;
     }
     virtual bool propertyWriteCanSpecialize(UnrootedScript script, jsbytecode *pc) {
@@ -261,11 +260,8 @@
     bool elementWriteIsDenseNative(HandleScript script, jsbytecode *pc);
     bool elementAccessIsDenseNative(types::StackTypeSet *obj, types::StackTypeSet *id);
     bool elementWriteIsTypedArray(RawScript script, jsbytecode *pc, int *arrayType);
-<<<<<<< HEAD
     bool elementAccessIsTypedArray(types::StackTypeSet *obj, types::StackTypeSet *id, int *arrayType);
-=======
     bool elementWriteNeedsDoubleConversion(UnrootedScript script, jsbytecode *pc);
->>>>>>> 0e42d8b4
     bool elementWriteHasExtraIndexedProperty(UnrootedScript script, jsbytecode *pc);
     bool elementWriteIsPacked(UnrootedScript script, jsbytecode *pc);
     bool arrayResultShouldHaveDoubleConversion(UnrootedScript script, jsbytecode *pc);
