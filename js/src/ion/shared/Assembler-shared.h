/* -*- Mode: C++; tab-width: 4; indent-tabs-mode: nil; c-basic-offset: 4 -*-
 * vim: set ts=4 sw=4 et tw=99:
 *
 * This Source Code Form is subject to the terms of the Mozilla Public
 * License, v. 2.0. If a copy of the MPL was not distributed with this
 * file, You can obtain one at http://mozilla.org/MPL/2.0/. */

#ifndef jsion_assembler_shared_h__
#define jsion_assembler_shared_h__

#include <limits.h>

#include "mozilla/DebugOnly.h"
#include "mozilla/PodOperations.h"

#include "ion/IonAllocPolicy.h"
#include "ion/Registers.h"
#include "ion/RegisterSets.h"
#if defined(JS_CPU_X64) || defined(JS_CPU_ARM)
// JS_SMALL_BRANCH means the range on a branch instruction
// is smaller than the whole address space
#    define JS_SMALL_BRANCH
#endif
namespace js {
namespace ion {

enum Scale {
    TimesOne = 0,
    TimesTwo = 1,
    TimesFour = 2,
    TimesEight = 3
};

static inline unsigned
ScaleToShift(Scale scale)
{
    return unsigned(scale);
}

static inline bool
IsShiftInScaleRange(int i)
{
    return i >= TimesOne && i <= TimesEight;
}

static inline Scale
ShiftToScale(int i)
{
    JS_ASSERT(IsShiftInScaleRange(i));
    return Scale(i);
}

static inline Scale
ScaleFromElemWidth(int shift)
{
    switch (shift) {
      case 1:
        return TimesOne;
      case 2:
        return TimesTwo;
      case 4:
        return TimesFour;
      case 8:
        return TimesEight;
    }

    JS_NOT_REACHED("Invalid scale");
    return TimesOne;
}

// Used for 32-bit immediates which do not require relocation.
struct Imm32
{
    int32_t value;

    explicit Imm32(int32_t value) : value(value)
    { }

    static inline Imm32 ShiftOf(enum Scale s) {
        switch (s) {
          case TimesOne:
            return Imm32(0);
          case TimesTwo:
            return Imm32(1);
          case TimesFour:
            return Imm32(2);
          case TimesEight:
            return Imm32(3);
        };
        JS_NOT_REACHED("Invalid scale");
        return Imm32(-1);
    }

    static inline Imm32 FactorOf(enum Scale s) {
        return Imm32(1 << ShiftOf(s).value);
    }
};

// Pointer-sized immediate.
struct ImmWord
{
    uintptr_t value;

    explicit ImmWord(uintptr_t value) : value(value)
    { }
    explicit ImmWord(const void *ptr) : value(reinterpret_cast<uintptr_t>(ptr))
    { }

    // Note - this constructor is not implemented as it should not be used.
    explicit ImmWord(gc::Cell *cell);

    void *asPointer() {
        return reinterpret_cast<void *>(value);
    }
};

// Used for immediates which require relocation.
struct ImmGCPtr
{
    uintptr_t value;

    explicit ImmGCPtr(const gc::Cell *ptr) : value(reinterpret_cast<uintptr_t>(ptr))
    {
        JS_ASSERT(!IsPoisonedPtr(ptr));
    }
};

// Specifies a hardcoded, absolute address.
struct AbsoluteAddress {
    void *addr;

    explicit AbsoluteAddress(void *addr)
      : addr(addr)
    { }

    AbsoluteAddress offset(ptrdiff_t delta) {
        return AbsoluteAddress(((uint8_t *) addr) + delta);
    }
};

// Specifies an address computed in the form of a register base and a constant,
// 32-bit offset.
struct Address
{
    Register base;
    int32_t offset;

    Address(Register base, int32_t offset) : base(base), offset(offset)
    { }

    Address() { mozilla::PodZero(this); }
};

// Specifies an address computed in the form of a register base and a constant,
// 32-bit offset.
struct BaseIndex
{
    Register base;
    Register index;
    Scale scale;
    int32_t offset;

    BaseIndex(Register base, Register index, Scale scale, int32_t offset = 0)
      : base(base), index(index), scale(scale), offset(offset)
    { }

    BaseIndex() { mozilla::PodZero(this); }
};

class Relocation {
  public:
    enum Kind {
        // The target is immovable, so patching is only needed if the source
        // buffer is relocated and the reference is relative.
        HARDCODED,

        // The target is the start of an IonCode buffer, which must be traced
        // during garbage collection. Relocations and patching may be needed.
        IONCODE
    };
};

struct LabelBase
{
  protected:
    // offset_ >= 0 means that the label is either bound or has incoming
    // uses and needs to be bound.
    int32_t offset_ : 31;
    bool bound_   : 1;

    // Disallow assignment.
    void operator =(const LabelBase &label);
    static int id_count;
  public:
    mozilla::DebugOnly <int> id;
    static const int32_t INVALID_OFFSET = -1;

    LabelBase() : offset_(INVALID_OFFSET), bound_(false), id(id_count++)
    { }
    LabelBase(const LabelBase &label)
      : offset_(label.offset_),
        bound_(label.bound_),
        id(id_count++)
    { }

    // If the label is bound, all incoming edges have been patched and any
    // future incoming edges will be immediately patched.
    bool bound() const {
        return bound_;
    }
    int32_t offset() const {
        JS_ASSERT(bound() || used());
        return offset_;
    }
    // Returns whether the label is not bound, but has incoming uses.
    bool used() const {
        return !bound() && offset_ > INVALID_OFFSET;
    }
    // Binds the label, fixing its final position in the code stream.
    void bind(int32_t offset) {
        JS_ASSERT(!bound());
        offset_ = offset;
        bound_ = true;
        JS_ASSERT(offset_ == offset);
    }
    // Marks the label as neither bound nor used.
    void reset() {
        offset_ = INVALID_OFFSET;
        bound_ = false;
    }
    // Sets the label's latest used position, returning the old use position in
    // the process.
    int32_t use(int32_t offset) {
        JS_ASSERT(!bound());

        int32_t old = offset_;
        offset_ = offset;
        JS_ASSERT(offset_ == offset);

        return old;
    }
};

// A label represents a position in an assembly buffer that may or may not have
// already been generated. Labels can either be "bound" or "unbound", the
// former meaning that its position is known and the latter that its position
// is not yet known.
//
// A jump to an unbound label adds that jump to the label's incoming queue. A
// jump to a bound label automatically computes the jump distance. The process
// of binding a label automatically corrects all incoming jumps.
class Label : public LabelBase
{
  public:
    Label()
    { }
    Label(const Label &label) : LabelBase(label)
    { }
    ~Label()
    {
#ifdef DEBUG
        // Note: the condition is a hack to silence this assert when OOM testing,
        // see bug 756614.
        if (!js_IonOptions.parallelCompilation)
            JS_ASSERT_IF(!GetIonContext()->runtime->hadOutOfMemory, !used());
#endif
    }
};

// Wrapper around Label, on the heap, to avoid a bogus assert with OOM.
struct HeapLabel
  : public TempObject,
    public Label
{
};

class RepatchLabel
{
    static const int32_t INVALID_OFFSET = 0xC0000000;
    int32_t offset_ : 31;
    uint32_t bound_ : 1;
  public:

    RepatchLabel() : offset_(INVALID_OFFSET), bound_(0) {}

    void use(uint32_t newOffset) {
        JS_ASSERT(offset_ == INVALID_OFFSET);
        JS_ASSERT(newOffset != (uint32_t)INVALID_OFFSET);
        offset_ = newOffset;
    }
    bool bound() const {
        return bound_;
    }
    void bind(int32_t dest) {
        JS_ASSERT(!bound_);
        JS_ASSERT(dest != INVALID_OFFSET);
        offset_ = dest;
        bound_ = true;
    }
    int32_t target() {
        JS_ASSERT(bound());
        int32_t ret = offset_;
        offset_ = INVALID_OFFSET;
        return ret;
    }
    int32_t offset() {
        JS_ASSERT(!bound());
        return offset_;
    }
    bool used() const {
        return !bound() && offset_ != (INVALID_OFFSET);
    }

};
// An absolute label is like a Label, except it represents an absolute
// reference rather than a relative one. Thus, it cannot be patched until after
// linking.
struct AbsoluteLabel : public LabelBase
{
  public:
    AbsoluteLabel()
    { }
    AbsoluteLabel(const AbsoluteLabel &label) : LabelBase(label)
    { }
    int32_t prev() const {
        JS_ASSERT(!bound());
        if (!used())
            return INVALID_OFFSET;
        return offset();
    }
    void setPrev(int32_t offset) {
        use(offset);
    }
    void bind() {
        bound_ = true;

        // These labels cannot be used after being bound.
        offset_ = -1;
    }
};

// A code label contains an absolute reference to a point in the code
// Thus, it cannot be patched until after linking
class CodeLabel
{
    // The destination position, where the absolute reference should get patched into
    AbsoluteLabel dest_;

    // The source label (relative) in the code to where the
    // the destination should get patched to.
    Label src_;

  public:
    CodeLabel()
    { }
    CodeLabel(const AbsoluteLabel &dest)
       : dest_(dest)
    { }
    AbsoluteLabel *dest() {
        return &dest_;
    }
    Label *src() {
        return &src_;
    }
};

// Location of a jump or label in a generated IonCode block, relative to the
// start of the block.

class CodeOffsetJump
{
    size_t offset_;

#ifdef JS_SMALL_BRANCH
    size_t jumpTableIndex_;
#endif

  public:

#ifdef JS_SMALL_BRANCH
    CodeOffsetJump(size_t offset, size_t jumpTableIndex)
        : offset_(offset), jumpTableIndex_(jumpTableIndex)
    {}
    size_t jumpTableIndex() const {
        return jumpTableIndex_;
    }
#else
    CodeOffsetJump(size_t offset) : offset_(offset) {}
#endif

    CodeOffsetJump() {
        mozilla::PodZero(this);
    }

    size_t offset() const {
        return offset_;
    }
    void fixup(MacroAssembler *masm);
};

class CodeOffsetLabel
{
    size_t offset_;

  public:
    CodeOffsetLabel(size_t offset) : offset_(offset) {}
    CodeOffsetLabel() : offset_(0) {}

    size_t offset() const {
        return offset_;
    }
    void fixup(MacroAssembler *masm);

};

// Absolute location of a jump or a label in some generated IonCode block.
// Can also encode a CodeOffset{Jump,Label}, such that the offset is initially
// set and the absolute location later filled in after the final IonCode is
// allocated.

class CodeLocationJump
{
    uint8_t *raw_;
#ifdef DEBUG
    bool absolute_;
    void setAbsolute() {
        absolute_ = true;
    }
    void setRelative() {
        absolute_ = false;
    }
#else
    void setAbsolute() const {
    }
    void setRelative() const {
    }
#endif

#ifdef JS_SMALL_BRANCH
    uint8_t *jumpTableEntry_;
#endif

  public:
    CodeLocationJump() {
        raw_ = (uint8_t *) 0xdeadc0de;
        setAbsolute();
#ifdef JS_SMALL_BRANCH
        jumpTableEntry_ = (uint8_t *) 0xdeadab1e;
#endif
    }
    CodeLocationJump(IonCode *code, CodeOffsetJump base) {
        *this = base;
        repoint(code);
    }

    void operator = (CodeOffsetJump base) {
        raw_ = (uint8_t *) base.offset();
        setRelative();
#ifdef JS_SMALL_BRANCH
        jumpTableEntry_ = (uint8_t *) base.jumpTableIndex();
#endif
    }

    void repoint(IonCode *code, MacroAssembler* masm = NULL);

<<<<<<< HEAD
    bool isSet() {
=======
    bool isSet() const {
>>>>>>> b31a4037
        return raw_ != (uint8_t *) 0xdeadc0de;
    }

    uint8_t *raw() const {
        JS_ASSERT(absolute_ && isSet());
        return raw_;
    }
    uint8_t *offset() const {
        JS_ASSERT(!absolute_ && isSet());
        return raw_;
    }

#ifdef JS_SMALL_BRANCH
    uint8_t *jumpTableEntry() {
        JS_ASSERT(absolute_);
        return jumpTableEntry_;
    }
#endif
};

class CodeLocationLabel
{
    uint8_t *raw_;
#ifdef DEBUG
    bool absolute_;
    void setAbsolute() {
        absolute_ = true;
    }
    void setRelative() {
        absolute_ = false;
    }
#else
    void setAbsolute() const {
    }
    void setRelative() const {
    }
#endif

  public:
    CodeLocationLabel() {
        raw_ = (uint8_t *) 0xdeadc0de;
        setAbsolute();
    }
    CodeLocationLabel(IonCode *code, CodeOffsetLabel base) {
        *this = base;
        repoint(code);
    }
    CodeLocationLabel(IonCode *code) {
        raw_ = code->raw();
        setAbsolute();
    }
    CodeLocationLabel(uint8_t *raw) {
        raw_ = raw;
        setAbsolute();
    }

    void operator = (CodeOffsetLabel base) {
        raw_ = (uint8_t *)base.offset();
        setRelative();
    }
    ptrdiff_t operator - (const CodeLocationLabel &other) {
        return raw_ - other.raw_;
    }

    void repoint(IonCode *code, MacroAssembler *masm = NULL);

    bool isSet() {
        return raw_ != (uint8_t *) 0xdeadc0de;
    }

    uint8_t *raw() {
        JS_ASSERT(absolute_ && isSet());
        return raw_;
    }
    uint8_t *offset() {
        JS_ASSERT(!absolute_ && isSet());
        return raw_;
    }
};


} // namespace ion
} // namespace js

#endif // jsion_assembler_shared_h__<|MERGE_RESOLUTION|>--- conflicted
+++ resolved
@@ -463,11 +463,7 @@
 
     void repoint(IonCode *code, MacroAssembler* masm = NULL);
 
-<<<<<<< HEAD
-    bool isSet() {
-=======
     bool isSet() const {
->>>>>>> b31a4037
         return raw_ != (uint8_t *) 0xdeadc0de;
     }
 
