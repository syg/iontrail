/* -*- Mode: C++; tab-width: 4; indent-tabs-mode: nil; c-basic-offset: 4 -*-
 * vim: set ts=4 sw=4 et tw=99:
 *
 * This Source Code Form is subject to the terms of the Mozilla Public
 * License, v. 2.0. If a copy of the MPL was not distributed with this
 * file, You can obtain one at http://mozilla.org/MPL/2.0/. */

#include "mozilla/DebugOnly.h"

#include "jscntxt.h"
#include "jscompartment.h"
#include "jsmath.h"
#include "CodeGenerator-x86-shared.h"
#include "CodeGenerator-shared-inl.h"
#include "ion/IonFrames.h"
#include "ion/MoveEmitter.h"
#include "ion/IonCompartment.h"
#include "ion/ParallelFunctions.h"

using namespace js;
using namespace js::ion;

namespace js {
namespace ion {

CodeGeneratorX86Shared::CodeGeneratorX86Shared(MIRGenerator *gen, LIRGraph *graph, MacroAssembler *masm)
  : CodeGeneratorShared(gen, graph, masm),
    deoptLabel_(NULL)
{
}

double
test(double x, double y)
{
    return x + y;
}

bool
CodeGeneratorX86Shared::generatePrologue()
{
    // Note that this automatically sets MacroAssembler::framePushed().
    masm.reserveStack(frameSize());

    // Allocate returnLabel_ on the heap, so we don't run its destructor and
    // assert-not-bound in debug mode on compilation failure.
    returnLabel_ = new HeapLabel();

    return true;
}

bool
CodeGeneratorX86Shared::generateEpilogue()
{
    masm.bind(returnLabel_);

    // Pop the stack we allocated at the start of the function.
    masm.freeStack(frameSize());
    JS_ASSERT(masm.framePushed() == 0);

    masm.ret();
    return true;
}

bool
OutOfLineBailout::accept(CodeGeneratorX86Shared *codegen)
{
    return codegen->visitOutOfLineBailout(this);
}

void
CodeGeneratorX86Shared::emitBranch(Assembler::Condition cond, MBasicBlock *mirTrue,
                                   MBasicBlock *mirFalse, Assembler::NaNCond ifNaN)
{
    LBlock *ifTrue = mirTrue->lir();
    LBlock *ifFalse = mirFalse->lir();

    if (ifNaN == Assembler::NaN_IsFalse)
        masm.j(Assembler::Parity, ifFalse->label());
    else if (ifNaN == Assembler::NaN_IsTrue)
        masm.j(Assembler::Parity, ifTrue->label());

    if (isNextBlock(ifFalse)) {
        masm.j(cond, ifTrue->label());
    } else {
        masm.j(Assembler::InvertCondition(cond), ifFalse->label());
        if (!isNextBlock(ifTrue))
            masm.jmp(ifTrue->label());
    }
}

bool
CodeGeneratorX86Shared::visitDouble(LDouble *ins)
{
    const LDefinition *out = ins->getDef(0);
    masm.loadConstantDouble(ins->getDouble(), ToFloatRegister(out));
    return true;
}

bool
CodeGeneratorX86Shared::visitTestIAndBranch(LTestIAndBranch *test)
{
    const LAllocation *opd = test->input();

    // Test the operand
    masm.testl(ToRegister(opd), ToRegister(opd));
    emitBranch(Assembler::NonZero, test->ifTrue(), test->ifFalse());
    return true;
}

bool
CodeGeneratorX86Shared::visitTestDAndBranch(LTestDAndBranch *test)
{
    const LAllocation *opd = test->input();

    // ucomisd flags:
    //             Z  P  C
    //            ---------
    //      NaN    1  1  1
    //        >    0  0  0
    //        <    0  0  1
    //        =    1  0  0
    //
    // NaN is falsey, so comparing against 0 and then using the Z flag is
    // enough to determine which branch to take.
    masm.xorpd(ScratchFloatReg, ScratchFloatReg);
    masm.ucomisd(ToFloatRegister(opd), ScratchFloatReg);
    emitBranch(Assembler::NotEqual, test->ifTrue(), test->ifFalse());
    return true;
}

void
CodeGeneratorX86Shared::emitCompare(MCompare::CompareType type, const LAllocation *left, const LAllocation *right)
{
#ifdef JS_CPU_X64
    if (type == MCompare::Compare_Object) {
        masm.cmpq(ToRegister(left), ToOperand(right));
        return;
    }
#endif

    if (right->isConstant())
        masm.cmpl(ToRegister(left), Imm32(ToInt32(right)));
    else
        masm.cmpl(ToRegister(left), ToOperand(right));
}

bool
CodeGeneratorX86Shared::visitCompare(LCompare *comp)
{
    MCompare *mir = comp->mir();
    emitCompare(mir->compareType(), comp->left(), comp->right());
    masm.emitSet(JSOpToCondition(mir->compareType(), comp->jsop()), ToRegister(comp->output()));
    return true;
}

bool
CodeGeneratorX86Shared::visitCompareAndBranch(LCompareAndBranch *comp)
{
    MCompare *mir = comp->mir();
    emitCompare(mir->compareType(), comp->left(), comp->right());
    Assembler::Condition cond = JSOpToCondition(mir->compareType(), comp->jsop());
    emitBranch(cond, comp->ifTrue(), comp->ifFalse());
    return true;
}

bool
CodeGeneratorX86Shared::visitCompareD(LCompareD *comp)
{
    FloatRegister lhs = ToFloatRegister(comp->left());
    FloatRegister rhs = ToFloatRegister(comp->right());

    Assembler::DoubleCondition cond = JSOpToDoubleCondition(comp->mir()->jsop());
    masm.compareDouble(cond, lhs, rhs);
    masm.emitSet(Assembler::ConditionFromDoubleCondition(cond), ToRegister(comp->output()),
            Assembler::NaNCondFromDoubleCondition(cond));
    return true;
}

bool
CodeGeneratorX86Shared::visitNotI(LNotI *ins)
{
    masm.cmpl(ToRegister(ins->input()), Imm32(0));
    masm.emitSet(Assembler::Equal, ToRegister(ins->output()));
    return true;
}

bool
CodeGeneratorX86Shared::visitNotD(LNotD *ins)
{
    FloatRegister opd = ToFloatRegister(ins->input());

    masm.xorpd(ScratchFloatReg, ScratchFloatReg);
    masm.compareDouble(Assembler::DoubleEqualOrUnordered, opd, ScratchFloatReg);
    masm.emitSet(Assembler::Equal, ToRegister(ins->output()), Assembler::NaN_IsTrue);
    return true;
}

bool
CodeGeneratorX86Shared::visitCompareDAndBranch(LCompareDAndBranch *comp)
{
    FloatRegister lhs = ToFloatRegister(comp->left());
    FloatRegister rhs = ToFloatRegister(comp->right());

    Assembler::DoubleCondition cond = JSOpToDoubleCondition(comp->mir()->jsop());
    masm.compareDouble(cond, lhs, rhs);
    emitBranch(Assembler::ConditionFromDoubleCondition(cond), comp->ifTrue(), comp->ifFalse(),
               Assembler::NaNCondFromDoubleCondition(cond));
    return true;
}

bool
CodeGeneratorX86Shared::visitAsmJSPassStackArg(LAsmJSPassStackArg *ins)
{
    const MAsmJSPassStackArg *mir = ins->mir();
    Operand dst(StackPointer, mir->spOffset());
    if (ins->arg()->isConstant()) {
        masm.mov(Imm32(ToInt32(ins->arg())), dst);
    } else {
        if (ins->arg()->isGeneralReg())
            masm.mov(ToRegister(ins->arg()), dst);
        else
            masm.movsd(ToFloatRegister(ins->arg()), dst);
    }
    return true;
}

bool
CodeGeneratorX86Shared::generateOutOfLineCode()
{
    if (!CodeGeneratorShared::generateOutOfLineCode())
        return false;

    if (deoptLabel_) {
        // All non-table-based bailouts will go here.
        masm.bind(deoptLabel_);

        // Push the frame size, so the handler can recover the IonScript.
        masm.push(Imm32(frameSize()));

        IonCompartment *ion = GetIonContext()->compartment->ionCompartment();
        IonCode *handler = ion->getGenericBailoutHandler();

        masm.jmp(handler->raw(), Relocation::IONCODE);
    }

    return true;
}

class BailoutJump {
    Assembler::Condition cond_;

  public:
    BailoutJump(Assembler::Condition cond) : cond_(cond)
    { }
#ifdef JS_CPU_X86
    void operator()(MacroAssembler &masm, uint8_t *code) const {
        masm.j(cond_, code, Relocation::HARDCODED);
    }
#endif
    void operator()(MacroAssembler &masm, Label *label) const {
        masm.j(cond_, label);
    }
};

class BailoutLabel {
    Label *label_;

  public:
    BailoutLabel(Label *label) : label_(label)
    { }
#ifdef JS_CPU_X86
    void operator()(MacroAssembler &masm, uint8_t *code) const {
        masm.retarget(label_, code, Relocation::HARDCODED);
    }
#endif
    void operator()(MacroAssembler &masm, Label *label) const {
        masm.retarget(label_, label);
    }
};

template <typename T> bool
CodeGeneratorX86Shared::bailout(const T &binder, LSnapshot *snapshot)
{
    CompileInfo &info = snapshot->mir()->block()->info();
    switch (info.executionMode()) {
      case ParallelExecution: {
<<<<<<< HEAD
        // in parallel mode, make no attempt to recover, just signal an error.
        OutOfLineParallelAbort *ool = oolParallelAbort(ParallelBailoutUnsupported,
                                                       snapshot->mir()->block(),
                                                       snapshot->mir()->pc());
        binder(masm, ool->entry());
=======
        // In parallel mode, make no attempt to recover, just signal an error.
        Label *ool;
        if (!ensureOutOfLineParallelAbort(&ool))
            return false;
        binder(masm, ool);
>>>>>>> b31a4037
        return true;
      }
      case SequentialExecution:
        break;
      default:
        JS_NOT_REACHED("No such execution mode");
    }

    if (!encode(snapshot))
        return false;

    // Though the assembler doesn't track all frame pushes, at least make sure
    // the known value makes sense. We can't use bailout tables if the stack
    // isn't properly aligned to the static frame size.
    JS_ASSERT_IF(frameClass_ != FrameSizeClass::None() && deoptTable_,
                 frameClass_.frameSize() == masm.framePushed());

#ifdef JS_CPU_X86
    // On x64, bailout tables are pointless, because 16 extra bytes are
    // reserved per external jump, whereas it takes only 10 bytes to encode a
    // a non-table based bailout.
    if (assignBailoutId(snapshot)) {
        binder(masm, deoptTable_->raw() + snapshot->bailoutId() * BAILOUT_TABLE_ENTRY_SIZE);
        return true;
    }
#endif

    // We could not use a jump table, either because all bailout IDs were
    // reserved, or a jump table is not optimal for this frame size or
    // platform. Whatever, we will generate a lazy bailout.
    OutOfLineBailout *ool = new OutOfLineBailout(snapshot);
    if (!addOutOfLineCode(ool))
        return false;

    binder(masm, ool->entry());
    return true;
}

bool
CodeGeneratorX86Shared::bailoutIf(Assembler::Condition condition, LSnapshot *snapshot)
{
    return bailout(BailoutJump(condition), snapshot);
}

bool
CodeGeneratorX86Shared::bailoutFrom(Label *label, LSnapshot *snapshot)
{
    JS_ASSERT(label->used() && !label->bound());
    return bailout(BailoutLabel(label), snapshot);
}

bool
CodeGeneratorX86Shared::bailout(LSnapshot *snapshot)
{
    Label label;
    masm.jump(&label);
    return bailoutFrom(&label, snapshot);
}

bool
CodeGeneratorX86Shared::visitOutOfLineBailout(OutOfLineBailout *ool)
{
    if (!deoptLabel_)
        deoptLabel_ = new HeapLabel();

    masm.push(Imm32(ool->snapshot()->snapshotOffset()));
    masm.jmp(deoptLabel_);
    return true;
}


bool
CodeGeneratorX86Shared::visitMinMaxD(LMinMaxD *ins)
{
    FloatRegister first = ToFloatRegister(ins->first());
    FloatRegister second = ToFloatRegister(ins->second());
    FloatRegister output = ToFloatRegister(ins->output());

    JS_ASSERT(first == output);

    Assembler::Condition cond = ins->mir()->isMax()
                               ? Assembler::Above
                               : Assembler::Below;
    Label nan, equal, returnSecond, done;

    masm.ucomisd(second, first);
    masm.j(Assembler::Parity, &nan); // first or second is NaN, result is NaN.
    masm.j(Assembler::Equal, &equal); // make sure we handle -0 and 0 right.
    masm.j(cond, &returnSecond);
    masm.jmp(&done);

    // Check for zero.
    masm.bind(&equal);
    masm.xorpd(ScratchFloatReg, ScratchFloatReg);
    masm.ucomisd(first, ScratchFloatReg);
    masm.j(Assembler::NotEqual, &done); // first wasn't 0 or -0, so just return it.
    // So now both operands are either -0 or 0.
    if (ins->mir()->isMax())
        masm.addsd(second, first); // -0 + -0 = -0 and -0 + 0 = 0.
    else
        masm.orpd(second, first); // This just ors the sign bit.
    masm.jmp(&done);

    masm.bind(&nan);
    masm.loadStaticDouble(&js_NaN, output);
    masm.jmp(&done);

    masm.bind(&returnSecond);
    masm.movsd(second, output);

    masm.bind(&done);
    return true;
}

bool
CodeGeneratorX86Shared::visitAbsD(LAbsD *ins)
{
    FloatRegister input = ToFloatRegister(ins->input());
    JS_ASSERT(input == ToFloatRegister(ins->output()));
    masm.xorpd(ScratchFloatReg, ScratchFloatReg);
    masm.subsd(input, ScratchFloatReg); // negate the sign bit.
    masm.andpd(ScratchFloatReg, input); // s & ~s
    return true;
}

bool
CodeGeneratorX86Shared::visitSqrtD(LSqrtD *ins)
{
    FloatRegister input = ToFloatRegister(ins->input());
    JS_ASSERT(input == ToFloatRegister(ins->output()));
    masm.sqrtsd(input, input);
    return true;
}

bool
CodeGeneratorX86Shared::visitPowHalfD(LPowHalfD *ins)
{
    FloatRegister input = ToFloatRegister(ins->input());
    Register scratch = ToRegister(ins->temp());
    JS_ASSERT(input == ToFloatRegister(ins->output()));

    const uint32_t NegInfinityFloatBits = 0xFF800000;
    Label done, sqrt;

    // Branch if not -Infinity.
    masm.move32(Imm32(NegInfinityFloatBits), scratch);
    masm.loadFloatAsDouble(scratch, ScratchFloatReg);
    masm.branchDouble(Assembler::DoubleNotEqualOrUnordered, input, ScratchFloatReg, &sqrt);

    // Math.pow(-Infinity, 0.5) == Infinity.
    masm.xorpd(input, input);
    masm.subsd(ScratchFloatReg, input);
    masm.jump(&done);

    // Math.pow(-0, 0.5) == 0 == Math.pow(0, 0.5). Adding 0 converts any -0 to 0.
    masm.bind(&sqrt);
    masm.xorpd(ScratchFloatReg, ScratchFloatReg);
    masm.addsd(ScratchFloatReg, input);
    masm.sqrtsd(input, input);

    masm.bind(&done);
    return true;
}

class OutOfLineUndoALUOperation : public OutOfLineCodeBase<CodeGeneratorX86Shared>
{
    LInstruction *ins_;

  public:
    OutOfLineUndoALUOperation(LInstruction *ins)
        : ins_(ins)
    { }

    virtual bool accept(CodeGeneratorX86Shared *codegen) {
        return codegen->visitOutOfLineUndoALUOperation(this);
    }
    LInstruction *ins() const {
        return ins_;
    }
};

bool
CodeGeneratorX86Shared::visitAddI(LAddI *ins)
{
    if (ins->rhs()->isConstant())
        masm.addl(Imm32(ToInt32(ins->rhs())), ToOperand(ins->lhs()));
    else
        masm.addl(ToOperand(ins->rhs()), ToRegister(ins->lhs()));

    if (ins->snapshot()) {
        if (ins->recoversInput()) {
            OutOfLineUndoALUOperation *ool = new OutOfLineUndoALUOperation(ins);
            if (!addOutOfLineCode(ool))
                return false;
            masm.j(Assembler::Overflow, ool->entry());
        } else {
            if (!bailoutIf(Assembler::Overflow, ins->snapshot()))
                return false;
        }
    }
    return true;
}

bool
CodeGeneratorX86Shared::visitSubI(LSubI *ins)
{
    if (ins->rhs()->isConstant())
        masm.subl(Imm32(ToInt32(ins->rhs())), ToOperand(ins->lhs()));
    else
        masm.subl(ToOperand(ins->rhs()), ToRegister(ins->lhs()));

    if (ins->snapshot()) {
        if (ins->recoversInput()) {
            OutOfLineUndoALUOperation *ool = new OutOfLineUndoALUOperation(ins);
            if (!addOutOfLineCode(ool))
                return false;
            masm.j(Assembler::Overflow, ool->entry());
        } else {
            if (!bailoutIf(Assembler::Overflow, ins->snapshot()))
                return false;
        }
    }
    return true;
}

bool
CodeGeneratorX86Shared::visitOutOfLineUndoALUOperation(OutOfLineUndoALUOperation *ool)
{
    LInstruction *ins = ool->ins();
    Register reg = ToRegister(ins->getDef(0));

    mozilla::DebugOnly<LAllocation *> lhs = ins->getOperand(0);
    LAllocation *rhs = ins->getOperand(1);

    JS_ASSERT(reg == ToRegister(lhs));
    JS_ASSERT_IF(rhs->isGeneralReg(), reg != ToRegister(rhs));

    // Undo the effect of the ALU operation, which was performed on the output
    // register and overflowed. Writing to the output register clobbered an
    // input reg, and the original value of the input needs to be recovered
    // to satisfy the constraint imposed by any RECOVERED_INPUT operands to
    // the bailout snapshot.

    if (rhs->isConstant()) {
        Imm32 constant(ToInt32(rhs));
        if (ins->isAddI())
            masm.subl(constant, reg);
        else
            masm.addl(constant, reg);
    } else {
        if (ins->isAddI())
            masm.subl(ToOperand(rhs), reg);
        else
            masm.addl(ToOperand(rhs), reg);
    }

    return bailout(ool->ins()->snapshot());
}

class MulNegativeZeroCheck : public OutOfLineCodeBase<CodeGeneratorX86Shared>
{
    LMulI *ins_;

  public:
    MulNegativeZeroCheck(LMulI *ins)
      : ins_(ins)
    { }

    virtual bool accept(CodeGeneratorX86Shared *codegen) {
        return codegen->visitMulNegativeZeroCheck(this);
    }
    LMulI *ins() const {
        return ins_;
    }
};

bool
CodeGeneratorX86Shared::visitMulI(LMulI *ins)
{
    const LAllocation *lhs = ins->lhs();
    const LAllocation *rhs = ins->rhs();
    MMul *mul = ins->mir();
    JS_ASSERT_IF(mul->mode() == MMul::Integer, !mul->canBeNegativeZero() && !mul->canOverflow());

    if (rhs->isConstant()) {
        // Bailout on -0.0
        int32_t constant = ToInt32(rhs);
        if (mul->canBeNegativeZero() && constant <= 0) {
            Assembler::Condition bailoutCond = (constant == 0) ? Assembler::Signed : Assembler::Equal;
            masm.testl(ToRegister(lhs), ToRegister(lhs));
            if (!bailoutIf(bailoutCond, ins->snapshot()))
                    return false;
        }

        switch (constant) {
          case -1:
            masm.negl(ToOperand(lhs));
            break;
          case 0:
            masm.xorl(ToOperand(lhs), ToRegister(lhs));
            return true; // escape overflow check;
          case 1:
            // nop
            return true; // escape overflow check;
          case 2:
            masm.addl(ToOperand(lhs), ToRegister(lhs));
            break;
          default:
            if (!mul->canOverflow() && constant > 0) {
                // Use shift if cannot overflow and constant is power of 2
                int32_t shift;
                JS_FLOOR_LOG2(shift, constant);
                if ((1 << shift) == constant) {
                    masm.shll(Imm32(shift), ToRegister(lhs));
                    return true;
                }
            }
            masm.imull(Imm32(ToInt32(rhs)), ToRegister(lhs));
        }

        // Bailout on overflow
        if (mul->canOverflow() && !bailoutIf(Assembler::Overflow, ins->snapshot()))
            return false;
    } else {
        masm.imull(ToOperand(rhs), ToRegister(lhs));

        // Bailout on overflow
        if (mul->canOverflow() && !bailoutIf(Assembler::Overflow, ins->snapshot()))
            return false;

        if (mul->canBeNegativeZero()) {
            // Jump to an OOL path if the result is 0.
            MulNegativeZeroCheck *ool = new MulNegativeZeroCheck(ins);
            if (!addOutOfLineCode(ool))
                return false;

            masm.testl(ToRegister(lhs), ToRegister(lhs));
            masm.j(Assembler::Zero, ool->entry());
            masm.bind(ool->rejoin());
        }
    }

    return true;
}

bool
CodeGeneratorX86Shared::visitAsmJSDivOrMod(LAsmJSDivOrMod *ins)
{
    JS_ASSERT(ToRegister(ins->remainder()) == edx);
    JS_ASSERT(ToRegister(ins->lhs()) == eax);
    Register rhs = ToRegister(ins->rhs());
    Register output = ToRegister(ins->output());

    Label afterDiv;

    masm.testl(rhs, rhs);
    Label notzero;
    masm.j(Assembler::NonZero, &notzero);
    masm.movl(Imm32(0), output);
    masm.jmp(&afterDiv);
    masm.bind(&notzero);

    masm.xorl(edx, edx);
    masm.udiv(rhs);

    masm.bind(&afterDiv);

    return true;
}

bool
CodeGeneratorX86Shared::visitMulNegativeZeroCheck(MulNegativeZeroCheck *ool)
{
    LMulI *ins = ool->ins();
    Register result = ToRegister(ins->output());
    Operand lhsCopy = ToOperand(ins->lhsCopy());
    Operand rhs = ToOperand(ins->rhs());
    JS_ASSERT_IF(lhsCopy.kind() == Operand::REG, lhsCopy.reg() != result.code());

    // Result is -0 if lhs or rhs is negative.
    masm.movl(lhsCopy, result);
    masm.orl(rhs, result);
    if (!bailoutIf(Assembler::Signed, ins->snapshot()))
        return false;

    masm.xorl(result, result);
    masm.jmp(ool->rejoin());
    return true;
}

bool
CodeGeneratorX86Shared::visitDivI(LDivI *ins)
{
    Register remainder = ToRegister(ins->remainder());
    Register lhs = ToRegister(ins->lhs());
    Register rhs = ToRegister(ins->rhs());
    Register output = ToRegister(ins->output());

    MDiv *mir = ins->mir();

    JS_ASSERT(remainder == edx);
    JS_ASSERT(lhs == eax);
    JS_ASSERT(output == eax);

    Label done;

    // Handle divide by zero.
    if (mir->canBeDivideByZero()) {
        masm.testl(rhs, rhs);
        if (mir->isTruncated()) {
            // Truncated division by zero is zero (Infinity|0 == 0)
            Label notzero;
            masm.j(Assembler::NonZero, &notzero);
            masm.xorl(output, output);
            masm.jmp(&done);
            masm.bind(&notzero);
        } else {
            JS_ASSERT(mir->fallible());
            if (!bailoutIf(Assembler::Zero, ins->snapshot()))
                return false;
        }
    }

    // Handle an integer overflow exception from -2147483648 / -1.
    if (mir->canBeNegativeOverflow()) {
        Label notmin;
        masm.cmpl(lhs, Imm32(INT32_MIN));
        masm.j(Assembler::NotEqual, &notmin);
        masm.cmpl(rhs, Imm32(-1));
        if (mir->isTruncated()) {
            // (-INT32_MIN)|0 == INT32_MIN and INT32_MIN is already in the
            // output register (lhs == eax).
            masm.j(Assembler::Equal, &done);
        } else {
            JS_ASSERT(mir->fallible());
            if (!bailoutIf(Assembler::Equal, ins->snapshot()))
                return false;
        }
        masm.bind(&notmin);
    }

    // Handle negative 0.
    if (!mir->isTruncated() && mir->canBeNegativeZero()) {
        Label nonzero;
        masm.testl(lhs, lhs);
        masm.j(Assembler::NonZero, &nonzero);
        masm.cmpl(rhs, Imm32(0));
        if (!bailoutIf(Assembler::LessThan, ins->snapshot()))
            return false;
        masm.bind(&nonzero);
    }

    // Sign extend eax into edx to make (edx:eax), since idiv is 64-bit.
    masm.cdq();
    masm.idiv(rhs);

    if (!mir->isTruncated()) {
        // If the remainder is > 0, bailout since this must be a double.
        masm.testl(remainder, remainder);
        if (!bailoutIf(Assembler::NonZero, ins->snapshot()))
            return false;
    }

    masm.bind(&done);

    return true;
}

bool
CodeGeneratorX86Shared::visitModPowTwoI(LModPowTwoI *ins)
{
    Register lhs = ToRegister(ins->getOperand(0));
    int32_t shift = ins->shift();

    Label negative, done;
    // Switch based on sign of the lhs.
    // Positive numbers are just a bitmask
    masm.branchTest32(Assembler::Signed, lhs, lhs, &negative);
    {
        masm.andl(Imm32((1 << shift) - 1), lhs);
        masm.jump(&done);
    }
    // Negative numbers need a negate, bitmask, negate
    {
        masm.bind(&negative);
        // visitModI has an overflow check here to catch INT_MIN % -1, but
        // here the rhs is a power of 2, and cannot be -1, so the check is not generated.
        masm.negl(lhs);
        masm.andl(Imm32((1 << shift) - 1), lhs);
        masm.negl(lhs);
        if (!ins->mir()->isTruncated() && !bailoutIf(Assembler::Zero, ins->snapshot()))
            return false;
    }
    masm.bind(&done);
    return true;

}

bool
CodeGeneratorX86Shared::visitModI(LModI *ins)
{
    Register remainder = ToRegister(ins->remainder());
    Register lhs = ToRegister(ins->lhs());
    Register rhs = ToRegister(ins->rhs());
    Register temp = ToRegister(ins->getTemp(0));

    // Required to use idiv.
    JS_ASSERT(remainder == edx);
    JS_ASSERT(temp == eax);

    if (lhs != temp) {
        masm.mov(lhs, temp);
        lhs = temp;
    }

    Label done;

    // Prevent divide by zero
    masm.testl(rhs, rhs);
    if (ins->mir()->isTruncated()) {
        Label notzero;
        masm.j(Assembler::NonZero, &notzero);
        masm.xorl(edx, edx);
        masm.jmp(&done);
        masm.bind(&notzero);
    } else {
        if (!bailoutIf(Assembler::Zero, ins->snapshot()))
            return false;
    }

    Label negative;

    // Switch based on sign of the lhs.
    masm.branchTest32(Assembler::Signed, lhs, lhs, &negative);
    // If lhs >= 0 then remainder = lhs % rhs. The remainder must be positive.
    {
        // Since lhs >= 0, the sign-extension will be 0
        masm.xorl(edx, edx);
        masm.idiv(rhs);
        masm.jump(&done);
    }

    // Otherwise, we have to beware of two special cases:
    {
        masm.bind(&negative);

        // Prevent an integer overflow exception from -2147483648 % -1
        Label notmin;
        masm.cmpl(lhs, Imm32(INT32_MIN));
        masm.j(Assembler::NotEqual, &notmin);
        masm.cmpl(rhs, Imm32(-1));
        if (ins->mir()->isTruncated()) {
            masm.j(Assembler::NotEqual, &notmin);
            masm.xorl(edx, edx);
            masm.jmp(&done);
        } else {
            if (!bailoutIf(Assembler::Equal, ins->snapshot()))
                return false;
        }
        masm.bind(&notmin);

        masm.cdq();
        masm.idiv(rhs);

        if (!ins->mir()->isTruncated()) {
            // A remainder of 0 means that the rval must be -0, which is a double.
            masm.testl(remainder, remainder);
            if (!bailoutIf(Assembler::Zero, ins->snapshot()))
                return false;
        }
    }

    masm.bind(&done);
    return true;
}

bool
CodeGeneratorX86Shared::visitBitNotI(LBitNotI *ins)
{
    const LAllocation *input = ins->getOperand(0);
    JS_ASSERT(!input->isConstant());

    masm.notl(ToOperand(input));
    return true;
}

bool
CodeGeneratorX86Shared::visitBitOpI(LBitOpI *ins)
{
    const LAllocation *lhs = ins->getOperand(0);
    const LAllocation *rhs = ins->getOperand(1);

    switch (ins->bitop()) {
        case JSOP_BITOR:
            if (rhs->isConstant())
                masm.orl(Imm32(ToInt32(rhs)), ToOperand(lhs));
            else
                masm.orl(ToOperand(rhs), ToRegister(lhs));
            break;
        case JSOP_BITXOR:
            if (rhs->isConstant())
                masm.xorl(Imm32(ToInt32(rhs)), ToOperand(lhs));
            else
                masm.xorl(ToOperand(rhs), ToRegister(lhs));
            break;
        case JSOP_BITAND:
            if (rhs->isConstant())
                masm.andl(Imm32(ToInt32(rhs)), ToOperand(lhs));
            else
                masm.andl(ToOperand(rhs), ToRegister(lhs));
            break;
        default:
            JS_NOT_REACHED("unexpected binary opcode");
    }

    return true;
}

bool
CodeGeneratorX86Shared::visitShiftI(LShiftI *ins)
{
    Register lhs = ToRegister(ins->lhs());
    const LAllocation *rhs = ins->rhs();

    if (rhs->isConstant()) {
        int32_t shift = ToInt32(rhs) & 0x1F;
        switch (ins->bitop()) {
          case JSOP_LSH:
            if (shift)
                masm.shll(Imm32(shift), lhs);
            break;
          case JSOP_RSH:
            if (shift)
                masm.sarl(Imm32(shift), lhs);
            break;
          case JSOP_URSH:
            if (shift) {
                masm.shrl(Imm32(shift), lhs);
            } else if (ins->mir()->toUrsh()->canOverflow()) {
                // x >>> 0 can overflow.
                masm.testl(lhs, lhs);
                if (!bailoutIf(Assembler::Signed, ins->snapshot()))
                    return false;
            }
            break;
          default:
            JS_NOT_REACHED("Unexpected shift op");
        }
    } else {
        JS_ASSERT(ToRegister(rhs) == ecx);
        switch (ins->bitop()) {
          case JSOP_LSH:
            masm.shll_cl(lhs);
            break;
          case JSOP_RSH:
            masm.sarl_cl(lhs);
            break;
          case JSOP_URSH:
            masm.shrl_cl(lhs);
            if (ins->mir()->toUrsh()->canOverflow()) {
                // x >>> 0 can overflow.
                masm.testl(lhs, lhs);
                if (!bailoutIf(Assembler::Signed, ins->snapshot()))
                    return false;
            }
            break;
          default:
            JS_NOT_REACHED("Unexpected shift op");
        }
    }

    return true;
}

bool
CodeGeneratorX86Shared::visitUrshD(LUrshD *ins)
{
    Register lhs = ToRegister(ins->lhs());
    JS_ASSERT(ToRegister(ins->temp()) == lhs);

    const LAllocation *rhs = ins->rhs();
    FloatRegister out = ToFloatRegister(ins->output());

    if (rhs->isConstant()) {
        int32_t shift = ToInt32(rhs) & 0x1F;
        if (shift)
            masm.shrl(Imm32(shift), lhs);
    } else {
        JS_ASSERT(ToRegister(rhs) == ecx);
        masm.shrl_cl(lhs);
    }

    masm.convertUInt32ToDouble(lhs, out);
    return true;
}

typedef MoveResolver::MoveOperand MoveOperand;

MoveOperand
CodeGeneratorX86Shared::toMoveOperand(const LAllocation *a) const
{
    if (a->isGeneralReg())
        return MoveOperand(ToRegister(a));
    if (a->isFloatReg())
        return MoveOperand(ToFloatRegister(a));
    return MoveOperand(StackPointer, ToStackOffset(a));
}

bool
CodeGeneratorX86Shared::visitMoveGroup(LMoveGroup *group)
{
    if (!group->numMoves())
        return true;

    MoveResolver &resolver = masm.moveResolver();

    for (size_t i = 0; i < group->numMoves(); i++) {
        const LMove &move = group->getMove(i);

        const LAllocation *from = move.from();
        const LAllocation *to = move.to();

        // No bogus moves.
        JS_ASSERT(*from != *to);
        JS_ASSERT(!from->isConstant());
        JS_ASSERT(from->isDouble() == to->isDouble());

        MoveResolver::Move::Kind kind = from->isDouble()
                                        ? MoveResolver::Move::DOUBLE
                                        : MoveResolver::Move::GENERAL;

        if (!resolver.addMove(toMoveOperand(from), toMoveOperand(to), kind))
            return false;
    }

    if (!resolver.resolve())
        return false;

    MoveEmitter emitter(masm);
    emitter.emit(resolver);
    emitter.finish();

    return true;
}

class OutOfLineTableSwitch : public OutOfLineCodeBase<CodeGeneratorX86Shared>
{
    MTableSwitch *mir_;
    CodeLabel jumpLabel_;

    bool accept(CodeGeneratorX86Shared *codegen) {
        return codegen->visitOutOfLineTableSwitch(this);
    }

  public:
    OutOfLineTableSwitch(MTableSwitch *mir)
      : mir_(mir)
    {}

    MTableSwitch *mir() const {
        return mir_;
    }

    CodeLabel *jumpLabel() {
        return &jumpLabel_;
    }
};

bool
CodeGeneratorX86Shared::visitOutOfLineTableSwitch(OutOfLineTableSwitch *ool)
{
    MTableSwitch *mir = ool->mir();

    masm.align(sizeof(void*));
    masm.bind(ool->jumpLabel()->src());
    if (!masm.addCodeLabel(*ool->jumpLabel()))
        return false;

    for (size_t i = 0; i < mir->numCases(); i++) {
        LBlock *caseblock = mir->getCase(i)->lir();
        Label *caseheader = caseblock->label();
        uint32_t caseoffset = caseheader->offset();

        // The entries of the jump table need to be absolute addresses and thus
        // must be patched after codegen is finished.
        CodeLabel cl;
        masm.writeCodePointer(cl.dest());
        cl.src()->bind(caseoffset);
        if (!masm.addCodeLabel(cl))
            return false;
    }

    return true;
}

bool
CodeGeneratorX86Shared::emitTableSwitchDispatch(MTableSwitch *mir, const Register &index,
                                                const Register &base)
{
    Label *defaultcase = mir->getDefault()->lir()->label();

    // Lower value with low value
    if (mir->low() != 0)
        masm.subl(Imm32(mir->low()), index);

    // Jump to default case if input is out of range
    int32_t cases = mir->numCases();
    masm.cmpl(index, Imm32(cases));
    masm.j(AssemblerX86Shared::AboveOrEqual, defaultcase);

    // To fill in the CodeLabels for the case entries, we need to first
    // generate the case entries (we don't yet know their offsets in the
    // instruction stream).
    OutOfLineTableSwitch *ool = new OutOfLineTableSwitch(mir);
    if (!addOutOfLineCode(ool))
        return false;

    // Compute the position where a pointer to the right case stands.
    masm.mov(ool->jumpLabel()->dest(), base);
    Operand pointer = Operand(base, index, ScalePointer);

    // Jump to the right case
    masm.jmp(pointer);

    return true;
}

bool
CodeGeneratorX86Shared::visitMathD(LMathD *math)
{
    FloatRegister lhs = ToFloatRegister(math->lhs());
    Operand rhs = ToOperand(math->rhs());

    JS_ASSERT(ToFloatRegister(math->output()) == lhs);

    switch (math->jsop()) {
      case JSOP_ADD:
        masm.addsd(rhs, lhs);
        break;
      case JSOP_SUB:
        masm.subsd(rhs, lhs);
        break;
      case JSOP_MUL:
        masm.mulsd(rhs, lhs);
        break;
      case JSOP_DIV:
        masm.divsd(rhs, lhs);
        break;
      default:
        JS_NOT_REACHED("unexpected opcode");
        return false;
    }
    return true;
}

bool
CodeGeneratorX86Shared::visitFloor(LFloor *lir)
{
    FloatRegister input = ToFloatRegister(lir->input());
    FloatRegister scratch = ScratchFloatReg;
    Register output = ToRegister(lir->output());

    if (AssemblerX86Shared::HasSSE41()) {
        // Bail on negative-zero.
        Assembler::Condition bailCond = masm.testNegativeZero(input, output);
        if (!bailoutIf(bailCond, lir->snapshot()))
            return false;

        // Round toward -Infinity.
        masm.roundsd(input, scratch, JSC::X86Assembler::RoundDown);

        masm.cvttsd2si(scratch, output);
        masm.cmp32(output, Imm32(INT_MIN));
        if (!bailoutIf(Assembler::Equal, lir->snapshot()))
            return false;
    } else {
        Label negative, end;

        // Branch to a slow path for negative inputs. Doesn't catch NaN or -0.
        masm.xorpd(scratch, scratch);
        masm.branchDouble(Assembler::DoubleLessThan, input, scratch, &negative);

        // Bail on negative-zero.
        Assembler::Condition bailCond = masm.testNegativeZero(input, output);
        if (!bailoutIf(bailCond, lir->snapshot()))
            return false;

        // Input is non-negative, so truncation correctly rounds.
        masm.cvttsd2si(input, output);
        masm.cmp32(output, Imm32(INT_MIN));
        if (!bailoutIf(Assembler::Equal, lir->snapshot()))
            return false;

        masm.jump(&end);

        // Input is negative, but isn't -0.
        // Negative values go on a comparatively expensive path, since no
        // native rounding mode matches JS semantics. Still better than callVM.
        masm.bind(&negative);
        {
            // Truncate and round toward zero.
            // This is off-by-one for everything but integer-valued inputs.
            masm.cvttsd2si(input, output);
            masm.cmp32(output, Imm32(INT_MIN));
            if (!bailoutIf(Assembler::Equal, lir->snapshot()))
                return false;

            // Test whether the input double was integer-valued.
            masm.cvtsi2sd(output, scratch);
            masm.branchDouble(Assembler::DoubleEqualOrUnordered, input, scratch, &end);

            // Input is not integer-valued, so we rounded off-by-one in the
            // wrong direction. Correct by subtraction.
            masm.subl(Imm32(1), output);
            // Cannot overflow: output was already checked against INT_MIN.
        }

        masm.bind(&end);
    }
    return true;
}

bool
CodeGeneratorX86Shared::visitRound(LRound *lir)
{
    FloatRegister input = ToFloatRegister(lir->input());
    FloatRegister temp = ToFloatRegister(lir->temp());
    FloatRegister scratch = ScratchFloatReg;
    Register output = ToRegister(lir->output());

    Label negative, end;

    // Load 0.5 in the temp register.
    static const double PointFive = 0.5;
    masm.loadStaticDouble(&PointFive, temp);

    // Branch to a slow path for negative inputs. Doesn't catch NaN or -0.
    masm.xorpd(scratch, scratch);
    masm.branchDouble(Assembler::DoubleLessThan, input, scratch, &negative);

    // Bail on negative-zero.
    Assembler::Condition bailCond = masm.testNegativeZero(input, output);
    if (!bailoutIf(bailCond, lir->snapshot()))
        return false;

    // Input is non-negative. Add 0.5 and truncate, rounding down. Note that we
    // have to add the input to the temp register (which contains 0.5) because
    // we're not allowed to modify the input register.
    masm.addsd(input, temp);

    masm.cvttsd2si(temp, output);
    masm.cmp32(output, Imm32(INT_MIN));
    if (!bailoutIf(Assembler::Equal, lir->snapshot()))
        return false;

    masm.jump(&end);


    // Input is negative, but isn't -0.
    masm.bind(&negative);

    if (AssemblerX86Shared::HasSSE41()) {
        // Add 0.5 and round toward -Infinity. The result is stored in the temp
        // register (currently contains 0.5).
        masm.addsd(input, temp);
        masm.roundsd(temp, scratch, JSC::X86Assembler::RoundDown);

        // Truncate.
        masm.cvttsd2si(scratch, output);
        masm.cmp32(output, Imm32(INT_MIN));
        if (!bailoutIf(Assembler::Equal, lir->snapshot()))
            return false;

        // If the result is positive zero, then the actual result is -0. Bail.
        // Otherwise, the truncation will have produced the correct negative integer.
        masm.testl(output, output);
        if (!bailoutIf(Assembler::Zero, lir->snapshot()))
            return false;

    } else {
        masm.addsd(input, temp);

        // Round toward -Infinity without the benefit of ROUNDSD.
        Label testZero;
        {
            // Truncate and round toward zero.
            // This is off-by-one for everything but integer-valued inputs.
            masm.cvttsd2si(temp, output);
            masm.cmp32(output, Imm32(INT_MIN));
            if (!bailoutIf(Assembler::Equal, lir->snapshot()))
                return false;

            // Test whether the truncated double was integer-valued.
            masm.cvtsi2sd(output, scratch);
            masm.branchDouble(Assembler::DoubleEqualOrUnordered, temp, scratch, &testZero);

            // Input is not integer-valued, so we rounded off-by-one in the
            // wrong direction. Correct by subtraction.
            masm.subl(Imm32(1), output);
            // Cannot overflow: output was already checked against INT_MIN.

            // Fall through to testZero.
        }

        masm.bind(&testZero);
        if (!bailoutIf(Assembler::Zero, lir->snapshot()))
            return false;
    }

    masm.bind(&end);
    return true;
}

bool
CodeGeneratorX86Shared::visitGuardShape(LGuardShape *guard)
{
    Register obj = ToRegister(guard->input());
    masm.cmpPtr(Operand(obj, JSObject::offsetOfShape()), ImmGCPtr(guard->mir()->shape()));
    if (!bailoutIf(Assembler::NotEqual, guard->snapshot()))
        return false;
    return true;
}

bool
CodeGeneratorX86Shared::visitGuardClass(LGuardClass *guard)
{
    Register obj = ToRegister(guard->input());
    Register tmp = ToRegister(guard->tempInt());

    masm.loadPtr(Address(obj, JSObject::offsetOfType()), tmp);
    masm.cmpPtr(Operand(tmp, offsetof(types::TypeObject, clasp)), ImmWord(guard->mir()->getClass()));
    if (!bailoutIf(Assembler::NotEqual, guard->snapshot()))
        return false;
    return true;
}

class OutOfLineTruncate : public OutOfLineCodeBase<CodeGeneratorX86Shared>
{
    LTruncateDToInt32 *ins_;

  public:
    OutOfLineTruncate(LTruncateDToInt32 *ins)
      : ins_(ins)
    { }

    bool accept(CodeGeneratorX86Shared *codegen) {
        return codegen->visitOutOfLineTruncate(this);
    }
    LTruncateDToInt32 *ins() const {
        return ins_;
    }
};

bool
CodeGeneratorX86Shared::visitTruncateDToInt32(LTruncateDToInt32 *ins)
{
    FloatRegister input = ToFloatRegister(ins->input());
    Register output = ToRegister(ins->output());

    OutOfLineTruncate *ool = new OutOfLineTruncate(ins);
    if (!addOutOfLineCode(ool))
        return false;

    masm.branchTruncateDouble(input, output, ool->entry());
    masm.bind(ool->rejoin());
    return true;
}

bool
CodeGeneratorX86Shared::visitEffectiveAddress(LEffectiveAddress *ins)
{
    const MEffectiveAddress *mir = ins->mir();
    Register base = ToRegister(ins->base());
    Register index = ToRegister(ins->index());
    Register output = ToRegister(ins->output());
    masm.leal(Operand(base, index, mir->scale(), mir->displacement()), output);
    return true;
}

bool
CodeGeneratorX86Shared::visitOutOfLineTruncate(OutOfLineTruncate *ool)
{
    LTruncateDToInt32 *ins = ool->ins();
    FloatRegister input = ToFloatRegister(ins->input());
    FloatRegister temp = ToFloatRegister(ins->tempFloat());
    Register output = ToRegister(ins->output());

    // Try to convert doubles representing integers within 2^32 of a signed
    // integer, by adding/subtracting 2^32 and then trying to convert to int32.
    // This has to be an exact conversion, as otherwise the truncation works
    // incorrectly on the modified value.
    Label fail;
    masm.xorpd(ScratchFloatReg, ScratchFloatReg);
    masm.ucomisd(input, ScratchFloatReg);
    masm.j(Assembler::Parity, &fail);

    {
        Label positive;
        masm.j(Assembler::Above, &positive);

        static const double shiftNeg = 4294967296.0;
        masm.loadStaticDouble(&shiftNeg, temp);
        Label skip;
        masm.jmp(&skip);

        masm.bind(&positive);
        static const double shiftPos = -4294967296.0;
        masm.loadStaticDouble(&shiftPos, temp);
        masm.bind(&skip);
    }

    masm.addsd(input, temp);
    masm.cvttsd2si(temp, output);
    masm.cvtsi2sd(output, ScratchFloatReg);

    masm.ucomisd(temp, ScratchFloatReg);
    masm.j(Assembler::Parity, &fail);
    masm.j(Assembler::Equal, ool->rejoin());

    masm.bind(&fail);
    {
        saveVolatile(output);

        masm.setupUnalignedABICall(1, output);
        masm.passABIArg(input);
        masm.callWithABI(JS_FUNC_TO_DATA_PTR(void *, js::ToInt32));
        masm.storeCallResult(output);

        restoreVolatile(output);
    }

    masm.jump(ool->rejoin());
    return true;
}

Operand
CodeGeneratorX86Shared::createArrayElementOperand(Register elements, const LAllocation *index)
{
    if (index->isConstant())
        return Operand(elements, ToInt32(index) * sizeof(js::Value));

    return Operand(elements, ToRegister(index), TimesEight);
}
bool
CodeGeneratorX86Shared::generateInvalidateEpilogue()
{
    // Ensure that there is enough space in the buffer for the OsiPoint
    // patching to occur. Otherwise, we could overwrite the invalidation
    // epilogue.
    for (size_t i = 0; i < sizeof(void *); i+= Assembler::nopSize())
        masm.nop();

    masm.bind(&invalidate_);

    // Push the Ion script onto the stack (when we determine what that pointer is).
    invalidateEpilogueData_ = masm.pushWithPatch(ImmWord(uintptr_t(-1)));
    IonCode *thunk = GetIonContext()->compartment->ionCompartment()->getInvalidationThunk();

    masm.call(thunk);

    // We should never reach this point in JIT code -- the invalidation thunk should
    // pop the invalidated JS frame and return directly to its caller.
    masm.breakpoint();
    return true;
}

bool
CodeGeneratorX86Shared::visitNegI(LNegI *ins)
{
    Register input = ToRegister(ins->input());
    JS_ASSERT(input == ToRegister(ins->output()));

    masm.neg32(input);
    return true;
}

bool
CodeGeneratorX86Shared::visitNegD(LNegD *ins)
{
    FloatRegister input = ToFloatRegister(ins->input());
    JS_ASSERT(input == ToFloatRegister(ins->output()));

    masm.negateDouble(input);
    return true;
}


} // namespace ion
} // namespace js<|MERGE_RESOLUTION|>--- conflicted
+++ resolved
@@ -284,19 +284,11 @@
     CompileInfo &info = snapshot->mir()->block()->info();
     switch (info.executionMode()) {
       case ParallelExecution: {
-<<<<<<< HEAD
         // in parallel mode, make no attempt to recover, just signal an error.
         OutOfLineParallelAbort *ool = oolParallelAbort(ParallelBailoutUnsupported,
                                                        snapshot->mir()->block(),
                                                        snapshot->mir()->pc());
         binder(masm, ool->entry());
-=======
-        // In parallel mode, make no attempt to recover, just signal an error.
-        Label *ool;
-        if (!ensureOutOfLineParallelAbort(&ool))
-            return false;
-        binder(masm, ool);
->>>>>>> b31a4037
         return true;
       }
       case SequentialExecution:
