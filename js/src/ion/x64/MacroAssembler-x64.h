/* -*- Mode: C++; tab-width: 4; indent-tabs-mode: nil; c-basic-offset: 4 -*-
 * vim: set ts=4 sw=4 et tw=99:
 *
 * This Source Code Form is subject to the terms of the Mozilla Public
 * License, v. 2.0. If a copy of the MPL was not distributed with this
 * file, You can obtain one at http://mozilla.org/MPL/2.0/. */

#ifndef jsion_macro_assembler_x64_h__
#define jsion_macro_assembler_x64_h__

#include "ion/shared/MacroAssembler-x86-shared.h"
#include "ion/MoveResolver.h"
#include "ion/IonFrames.h"
#include "jsnum.h"

namespace js {
namespace ion {

struct ImmShiftedTag : public ImmWord
{
    ImmShiftedTag(JSValueShiftedTag shtag)
      : ImmWord((uintptr_t)shtag)
    { }

    ImmShiftedTag(JSValueType type)
      : ImmWord(uintptr_t(JSValueShiftedTag(JSVAL_TYPE_TO_SHIFTED_TAG(type))))
    { }
};

struct ImmTag : public Imm32
{
    ImmTag(JSValueTag tag)
      : Imm32(tag)
    { }
};

class MacroAssemblerX64 : public MacroAssemblerX86Shared
{
    // Number of bytes the stack is adjusted inside a call to C. Calls to C may
    // not be nested.
    bool inCall_;
    uint32 args_;
    uint32 passedIntArgs_;
    uint32 passedFloatArgs_;
    uint32 stackForCall_;
    bool dynamicAlignment_;
    bool enoughMemory_;

    void setupABICall(uint32 arg);

  protected:
    MoveResolver moveResolver_;

  public:
    using MacroAssemblerX86Shared::call;
    using MacroAssemblerX86Shared::Push;
    using MacroAssemblerX86Shared::callWithExitFrame;

    enum Result {
        GENERAL,
        DOUBLE
    };

    typedef MoveResolver::MoveOperand MoveOperand;
    typedef MoveResolver::Move Move;

    MacroAssemblerX64()
      : inCall_(false),
        enoughMemory_(true)
    {
    }

    bool oom() const {
        return MacroAssemblerX86Shared::oom() || !enoughMemory_;
    }

    /////////////////////////////////////////////////////////////////
    // X64 helpers.
    /////////////////////////////////////////////////////////////////
    void call(ImmWord target) {
        movq(target, rax);
        call(rax);
    }

    // Refers to the upper 32 bits of a 64-bit Value operand.
    // On x86_64, the upper 32 bits do not necessarily only contain the type.
    Operand ToUpper32(Operand base) {
        switch (base.kind()) {
          case Operand::REG_DISP:
            return Operand(Register::FromCode(base.base()), base.disp() + 4);

          case Operand::SCALE:
            return Operand(Register::FromCode(base.base()), Register::FromCode(base.index()),
                           base.scale(), base.disp() + 4);

          default:
            JS_NOT_REACHED("unexpected operand kind");
            return base; // Silence GCC warning.
        }
    }
    static inline Operand ToUpper32(const Address &address) {
        return Operand(address.base, address.offset + 4);
    }
    static inline Operand ToUpper32(const BaseIndex &address) {
        return Operand(address.base, address.index, address.scale, address.offset + 4);
    }

    uint32_t Upper32Of(JSValueShiftedTag tag) {
        union { // Implemented in this way to appease MSVC++.
            uint64_t tag;
            struct {
                uint32_t lo32;
                uint32_t hi32;
            } s;
        } e;
        e.tag = tag;
        return e.s.hi32;
    }

    JSValueShiftedTag GetShiftedTag(JSValueType type) {
        return (JSValueShiftedTag)JSVAL_TYPE_TO_SHIFTED_TAG(type);
    }

    /////////////////////////////////////////////////////////////////
    // X86/X64-common interface.
    /////////////////////////////////////////////////////////////////
    void storeValue(ValueOperand val, Operand dest) {
        movq(val.valueReg(), dest);
    }
    void storeValue(ValueOperand val, const Address &dest) {
        storeValue(val, Operand(dest));
    }
    template <typename T>
    void storeValue(JSValueType type, Register reg, const T &dest) {
        // Value types with 32-bit payloads can be emitted as two 32-bit moves.
        if (type == JSVAL_TYPE_INT32 || type == JSVAL_TYPE_BOOLEAN) {
            movl(reg, Operand(dest));
            movl(Imm32(Upper32Of(GetShiftedTag(type))), ToUpper32(Operand(dest)));
        } else {
            boxValue(type, reg, ScratchReg);
            movq(ScratchReg, Operand(dest));
        }
    }
    template <typename T>
    void storeValue(const Value &val, const T &dest) {
        jsval_layout jv = JSVAL_TO_IMPL(val);
        movq(ImmWord(jv.asBits), ScratchReg);
        if (val.isMarkable())
            writeDataRelocation(val);
        movq(ScratchReg, Operand(dest));
    }
    void storeValue(ValueOperand val, BaseIndex dest) {
        storeValue(val, Operand(dest));
    }
    void loadValue(Operand src, ValueOperand val) {
        movq(src, val.valueReg());
    }
    void loadValue(Address src, ValueOperand val) {
        loadValue(Operand(src), val);
    }
    void loadValue(const BaseIndex &src, ValueOperand val) {
        loadValue(Operand(src), val);
    }
    void tagValue(JSValueType type, Register payload, ValueOperand dest) {
        JS_ASSERT(dest.valueReg() != ScratchReg);
        if (payload != dest.valueReg())
            movq(payload, dest.valueReg());
        movq(ImmShiftedTag(type), ScratchReg);
        orq(Operand(ScratchReg), dest.valueReg());
    }
    void pushValue(ValueOperand val) {
        push(val.valueReg());
    }
    void Push(const ValueOperand &val) {
        pushValue(val);
        framePushed_ += sizeof(Value);
    }
    void popValue(ValueOperand val) {
        pop(val.valueReg());
    }
    void pushValue(const Value &val) {
        jsval_layout jv = JSVAL_TO_IMPL(val);
        push(ImmWord(jv.asBits));
    }
    void pushValue(JSValueType type, Register reg) {
        boxValue(type, reg, ScratchReg);
        push(ScratchReg);
    }

    void moveValue(const Value &val, const Register &dest) {
        jsval_layout jv = JSVAL_TO_IMPL(val);
        movq(ImmWord(jv.asPtr), dest);
        writeDataRelocation(val);
    }
    void moveValue(const Value &src, const ValueOperand &dest) {
        moveValue(src, dest.valueReg());
    }
    void boxValue(JSValueType type, Register src, Register dest) {
        JSValueShiftedTag tag = (JSValueShiftedTag)JSVAL_TYPE_TO_SHIFTED_TAG(type);
        movq(ImmShiftedTag(tag), dest);

        // Integers must be treated specially, since the top 32 bits of the
        // register may be filled, we can't clobber the tag bits. This can
        // happen when instructions automatically sign-extend their result.
        // To account for this, we clear the top bits of the register, which
        // is safe since those bits aren't required.
        if (type == JSVAL_TYPE_INT32 || type == JSVAL_TYPE_BOOLEAN)
            movl(src, src);
        orq(src, dest);
    }

    Condition testUndefined(Condition cond, Register tag) {
        JS_ASSERT(cond == Equal || cond == NotEqual);
        cmpl(tag, ImmTag(JSVAL_TAG_UNDEFINED));
        return cond;
    }
    Condition testInt32(Condition cond, Register tag) {
        JS_ASSERT(cond == Equal || cond == NotEqual);
        cmpl(tag, ImmTag(JSVAL_TAG_INT32));
        return cond;
    }
    Condition testBoolean(Condition cond, Register tag) {
        JS_ASSERT(cond == Equal || cond == NotEqual);
        cmpl(tag, ImmTag(JSVAL_TAG_BOOLEAN));
        return cond;
    }
    Condition testNull(Condition cond, Register tag) {
        JS_ASSERT(cond == Equal || cond == NotEqual);
        cmpl(tag, ImmTag(JSVAL_TAG_NULL));
        return cond;
    }
    Condition testString(Condition cond, Register tag) {
        JS_ASSERT(cond == Equal || cond == NotEqual);
        cmpl(tag, ImmTag(JSVAL_TAG_STRING));
        return cond;
    }
    Condition testObject(Condition cond, Register tag) {
        JS_ASSERT(cond == Equal || cond == NotEqual);
        cmpl(tag, ImmTag(JSVAL_TAG_OBJECT));
        return cond;
    }
    Condition testDouble(Condition cond, Register tag) {
        JS_ASSERT(cond == Equal || cond == NotEqual);
        cmpl(tag, Imm32(JSVAL_TAG_MAX_DOUBLE));
        return cond == Equal ? BelowOrEqual : Above;
    }
    Condition testNumber(Condition cond, Register tag) {
        JS_ASSERT(cond == Equal || cond == NotEqual);
        cmpl(tag, Imm32(JSVAL_UPPER_INCL_TAG_OF_NUMBER_SET));
        return cond == Equal ? BelowOrEqual : Above;
    }
    Condition testGCThing(Condition cond, Register tag) {
        JS_ASSERT(cond == Equal || cond == NotEqual);
        cmpl(tag, Imm32(JSVAL_LOWER_INCL_TAG_OF_GCTHING_SET));
        return cond == Equal ? AboveOrEqual : Below;
    }

    Condition testMagic(Condition cond, const Register &tag) {
        JS_ASSERT(cond == Equal || cond == NotEqual);
        cmpl(tag, ImmTag(JSVAL_TAG_MAGIC));
        return cond;
    }
    Condition testError(Condition cond, const Register &tag) {
        return testMagic(cond, tag);
    }
    Condition testPrimitive(Condition cond, const Register &tag) {
        JS_ASSERT(cond == Equal || cond == NotEqual);
        cmpl(tag, ImmTag(JSVAL_UPPER_EXCL_TAG_OF_PRIMITIVE_SET));
        return cond == Equal ? Below : AboveOrEqual;
    }

    Condition testUndefined(Condition cond, const ValueOperand &src) {
        splitTag(src, ScratchReg);
        return testUndefined(cond, ScratchReg);
    }
    Condition testInt32(Condition cond, const ValueOperand &src) {
        splitTag(src, ScratchReg);
        return testInt32(cond, ScratchReg);
    }
    Condition testBoolean(Condition cond, const ValueOperand &src) {
        splitTag(src, ScratchReg);
        return testBoolean(cond, ScratchReg);
    }
    Condition testDouble(Condition cond, const ValueOperand &src) {
        splitTag(src, ScratchReg);
        return testDouble(cond, ScratchReg);
    }
    Condition testNull(Condition cond, const ValueOperand &src) {
        splitTag(src, ScratchReg);
        return testNull(cond, ScratchReg);
    }
    Condition testString(Condition cond, const ValueOperand &src) {
        splitTag(src, ScratchReg);
        return testString(cond, ScratchReg);
    }
    Condition testObject(Condition cond, const ValueOperand &src) {
        splitTag(src, ScratchReg);
        return testObject(cond, ScratchReg);
    }
    Condition testGCThing(Condition cond, const ValueOperand &src) {
        splitTag(src, ScratchReg);
        return testGCThing(cond, ScratchReg);
    }
    Condition testGCThing(Condition cond, const Address &src) {
        splitTag(src, ScratchReg);
        return testGCThing(cond, ScratchReg);
    }
    Condition testGCThing(Condition cond, const BaseIndex &src) {
        splitTag(src, ScratchReg);
        return testGCThing(cond, ScratchReg);
    }
    Condition testMagic(Condition cond, const Address &src) {
        splitTag(src, ScratchReg);
        return testMagic(cond, ScratchReg);
    }
    Condition testMagic(Condition cond, const BaseIndex &src) {
        splitTag(src, ScratchReg);
        return testMagic(cond, ScratchReg);
    }
    Condition testPrimitive(Condition cond, const ValueOperand &src) {
        splitTag(src, ScratchReg);
        return testPrimitive(cond, ScratchReg);
    }

    Condition isMagic(Condition cond, const ValueOperand &src, JSWhyMagic why) {
        uint64_t magic = MagicValue(why).asRawBits();
        cmpPtr(src.valueReg(), ImmWord(magic));
        return cond;
    }

    void cmpPtr(const Register &lhs, const ImmWord rhs) {
        JS_ASSERT(lhs != ScratchReg);
        movq(rhs, ScratchReg);
        cmpq(lhs, ScratchReg);
    }
    void cmpPtr(const Register &lhs, const ImmGCPtr rhs) {
        JS_ASSERT(lhs != ScratchReg);
        movq(rhs, ScratchReg);
        cmpq(lhs, ScratchReg);
    }
    void cmpPtr(const Operand &lhs, const ImmGCPtr rhs) {
        movq(rhs, ScratchReg);
        cmpq(lhs, ScratchReg);
    }
    void cmpPtr(const Operand &lhs, const ImmWord rhs) {
        movq(rhs, ScratchReg);
        cmpq(lhs, ScratchReg);
    }
    void cmpPtr(const Address &lhs, const ImmGCPtr rhs) {
        cmpPtr(Operand(lhs), rhs);
    }
    void cmpPtr(const Address &lhs, const ImmWord rhs) {
        cmpPtr(Operand(lhs), rhs);
    }
    void cmpPtr(const Operand &lhs, const Register &rhs) {
        cmpq(lhs, rhs);
    }
    void cmpPtr(const Address &lhs, const Register &rhs) {
        cmpPtr(Operand(lhs), rhs);
    }
    void cmpPtr(const Register &lhs, const Register &rhs) {
        return cmpq(lhs, rhs);
    }
    void testPtr(const Register &lhs, const Register &rhs) {
        testq(lhs, rhs);
    }

    Condition testNegativeZero(const FloatRegister &reg, const Register &scratch);

    /////////////////////////////////////////////////////////////////
    // Common interface.
    /////////////////////////////////////////////////////////////////
    void reserveStack(uint32 amount) {
        if (amount)
            subq(Imm32(amount), StackPointer);
        framePushed_ += amount;
    }
    void freeStack(uint32 amount) {
        JS_ASSERT(amount <= framePushed_);
        if (amount)
            addq(Imm32(amount), StackPointer);
        framePushed_ -= amount;
    }
    void freeStack(Register amount) {
        addq(amount, StackPointer);
    }

    void addPtr(const Register &src, const Register &dest) {
        addq(src, dest);
    }
    void addPtr(Imm32 imm, const Register &dest) {
        addq(imm, dest);
    }
    void addPtr(Imm32 imm, const Address &dest) {
        addq(imm, Operand(dest));
    }
    void addPtr(ImmWord imm, const Register &dest) {
        JS_ASSERT(dest != ScratchReg);
        movq(imm, ScratchReg);
        addq(ScratchReg, dest);
    }
    void subPtr(Imm32 imm, const Register &dest) {
        subq(imm, dest);
    }
    void subPtr(const Register &src, const Register &dest) {
        subq(src, dest);
    }

    // Specialization for AbsoluteAddress.
    void branchPtr(Condition cond, const AbsoluteAddress &addr, const Register &ptr, Label *label) {
        JS_ASSERT(ptr != ScratchReg);
        movq(ImmWord(addr.addr), ScratchReg);
        branchPtr(cond, Operand(ScratchReg, 0x0), ptr, label);
    }

    template <typename T>
    void branchPrivatePtr(Condition cond, T lhs, ImmWord ptr, Label *label) {
        branchPtr(cond, lhs, ImmWord(ptr.value >> 1), label);
    }

    template <typename T, typename S>
    void branchPtr(Condition cond, T lhs, S ptr, Label *label) {
        cmpPtr(Operand(lhs), ptr);
        j(cond, label);
    }

    CodeOffsetJump jumpWithPatch(RepatchLabel *label) {
        JmpSrc src = jmpSrc(label);
        return CodeOffsetJump(size(), addPatchableJump(src, Relocation::HARDCODED));
    }
    template <typename S, typename T>
    CodeOffsetJump branchPtrWithPatch(Condition cond, S lhs, T ptr, RepatchLabel *label) {
        cmpPtr(lhs, ptr);
        JmpSrc src = jSrc(cond, label);
        return CodeOffsetJump(size(), addPatchableJump(src, Relocation::HARDCODED));
    }
    void branchPtr(Condition cond, Register lhs, Register rhs, Label *label) {
        cmpPtr(lhs, rhs);
        j(cond, label);
    }
    void branchTestPtr(Condition cond, Register lhs, Register rhs, Label *label) {
        testq(lhs, rhs);
        j(cond, label);
    }
    void decBranchPtr(Condition cond, const Register &lhs, Imm32 imm, Label *label) {
        subPtr(imm, lhs);
        j(cond, label);
    }

    void movePtr(const Register &src, const Register &dest) {
        movq(src, dest);
    }
    void movePtr(ImmWord imm, Register dest) {
        movq(imm, dest);
    }
    void movePtr(ImmGCPtr imm, Register dest) {
        movq(imm, dest);
    }
    void loadPtr(const AbsoluteAddress &address, Register dest) {
        movq(ImmWord(address.addr), ScratchReg);
        movq(Operand(ScratchReg, 0x0), dest);
    }
    void loadPtr(const Address &address, Register dest) {
        movq(Operand(address), dest);
    }
    void loadPtr(const BaseIndex &src, Register dest) {
        movq(Operand(src), dest);
	}
    void loadPrivate(const Address &src, Register dest) {
        loadPtr(src, dest);
        shlq(Imm32(1), dest);
    }
    void storePtr(ImmWord imm, const Address &address) {
        movq(imm, ScratchReg);
        movq(ScratchReg, Operand(address));
    }
    void storePtr(ImmGCPtr imm, const Address &address) {
        movq(imm, ScratchReg);
        movq(ScratchReg, Operand(address));
    }
    void storePtr(Register src, const Address &address) {
        movq(src, Operand(address));
    }
    void storePtr(const Register &src, const AbsoluteAddress &address) {
        movq(ImmWord(address.addr), ScratchReg);
        movq(src, Operand(ScratchReg, 0x0));
    }
    void rshiftPtr(Imm32 imm, Register dest) {
        shrq(imm, dest);
    }
    void lshiftPtr(Imm32 imm, Register dest) {
        shlq(imm, dest);
    }
    void orPtr(Imm32 imm, Register dest) {
        orq(imm, dest);
    }

    void splitTag(Register src, Register dest) {
        if (src != dest)
            movq(src, dest);
        shrq(Imm32(JSVAL_TAG_SHIFT), dest);
    }
    void splitTag(const ValueOperand &operand, const Register &dest) {
        splitTag(operand.valueReg(), dest);
    }
    void splitTag(const Address &operand, const Register &dest) {
        movq(Operand(operand), dest);
        shrq(Imm32(JSVAL_TAG_SHIFT), dest);
    }
    void splitTag(const BaseIndex &operand, const Register &dest) {
        movq(Operand(operand), dest);
        shrq(Imm32(JSVAL_TAG_SHIFT), dest);
    }

    // Extracts the tag of a value and places it in ScratchReg.
    Register splitTagForTest(const ValueOperand &value) {
        splitTag(value, ScratchReg);
        return ScratchReg;
    }
    void cmpTag(const ValueOperand &operand, ImmTag tag) {
        Register reg = splitTagForTest(operand);
        cmpl(Operand(reg), tag);
    }

    void branchTestUndefined(Condition cond, Register tag, Label *label) {
        cond = testUndefined(cond, tag);
        j(cond, label);
    }
    void branchTestInt32(Condition cond, Register tag, Label *label) {
        cond = testInt32(cond, tag);
        j(cond, label);
    }
    void branchTestDouble(Condition cond, Register tag, Label *label) {
        cond = testDouble(cond, tag);
        j(cond, label);
    }
    void branchTestBoolean(Condition cond, Register tag, Label *label) {
        cond = testBoolean(cond, tag);
        j(cond, label);
    }
    void branchTestNull(Condition cond, Register tag, Label *label) {
        cond = testNull(cond, tag);
        j(cond, label);
    }
    void branchTestString(Condition cond, Register tag, Label *label) {
        cond = testString(cond, tag);
        j(cond, label);
    }
    void branchTestObject(Condition cond, Register tag, Label *label) {
        cond = testObject(cond, tag);
        j(cond, label);
    }
    void branchTestNumber(Condition cond, Register tag, Label *label) {
        cond = testNumber(cond, tag);
        j(cond, label);
    }

    // x64 can test for certain types directly from memory when the payload
    // of the type is limited to 32 bits. This avoids loading into a register,
    // accesses half as much memory, and removes a right-shift.
    void branchTestUndefined(Condition cond, const Operand &operand, Label *label) {
        JS_ASSERT(cond == Equal || cond == NotEqual);
        cmpl(ToUpper32(operand), Imm32(Upper32Of(GetShiftedTag(JSVAL_TYPE_UNDEFINED))));
        j(cond, label);
    }
    void branchTestInt32(Condition cond, const Operand &operand, Label *label) {
        JS_ASSERT(cond == Equal || cond == NotEqual);
        cmpl(ToUpper32(operand), Imm32(Upper32Of(GetShiftedTag(JSVAL_TYPE_INT32))));
        j(cond, label);
    }
    void branchTestBoolean(Condition cond, const Operand &operand, Label *label) {
        JS_ASSERT(cond == Equal || cond == NotEqual);
        cmpl(ToUpper32(operand), Imm32(Upper32Of(GetShiftedTag(JSVAL_TYPE_BOOLEAN))));
        j(cond, label);
    }
    void branchTestNull(Condition cond, const Operand &operand, Label *label) {
        JS_ASSERT(cond == Equal || cond == NotEqual);
        cmpl(ToUpper32(operand), Imm32(Upper32Of(GetShiftedTag(JSVAL_TYPE_NULL))));
        j(cond, label);
    }

    // Perform a type-test on a full Value loaded into a register.
    // Clobbers the ScratchReg.
    void branchTestUndefined(Condition cond, const ValueOperand &src, Label *label) {
        cond = testUndefined(cond, src);
        j(cond, label);
    }
    void branchTestInt32(Condition cond, const ValueOperand &src, Label *label) {
        splitTag(src, ScratchReg);
        branchTestInt32(cond, ScratchReg, label);
    }
    void branchTestBoolean(Condition cond, const ValueOperand &src, Label *label) {
        splitTag(src, ScratchReg);
        branchTestBoolean(cond, ScratchReg, label);
    }
    void branchTestDouble(Condition cond, const ValueOperand &src, Label *label) {
        cond = testDouble(cond, src);
        j(cond, label);
    }
    void branchTestNull(Condition cond, const ValueOperand &src, Label *label) {
        cond = testNull(cond, src);
        j(cond, label);
    }
    void branchTestString(Condition cond, const ValueOperand &src, Label *label) {
        cond = testString(cond, src);
        j(cond, label);
    }
    void branchTestObject(Condition cond, const ValueOperand &src, Label *label) {
        cond = testObject(cond, src);
        j(cond, label);
    }
    template <typename T>
    void branchTestGCThing(Condition cond, const T &src, Label *label) {
        cond = testGCThing(cond, src);
        j(cond, label);
    }
    template <typename T>
    void branchTestPrimitive(Condition cond, const T &t, Label *label) {
        cond = testPrimitive(cond, t);
        j(cond, label);
    }
    template <typename T>
    void branchTestMagic(Condition cond, const T &t, Label *label) {
        cond = testMagic(cond, t);
        j(cond, label);
    }
    Condition testMagic(Condition cond, const ValueOperand &src) {
        splitTag(src, ScratchReg);
        return testMagic(cond, ScratchReg);
    }
    Condition testError(Condition cond, const ValueOperand &src) {
        return testMagic(cond, src);
    }
    void branchTestValue(Condition cond, const ValueOperand &value, const Value &v, Label *label) {
        JS_ASSERT(value.valueReg() != ScratchReg);
        moveValue(v, ScratchReg);
        cmpq(value.valueReg(), ScratchReg);
        j(cond, label);
    }

    void boxDouble(const FloatRegister &src, const ValueOperand &dest) {
        movqsd(src, dest.valueReg());
    }
    void boxNonDouble(JSValueType type, const Register &src, const ValueOperand &dest) {
        JS_ASSERT(src != dest.valueReg());
        boxValue(type, src, dest.valueReg());
    }

    // Note that the |dest| register here may be ScratchReg, so we shouldn't
    // use it.
    void unboxInt32(const ValueOperand &src, const Register &dest) {
        movl(Operand(src.valueReg()), dest);
    }
    void unboxInt32(const Operand &src, const Register &dest) {
        movl(src, dest);
    }
    void unboxInt32(const Address &src, const Register &dest) {
        unboxInt32(Operand(src), dest);
    }

    void unboxArgObjMagic(const ValueOperand &src, const Register &dest) {
        unboxArgObjMagic(Operand(src.valueReg()), dest);
    }
    void unboxArgObjMagic(const Operand &src, const Register &dest) {
        xorq(dest, dest);
    }
    void unboxArgObjMagic(const Address &src, const Register &dest) {
        unboxArgObjMagic(Operand(src), dest);
    }

    void unboxBoolean(const ValueOperand &src, const Register &dest) {
        movl(Operand(src.valueReg()), dest);
    }
    void unboxBoolean(const Operand &src, const Register &dest) {
        movl(src, dest);
    }
    void unboxBoolean(const Address &src, const Register &dest) {
        unboxBoolean(Operand(src), dest);
    }

    void unboxDouble(const ValueOperand &src, const FloatRegister &dest) {
        movqsd(src.valueReg(), dest);
    }
    void unboxDouble(const Operand &src, const FloatRegister &dest) {
        lea(src, ScratchReg);
        movqsd(ScratchReg, dest);
    }
    void unboxPrivate(const ValueOperand &src, const Register dest) {
        movq(src.valueReg(), dest);
        shlq(Imm32(1), dest);
    }

    // Unbox any non-double value into dest. Prefer unboxInt32 or unboxBoolean
    // instead if the source type is known.
    void unboxNonDouble(const ValueOperand &src, const Register &dest) {
        if (src.valueReg() == dest) {
            movq(ImmWord(JSVAL_PAYLOAD_MASK), ScratchReg);
            andq(ScratchReg, dest);
        } else {
            movq(ImmWord(JSVAL_PAYLOAD_MASK), dest);
            andq(src.valueReg(), dest);
        }
    }
    void unboxNonDouble(const Operand &src, const Register &dest) {
        // Explicitly permits |dest| to be used in |src|.
        JS_ASSERT(dest != ScratchReg);
        movq(ImmWord(JSVAL_PAYLOAD_MASK), ScratchReg);
        movq(src, dest);
        andq(ScratchReg, dest);
    }

    void unboxString(const ValueOperand &src, const Register &dest) { unboxNonDouble(src, dest); }
    void unboxString(const Operand &src, const Register &dest) { unboxNonDouble(src, dest); }

    void unboxObject(const ValueOperand &src, const Register &dest) { unboxNonDouble(src, dest); }
    void unboxObject(const Operand &src, const Register &dest) { unboxNonDouble(src, dest); }

    // Extended unboxing API. If the payload is already in a register, returns
    // that register. Otherwise, provides a move to the given scratch register,
    // and returns that.
    Register extractObject(const Address &address, Register scratch) {
        JS_ASSERT(scratch != ScratchReg);
        loadPtr(address, ScratchReg);
        unboxObject(ValueOperand(ScratchReg), scratch);
        return scratch;
    }
    Register extractObject(const ValueOperand &value, Register scratch) {
        JS_ASSERT(scratch != ScratchReg);
        unboxObject(value, scratch);
        return scratch;
    }
    Register extractTag(const Address &address, Register scratch) {
        JS_ASSERT(scratch != ScratchReg);
        loadPtr(address, scratch);
        splitTag(scratch, scratch);
        return scratch;
    }
    Register extractTag(const ValueOperand &value, Register scratch) {
        JS_ASSERT(scratch != ScratchReg);
        splitTag(value, scratch);
        return scratch;
    }

    void unboxValue(const ValueOperand &src, AnyRegister dest) {
        if (dest.isFloat()) {
            Label notInt32, end;
            branchTestInt32(Assembler::NotEqual, src, &notInt32);
            cvtsi2sd(src.valueReg(), dest.fpu());
            jump(&end);
            bind(&notInt32);
            unboxDouble(src, dest.fpu());
            bind(&end);
        } else {
            unboxNonDouble(src, dest.gpr());
        }
    }

    // These two functions use the low 32-bits of the full value register.
    void boolValueToDouble(const ValueOperand &operand, const FloatRegister &dest) {
        cvtsi2sd(Operand(operand.valueReg()), dest);
    }
    void int32ValueToDouble(const ValueOperand &operand, const FloatRegister &dest) {
        cvtsi2sd(Operand(operand.valueReg()), dest);
    }

    void loadConstantDouble(double d, const FloatRegister &dest) {
        union DoublePun {
            uint64_t u;
            double d;
        } pun;
        pun.d = d;
        if (!maybeInlineDouble(pun.u, dest)) {
            movq(ImmWord(pun.u), ScratchReg);
            movqsd(ScratchReg, dest);
        }
    }
    void loadStaticDouble(const double *dp, const FloatRegister &dest) {
        loadConstantDouble(*dp, dest);
    }

    Condition testInt32Truthy(bool truthy, const ValueOperand &operand) {
        testl(operand.valueReg(), operand.valueReg());
        return truthy ? NonZero : Zero;
    }
    void branchTestBooleanTruthy(bool truthy, const ValueOperand &operand, Label *label) {
        testl(operand.valueReg(), operand.valueReg());
        j(truthy ? NonZero : Zero, label);
    }
    // This returns the tag in ScratchReg.
    Condition testStringTruthy(bool truthy, const ValueOperand &value) {
        unboxString(value, ScratchReg);

        Operand lengthAndFlags(ScratchReg, JSString::offsetOfLengthAndFlags());
        movq(lengthAndFlags, ScratchReg);
        shrq(Imm32(JSString::LENGTH_SHIFT), ScratchReg);
        testq(ScratchReg, ScratchReg);
        return truthy ? Assembler::NonZero : Assembler::Zero;
    }


    void loadInt32OrDouble(const Operand &operand, const FloatRegister &dest) {
        Label notInt32, end;
        branchTestInt32(Assembler::NotEqual, operand, &notInt32);
        cvtsi2sd(operand, dest);
        jump(&end);
        bind(&notInt32);
        movsd(operand, dest);
        bind(&end);
    }

    template <typename T>
    void loadUnboxedValue(const T &src, MIRType type, AnyRegister dest) {
        if (dest.isFloat())
            loadInt32OrDouble(Operand(src), dest.fpu());
        else if (type == MIRType_Int32 || type == MIRType_Boolean)
            movl(Operand(src), dest.gpr());
        else
            unboxNonDouble(Operand(src), dest.gpr());
    }

    void loadInstructionPointerAfterCall(const Register &dest) {
        movq(Operand(StackPointer, 0x0), dest);
    }

    void convertUInt32ToDouble(const Register &src, const FloatRegister &dest) {
        cvtsq2sd(src, dest);
    }

    void inc64(AbsoluteAddress dest) {
        mov(ImmWord(dest.addr), ScratchReg);
        addPtr(Imm32(1), Address(ScratchReg, 0));
    }

    // Setup a call to C/C++ code, given the number of general arguments it
    // takes. Note that this only supports cdecl.
    //
    // In order for alignment to work correctly, the MacroAssembler must have a
    // consistent view of the stack displacement. It is okay to call "push"
    // manually, however, if the stack alignment were to change, the macro
    // assembler should be notified before starting a call.
    void setupAlignedABICall(uint32 args);

    // Sets up an ABI call for when the alignment is not known. This may need a
    // scratch register.
    void setupUnalignedABICall(uint32 args, const Register &scratch);

    // Arguments must be assigned to a C/C++ call in order. They are moved
    // in parallel immediately before performing the call. This process may
    // temporarily use more stack, in which case esp-relative addresses will be
    // automatically adjusted. It is extremely important that esp-relative
    // addresses are computed *after* setupABICall(). Furthermore, no
    // operations should be emitted while setting arguments.
    void passABIArg(const MoveOperand &from);
    void passABIArg(const Register &reg);
    void passABIArg(const FloatRegister &reg);

    // Emits a call to a C/C++ function, resolving all argument moves.
    void callWithABI(void *fun, Result result = GENERAL);

    void handleException();

    void makeFrameDescriptor(Register frameSizeReg, FrameType type) {
        shlq(Imm32(FRAMESIZE_SHIFT), frameSizeReg);
        orq(Imm32(type), frameSizeReg);
    }

    // Save an exit frame (which must be aligned to the stack pointer) to
    // ThreadData::ionTop.
    void linkExitFrame() {
<<<<<<< HEAD
        mov(ImmWord(GetIonContext()->cx->runtime), ScratchReg);
        mov(StackPointer, Operand(ScratchReg, offsetof(JSRuntime, mainThread.ionTop)));
=======
        mov(ImmWord(GetIonContext()->compartment->rt), ScratchReg);
        mov(StackPointer, Operand(ScratchReg, offsetof(JSRuntime, ionTop)));
>>>>>>> 3e26d4b7
    }

    void callWithExitFrame(IonCode *target, Register dynStack) {
        addPtr(Imm32(framePushed()), dynStack);
        makeFrameDescriptor(dynStack, IonFrame_OptimizedJS);
        Push(dynStack);
        call(target);
    }

    void enterOsr(Register calleeToken, Register code) {
        push(Imm32(0)); // num actual args.
        push(calleeToken);
        push(Imm32(MakeFrameDescriptor(0, IonFrame_Osr)));
        call(code);
        addq(Imm32(sizeof(uintptr_t) * 2), rsp);
    }
};

typedef MacroAssemblerX64 MacroAssemblerSpecific;

} // namespace ion
} // namespace js

#endif // jsion_macro_assembler_x64_h__
<|MERGE_RESOLUTION|>--- conflicted
+++ resolved
@@ -867,13 +867,8 @@
     // Save an exit frame (which must be aligned to the stack pointer) to
     // ThreadData::ionTop.
     void linkExitFrame() {
-<<<<<<< HEAD
-        mov(ImmWord(GetIonContext()->cx->runtime), ScratchReg);
+        mov(ImmWord(GetIonContext()->compartment->rt), ScratchReg);
         mov(StackPointer, Operand(ScratchReg, offsetof(JSRuntime, mainThread.ionTop)));
-=======
-        mov(ImmWord(GetIonContext()->compartment->rt), ScratchReg);
-        mov(StackPointer, Operand(ScratchReg, offsetof(JSRuntime, ionTop)));
->>>>>>> 3e26d4b7
     }
 
     void callWithExitFrame(IonCode *target, Register dynStack) {
