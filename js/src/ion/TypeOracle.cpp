/* -*- Mode: C++; tab-width: 4; indent-tabs-mode: nil; c-basic-offset: 4 -*-
 * vim: set ts=4 sw=4 et tw=99:
 *
 * This Source Code Form is subject to the terms of the Mozilla Public
 * License, v. 2.0. If a copy of the MPL was not distributed with this
 * file, You can obtain one at http://mozilla.org/MPL/2.0/. */

#include "TypeOracle.h"

#include "IonSpewer.h"
#include "jsinferinlines.h"
#include "jsobjinlines.h"
#include "jsanalyze.h"

using namespace js;
using namespace js::ion;
using namespace js::types;
using namespace js::analyze;

bool
TypeInferenceOracle::init(JSContext *cx, JSScript *script)
{
    this->cx = cx;
    this->script_.init(script);
    return script->ensureRanInference(cx);
}

MIRType
GetMIRType(JSValueType type)
{
    /* Get the suggested representation to use for values in a given type set. */
    switch (type) {
      case JSVAL_TYPE_UNDEFINED:
        return MIRType_Undefined;
      case JSVAL_TYPE_NULL:
        return MIRType_Null;
      case JSVAL_TYPE_BOOLEAN:
        return MIRType_Boolean;
      case JSVAL_TYPE_INT32:
        return MIRType_Int32;
      case JSVAL_TYPE_DOUBLE:
        return MIRType_Double;
      case JSVAL_TYPE_STRING:
        return MIRType_String;
      case JSVAL_TYPE_OBJECT:
        return MIRType_Object;
      case JSVAL_TYPE_MAGIC:
        return MIRType_Magic;
      default:
        return MIRType_Value;
    }
}

MIRType
TypeInferenceOracle::getMIRType(StackTypeSet *types)
{
    return GetMIRType(types->getKnownTypeTag());
}

MIRType
TypeInferenceOracle::getMIRType(HeapTypeSet *types)
{
    return GetMIRType(types->getKnownTypeTag(cx));
}

TypeOracle::UnaryTypes
TypeInferenceOracle::unaryTypes(UnrootedScript script, jsbytecode *pc)
{
    JS_ASSERT(script == this->script());

    UnaryTypes res;
    res.inTypes = script->analysis()->poppedTypes(pc, 0);
    res.outTypes = script->analysis()->pushedTypes(pc, 0);
    return res;
}

TypeOracle::BinaryTypes
TypeInferenceOracle::binaryTypes(UnrootedScript script, jsbytecode *pc)
{
    JS_ASSERT(script == this->script());

    JSOp op = (JSOp)*pc;

    BinaryTypes res;
    if (op == JSOP_NEG || op == JSOP_POS) {
        res.lhsTypes = script->analysis()->poppedTypes(pc, 0);
        res.rhsTypes = NULL;
        res.outTypes = script->analysis()->pushedTypes(pc, 0);
    } else {
        res.lhsTypes = script->analysis()->poppedTypes(pc, 1);
        res.rhsTypes = script->analysis()->poppedTypes(pc, 0);
        res.outTypes = script->analysis()->pushedTypes(pc, 0);
    }
    return res;
}

TypeOracle::Unary
TypeInferenceOracle::unaryOp(UnrootedScript script, jsbytecode *pc)
{
    JS_ASSERT(script == this->script());

    Unary res;
    res.ival = getMIRType(script->analysis()->poppedTypes(pc, 0));
    res.rval = getMIRType(script->analysis()->pushedTypes(pc, 0));
    return res;
}

TypeOracle::Binary
TypeInferenceOracle::binaryOp(UnrootedScript script, jsbytecode *pc)
{
    JS_ASSERT(script == this->script());

    JSOp op = (JSOp)*pc;

    Binary res;
    if (op == JSOP_NEG || op == JSOP_POS) {
        res.lhs = getMIRType(script->analysis()->poppedTypes(pc, 0));
        res.rhs = MIRType_Int32;
        res.rval = getMIRType(script->analysis()->pushedTypes(pc, 0));
    } else {
        res.lhs = getMIRType(script->analysis()->poppedTypes(pc, 1));
        res.rhs = getMIRType(script->analysis()->poppedTypes(pc, 0));
        res.rval = getMIRType(script->analysis()->pushedTypes(pc, 0));
    }
    return res;
}

StackTypeSet *
TypeInferenceOracle::thisTypeSet(UnrootedScript script)
{
    JS_ASSERT(script == this->script());
    return TypeScript::ThisTypes(script);
}

bool
TypeInferenceOracle::getOsrTypes(jsbytecode *osrPc, Vector<MIRType> &slotTypes)
{
    JS_ASSERT(JSOp(*osrPc) == JSOP_LOOPENTRY);
    JS_ASSERT(script()->code < osrPc);
    JS_ASSERT(osrPc < script()->code + script()->length);

    Vector<types::StackTypeSet *> slotTypeSets(cx);
    if (!slotTypeSets.resize(TotalSlots(script())))
        return false;

    for (uint32_t slot = ThisSlot(); slot < TotalSlots(script()); slot++)
        slotTypeSets[slot] = TypeScript::SlotTypes(script(), slot);

    jsbytecode *pc = script()->code;
    ScriptAnalysis *analysis = script()->analysis();

    // To determine the slot types at the OSR pc, we have to do a forward walk
    // over the bytecode to reconstruct the types.
    for (;;) {
        Bytecode *opinfo = analysis->maybeCode(pc);
        if (opinfo) {
            if (opinfo->jumpTarget) {
                // Update variable types for all new values at this bytecode.
                if (const SlotValue *newv = analysis->newValues(pc)) {
                    while (newv->slot) {
                        if (newv->slot < TotalSlots(script()))
                            slotTypeSets[newv->slot] = analysis->getValueTypes(newv->value);
                        newv++;
                    }
                }
            }

            if (BytecodeUpdatesSlot(JSOp(*pc))) {
                uint32_t slot = GetBytecodeSlot(script(), pc);
                if (analysis->trackSlot(slot))
                    slotTypeSets[slot] = analysis->pushedTypes(pc, 0);
            }
        }

        if (pc == osrPc)
            break;

        pc += GetBytecodeLength(pc);
    }

    JS_ASSERT(pc == osrPc);

    // TI always includes the |this| slot, but Ion only does so for function
    // scripts. This means we have to subtract 1 for global/eval scripts.
    JS_ASSERT(ThisSlot() == 1);
    JS_ASSERT(ArgSlot(0) == 2);

#ifdef DEBUG
    uint32_t stackDepth = analysis->getCode(osrPc).stackDepth;
#endif

    if (script()->function()) {
        JS_ASSERT(slotTypes.length() == TotalSlots(script()) + stackDepth);

        for (size_t i = ThisSlot(); i < TotalSlots(script()); i++)
            slotTypes[i] = getMIRType(slotTypeSets[i]);
    } else {
        JS_ASSERT(slotTypes.length() == TotalSlots(script()) + stackDepth - 1);

        for (size_t i = ArgSlot(0); i < TotalSlots(script()); i++)
            slotTypes[i - 1] = getMIRType(slotTypeSets[i]);
    }

    return true;
}

StackTypeSet *
TypeInferenceOracle::parameterTypeSet(UnrootedScript script, size_t index)
{
    JS_ASSERT(script == this->script());
    return TypeScript::ArgTypes(script, index);
}

StackTypeSet *
TypeInferenceOracle::propertyRead(UnrootedScript script, jsbytecode *pc)
{
    return script->analysis()->pushedTypes(pc, 0);
}

StackTypeSet *
TypeInferenceOracle::propertyReadBarrier(HandleScript script, jsbytecode *pc)
{
    if (script->analysis()->typeBarriers(cx, pc))
        return script->analysis()->bytecodeTypes(pc);
    return NULL;
}

bool
TypeInferenceOracle::propertyReadIdempotent(HandleScript script, jsbytecode *pc, HandleId id)
{
    if (script->analysis()->getCode(pc).notIdempotent)
        return false;

    if (id != IdToTypeId(id))
        return false;

    StackTypeSet *types = script->analysis()->poppedTypes(pc, 0);
    if (!types || types->unknownObject())
        return false;

    for (unsigned i = 0; i < types->getObjectCount(); i++) {
        if (types->getSingleObject(i))
            return false;

        if (TypeObject *obj = types->getTypeObject(i)) {
            if (obj->unknownProperties())
                return false;

            // Check if the property has been reconfigured or is a getter.
            HeapTypeSet *propertyTypes = obj->getProperty(cx, id, false);
            if (!propertyTypes || propertyTypes->isOwnProperty(cx, obj, true))
                return false;
        }
    }

    return true;
}

bool
TypeInferenceOracle::propertyReadAccessGetter(UnrootedScript script, jsbytecode *pc)
{
    return script->analysis()->getCode(pc).accessGetter;
}

bool
TypeInferenceOracle::inObjectIsDenseNativeWithoutExtraIndexedProperties(HandleScript script, jsbytecode *pc)
{
    // Check whether the object is a native and index is int32 or double.
    StackTypeSet *id = script->analysis()->poppedTypes(pc, 1);
    StackTypeSet *obj = script->analysis()->poppedTypes(pc, 0);

    JSValueType idType = id->getKnownTypeTag();
    if (idType != JSVAL_TYPE_INT32 && idType != JSVAL_TYPE_DOUBLE)
        return false;

    Class *clasp = obj->getKnownClass();
    if (!clasp || !clasp->isNative())
        return false;

    return !types::TypeCanHaveExtraIndexedProperties(cx, obj);
}

bool
TypeInferenceOracle::inArrayIsPacked(UnrootedScript script, jsbytecode *pc)
{
    StackTypeSet *types = script->analysis()->poppedTypes(pc, 0);
    return !types->hasObjectFlags(cx, types::OBJECT_FLAG_NON_PACKED);
}

bool
TypeInferenceOracle::elementReadIsDenseNative(RawScript script, jsbytecode *pc)
{
    return elementAccessIsDenseNative(script->analysis()->poppedTypes(pc, 1),
                                     script->analysis()->poppedTypes(pc, 0));
}

bool
TypeInferenceOracle::elementReadIsTypedArray(HandleScript script, jsbytecode *pc, int *arrayType)
{
    if (!elementAccessIsTypedArray(script->analysis()->poppedTypes(pc, 1),
                                   script->analysis()->poppedTypes(pc, 0),
                                   arrayType))
    {
        return false;
    }

    JS_ASSERT(*arrayType >= 0 && *arrayType < TypedArray::TYPE_MAX);

    // Unlike dense arrays, the types of elements in typed arrays are not
    // guaranteed to be present in the object's type, and we need to use
    // knowledge about the possible contents of the array vs. the types
    // that have been read out of it to figure out how to do the load.
    types::TypeSet *result = propertyRead(script, pc);
    if (*arrayType == TypedArray::TYPE_FLOAT32 || *arrayType == TypedArray::TYPE_FLOAT64) {
        if (!result->hasType(types::Type::DoubleType()))
            return false;
    } else {
        if (!result->hasType(types::Type::Int32Type()))
            return false;
    }

    return true;
}

bool
TypeInferenceOracle::elementReadIsString(UnrootedScript script, jsbytecode *pc)
{
    // Check for string[index].
    StackTypeSet *value = script->analysis()->poppedTypes(pc, 1);
    StackTypeSet *id = script->analysis()->poppedTypes(pc, 0);

    if (value->getKnownTypeTag() != JSVAL_TYPE_STRING)
        return false;

    JSValueType idType = id->getKnownTypeTag();
    if (idType != JSVAL_TYPE_INT32 && idType != JSVAL_TYPE_DOUBLE)
        return false;

    // This function is used for jsop_getelem_string which should return
    // undefined if this is out-side the string bounds. Currently we just
    // fallback to a CallGetElement.
    StackTypeSet *pushed = script->analysis()->pushedTypes(pc, 0);
    if (pushed->getKnownTypeTag() != JSVAL_TYPE_STRING)
        return false;

    return true;
}

bool
TypeInferenceOracle::elementReadShouldAlwaysLoadDoubles(UnrootedScript script, jsbytecode *pc)
{
    StackTypeSet *types = script->analysis()->poppedTypes(pc, 1);
    types::StackTypeSet::DoubleConversion conversion = types->convertDoubleElements(cx);
    return conversion == StackTypeSet::AlwaysConvertToDoubles;
}

bool
TypeInferenceOracle::elementReadHasExtraIndexedProperty(UnrootedScript script, jsbytecode *pc)
{
    StackTypeSet *obj = script->analysis()->poppedTypes(pc, 1);
    return types::TypeCanHaveExtraIndexedProperties(cx, obj);
}

bool
TypeInferenceOracle::elementReadIsPacked(UnrootedScript script, jsbytecode *pc)
{
    StackTypeSet *types = script->analysis()->poppedTypes(pc, 1);
    return !types->hasObjectFlags(cx, types::OBJECT_FLAG_NON_PACKED);
}

void
TypeInferenceOracle::elementReadGeneric(UnrootedScript script, jsbytecode *pc, bool *cacheable, bool *monitorResult)
{
    MIRType obj = getMIRType(script->analysis()->poppedTypes(pc, 1));
    MIRType id = getMIRType(script->analysis()->poppedTypes(pc, 0));

    *cacheable = (obj == MIRType_Object &&
                  (id == MIRType_Value || id == MIRType_Int32 || id == MIRType_String));

    // Turn off cacheing if the element is int32 and we've seen non-native objects as the target
    // of this getelem.
    if (*cacheable && id == MIRType_Int32 && script->analysis()->getCode(pc).nonNativeGetElement)
        *cacheable = false;

    if (*cacheable)
        *monitorResult = (id == MIRType_String || script->analysis()->getCode(pc).getStringElement);
    else
        *monitorResult = true;
}

bool
TypeInferenceOracle::elementWriteIsDenseNative(HandleScript script, jsbytecode *pc)
{
<<<<<<< HEAD
    return elementWriteIsDenseNative(script->analysis()->poppedTypes(pc, 2),
=======
    return elementAccessIsDenseNative(script->analysis()->poppedTypes(pc, 2),
>>>>>>> 33f65484
                                     script->analysis()->poppedTypes(pc, 1));
}

bool
<<<<<<< HEAD
TypeInferenceOracle::elementWriteIsDenseNative(StackTypeSet *obj, StackTypeSet *id)
{
    // Check whether the object is a dense array and index is int32 or double.
=======
TypeInferenceOracle::elementAccessIsDenseNative(StackTypeSet *obj, StackTypeSet *id)
{
>>>>>>> 33f65484
    JSValueType idType = id->getKnownTypeTag();
    if (idType != JSVAL_TYPE_INT32 && idType != JSVAL_TYPE_DOUBLE)
        return false;

    Class *clasp = obj->getKnownClass();
    if (!clasp || !clasp->isNative())
        return false;

    return obj->convertDoubleElements(cx) != StackTypeSet::AmbiguousDoubleConversion;
}

bool
TypeInferenceOracle::elementWriteIsTypedArray(RawScript script, jsbytecode *pc, int *arrayType)
{
<<<<<<< HEAD
    return elementWriteIsTypedArray(script->analysis()->poppedTypes(pc, 2),
                                    script->analysis()->poppedTypes(pc, 1),
                                    arrayType);
}
=======
    return elementAccessIsTypedArray(script->analysis()->poppedTypes(pc, 2),
                                     script->analysis()->poppedTypes(pc, 1),
                                     arrayType);
}

bool
TypeInferenceOracle::elementAccessIsTypedArray(StackTypeSet *obj, StackTypeSet *id, int *arrayType)
{
    // Check whether the object is a typed array and index is int32 or double.
>>>>>>> 33f65484

bool
TypeInferenceOracle::elementWriteIsTypedArray(StackTypeSet *obj, StackTypeSet *id, int *arrayType)
{
    // Check whether the object is a typed array and index is int32 or double.
    JSValueType idType = id->getKnownTypeTag();
    if (idType != JSVAL_TYPE_INT32 && idType != JSVAL_TYPE_DOUBLE)
        return false;

    *arrayType = obj->getTypedArrayType();
    if (*arrayType == TypedArray::TYPE_MAX)
        return false;

    return true;
}

bool
TypeInferenceOracle::elementWriteNeedsDoubleConversion(UnrootedScript script, jsbytecode *pc)
{
    StackTypeSet *types = script->analysis()->poppedTypes(pc, 2);
    types::StackTypeSet::DoubleConversion conversion = types->convertDoubleElements(cx);
    return conversion == StackTypeSet::AlwaysConvertToDoubles ||
           conversion == StackTypeSet::MaybeConvertToDoubles;
}

bool
TypeInferenceOracle::elementWriteHasExtraIndexedProperty(UnrootedScript script, jsbytecode *pc)
{
    StackTypeSet *obj = script->analysis()->poppedTypes(pc, 2);

    if (obj->hasObjectFlags(cx, types::OBJECT_FLAG_LENGTH_OVERFLOW))
        return true;

    return types::TypeCanHaveExtraIndexedProperties(cx, obj);
}

bool
TypeInferenceOracle::elementWriteIsPacked(UnrootedScript script, jsbytecode *pc)
{
    StackTypeSet *types = script->analysis()->poppedTypes(pc, 2);
    return !types->hasObjectFlags(cx, types::OBJECT_FLAG_NON_PACKED);
}

bool
TypeInferenceOracle::setElementHasWrittenHoles(UnrootedScript script, jsbytecode *pc)
{
    return script->analysis()->getCode(pc).arrayWriteHole;
}

MIRType
TypeInferenceOracle::elementWrite(UnrootedScript script, jsbytecode *pc)
{
    StackTypeSet *objTypes = DropUnrooted(script)->analysis()->poppedTypes(pc, 2);
    MIRType elementType = MIRType_None;
    unsigned count = objTypes->getObjectCount();

    for (unsigned i = 0; i < count; i++) {
        if (objTypes->getSingleObject(i))
            return MIRType_None;

        if (TypeObject *object = objTypes->getTypeObject(i)) {
            if (object->unknownProperties())
                return MIRType_None;

            types::HeapTypeSet *elementTypes = object->getProperty(cx, JSID_VOID, false);
            if (!elementTypes)
                return MIRType_None;

            MIRType type = getMIRType(elementTypes);
            if (type == MIRType_None)
                return MIRType_None;

            if (elementType == MIRType_None)
                elementType = type;
            else if (elementType != type)
                return MIRType_None;
        }
    }

    return elementType;
}

bool
TypeInferenceOracle::arrayResultShouldHaveDoubleConversion(UnrootedScript script, jsbytecode *pc)
{
    types::StackTypeSet::DoubleConversion conversion =
        script->analysis()->pushedTypes(pc, 0)->convertDoubleElements(cx);
    return conversion == types::StackTypeSet::AlwaysConvertToDoubles;
}

bool
TypeInferenceOracle::canInlineCalls()
{
    return script()->analysis()->hasFunctionCalls();
}

bool
TypeInferenceOracle::propertyWriteCanSpecialize(UnrootedScript script, jsbytecode *pc)
{
    return !script->analysis()->getCode(pc).monitoredTypes;
}

bool
TypeInferenceOracle::propertyWriteNeedsBarrier(UnrootedScript script, jsbytecode *pc, RawId id)
{
    StackTypeSet *types = DropUnrooted(script)->analysis()->poppedTypes(pc, 1);
    return types->propertyNeedsBarrier(cx, id);
}

bool
TypeInferenceOracle::elementWriteNeedsBarrier(UnrootedScript script, jsbytecode *pc)
{
    // Return true if SETELEM-like instructions need a write barrier before modifying
    // a property. The object is the third value popped by SETELEM.
    StackTypeSet *types = DropUnrooted(script)->analysis()->poppedTypes(pc, 2);
    return types->propertyNeedsBarrier(cx, JSID_VOID);
}

StackTypeSet *
TypeInferenceOracle::getCallTarget(UnrootedScript caller, uint32_t argc, jsbytecode *pc)
{
    JS_ASSERT(caller == this->script());
    JS_ASSERT(js_CodeSpec[*pc].format & JOF_INVOKE && JSOp(*pc) != JSOP_EVAL);

    ScriptAnalysis *analysis = script()->analysis();
    return analysis->poppedTypes(pc, argc + 1);
}

StackTypeSet *
TypeInferenceOracle::getCallArg(UnrootedScript script, uint32_t argc, uint32_t arg, jsbytecode *pc)
{
    JS_ASSERT(argc >= arg);
    // Bytecode order: Function, This, Arg0, Arg1, ..., ArgN, Call.
    // |argc| does not include |this|.
    return script->analysis()->poppedTypes(pc, argc - arg);
}

StackTypeSet *
TypeInferenceOracle::getCallReturn(UnrootedScript script, jsbytecode *pc)
{
    return script->analysis()->pushedTypes(pc, 0);
}

bool
TypeInferenceOracle::canInlineCall(HandleScript caller, jsbytecode *pc)
{
    JS_ASSERT(types::IsInlinableCall(pc));

    JSOp op = JSOp(*pc);
    Bytecode *code = caller->analysis()->maybeCode(pc);

    // For foo.apply(this, arguments), the caller is foo and not the js_fun_apply function.
    // Ignore code->monitoredTypes, as we know the caller is foo
    if (op != JSOP_FUNAPPLY && code->monitoredTypes)
        return false;

    // Gets removed in Bug 796114
    if (caller->analysis()->typeBarriers(cx, pc))
        return false;

    return true;
}

bool
TypeInferenceOracle::canEnterInlinedFunction(HandleScript caller, jsbytecode *pc, JSFunction *target)
{
    AssertCanGC();
    RootedScript targetScript(cx, target->nonLazyScript());

    // Always permit the empty script.
    if (targetScript->length == 1)
        return true;

    if (!targetScript->hasAnalysis() ||
        !targetScript->analysis()->ranInference() ||
        !targetScript->analysis()->ranSSA())
    {
        return false;
    }

    if (!targetScript->analysis()->ionInlineable())
        return false;

    if (targetScript->needsArgsObj())
        return false;

    if (!targetScript->compileAndGo)
        return false;

    if (targetScript->analysis()->usesScopeChain())
        return false;

    if (target->getType(cx)->unknownProperties())
        return false;

    JSOp op = JSOp(*pc);
    TypeSet *returnTypes = TypeScript::ReturnTypes(targetScript);
    TypeSet *callReturn = getCallReturn(caller, pc);
    if (op == JSOP_NEW) {
        if (!returnTypes->isSubsetIgnorePrimitives(callReturn))
            return false;
    } else {
        if (!returnTypes->isSubset(callReturn))
            return false;
    }

    // TI calls ObjectStateChange to trigger invalidation of the caller.
    HeapTypeSet::WatchObjectStateChange(cx, target->getType(cx));
    return true;
}

HeapTypeSet *
TypeInferenceOracle::globalPropertyWrite(UnrootedScript script, jsbytecode *pc, jsid id,
                                         bool *canSpecialize)
{
    *canSpecialize = !script->analysis()->getCode(pc).monitoredTypes;
    if (!*canSpecialize)
        return NULL;

    return globalPropertyTypeSet(DropUnrooted(script), pc, id);
}

StackTypeSet *
TypeInferenceOracle::returnTypeSet(UnrootedScript script, jsbytecode *pc, types::StackTypeSet **barrier)
{
    if (script->analysis()->getCode(pc).monitoredTypesReturn)
        *barrier = script->analysis()->bytecodeTypes(pc);
    else
        *barrier = NULL;
    return script->analysis()->pushedTypes(pc, 0);
}

StackTypeSet *
TypeInferenceOracle::aliasedVarBarrier(UnrootedScript script, jsbytecode *pc, types::StackTypeSet **barrier)
{
    *barrier = script->analysis()->bytecodeTypes(pc);
    return script->analysis()->pushedTypes(pc, 0);
}

HeapTypeSet *
TypeInferenceOracle::globalPropertyTypeSet(UnrootedScript script, jsbytecode *pc, jsid id)
{
    TypeObject *type = DropUnrooted(script)->global().getType(cx);
    if (type->unknownProperties())
        return NULL;

    return type->getProperty(cx, id, false);
}

LazyArgumentsType
TypeInferenceOracle::isArgumentObject(types::StackTypeSet *obj)
{
    if (obj->isMagicArguments())
        return DefinitelyArguments;
    if (obj->hasAnyFlag(TYPE_FLAG_LAZYARGS))
        return MaybeArguments;
    return NotArguments;
}

LazyArgumentsType
TypeInferenceOracle::propertyReadMagicArguments(UnrootedScript script, jsbytecode *pc)
{
    StackTypeSet *obj = script->analysis()->poppedTypes(pc, 0);
    return isArgumentObject(obj);
}

LazyArgumentsType
TypeInferenceOracle::elementReadMagicArguments(UnrootedScript script, jsbytecode *pc)
{
    StackTypeSet *obj = script->analysis()->poppedTypes(pc, 1);
    return isArgumentObject(obj);
}

LazyArgumentsType
TypeInferenceOracle::elementWriteMagicArguments(UnrootedScript script, jsbytecode *pc)
{
    StackTypeSet *obj = script->analysis()->poppedTypes(pc, 2);
    return isArgumentObject(obj);
}<|MERGE_RESOLUTION|>--- conflicted
+++ resolved
@@ -391,23 +391,13 @@
 bool
 TypeInferenceOracle::elementWriteIsDenseNative(HandleScript script, jsbytecode *pc)
 {
-<<<<<<< HEAD
-    return elementWriteIsDenseNative(script->analysis()->poppedTypes(pc, 2),
-=======
     return elementAccessIsDenseNative(script->analysis()->poppedTypes(pc, 2),
->>>>>>> 33f65484
                                      script->analysis()->poppedTypes(pc, 1));
 }
 
 bool
-<<<<<<< HEAD
-TypeInferenceOracle::elementWriteIsDenseNative(StackTypeSet *obj, StackTypeSet *id)
-{
-    // Check whether the object is a dense array and index is int32 or double.
-=======
 TypeInferenceOracle::elementAccessIsDenseNative(StackTypeSet *obj, StackTypeSet *id)
 {
->>>>>>> 33f65484
     JSValueType idType = id->getKnownTypeTag();
     if (idType != JSVAL_TYPE_INT32 && idType != JSVAL_TYPE_DOUBLE)
         return false;
@@ -422,12 +412,6 @@
 bool
 TypeInferenceOracle::elementWriteIsTypedArray(RawScript script, jsbytecode *pc, int *arrayType)
 {
-<<<<<<< HEAD
-    return elementWriteIsTypedArray(script->analysis()->poppedTypes(pc, 2),
-                                    script->analysis()->poppedTypes(pc, 1),
-                                    arrayType);
-}
-=======
     return elementAccessIsTypedArray(script->analysis()->poppedTypes(pc, 2),
                                      script->analysis()->poppedTypes(pc, 1),
                                      arrayType);
@@ -435,12 +419,6 @@
 
 bool
 TypeInferenceOracle::elementAccessIsTypedArray(StackTypeSet *obj, StackTypeSet *id, int *arrayType)
-{
-    // Check whether the object is a typed array and index is int32 or double.
->>>>>>> 33f65484
-
-bool
-TypeInferenceOracle::elementWriteIsTypedArray(StackTypeSet *obj, StackTypeSet *id, int *arrayType)
 {
     // Check whether the object is a typed array and index is int32 or double.
     JSValueType idType = id->getKnownTypeTag();
