/* -*- Mode: C++; tab-width: 4; indent-tabs-mode: nil; c-basic-offset: 4 -*-
 * vim: set ts=4 sw=4 et tw=99:
 *
 * This Source Code Form is subject to the terms of the Mozilla Public
 * License, v. 2.0. If a copy of the MPL was not distributed with this
 * file, You can obtain one at http://mozilla.org/MPL/2.0/. */

#ifndef jsion_caches_h__
#define jsion_caches_h__

#include "IonCode.h"
#include "TypeOracle.h"
#include "Registers.h"
#include "vm/ForkJoin.h"

#include "vm/ForkJoin.h"

class JSFunction;
class JSScript;

namespace js {

namespace ion {

#define IONCACHE_KIND_LIST(_)                                   \
    _(GetProperty)                                              \
    _(SetProperty)                                              \
    _(GetElement)                                               \
    _(BindName)                                                 \
    _(Name)                                                     \
    _(CallsiteClone)                                            \
    _(ParallelGetProperty)

// Forward declarations of Cache kinds.
#define FORWARD_DECLARE(kind) class kind##IC;
IONCACHE_KIND_LIST(FORWARD_DECLARE)
#undef FORWARD_DECLARE

class IonCacheVisitor
{
  public:
#define VISIT_INS(op)                                               \
    virtual bool visit##op##IC(CodeGenerator *codegen, op##IC *) {  \
        JS_NOT_REACHED("NYI: " #op "IC");                           \
        return false;                                               \
    }

    IONCACHE_KIND_LIST(VISIT_INS)
#undef VISIT_INS
};

// Common shared temporary state needed during codegen between the different
// kinds of caches. Used by OutOfLineUpdateCache.
struct AddCacheState
{
    RepatchLabel repatchEntry;
    Register dispatchScratch;
};


// Common structure encoding the state of a polymorphic inline cache contained
// in the code for an IonScript. IonCaches are used for polymorphic operations
// where multiple implementations may be required.
//
// Roughly speaking, the cache initially jumps to an out of line fragment
// which invokes a cache function to perform the operation. The cache function
// may generate a stub to perform the operation in certain cases (e.g. a
// particular shape for an input object) and attach the stub to existing
// stubs, forming a daisy chain of tests for how to perform the operation in
// different circumstances. The details of how stubs are linked up as
// described in comments below for the classes RepatchIonCache and
// DispatchIonCache.
//
// Eventually, if too many stubs are generated the cache function may disable
// the cache, by generating a stub to make a call and perform the operation
// within the VM.
//
// While calls may be made to the cache function and other VM functions, the
// cache may still be treated as pure during optimization passes, such that
// LICM and GVN may be performed on operations around the cache as if the
// operation cannot reenter scripted code through an Invoke() or otherwise have
// unexpected behavior. This restricts the sorts of stubs which the cache can
// generate or the behaviors which called functions can have, and if a called
// function performs a possibly impure operation then the operation will be
// marked as such and the calling script will be recompiled.
//
// Similarly, despite the presence of functions and multiple stubs generated
// for a cache, the cache itself may be marked as idempotent and become hoisted
// or coalesced by LICM or GVN. This also constrains the stubs which can be
// generated for the cache.
//
// * IonCache usage
//
// IonCache is the base structure of an inline cache, which generates code stubs
// dynamically and attaches them to an IonScript.
//
// A cache must at least provide a static update function which will usualy have
// a JSContext*, followed by the cache index. The rest of the arguments of the
// update function are usualy corresponding to the register inputs of the cache,
// as it must perform the same operation as any of the stubs that it might
// produce. The update function call is handled by the visit function of
// CodeGenerator corresponding to this IC.
//
// The CodeGenerator visit function, as opposed to other visit functions, has
// two arguments. The first one is the OutOfLineUpdateCache which stores the LIR
// instruction. The second one is the IC object.  This function would be called
// once the IC is registered with the addCache function of CodeGeneratorShared.
//
// To register a cache, you must call the addCache function as follow:
//
//     MyCodeIC cache(inputReg1, inputValueReg2, outputReg);
//     if (!addCache(lir, allocateCache(cache)))
//         return false;
//
// Once the cache is allocated with the allocateCache function, any modification
// made to the cache would be ignored.
//
// The addCache function will produce a patchable jump at the location where
// it is called. This jump will execute generated stubs and fallback on the code
// of the visitMyCodeIC function if no stub match.
//
//   Warning: As the addCache function fallback on a VMCall, calls to
// addCache should not be in the same path as another VMCall or in the same
// path of another addCache as this is not supported by the invalidation
// procedure.
class IonCache
{
  public:
<<<<<<< HEAD
    class StubPatcher;
=======
    class StubAttacher;
>>>>>>> b31a4037

    enum Kind {
#   define DEFINE_CACHEKINDS(ickind) Cache_##ickind,
        IONCACHE_KIND_LIST(DEFINE_CACHEKINDS)
#   undef DEFINE_CACHEKINDS
        Cache_Invalid
    };

    // Cache testing and cast.
#   define CACHEKIND_CASTS(ickind)                                      \
    bool is##ickind() const {                                           \
        return kind() == Cache_##ickind;                                \
    }                                                                   \
    inline ickind##IC &to##ickind();

    IONCACHE_KIND_LIST(CACHEKIND_CASTS)
#   undef CACHEKIND_CASTS

    virtual Kind kind() const = 0;

    virtual bool accept(CodeGenerator *codegen, IonCacheVisitor *visitor) = 0;

  public:

    static const char *CacheName(Kind kind);

  protected:
    bool pure_ : 1;
    bool idempotent_ : 1;
    bool disabled_ : 1;
    size_t stubCount_ : 5;

    CodeLocationLabel fallbackLabel_;
<<<<<<< HEAD
    CodeLocationLabel rejoinLabel_;
=======
>>>>>>> b31a4037

    // Location of this operation, NULL for idempotent caches.
    JSScript *script;
    jsbytecode *pc;

  private:
    static const size_t MAX_STUBS;
    void incrementStubCount() {
        // The IC should stop generating stubs before wrapping stubCount.
        stubCount_++;
        JS_ASSERT(stubCount_);
    }

  public:

    IonCache()
      : pure_(false),
        idempotent_(false),
        disabled_(false),
        stubCount_(0),
        fallbackLabel_(),
        script(NULL),
        pc(NULL)
    {
    }

<<<<<<< HEAD
    void disable(uint8_t **stubEntry);
=======
    virtual void disable();
>>>>>>> b31a4037
    inline bool isDisabled() const {
        return disabled_;
    }

<<<<<<< HEAD
    // Set the initial jump state of the cache. The initialJump is the inline
    // jump that will point to out-of-line code (such as the slow path, or
    // stubs), and the rejoinLabel is the position that all out-of-line paths
    // will rejoin to.
    void setInlineJump(CodeOffsetJump initialJump) {
        initialJump_ = initialJump;
        lastJump_ = initialJump;
    }
    void setRejoinLabel(CodeOffsetLabel rejoinLabel) {
        rejoinLabel_ = rejoinLabel;
    }

=======
>>>>>>> b31a4037
    // Set the initial 'out-of-line' jump state of the cache. The fallbackLabel is
    // the location of the out-of-line update (slow) path.  This location will
    // be set to the exitJump of the last generated stub.
    void setFallbackLabel(CodeOffsetLabel fallbackLabel) {
        fallbackLabel_ = fallbackLabel;
    }

    virtual void emitInitialJump(MacroAssembler &masm, AddCacheState &addState) = 0;
    virtual void bindInitialJump(MacroAssembler &masm, AddCacheState &addState) = 0;
    virtual void updateBaseAddress(IonCode *code, MacroAssembler &masm);

    // Initialize the AddCacheState depending on the kind of cache, like
    // setting a scratch register. Defaults to doing nothing.
    virtual void initializeAddCacheState(LInstruction *ins, AddCacheState *addState);

    // Update dispatch label and entry once the code is copied and finalized.
    void updateDispatchLabelAndEntry(IonCode *code, CodeOffsetLabel &dispatchLabel,
                                     uint8_t **dispatchEntry, MacroAssembler &masm);

    // Reset the cache around garbage collection.
<<<<<<< HEAD
    virtual void reset(uint8_t **stubEntry);

    // Destroy any extra resources the cache uses upon IonCode finalization.
    virtual void destroy() { }
=======
    virtual void reset();

    // Destroy any extra resources the cache uses upon IonScript finalization.
    virtual void destroy();
>>>>>>> b31a4037

    bool canAttachStub() const {
        return stubCount_ < MAX_STUBS;
    }
    bool empty() const {
        return stubCount_ == 0;
    }

    enum LinkStatus {
        LINK_ERROR,
        CACHE_FLUSHED,
        LINK_GOOD
    };

    // Use the Linker to link the generated code and check if any
    // monitoring/allocation caused an invalidation of the running ion script,
    // this function returns CACHE_FLUSHED. In case of allocation issue this
    // function returns LINK_ERROR.
    LinkStatus linkCode(JSContext *cx, MacroAssembler &masm, IonScript *ion, IonCode **code);
    // Fixup variables and update jumps in the list of stubs.  Increment the
    // number of attached stubs accordingly.
<<<<<<< HEAD
    void attachStub(MacroAssembler &masm, StubPatcher &patcher, IonCode *code);

    // Combine both linkStub and attachStub into one function. In addition, it
    // produces a spew augmented with the attachKind string.
    bool linkAndAttachStub(JSContext *cx, MacroAssembler &masm, StubPatcher &patcher,
=======
    void attachStub(MacroAssembler &masm, StubAttacher &attacher, IonCode *code);

    // Combine both linkStub and attachStub into one function. In addition, it
    // produces a spew augmented with the attachKind string.
    bool linkAndAttachStub(JSContext *cx, MacroAssembler &masm, StubAttacher &attacher,
>>>>>>> b31a4037
                           IonScript *ion, const char *attachKind);

    bool isAllocated() {
        return fallbackLabel_.isSet();
    }
    bool pure() {
        return pure_;
    }
    bool idempotent() {
        return idempotent_;
    }
    void setIdempotent() {
        JS_ASSERT(!idempotent_);
        JS_ASSERT(!script);
        JS_ASSERT(!pc);
        idempotent_ = true;
    }

    void setScriptedLocation(RawScript script, jsbytecode *pc) {
        JS_ASSERT(!idempotent_);
        this->script = script;
        this->pc = pc;
    }

    void getScriptedLocation(MutableHandleScript pscript, jsbytecode **ppc) {
        pscript.set(script);
        *ppc = pc;
    }
};

//
// Repatch caches initially generate a patchable jump to an out of line call
// to the cache function. Stubs are attached by appending: when attaching a
// new stub, we patch the any failure conditions in last generated stub to
// jump to the new stub. Failure conditions in the new stub jump to the cache
// function which may generate new stubs.
//
//        Control flow               Pointers
//      =======#                 ----.     .---->
//             #                     |     |
//             #======>              \-----/
//
// Initial state:
//
//  JIT Code
// +--------+   .---------------.
// |        |   |               |
// |========|   v +----------+  |
// |== IC ==|====>| Cache Fn |  |
// |========|     +----------+  |
// |        |<=#       #        |
// |        |  #=======#        |
// +--------+  Rejoin path      |
//     |________                |
//             |                |
//   Repatch   |                |
//     IC      |                |
//   Entry     |                |
// +------------+               |
// | lastJump_  |---------------/
// +------------+
// |    ...     |
// +------------+
//
// Attaching stubs:
//
//   Patch the jump pointed to by lastJump_ to jump to the new stub. Update
//   lastJump_ to be the new stub's failure jump. The failure jump of the new
//   stub goes to the fallback label, which is the cache function. In this
//   fashion, new stubs are _appended_ to the chain of stubs, as lastJump_
//   points to the _tail_ of the stub chain.
//
//  JIT Code
// +--------+ #=======================#
// |        | #                       v
// |========| #   +----------+     +------+
// |== IC ==|=#   | Cache Fn |<====| Stub |
// |========|     +----------+  ^  +------+
// |        |<=#      #         |     #
// |        |  #======#=========|=====#
// +--------+      Rejoin path  |
//     |________                |
//             |                |
//   Repatch   |                |
//     IC      |                |
//   Entry     |                |
// +------------+               |
// | lastJump_  |---------------/
// +------------+
// |    ...     |
// +------------+
//
class RepatchIonCache : public IonCache
{
  protected:
    class RepatchStubAppender;

    CodeLocationJump initialJump_;
    CodeLocationJump lastJump_;

    // Offset from the initial jump to the rejoin label.
#ifdef JS_CPU_ARM
    static const size_t REJOIN_LABEL_OFFSET = 4;
#else
    static const size_t REJOIN_LABEL_OFFSET = 0;
#endif

    CodeLocationLabel rejoinLabel() const {
        uint8_t *ptr = initialJump_.raw();
#ifdef JS_CPU_ARM
        uint32_t i = 0;
        while (i < REJOIN_LABEL_OFFSET)
            ptr = Assembler::nextInstruction(ptr, &i);
#endif
        return CodeLocationLabel(ptr);
    }

  public:
    RepatchIonCache()
      : initialJump_(),
        lastJump_()
    {
    }

    virtual void reset();

    // Set the initial jump state of the cache. The initialJump is the inline
    // jump that will point to out-of-line code (such as the slow path, or
    // stubs), and the rejoinLabel is the position that all out-of-line paths
    // will rejoin to.
    void emitInitialJump(MacroAssembler &masm, AddCacheState &addState);
    void bindInitialJump(MacroAssembler &masm, AddCacheState &addState);

    // Update the labels once the code is finalized.
    void updateBaseAddress(IonCode *code, MacroAssembler &masm);
};

//
// Dispatch caches avoid patching already-running code. Instead, the jump to
// the stub chain is indirect by way of the firstStub_ pointer
// below. Initially the pointer points to the cache function which may attach
// new stubs. Stubs are attached by prepending: when attaching a new stub, we
// jump to the previous stub on failure conditions, then overwrite the
// firstStub_ pointer with the newly generated stub.
//
// This style does not patch the already executing instruction stream, does
// not need to worry about cache coherence of cached jump addresses, and does
// not have to worry about aligning the exit jumps to ensure atomic patching,
// at the expense of an extra memory read to load the very first stub.
//
// ICs that need to work in parallel execution need to be dispatch style.
//
//        Control flow               Pointers             Memory load
//      =======#                 ----.     .---->         ******
//             #                     |     |                   *
//             #======>              \-----/                   *******
//
// Initial state:
//
//    The first stub points to the cache function.
//
//  JIT Code
// +--------+                                 .-------.
// |        |                                 v       |
// |========|     +---------------+     +----------+  |
// |== IC ==|====>| Load and jump |====>| Cache Fn |  |
// |========|     +---------------+     +----------+  |
// |        |<=#           *                #         |
// |        |  #===========*================#         |
// +--------+       Rejoin * path                     |
//     |________           *                          |
//             |           *                          |
//   Dispatch  |           *                          |
//     IC    **|************                          |
//   Entry   * |                                      |
// +------------+                                     |
// | firstStub_ |-------------------------------------/
// +------------+
// |    ...     |
// +------------+
//
// Attaching stubs:
//
//   Assign the address of the new stub to firstStub_. The new stub jumps to
//   the old address held in firstStub_ on failure. Note that there is no
//   concept of a fallback label here, new stubs are _prepended_, as
//   firstStub_ always points to the _head_ of the stub chain.
//
//  JIT Code
// +--------+                        #=====================#   .-----.
// |        |                        #                     v   v     |
// |========|     +---------------+  #  +----------+     +------+    |
// |== IC ==|====>| Load and jump |==#  | Cache Fn |<====| Stub |    |
// |========|     +---------------+     +----------+     +------+    |
// |        |<=#           *                #                #       |
// |        |  #===========*================#================#       |
// +--------+       Rejoin * path                                    |
//     |________           *                                         |
//             |           *                                         |
//   Dispatch  |           *                                         |
//     IC    **|************                                         |
//   Entry   * |                                                     |
// +------------+                                                    |
// | firstStub_ |----------------------------------------------------/
// +------------+
// |    ...     |
// +------------+
//
class DispatchIonCache : public IonCache
{
  protected:
    class DispatchStubPrepender;

    uint8_t *firstStub_;
    CodeLocationLabel rejoinLabel_;
    CodeOffsetLabel dispatchLabel_;

  public:
    DispatchIonCache()
      : firstStub_(NULL),
        rejoinLabel_(),
        dispatchLabel_()
    {
    }

    virtual void reset();

    void emitInitialJump(MacroAssembler &masm, AddCacheState &addState);
    void bindInitialJump(MacroAssembler &masm, AddCacheState &addState);

    // Fix up the first stub pointer once the code is finalized.
    void updateBaseAddress(IonCode *code, MacroAssembler &masm);
};

// Define the cache kind and pre-declare data structures used for calling inline
// caches.
#define CACHE_HEADER(ickind)                                        \
    Kind kind() const {                                             \
        return IonCache::Cache_##ickind;                            \
    }                                                               \
                                                                    \
    bool accept(CodeGenerator *codegen, IonCacheVisitor *visitor) { \
        return visitor->visit##ickind##IC(codegen, this);           \
    }                                                               \
                                                                    \
    static const VMFunction UpdateInfo;

// Subclasses of IonCache for the various kinds of caches. These do not define
// new data members; all caches must be of the same size.

class GetPropertyIC : public RepatchIonCache
{
  protected:
    // Registers live after the cache, excluding output registers. The initial
    // value of these registers must be preserved by the cache.
    RegisterSet liveRegs_;

    Register object_;
    PropertyName *name_;
    TypedOrValueRegister output_;
    bool allowGetters_ : 1;
    bool hasArrayLengthStub_ : 1;
    bool hasTypedArrayLengthStub_ : 1;

    bool attachReadSlotWithPatcher(JSContext *cx, StubPatcher &patcher, IonScript *ion,
                                   JSObject *obj, JSObject *holder, HandleShape shape);

  public:
    GetPropertyIC(RegisterSet liveRegs,
                  Register object, PropertyName *name,
                  TypedOrValueRegister output,
                  bool allowGetters)
      : liveRegs_(liveRegs),
        object_(object),
        name_(name),
        output_(output),
        allowGetters_(allowGetters),
        hasArrayLengthStub_(false),
        hasTypedArrayLengthStub_(false)
    {
    }

    CACHE_HEADER(GetProperty)

    void reset();

    Register object() const {
        return object_;
    }
    PropertyName *name() const {
        return name_;
    }
    TypedOrValueRegister output() const {
        return output_;
    }
    bool allowGetters() const {
        return allowGetters_;
    }
    bool hasArrayLengthStub() const {
        return hasArrayLengthStub_;
    }
    bool hasTypedArrayLengthStub() const {
        return hasTypedArrayLengthStub_;
    }

    bool attachReadSlot(JSContext *cx, IonScript *ion, JSObject *obj, JSObject *holder,
                        HandleShape shape);
    bool attachCallGetter(JSContext *cx, IonScript *ion, JSObject *obj, JSObject *holder,
                          HandleShape shape,
                          const SafepointIndex *safepointIndex, void *returnAddr);
    bool attachArrayLength(JSContext *cx, IonScript *ion, JSObject *obj);
    bool attachTypedArrayLength(JSContext *cx, IonScript *ion, JSObject *obj);

    static bool update(JSContext *cx, size_t cacheIndex, HandleObject obj, MutableHandleValue vp);
};

class SetPropertyIC : public RepatchIonCache
{
  protected:
    // Registers live after the cache, excluding output registers. The initial
    // value of these registers must be preserved by the cache.
    RegisterSet liveRegs_;

    Register object_;
    PropertyName *name_;
    ConstantOrRegister value_;
    bool isSetName_;
    bool strict_;

  public:
    SetPropertyIC(RegisterSet liveRegs, Register object, PropertyName *name,
                  ConstantOrRegister value, bool isSetName, bool strict)
      : liveRegs_(liveRegs),
        object_(object),
        name_(name),
        value_(value),
        isSetName_(isSetName),
        strict_(strict)
    {
    }

    CACHE_HEADER(SetProperty)

    Register object() const {
        return object_;
    }
    PropertyName *name() const {
        return name_;
    }
    ConstantOrRegister value() const {
        return value_;
    }
    bool isSetName() const {
        return isSetName_;
    }
    bool strict() const {
        return strict_;
    }

    bool attachNativeExisting(JSContext *cx, IonScript *ion, HandleObject obj, HandleShape shape);
    bool attachSetterCall(JSContext *cx, IonScript *ion, HandleObject obj,
                          HandleObject holder, HandleShape shape, void *returnAddr);
    bool attachNativeAdding(JSContext *cx, IonScript *ion, JSObject *obj, HandleShape oldshape,
                            HandleShape newshape, HandleShape propshape);

    static bool
    update(JSContext *cx, size_t cacheIndex, HandleObject obj, HandleValue value);
};

class GetElementIC : public RepatchIonCache
{
  protected:
    Register object_;
    ConstantOrRegister index_;
    TypedOrValueRegister output_;

    bool monitoredResult_ : 1;
    bool hasDenseStub_ : 1;

    size_t failedUpdates_;

    static const size_t MAX_FAILED_UPDATES;

  public:
    GetElementIC(Register object, ConstantOrRegister index,
                 TypedOrValueRegister output, bool monitoredResult)
      : object_(object),
        index_(index),
        output_(output),
        monitoredResult_(monitoredResult),
        hasDenseStub_(false),
        failedUpdates_(0)
    {
    }

    CACHE_HEADER(GetElement)

    void reset();

    Register object() const {
        return object_;
    }
    ConstantOrRegister index() const {
        return index_;
    }
    TypedOrValueRegister output() const {
        return output_;
    }
    bool monitoredResult() const {
        return monitoredResult_;
    }
    bool hasDenseStub() const {
        return hasDenseStub_;
    }
    void setHasDenseStub() {
        JS_ASSERT(!hasDenseStub());
        hasDenseStub_ = true;
    }

    bool attachGetProp(JSContext *cx, IonScript *ion, HandleObject obj, const Value &idval, HandlePropertyName name);
    bool attachDenseElement(JSContext *cx, IonScript *ion, JSObject *obj, const Value &idval);
    bool attachTypedArrayElement(JSContext *cx, IonScript *ion, JSObject *obj, const Value &idval);

    static bool
    update(JSContext *cx, size_t cacheIndex, HandleObject obj, HandleValue idval,
                MutableHandleValue vp);

    void incFailedUpdates() {
        failedUpdates_++;
    }
    void resetFailedUpdates() {
        failedUpdates_ = 0;
    }
    bool shouldDisable() const {
        return !canAttachStub() ||
               (stubCount_ == 0 && failedUpdates_ > MAX_FAILED_UPDATES);
    }
};

class BindNameIC : public RepatchIonCache
{
  protected:
    Register scopeChain_;
    PropertyName *name_;
    Register output_;

  public:
    BindNameIC(Register scopeChain, PropertyName *name, Register output)
      : scopeChain_(scopeChain),
        name_(name),
        output_(output)
    {
    }

    CACHE_HEADER(BindName)

    Register scopeChainReg() const {
        return scopeChain_;
    }
    HandlePropertyName name() const {
        return HandlePropertyName::fromMarkedLocation(&name_);
    }
    Register outputReg() const {
        return output_;
    }

    bool attachGlobal(JSContext *cx, IonScript *ion, JSObject *scopeChain);
    bool attachNonGlobal(JSContext *cx, IonScript *ion, JSObject *scopeChain, JSObject *holder);

    static JSObject *
    update(JSContext *cx, size_t cacheIndex, HandleObject scopeChain);
};

class NameIC : public RepatchIonCache
{
  protected:
    // Registers live after the cache, excluding output registers. The initial
    // value of these registers must be preserved by the cache.
    RegisterSet liveRegs_;

    bool typeOf_;
    Register scopeChain_;
    PropertyName *name_;
    TypedOrValueRegister output_;

  public:
    NameIC(RegisterSet liveRegs, bool typeOf,
           Register scopeChain, PropertyName *name,
           TypedOrValueRegister output)
      : liveRegs_(liveRegs),
        typeOf_(typeOf),
        scopeChain_(scopeChain),
        name_(name),
        output_(output)
    {
    }

    CACHE_HEADER(Name)

    Register scopeChainReg() const {
        return scopeChain_;
    }
    HandlePropertyName name() const {
        return HandlePropertyName::fromMarkedLocation(&name_);
    }
    TypedOrValueRegister outputReg() const {
        return output_;
    }
    bool isTypeOf() const {
        return typeOf_;
    }

    bool attachReadSlot(JSContext *cx, IonScript *ion, HandleObject scopeChain, HandleObject obj,
                        HandleShape shape);
    bool attachCallGetter(JSContext *cx, IonScript *ion, JSObject *obj, JSObject *holder,
                          HandleShape shape, const SafepointIndex *safepointIndex,
                          void *returnAddr);

    static bool
    update(JSContext *cx, size_t cacheIndex, HandleObject scopeChain, MutableHandleValue vp);
};

class CallsiteCloneIC : public RepatchIonCache
{
  protected:
    Register callee_;
    Register output_;
    JSScript *callScript_;
    jsbytecode *callPc_;

  public:
    CallsiteCloneIC(Register callee, JSScript *callScript, jsbytecode *callPc, Register output)
      : callee_(callee),
        output_(output),
        callScript_(callScript),
        callPc_(callPc)
    {
    }

    CACHE_HEADER(CallsiteClone)

    Register calleeReg() const {
        return callee_;
    }
    HandleScript callScript() const {
        return HandleScript::fromMarkedLocation(&callScript_);
    }
    jsbytecode *callPc() const {
        return callPc_;
    }
    Register outputReg() const {
        return output_;
    }

    bool attach(JSContext *cx, IonScript *ion, HandleFunction original, HandleFunction clone);

    static JSObject *update(JSContext *cx, size_t cacheIndex, HandleObject callee);
};

<<<<<<< HEAD
// Parallel ICs adhere to the invariant of parallel mode execution that any
// bailout restarts the entire parallel computation instead of resuming in the
// interpreter. Thus, the meaning of returning false in parallel ICs is "bail
// out of the entire parallel execution" for any reason, error or
// otherwise. Specifically, invalidations are handled by the parallel
// execution at large and are unsafe to be called from within the parallel
// ICs.
//
// Re-entry into the VM is unsafe in general in parallel, and each parallel
// cache must have a special, pure path for VM entry carved out for the
// functionality they need. These paths are generally marked by the suffix
// "pure" and return false if they otherwise would have been effectful.

class ParallelGetPropertyIC : public GetPropertyIC
{
  protected:
=======
class ParallelGetPropertyIC : public DispatchIonCache
{
  protected:
    Register object_;
    PropertyName *name_;
    TypedOrValueRegister output_;

>>>>>>> b31a4037
    // A set of all objects that are stubbed. Used to detect duplicates in
    // parallel execution.
    ObjectSet *stubbedObjects_;

   public:
<<<<<<< HEAD
    ParallelGetPropertyIC(RegisterSet liveRegs,
                          Register object, PropertyName *name,
                          TypedOrValueRegister output,
                          bool allowGetters)
      : GetPropertyIC(liveRegs, object, name, output, allowGetters),
=======
    ParallelGetPropertyIC(Register object, PropertyName *name, TypedOrValueRegister output)
      : object_(object),
        name_(name),
        output_(output),
>>>>>>> b31a4037
        stubbedObjects_(NULL)
    {
    }

    CACHE_HEADER(ParallelGetProperty)

<<<<<<< HEAD
    void reset(uint8_t **stubEntry);
    void destroy();
=======
    void reset();
    void destroy();
    void initializeAddCacheState(LInstruction *ins, AddCacheState *addState);

    Register object() const {
        return object_;
    }
    PropertyName *name() const {
        return name_;
    }
    TypedOrValueRegister output() const {
        return output_;
    }
>>>>>>> b31a4037

    bool initStubbedObjects(JSContext *cx);
    ObjectSet *stubbedObjects() const {
        JS_ASSERT_IF(stubbedObjects_, stubbedObjects_->initialized());
        return stubbedObjects_;
    }

<<<<<<< HEAD
    bool attachReadSlot(LockedJSContext &cx, IonScript *ion, JSObject *obj, JSObject *holder,
                        HandleShape shape, uint8_t **stubEntry);
    bool tryAttachReadSlot(LockedJSContext &cx, IonScript *ion, HandleObject obj,
                           HandlePropertyName name, uint8_t **stubEntry, bool *isCacheable);
=======
    bool canAttachReadSlot(LockedJSContext &cx, JSObject *obj, MutableHandleObject holder,
                           MutableHandleShape shape);
    bool attachReadSlot(LockedJSContext &cx, IonScript *ion, JSObject *obj, bool *attachedStub);
>>>>>>> b31a4037

    static ParallelResult update(ForkJoinSlice *slice, size_t cacheIndex, HandleObject obj,
                                 MutableHandleValue vp);
};

#undef CACHE_HEADER

// Implement cache casts now that the compiler can see the inheritance.
#define CACHE_CASTS(ickind)                                             \
    ickind##IC &IonCache::to##ickind()                                  \
    {                                                                   \
        JS_ASSERT(is##ickind());                                        \
        return *static_cast<ickind##IC *>(this);                        \
    }
IONCACHE_KIND_LIST(CACHE_CASTS)
#undef OPCODE_CASTS

} // namespace ion
} // namespace js

#endif // jsion_caches_h__<|MERGE_RESOLUTION|>--- conflicted
+++ resolved
@@ -11,7 +11,6 @@
 #include "IonCode.h"
 #include "TypeOracle.h"
 #include "Registers.h"
-#include "vm/ForkJoin.h"
 
 #include "vm/ForkJoin.h"
 
@@ -19,7 +18,6 @@
 class JSScript;
 
 namespace js {
-
 namespace ion {
 
 #define IONCACHE_KIND_LIST(_)                                   \
@@ -126,11 +124,7 @@
 class IonCache
 {
   public:
-<<<<<<< HEAD
-    class StubPatcher;
-=======
     class StubAttacher;
->>>>>>> b31a4037
 
     enum Kind {
 #   define DEFINE_CACHEKINDS(ickind) Cache_##ickind,
@@ -164,10 +158,6 @@
     size_t stubCount_ : 5;
 
     CodeLocationLabel fallbackLabel_;
-<<<<<<< HEAD
-    CodeLocationLabel rejoinLabel_;
-=======
->>>>>>> b31a4037
 
     // Location of this operation, NULL for idempotent caches.
     JSScript *script;
@@ -194,30 +184,11 @@
     {
     }
 
-<<<<<<< HEAD
-    void disable(uint8_t **stubEntry);
-=======
     virtual void disable();
->>>>>>> b31a4037
     inline bool isDisabled() const {
         return disabled_;
     }
 
-<<<<<<< HEAD
-    // Set the initial jump state of the cache. The initialJump is the inline
-    // jump that will point to out-of-line code (such as the slow path, or
-    // stubs), and the rejoinLabel is the position that all out-of-line paths
-    // will rejoin to.
-    void setInlineJump(CodeOffsetJump initialJump) {
-        initialJump_ = initialJump;
-        lastJump_ = initialJump;
-    }
-    void setRejoinLabel(CodeOffsetLabel rejoinLabel) {
-        rejoinLabel_ = rejoinLabel;
-    }
-
-=======
->>>>>>> b31a4037
     // Set the initial 'out-of-line' jump state of the cache. The fallbackLabel is
     // the location of the out-of-line update (slow) path.  This location will
     // be set to the exitJump of the last generated stub.
@@ -233,22 +204,11 @@
     // setting a scratch register. Defaults to doing nothing.
     virtual void initializeAddCacheState(LInstruction *ins, AddCacheState *addState);
 
-    // Update dispatch label and entry once the code is copied and finalized.
-    void updateDispatchLabelAndEntry(IonCode *code, CodeOffsetLabel &dispatchLabel,
-                                     uint8_t **dispatchEntry, MacroAssembler &masm);
-
     // Reset the cache around garbage collection.
-<<<<<<< HEAD
-    virtual void reset(uint8_t **stubEntry);
-
-    // Destroy any extra resources the cache uses upon IonCode finalization.
-    virtual void destroy() { }
-=======
     virtual void reset();
 
     // Destroy any extra resources the cache uses upon IonScript finalization.
     virtual void destroy();
->>>>>>> b31a4037
 
     bool canAttachStub() const {
         return stubCount_ < MAX_STUBS;
@@ -270,19 +230,11 @@
     LinkStatus linkCode(JSContext *cx, MacroAssembler &masm, IonScript *ion, IonCode **code);
     // Fixup variables and update jumps in the list of stubs.  Increment the
     // number of attached stubs accordingly.
-<<<<<<< HEAD
-    void attachStub(MacroAssembler &masm, StubPatcher &patcher, IonCode *code);
-
-    // Combine both linkStub and attachStub into one function. In addition, it
-    // produces a spew augmented with the attachKind string.
-    bool linkAndAttachStub(JSContext *cx, MacroAssembler &masm, StubPatcher &patcher,
-=======
     void attachStub(MacroAssembler &masm, StubAttacher &attacher, IonCode *code);
 
     // Combine both linkStub and attachStub into one function. In addition, it
     // produces a spew augmented with the attachKind string.
     bool linkAndAttachStub(JSContext *cx, MacroAssembler &masm, StubAttacher &attacher,
->>>>>>> b31a4037
                            IonScript *ion, const char *attachKind);
 
     bool isAllocated() {
@@ -547,9 +499,6 @@
     bool hasArrayLengthStub_ : 1;
     bool hasTypedArrayLengthStub_ : 1;
 
-    bool attachReadSlotWithPatcher(JSContext *cx, StubPatcher &patcher, IonScript *ion,
-                                   JSObject *obj, JSObject *holder, HandleShape shape);
-
   public:
     GetPropertyIC(RegisterSet liveRegs,
                   Register object, PropertyName *name,
@@ -842,24 +791,6 @@
     static JSObject *update(JSContext *cx, size_t cacheIndex, HandleObject callee);
 };
 
-<<<<<<< HEAD
-// Parallel ICs adhere to the invariant of parallel mode execution that any
-// bailout restarts the entire parallel computation instead of resuming in the
-// interpreter. Thus, the meaning of returning false in parallel ICs is "bail
-// out of the entire parallel execution" for any reason, error or
-// otherwise. Specifically, invalidations are handled by the parallel
-// execution at large and are unsafe to be called from within the parallel
-// ICs.
-//
-// Re-entry into the VM is unsafe in general in parallel, and each parallel
-// cache must have a special, pure path for VM entry carved out for the
-// functionality they need. These paths are generally marked by the suffix
-// "pure" and return false if they otherwise would have been effectful.
-
-class ParallelGetPropertyIC : public GetPropertyIC
-{
-  protected:
-=======
 class ParallelGetPropertyIC : public DispatchIonCache
 {
   protected:
@@ -867,34 +798,21 @@
     PropertyName *name_;
     TypedOrValueRegister output_;
 
->>>>>>> b31a4037
     // A set of all objects that are stubbed. Used to detect duplicates in
     // parallel execution.
     ObjectSet *stubbedObjects_;
 
    public:
-<<<<<<< HEAD
-    ParallelGetPropertyIC(RegisterSet liveRegs,
-                          Register object, PropertyName *name,
-                          TypedOrValueRegister output,
-                          bool allowGetters)
-      : GetPropertyIC(liveRegs, object, name, output, allowGetters),
-=======
     ParallelGetPropertyIC(Register object, PropertyName *name, TypedOrValueRegister output)
       : object_(object),
         name_(name),
         output_(output),
->>>>>>> b31a4037
         stubbedObjects_(NULL)
     {
     }
 
     CACHE_HEADER(ParallelGetProperty)
 
-<<<<<<< HEAD
-    void reset(uint8_t **stubEntry);
-    void destroy();
-=======
     void reset();
     void destroy();
     void initializeAddCacheState(LInstruction *ins, AddCacheState *addState);
@@ -908,7 +826,6 @@
     TypedOrValueRegister output() const {
         return output_;
     }
->>>>>>> b31a4037
 
     bool initStubbedObjects(JSContext *cx);
     ObjectSet *stubbedObjects() const {
@@ -916,16 +833,9 @@
         return stubbedObjects_;
     }
 
-<<<<<<< HEAD
-    bool attachReadSlot(LockedJSContext &cx, IonScript *ion, JSObject *obj, JSObject *holder,
-                        HandleShape shape, uint8_t **stubEntry);
-    bool tryAttachReadSlot(LockedJSContext &cx, IonScript *ion, HandleObject obj,
-                           HandlePropertyName name, uint8_t **stubEntry, bool *isCacheable);
-=======
     bool canAttachReadSlot(LockedJSContext &cx, JSObject *obj, MutableHandleObject holder,
                            MutableHandleShape shape);
     bool attachReadSlot(LockedJSContext &cx, IonScript *ion, JSObject *obj, bool *attachedStub);
->>>>>>> b31a4037
 
     static ParallelResult update(ForkJoinSlice *slice, size_t cacheIndex, HandleObject obj,
                                  MutableHandleValue vp);
