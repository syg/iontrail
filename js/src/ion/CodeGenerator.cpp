/* -*- Mode: C++; tab-width: 4; indent-tabs-mode: nil; c-basic-offset: 4 -*-
 * vim: set ts=4 sw=4 et tw=99:
 *
 * This Source Code Form is subject to the terms of the Mozilla Public
 * License, v. 2.0. If a copy of the MPL was not distributed with this
 * file, You can obtain one at http://mozilla.org/MPL/2.0/. */

#include "CodeGenerator.h"
#include "IonLinker.h"
#include "IonSpewer.h"
#include "MIRGenerator.h"
#include "shared/CodeGenerator-shared-inl.h"
#include "jsnum.h"
#include "jsmath.h"
#include "jsinterpinlines.h"
#include "ParFunctions.h"
#include "ExecutionModeInlines.h"

#include "vm/StringObject-inl.h"

using namespace js;
using namespace js::ion;

using mozilla::DebugOnly;

namespace js {
namespace ion {

StringObject *
MNewStringObject::templateObj() const {
    return &templateObj_->asString();
}

CodeGenerator::CodeGenerator(MIRGenerator *gen, LIRGraph *graph)
  : CodeGeneratorSpecific(gen, graph)
{
}

bool
CodeGenerator::visitValueToInt32(LValueToInt32 *lir)
{
    ValueOperand operand = ToValue(lir, LValueToInt32::Input);
    Register output = ToRegister(lir->output());

    Label done, simple, isInt32, isBool, notDouble;

    // Type-check switch.
    masm.branchTestInt32(Assembler::Equal, operand, &isInt32);
    masm.branchTestBoolean(Assembler::Equal, operand, &isBool);
    masm.branchTestDouble(Assembler::NotEqual, operand, &notDouble);

    // If the value is a double, see if it fits in a 32-bit int. We need to ask
    // the platform-specific codegenerator to do this.
    FloatRegister temp = ToFloatRegister(lir->tempFloat());
    masm.unboxDouble(operand, temp);

    Label fails;
    switch (lir->mode()) {
      case LValueToInt32::TRUNCATE:
        if (!emitTruncateDouble(temp, output))
            return false;
        break;
      default:
        JS_ASSERT(lir->mode() == LValueToInt32::NORMAL);
        emitDoubleToInt32(temp, output, &fails, lir->mir()->canBeNegativeZero());
        break;
    }
    masm.jump(&done);

    masm.bind(&notDouble);

    if (lir->mode() == LValueToInt32::NORMAL) {
        // If the value is not null, it's a string, object, or undefined,
        // which we can't handle here.
        masm.branchTestNull(Assembler::NotEqual, operand, &fails);
    } else {
        // Test for string or object - then fallthrough to null, which will
        // also handle undefined.
        masm.branchTestObject(Assembler::Equal, operand, &fails);
        masm.branchTestString(Assembler::Equal, operand, &fails);
    }

    if (fails.used() && !bailoutFrom(&fails, lir->snapshot()))
        return false;

    // The value is null - just emit 0.
    masm.mov(Imm32(0), output);
    masm.jump(&done);

    // Just unbox a bool, the result is 0 or 1.
    masm.bind(&isBool);
    masm.unboxBoolean(operand, output);
    masm.jump(&done);

    // Integers can be unboxed.
    masm.bind(&isInt32);
    masm.unboxInt32(operand, output);

    masm.bind(&done);

    return true;
}

static const double DoubleZero = 0.0;

bool
CodeGenerator::visitValueToDouble(LValueToDouble *lir)
{
    ValueOperand operand = ToValue(lir, LValueToDouble::Input);
    FloatRegister output = ToFloatRegister(lir->output());

    Label isDouble, isInt32, isBool, isNull, done;

    // Type-check switch.
    masm.branchTestDouble(Assembler::Equal, operand, &isDouble);
    masm.branchTestInt32(Assembler::Equal, operand, &isInt32);
    masm.branchTestBoolean(Assembler::Equal, operand, &isBool);
    masm.branchTestNull(Assembler::Equal, operand, &isNull);

    Assembler::Condition cond = masm.testUndefined(Assembler::NotEqual, operand);
    if (!bailoutIf(cond, lir->snapshot()))
        return false;
    masm.loadStaticDouble(&js_NaN, output);
    masm.jump(&done);

    masm.bind(&isNull);
    masm.loadStaticDouble(&DoubleZero, output);
    masm.jump(&done);

    masm.bind(&isBool);
    masm.boolValueToDouble(operand, output);
    masm.jump(&done);

    masm.bind(&isInt32);
    masm.int32ValueToDouble(operand, output);
    masm.jump(&done);

    masm.bind(&isDouble);
    masm.unboxDouble(operand, output);
    masm.bind(&done);

    return true;
}

bool
CodeGenerator::visitInt32ToDouble(LInt32ToDouble *lir)
{
    masm.convertInt32ToDouble(ToRegister(lir->input()), ToFloatRegister(lir->output()));
    return true;
}

bool
CodeGenerator::visitDoubleToInt32(LDoubleToInt32 *lir)
{
    Label fail;
    FloatRegister input = ToFloatRegister(lir->input());
    Register output = ToRegister(lir->output());
    emitDoubleToInt32(input, output, &fail, lir->mir()->canBeNegativeZero());
    if (!bailoutFrom(&fail, lir->snapshot()))
        return false;
    return true;
}

bool
CodeGenerator::visitTestVAndBranch(LTestVAndBranch *lir)
{
    const ValueOperand value = ToValue(lir, LTestVAndBranch::Input);
    masm.branchTestValueTruthy(value, lir->ifTrue(), ToFloatRegister(lir->tempFloat()));
    masm.jump(lir->ifFalse());
    return true;
}
 
bool
CodeGenerator::visitPolyInlineDispatch(LPolyInlineDispatch *lir)
{
    MPolyInlineDispatch *mir = lir->mir();
    Register inputReg = ToRegister(lir->input());

    InlinePropertyTable *inlinePropTable = mir->inlinePropertyTable();
    if (inlinePropTable) {
        Register tempReg = ToRegister(lir->temp());

        masm.loadPtr(Address(inputReg, JSObject::offsetOfType()), tempReg);
        for (size_t i = 0; i < inlinePropTable->numEntries(); i++) {
            types::TypeObject *typeObj = inlinePropTable->getTypeObject(i);
            JSFunction *func = inlinePropTable->getFunction(i);
            LBlock *target = mir->getFunctionBlock(func)->lir();
            masm.branchPtr(Assembler::Equal, tempReg, ImmGCPtr(typeObj), target->label());
        }
        // Jump to fallback block
        LBlock *fallback = mir->fallbackPrepBlock()->lir();
        masm.jump(fallback->label());
    } else {
        for (size_t i = 0; i < mir->numCallees(); i++) {
            JSFunction *func = mir->getFunction(i);
            LBlock *target = mir->getFunctionBlock(i)->lir();
            if (i < mir->numCallees() - 1) {
                masm.branchPtr(Assembler::Equal, inputReg, ImmGCPtr(func), target->label());
            } else {
                // Don't generate guard for final case
                masm.jump(target->label());
            }
        }
    }
    return true;
}

typedef JSFlatString *(*IntToStringFn)(JSContext *, int);
static const VMFunction IntToStringInfo =
    FunctionInfo<IntToStringFn>(Int32ToString);

bool
CodeGenerator::visitIntToString(LIntToString *lir)
{
    Register input = ToRegister(lir->input());
    Register output = ToRegister(lir->output());

    OutOfLineCode *ool = oolCallVM(IntToStringInfo, lir, (ArgList(), input),
                                   StoreRegisterTo(output));
    if (!ool)
        return false;

    masm.branch32(Assembler::AboveOrEqual, input, Imm32(StaticStrings::INT_STATIC_LIMIT),
                  ool->entry());

    masm.movePtr(ImmWord(&gen->compartment->rt->staticStrings.intStaticTable), output);
    masm.loadPtr(BaseIndex(output, input, ScalePointer), output);

    masm.bind(ool->rejoin());
    return true;
}

typedef JSObject *(*CloneRegExpObjectFn)(JSContext *, JSObject *, JSObject *);
static const VMFunction CloneRegExpObjectInfo =
    FunctionInfo<CloneRegExpObjectFn>(CloneRegExpObject);

bool
CodeGenerator::visitRegExp(LRegExp *lir)
{
    JSObject *proto = lir->mir()->getRegExpPrototype();

    pushArg(ImmGCPtr(proto));
    pushArg(ImmGCPtr(lir->mir()->source()));
    return callVM(CloneRegExpObjectInfo, lir);
}

typedef bool (*ExecuteRegExpFn)(JSContext *cx, RegExpExecType type, HandleObject regexp,
                                HandleString string, MutableHandleValue rval);
static const VMFunction ExecuteRegExpInfo = FunctionInfo<ExecuteRegExpFn>(ExecuteRegExp);

bool
CodeGenerator::visitRegExpTest(LRegExpTest *lir)
{
    pushArg(ToRegister(lir->string()));
    pushArg(ToRegister(lir->regexp()));
    pushArg(Imm32(RegExpTest));
    if (!callVM(ExecuteRegExpInfo, lir))
        return false;

    Register output = ToRegister(lir->output());
    Label notBool, end;
    masm.branchTestBoolean(Assembler::NotEqual, JSReturnOperand, &notBool);
    masm.unboxBoolean(JSReturnOperand, output);
    masm.jump(&end);
    masm.bind(&notBool);
    masm.mov(Imm32(0), output);
    masm.bind(&end);
    return true;
}

typedef JSObject *(*LambdaFn)(JSContext *, HandleFunction, HandleObject);
static const VMFunction LambdaInfo =
    FunctionInfo<LambdaFn>(js::Lambda);

bool
CodeGenerator::visitLambdaForSingleton(LLambdaForSingleton *lir)
{
    pushArg(ToRegister(lir->scopeChain()));
    pushArg(ImmGCPtr(lir->mir()->fun()));
    return callVM(LambdaInfo, lir);
}

bool
CodeGenerator::visitLambda(LLambda *lir)
{
    Register scopeChain = ToRegister(lir->scopeChain());
    Register output = ToRegister(lir->output());
    JSFunction *fun = lir->mir()->fun();

    OutOfLineCode *ool = oolCallVM(LambdaInfo, lir, (ArgList(), ImmGCPtr(fun), scopeChain),
                                   StoreRegisterTo(output));
    if (!ool)
        return false;

    JS_ASSERT(gen->compartment == fun->compartment());
    JS_ASSERT(!fun->hasSingletonType());

    masm.newGCThing(output, fun, ool->entry());
    masm.initGCThing(output, fun);

    // Initialize nargs and flags. We do this with a single uint32 to avoid
    // 16-bit writes.
    union {
        struct S {
            uint16_t nargs;
            uint16_t flags;
        } s;
        uint32_t word;
    } u;
    u.s.nargs = fun->nargs;
    u.s.flags = fun->flags & ~JSFunction::EXTENDED;

    JS_STATIC_ASSERT(offsetof(JSFunction, flags) == offsetof(JSFunction, nargs) + 2);
    masm.store32(Imm32(u.word), Address(output, offsetof(JSFunction, nargs)));
    masm.storePtr(ImmGCPtr(fun->script().unsafeGet()),
                  Address(output, JSFunction::offsetOfNativeOrScript()));
    masm.storePtr(scopeChain, Address(output, JSFunction::offsetOfEnvironment()));
    masm.storePtr(ImmGCPtr(fun->displayAtom()), Address(output, JSFunction::offsetOfAtom()));

    masm.bind(ool->rejoin());
    return true;
}

bool
CodeGenerator::visitLabel(LLabel *lir)
{
    masm.bind(lir->label());
    return true;
}

bool
CodeGenerator::visitNop(LNop *lir)
{
    return true;
}

bool
CodeGenerator::visitOsiPoint(LOsiPoint *lir)
{
    // Note: markOsiPoint ensures enough space exists between the last
    // LOsiPoint and this one to patch adjacent call instructions.

    JS_ASSERT(masm.framePushed() == frameSize());

    uint32 osiCallPointOffset;
    if (!markOsiPoint(lir, &osiCallPointOffset))
        return false;

    LSafepoint *safepoint = lir->associatedSafepoint();
    JS_ASSERT(!safepoint->osiCallPointOffset());
    safepoint->setOsiCallPointOffset(osiCallPointOffset);
    return true;
}

bool
CodeGenerator::visitGoto(LGoto *lir)
{
    LBlock *target = lir->target()->lir();

    // No jump necessary if we can fall through to the next block.
    if (isNextBlock(target))
        return true;

    masm.jump(target->label());
    return true;
}

bool
CodeGenerator::visitTableSwitch(LTableSwitch *ins)
{
    MTableSwitch *mir = ins->mir();
    Label *defaultcase = mir->getDefault()->lir()->label();
    const LAllocation *temp;

    if (ins->index()->isDouble()) {
        temp = ins->tempInt();

        // The input is a double, so try and convert it to an integer.
        // If it does not fit in an integer, take the default case.
        emitDoubleToInt32(ToFloatRegister(ins->index()), ToRegister(temp), defaultcase, false);
    } else {
        temp = ins->index();
    }

    return emitTableSwitchDispatch(mir, ToRegister(temp), ToRegisterOrInvalid(ins->tempPointer()));
}

bool
CodeGenerator::visitTableSwitchV(LTableSwitchV *ins)
{
    MTableSwitch *mir = ins->mir();
    Label *defaultcase = mir->getDefault()->lir()->label();

    Register index = ToRegister(ins->tempInt());
    ValueOperand value = ToValue(ins, LTableSwitchV::InputValue);
    Register tag = masm.extractTag(value, index);
    masm.branchTestNumber(Assembler::NotEqual, tag, defaultcase);

    Label unboxInt, isInt;
    masm.branchTestInt32(Assembler::Equal, tag, &unboxInt);
    {
        FloatRegister floatIndex = ToFloatRegister(ins->tempFloat());
        masm.unboxDouble(value, floatIndex);
        emitDoubleToInt32(floatIndex, index, defaultcase, false);
        masm.jump(&isInt);
    }

    masm.bind(&unboxInt);
    masm.unboxInt32(value, index);

    masm.bind(&isInt);

    return emitTableSwitchDispatch(mir, index, ToRegisterOrInvalid(ins->tempPointer()));
}

bool
CodeGenerator::visitParameter(LParameter *lir)
{
    return true;
}

bool
CodeGenerator::visitCallee(LCallee *lir)
{
    return true;
}

bool
CodeGenerator::visitStart(LStart *lir)
{
    return true;
}

bool
CodeGenerator::visitReturn(LReturn *lir)
{
#if defined(JS_NUNBOX32)
    DebugOnly<LAllocation *> type    = lir->getOperand(TYPE_INDEX);
    DebugOnly<LAllocation *> payload = lir->getOperand(PAYLOAD_INDEX);
    JS_ASSERT(ToRegister(type)    == JSReturnReg_Type);
    JS_ASSERT(ToRegister(payload) == JSReturnReg_Data);
#elif defined(JS_PUNBOX64)
    DebugOnly<LAllocation *> result = lir->getOperand(0);
    JS_ASSERT(ToRegister(result) == JSReturnReg);
#endif
    // Don't emit a jump to the return label if this is the last block.
    if (current->mir() != *gen->graph().poBegin())
        masm.jump(returnLabel_);
    return true;
}

bool
CodeGenerator::visitOsrEntry(LOsrEntry *lir)
{
    // Remember the OSR entry offset into the code buffer.
    masm.flushBuffer();
    setOsrEntryOffset(masm.size());

    // Allocate the full frame for this function.
    masm.subPtr(Imm32(frameSize()), StackPointer);
    return true;
}

bool
CodeGenerator::visitOsrScopeChain(LOsrScopeChain *lir)
{
    const LAllocation *frame   = lir->getOperand(0);
    const LDefinition *object  = lir->getDef(0);

    const ptrdiff_t frameOffset = StackFrame::offsetOfScopeChain();

    masm.loadPtr(Address(ToRegister(frame), frameOffset), ToRegister(object));
    return true;
}

bool
CodeGenerator::visitStackArgT(LStackArgT *lir)
{
    const LAllocation *arg = lir->getArgument();
    MIRType argType = lir->mir()->getArgument()->type();
    uint32 argslot = lir->argslot();

    int32 stack_offset = StackOffsetOfPassedArg(argslot);
    Address dest(StackPointer, stack_offset);

    if (arg->isFloatReg())
        masm.storeDouble(ToFloatRegister(arg), dest);
    else if (arg->isRegister())
        masm.storeValue(ValueTypeFromMIRType(argType), ToRegister(arg), dest);
    else
        masm.storeValue(*(arg->toConstant()), dest);

    return pushedArgumentSlots_.append(StackOffsetToSlot(stack_offset));
}

bool
CodeGenerator::visitStackArgV(LStackArgV *lir)
{
    ValueOperand val = ToValue(lir, 0);
    uint32 argslot = lir->argslot();
    int32 stack_offset = StackOffsetOfPassedArg(argslot);

    masm.storeValue(val, Address(StackPointer, stack_offset));
    return pushedArgumentSlots_.append(StackOffsetToSlot(stack_offset));
}

bool
CodeGenerator::visitInteger(LInteger *lir)
{
    masm.move32(Imm32(lir->getValue()), ToRegister(lir->output()));
    return true;
}

bool
CodeGenerator::visitPointer(LPointer *lir)
{
    if (lir->kind() == LPointer::GC_THING)
        masm.movePtr(ImmGCPtr(lir->gcptr()), ToRegister(lir->output()));
    else
        masm.movePtr(ImmWord(lir->ptr()), ToRegister(lir->output()));
    return true;
}

bool
CodeGenerator::visitSlots(LSlots *lir)
{
    Address slots(ToRegister(lir->object()), JSObject::offsetOfSlots());
    masm.loadPtr(slots, ToRegister(lir->output()));
    return true;
}

bool
CodeGenerator::visitStoreSlotV(LStoreSlotV *store)
{
    Register base = ToRegister(store->slots());
    int32 offset  = store->mir()->slot() * sizeof(Value);

    const ValueOperand value = ToValue(store, LStoreSlotV::Value);

    if (store->mir()->needsBarrier())
       emitPreBarrier(Address(base, offset), MIRType_Value);

    masm.storeValue(value, Address(base, offset));
    return true;
}

bool
CodeGenerator::visitElements(LElements *lir)
{
    Address elements(ToRegister(lir->object()), JSObject::offsetOfElements());
    masm.loadPtr(elements, ToRegister(lir->output()));
    return true;
}

bool
CodeGenerator::visitFunctionEnvironment(LFunctionEnvironment *lir)
{
    Address environment(ToRegister(lir->function()), JSFunction::offsetOfEnvironment());
    masm.loadPtr(environment, ToRegister(lir->output()));
    return true;
}

bool
CodeGenerator::visitParThreadContext(LParThreadContext *lir)
{
    const Register tempReg = ToRegister(lir->getTempReg());

    masm.setupUnalignedABICall(0, tempReg);
    masm.callWithABI(JS_FUNC_TO_DATA_PTR(void *, ParForkJoinSlice));
    JS_ASSERT(ToRegister(lir->output()) == ReturnReg);
    return true;
}

bool
CodeGenerator::visitParWriteGuard(LParWriteGuard *lir)
{
    JS_ASSERT(gen->info().executionMode() == ParallelExecution);

    const Register tempReg = ToRegister(lir->getTempReg());
    masm.setupUnalignedABICall(2, tempReg);
    masm.passABIArg(ToRegister(lir->threadContext()));
    masm.passABIArg(ToRegister(lir->object()));
    masm.callWithABI(JS_FUNC_TO_DATA_PTR(void *, ParWriteGuard));

    Label *bail;
    if (!ensureOutOfLineParallelAbort(&bail))
        return false;

    // branch to the OOL failure code if false is returned
    masm.branchTest32(Assembler::Zero, ReturnReg, ReturnReg, bail);

    return true;
}

bool
CodeGenerator::visitTypeBarrier(LTypeBarrier *lir)
{
    ValueOperand operand = ToValue(lir, LTypeBarrier::Input);
    Register scratch = ToRegister(lir->temp());

    Label mismatched;
    masm.guardTypeSet(operand, lir->mir()->typeSet(), scratch, &mismatched);
    if (!bailoutFrom(&mismatched, lir->snapshot()))
        return false;
    return true;
}

bool
CodeGenerator::visitMonitorTypes(LMonitorTypes *lir)
{
    ValueOperand operand = ToValue(lir, LMonitorTypes::Input);
    Register scratch = ToRegister(lir->temp());

    Label mismatched;
    masm.guardTypeSet(operand, lir->mir()->typeSet(), scratch, &mismatched);
    if (!bailoutFrom(&mismatched, lir->snapshot()))
        return false;
    return true;
}

bool
CodeGenerator::visitCallNative(LCallNative *call)
{
    JSFunction *target = call->getSingleTarget();
    JS_ASSERT(target);
    JS_ASSERT(target->isNative());

    int callargslot = call->argslot();
    int unusedStack = StackOffsetOfPassedArg(callargslot);

    // Registers used for callWithABI() argument-passing.
    const Register argJSContextReg = ToRegister(call->getArgJSContextReg());
    const Register argUintNReg     = ToRegister(call->getArgUintNReg());
    const Register argVpReg        = ToRegister(call->getArgVpReg());

    // Misc. temporary registers.
    const Register tempReg = ToRegister(call->getTempReg());

    DebugOnly<uint32> initialStack = masm.framePushed();

    masm.checkStackAlignment();

    // Native functions have the signature:
    //  bool (*)(JSContext *, unsigned, Value *vp)
    // Where vp[0] is space for an outparam, vp[1] is |this|, and vp[2] onward
    // are the function arguments.

    // Allocate space for the outparam, moving the StackPointer to what will be &vp[1].
    masm.adjustStack(unusedStack);

    // Push a Value containing the callee object: natives are allowed to access their callee before
    // setitng the return value. The StackPointer is moved to &vp[0].
    masm.Push(ObjectValue(*target));

    // Preload arguments into registers.
    masm.loadJSContext(argJSContextReg);
    masm.move32(Imm32(call->numStackArgs()), argUintNReg);
    masm.movePtr(StackPointer, argVpReg);

    masm.Push(argUintNReg);

    // Construct native exit frame.
    uint32 safepointOffset;
    if (!masm.buildFakeExitFrame(tempReg, &safepointOffset))
        return false;
    masm.enterFakeExitFrame();

    if (!markSafepointAt(safepointOffset, call))
        return false;

    // Construct and execute call.
    masm.setupUnalignedABICall(3, tempReg);
    masm.passABIArg(argJSContextReg);
    masm.passABIArg(argUintNReg);
    masm.passABIArg(argVpReg);
    masm.callWithABI(JS_FUNC_TO_DATA_PTR(void *, target->native()));

    // Test for failure.
    Label success, exception;
    masm.branchTest32(Assembler::Zero, ReturnReg, ReturnReg, &exception);

    // Load the outparam vp[0] into output register(s).
    masm.loadValue(Address(StackPointer, IonNativeExitFrameLayout::offsetOfResult()), JSReturnOperand);
    masm.jump(&success);

    // Handle exception case.
    {
        masm.bind(&exception);
        masm.handleException();
    }
    masm.bind(&success);

    // The next instruction is removing the footer of the exit frame, so there
    // is no need for leaveFakeExitFrame.

    // Move the StackPointer back to its original location, unwinding the native exit frame.
    masm.adjustStack(IonNativeExitFrameLayout::Size() - unusedStack);
    JS_ASSERT(masm.framePushed() == initialStack);

    dropArguments(call->numStackArgs() + 1);
    return true;
}

bool
CodeGenerator::visitCallDOMNative(LCallDOMNative *call)
{
    JSFunction *target = call->getSingleTarget();
    JS_ASSERT(target);
    JS_ASSERT(target->isNative());
    JS_ASSERT(target->jitInfo());
    JS_ASSERT(call->mir()->isDOMFunction());

    int callargslot = call->argslot();
    int unusedStack = StackOffsetOfPassedArg(callargslot);

    // Registers used for callWithABI() argument-passing.
    const Register argJSContext = ToRegister(call->getArgJSContext());
    const Register argObj       = ToRegister(call->getArgObj());
    const Register argPrivate   = ToRegister(call->getArgPrivate());
    const Register argArgc      = ToRegister(call->getArgArgc());
    const Register argVp        = ToRegister(call->getArgVp());

    DebugOnly<uint32> initialStack = masm.framePushed();

    masm.checkStackAlignment();

    // DOM methods have the signature:
    //  bool (*)(JSContext *, HandleObject, void *private, unsigned argc, Value *vp)
    // Where vp[0] is space for an outparam and the callee, vp[1] is |this|, and vp[2] onward
    // are the function arguments.

    // Nestle the stack up against the pushed arguments, leaving StackPointer at
    // &vp[1]
    masm.adjustStack(unusedStack);
    // argObj is filled with the extracted object, then returned.
    Register obj = masm.extractObject(Address(StackPointer, 0), argObj);
    JS_ASSERT(obj == argObj);

    // Push a Value containing the callee object: natives are allowed to access their callee before
    // setitng the return value. The StackPointer is moved to &vp[0].
    masm.Push(ObjectValue(*target));
    masm.movePtr(StackPointer, argVp);

    // GetReservedSlot(obj, DOM_PROTO_INSTANCE_CLASS_SLOT).toPrivate()
    masm.loadPrivate(Address(obj, JSObject::getFixedSlotOffset(0)), argPrivate);

    // Load argc from the call instruction.
    masm.move32(Imm32(call->numStackArgs()), argArgc);
    // Push argument into what will become the IonExitFrame
    masm.Push(argArgc);

    // Push |this| object for passing HandleObject. We push after argc to
    // maintain the same sp-relative location of the object pointer with other
    // DOMExitFrames.
    masm.Push(argObj);
    masm.movePtr(StackPointer, argObj);

    // Construct native exit frame.
    uint32 safepointOffset;
    if (!masm.buildFakeExitFrame(argJSContext, &safepointOffset))
        return false;
    masm.enterFakeExitFrame(ION_FRAME_DOMMETHOD);

    if (!markSafepointAt(safepointOffset, call))
        return false;

    // Construct and execute call.
    masm.setupUnalignedABICall(5, argJSContext);

    masm.loadJSContext(argJSContext);

    masm.passABIArg(argJSContext);
    masm.passABIArg(argObj);
    masm.passABIArg(argPrivate);
    masm.passABIArg(argArgc);
    masm.passABIArg(argVp);
    masm.callWithABI(JS_FUNC_TO_DATA_PTR(void *, target->jitInfo()->op));

    if (target->jitInfo()->isInfallible) {
        masm.loadValue(Address(StackPointer, IonDOMMethodExitFrameLayout::offsetOfResult()),
                       JSReturnOperand);
    } else {
        // Test for failure.
        Label success, exception;
        masm.branchTest32(Assembler::Zero, ReturnReg, ReturnReg, &exception);

        // Load the outparam vp[0] into output register(s).
        masm.loadValue(Address(StackPointer, IonDOMMethodExitFrameLayout::offsetOfResult()),
                       JSReturnOperand);
        masm.jump(&success);

        // Handle exception case.
        {
            masm.bind(&exception);
            masm.handleException();
        }
        masm.bind(&success);
    }

    // The next instruction is removing the footer of the exit frame, so there
    // is no need for leaveFakeExitFrame.

    // Move the StackPointer back to its original location, unwinding the native exit frame.
    masm.adjustStack(IonDOMMethodExitFrameLayout::Size() - unusedStack);
    JS_ASSERT(masm.framePushed() == initialStack);

    dropArguments(call->numStackArgs() + 1);
    return true;
}

typedef bool (*pf)(JSContext *cx, HandlePropertyName, MutableHandleValue);
static const VMFunction Info = FunctionInfo<pf>(GetIntrinsicValue);

bool
CodeGenerator::visitCallGetIntrinsicValue(LCallGetIntrinsicValue *lir)
{
    // When compiling parallel kernels, always bail.
    switch (gen->info().executionMode()) {
      case SequentialExecution: {
        pushArg(ImmGCPtr(lir->mir()->name()));
        return callVM(Info, lir);
      }

      case ParallelExecution: {
        Label *bail;
        if (!ensureOutOfLineParallelAbort(&bail))
            return false;

        masm.jump(bail);
        return true;
      }
    }
}

typedef bool (*InvokeFunctionFn)(JSContext *, JSFunction *, uint32, Value *, Value *);
static const VMFunction InvokeFunctionInfo =
    FunctionInfo<InvokeFunctionFn>(InvokeFunction);

bool
CodeGenerator::emitCallInvokeFunction(LInstruction *call, Register calleereg,
                                      uint32 argc, uint32 unusedStack)
{
    // Nestle %esp up to the argument vector.
    // Each path must account for framePushed_ separately, for callVM to be valid.
    masm.freeStack(unusedStack);

    pushArg(StackPointer); // argv.
    pushArg(Imm32(argc));  // argc.
    pushArg(calleereg);    // JSFunction *.

    if (!callVM(InvokeFunctionInfo, call))
        return false;

    // Un-nestle %esp from the argument vector. No prefix was pushed.
    masm.reserveStack(unusedStack);
    return true;
}

static inline int32_t ionOffset(ExecutionMode executionMode)
{
    switch (executionMode) {
      case SequentialExecution: return offsetof(JSScript, ion);
      case ParallelExecution: return offsetof(JSScript, parallelIon);
    }

    JS_ASSERT(false);
    return offsetof(JSScript, ion);
}

bool
CodeGenerator::visitCallGeneric(LCallGeneric *call)
{
    Register calleereg = ToRegister(call->getFunction());
    Register objreg    = ToRegister(call->getTempObject());
    Register nargsreg  = ToRegister(call->getNargsReg());
    uint32 unusedStack = StackOffsetOfPassedArg(call->argslot());
    ExecutionMode executionMode = gen->info().executionMode();
    Label invoke, thunk, makeCall, end, *slowPath;

    // When compiling parallel kernels, the slow path is a bail instead of
    // calling Invoke.
    switch (executionMode) {
      case SequentialExecution:
        slowPath = &invoke;
        break;
      case ParallelExecution:
        if (!ensureOutOfLineParallelAbort(&slowPath))
            return false;
        break;
    }

    // Known-target case is handled by LCallKnown.
    JS_ASSERT(!call->hasSingleTarget());
    // Unknown constructor case is handled by LCallConstructor.
    JS_ASSERT(!call->mir()->isConstructing());

    // Generate an ArgumentsRectifier.
    IonCompartment *ion = gen->ionCompartment();
    IonCode *argumentsRectifier = ion->getArgumentsRectifier();

    masm.checkStackAlignment();

    // Guard that calleereg is actually a function object.
    masm.loadObjClass(calleereg, nargsreg);
    masm.cmpPtr(nargsreg, ImmWord(&js::FunctionClass));
    if (!bailoutIf(Assembler::NotEqual, call->snapshot()))
        return false;

    // Guard that calleereg is a non-native function:
    masm.branchIfFunctionIsNative(calleereg, slowPath);

    // Knowing that calleereg is a non-native function, load the JSScript.
    masm.loadPtr(Address(calleereg, offsetof(JSFunction, u.i.script_)), objreg);
    masm.loadPtr(Address(objreg, ionOffset(executionMode)), objreg);

    // Guard that the IonScript has been compiled.
    masm.branchPtr(Assembler::BelowOrEqual, objreg, ImmWord(ION_COMPILING_SCRIPT), slowPath);

    // Nestle the StackPointer up to the argument vector.
    masm.freeStack(unusedStack);

    // Construct the IonFramePrefix.
    uint32 descriptor = MakeFrameDescriptor(masm.framePushed(), IonFrame_OptimizedJS);
    masm.Push(Imm32(call->numActualArgs()));
    masm.Push(calleereg);
    masm.Push(Imm32(descriptor));

    // Check whether the provided arguments satisfy target argc.
    masm.load16ZeroExtend(Address(calleereg, offsetof(JSFunction, nargs)), nargsreg);
    masm.cmp32(nargsreg, Imm32(call->numStackArgs()));
    masm.j(Assembler::Above, &thunk);

    // No argument fixup needed. Load the start of the target IonCode.
    masm.loadPtr(Address(objreg, IonScript::offsetOfMethod()), objreg);
    masm.loadPtr(Address(objreg, IonCode::offsetOfCode()), objreg);
    masm.jump(&makeCall);

    // Argument fixed needed. Load the ArgumentsRectifier.
    masm.bind(&thunk);
    {
        JS_ASSERT(ArgumentsRectifierReg != objreg);
        masm.movePtr(ImmGCPtr(argumentsRectifier), objreg); // Necessary for GC marking.
        masm.loadPtr(Address(objreg, IonCode::offsetOfCode()), objreg);
        masm.move32(Imm32(call->numStackArgs()), ArgumentsRectifierReg);
    }

    // Finally call the function in objreg.
    masm.bind(&makeCall);
    uint32 callOffset = masm.callIon(objreg);
    if (!markSafepointAt(callOffset, call))
        return false;

    // Increment to remove IonFramePrefix; decrement to fill FrameSizeClass.
    // The return address has already been removed from the Ion frame.
    int prefixGarbage = sizeof(IonJSFrameLayout) - sizeof(void *);
    masm.adjustStack(prefixGarbage - unusedStack);
    masm.jump(&end);

    // Handle uncompiled or native functions.
    if (slowPath == &invoke) {
        masm.bind(&invoke);
        if (!emitCallInvokeFunction(call, calleereg, call->numActualArgs(), unusedStack))
            return false;
    }

    masm.bind(&end);
    dropArguments(call->numStackArgs() + 1);
    return true;
}

bool
CodeGenerator::visitCallKnown(LCallKnown *call)
{
    JSContext *cx      = GetIonContext()->cx;
    Register calleereg = ToRegister(call->getFunction());
    Register objreg    = ToRegister(call->getTempObject());
    uint32 unusedStack = StackOffsetOfPassedArg(call->argslot());
    JSFunction *target = call->getSingleTarget();
    ExecutionMode executionMode = gen->info().executionMode();
    Label end, invoke, *slowPath;

    // When compiling parallel kernels, the slow path is a bail instead of
    // calling Invoke.
    switch (executionMode) {
      case SequentialExecution:
        slowPath = &invoke;
        break;
      case ParallelExecution:
        if (!ensureOutOfLineParallelAbort(&slowPath))
            return false;
        break;
    }

     // Native single targets are handled by LCallNative.
    JS_ASSERT(!target->isNative());
    // Missing arguments must have been explicitly appended by the IonBuilder.
    JS_ASSERT(target->nargs <= call->numStackArgs());

    masm.checkStackAlignment();

    // If the function is known to be uncompilable, just emit the call to
    // Invoke in sequential mode, else mark as cannot compile.
    RootedScript targetScript(cx, target->script());
    if (GetIonScript(targetScript, executionMode) == ION_DISABLED_SCRIPT) {
        if (executionMode == ParallelExecution)
            return false;

        if (!emitCallInvokeFunction(call, calleereg, call->numActualArgs(), unusedStack))
            return false;

        if (call->mir()->isConstructing()) {
            Label notPrimitive;
            masm.branchTestPrimitive(Assembler::NotEqual, JSReturnOperand, &notPrimitive);
            masm.loadValue(Address(StackPointer, unusedStack), JSReturnOperand);
            masm.bind(&notPrimitive);
        }

        dropArguments(call->numStackArgs() + 1);
        return true;
    }

    // Knowing that calleereg is a non-native function, load the JSScript.
    masm.loadPtr(Address(calleereg, offsetof(JSFunction, u.i.script_)), objreg);
    masm.loadPtr(Address(objreg, ionOffset(executionMode)), objreg);

    // Guard that the IonScript has been compiled.
    masm.branchPtr(Assembler::BelowOrEqual, objreg, ImmWord(ION_COMPILING_SCRIPT), slowPath);

    // Load the start of the target IonCode.
    masm.loadPtr(Address(objreg, IonScript::offsetOfMethod()), objreg);
    masm.loadPtr(Address(objreg, IonCode::offsetOfCode()), objreg);

    // Nestle the StackPointer up to the argument vector.
    masm.freeStack(unusedStack);

    // Construct the IonFramePrefix.
    uint32 descriptor = MakeFrameDescriptor(masm.framePushed(), IonFrame_OptimizedJS);
    masm.Push(Imm32(call->numActualArgs()));
    masm.Push(calleereg);
    masm.Push(Imm32(descriptor));

    // Finally call the function in objreg.
    uint32 callOffset = masm.callIon(objreg);
    if (!markSafepointAt(callOffset, call))
        return false;

    // Increment to remove IonFramePrefix; decrement to fill FrameSizeClass.
    // The return address has already been removed from the Ion frame.
    int prefixGarbage = sizeof(IonJSFrameLayout) - sizeof(void *);
    masm.adjustStack(prefixGarbage - unusedStack);
    masm.jump(&end);

    // Handle uncompiled functions.
    if (slowPath == &invoke) {
        masm.bind(&invoke);
        if (!emitCallInvokeFunction(call, calleereg, call->numActualArgs(), unusedStack))
            return false;
    }

    masm.bind(&end);

    // If the return value of the constructing function is Primitive,
    // replace the return value with the Object from CreateThis.
    if (call->mir()->isConstructing()) {
        Label notPrimitive;
        masm.branchTestPrimitive(Assembler::NotEqual, JSReturnOperand, &notPrimitive);
        masm.loadValue(Address(StackPointer, unusedStack), JSReturnOperand);
        masm.bind(&notPrimitive);
    }

    dropArguments(call->numStackArgs() + 1);
    return true;
}

typedef bool (*InvokeConstructorFn)(JSContext *, JSObject *, uint32, Value *, Value *);
static const VMFunction InvokeConstructorInfo =
    FunctionInfo<InvokeConstructorFn>(ion::InvokeConstructor);

bool
CodeGenerator::visitCallConstructor(LCallConstructor *call)
{
    JS_ASSERT(call->mir()->isConstructing());

    // Holds the function object.
    const LAllocation *callee = call->getFunction();
    Register calleereg = ToRegister(callee);

    uint32 callargslot = call->argslot();
    uint32 unusedStack = StackOffsetOfPassedArg(callargslot);

    // Nestle %esp up to the argument vector.
    masm.freeStack(unusedStack);

    pushArg(StackPointer);                  // argv.
    pushArg(Imm32(call->numActualArgs()));  // argc.
    pushArg(calleereg);                     // JSFunction *.

    if (!callVM(InvokeConstructorInfo, call))
        return false;

    // Un-nestle %esp from the argument vector. No prefix was pushed.
    masm.reserveStack(unusedStack);

    dropArguments(call->numStackArgs() + 1);
    return true;
}

bool
CodeGenerator::emitCallInvokeFunction(LApplyArgsGeneric *apply, Register extraStackSize)
{
    Register objreg = ToRegister(apply->getTempObject());
    JS_ASSERT(objreg != extraStackSize);

    // Push the space used by the arguments.
    masm.movePtr(StackPointer, objreg);
    masm.Push(extraStackSize);

    pushArg(objreg);                           // argv.
    pushArg(ToRegister(apply->getArgc()));     // argc.
    pushArg(ToRegister(apply->getFunction())); // JSFunction *.

    // This specialization og callVM restore the extraStackSize after the call.
    if (!callVM(InvokeFunctionInfo, apply, &extraStackSize))
        return false;

    masm.Pop(extraStackSize);
    return true;
}

// Do not bailout after the execution of this function since the stack no longer
// correspond to what is expected by the snapshots.
void
CodeGenerator::emitPushArguments(LApplyArgsGeneric *apply, Register extraStackSpace)
{
    // Holds the function nargs. Initially undefined.
    Register argcreg = ToRegister(apply->getArgc());

    Register copyreg = ToRegister(apply->getTempObject());
    size_t argvOffset = frameSize() + IonJSFrameLayout::offsetOfActualArgs();
    Label end;

    // Initialize the loop counter AND Compute the stack usage (if == 0)
    masm.movePtr(argcreg, extraStackSpace);
    masm.branchTestPtr(Assembler::Zero, argcreg, argcreg, &end);

    // Copy arguments.
    {
        Register count = extraStackSpace; // <- argcreg
        Label loop;
        masm.bind(&loop);

        // We remove sizeof(void*) from argvOffset because withtout it we target
        // the address after the memory area that we want to copy.
        BaseIndex disp(StackPointer, argcreg, ScaleFromShift(sizeof(Value)), argvOffset - sizeof(void*));

        // Do not use Push here because other this account to 1 in the framePushed
        // instead of 0.  These push are only counted by argcreg.
        masm.loadPtr(disp, copyreg);
        masm.push(copyreg);

        // Handle 32 bits architectures.
        if (sizeof(Value) == 2 * sizeof(void*)) {
            masm.loadPtr(disp, copyreg);
            masm.push(copyreg);
        }

        masm.decBranchPtr(Assembler::NonZero, count, Imm32(1), &loop);
    }

    // Compute the stack usage.
    masm.movePtr(argcreg, extraStackSpace);
    masm.lshiftPtr(Imm32::ShiftOf(ScaleFromShift(sizeof(Value))), extraStackSpace);

    // Join with all arguments copied and the extra stack usage computed.
    masm.bind(&end);

    // Push |this|.
    masm.addPtr(Imm32(sizeof(Value)), extraStackSpace);
    masm.pushValue(ToValue(apply, LApplyArgsGeneric::ThisIndex));
}

void
CodeGenerator::emitPopArguments(LApplyArgsGeneric *apply, Register extraStackSpace)
{
    // Pop |this| and Arguments.
    masm.freeStack(extraStackSpace);
}

bool
CodeGenerator::visitApplyArgsGeneric(LApplyArgsGeneric *apply)
{
    JSContext *cx = GetIonContext()->cx;

    // Holds the function object.
    Register calleereg = ToRegister(apply->getFunction());

    // Temporary register for modifying the function object.
    Register objreg = ToRegister(apply->getTempObject());
    Register copyreg = ToRegister(apply->getTempCopy());

    // Holds the function nargs. Initially undefined.
    Register argcreg = ToRegister(apply->getArgc());

    // Unless already known, guard that calleereg is actually a function object.
    if (!apply->hasSingleTarget()) {
        masm.loadObjClass(calleereg, objreg);
        masm.cmpPtr(objreg, ImmWord(&js::FunctionClass));
        if (!bailoutIf(Assembler::NotEqual, apply->snapshot()))
            return false;
    }

    // Copy the arguments of the current function.
    emitPushArguments(apply, copyreg);

    masm.checkStackAlignment();

    // If the function is known to be uncompilable, only emit the call to InvokeFunction.
    ExecutionMode executionMode = gen->info().executionMode();
    if (apply->hasSingleTarget()) {
        RootedFunction target(cx, apply->getSingleTarget());
        if (!CanIonCompile(cx, target, executionMode)) {
            if (!emitCallInvokeFunction(apply, copyreg))
                return false;
            emitPopArguments(apply, copyreg);
            return true;
        }
    }

    Label end, invoke;

    // Guard that calleereg is a non-native function:
    if (!apply->hasSingleTarget()) {
        masm.branchIfFunctionIsNative(calleereg, &invoke);
    } else {
        // Native single targets are handled by LCallNative.
        JS_ASSERT(!apply->getSingleTarget()->isNative());
    }

    // Knowing that calleereg is a non-native function, load the JSScript.
    masm.loadPtr(Address(calleereg, offsetof(JSFunction, u.i.script_)), objreg);
    masm.loadPtr(Address(objreg, ionOffset(executionMode)), objreg);

    // Guard that the IonScript has been compiled.
    masm.branchPtr(Assembler::BelowOrEqual, objreg, ImmWord(ION_COMPILING_SCRIPT), &invoke);

    // Call with an Ion frame or a rectifier frame.
    {
        // Create the frame descriptor.
        unsigned pushed = masm.framePushed();
        masm.addPtr(Imm32(pushed), copyreg);
        masm.makeFrameDescriptor(copyreg, IonFrame_OptimizedJS);

        masm.Push(argcreg);
        masm.Push(calleereg);
        masm.Push(copyreg); // descriptor

        Label underflow, rejoin;

        // Check whether the provided arguments satisfy target argc.
        if (!apply->hasSingleTarget()) {
            masm.load16ZeroExtend(Address(calleereg, offsetof(JSFunction, nargs)), copyreg);
            masm.cmp32(argcreg, copyreg);
            masm.j(Assembler::Below, &underflow);
        } else {
            masm.cmp32(argcreg, Imm32(apply->getSingleTarget()->nargs));
            masm.j(Assembler::Below, &underflow);
        }

        // No argument fixup needed. Load the start of the target IonCode.
        {
            masm.loadPtr(Address(objreg, IonScript::offsetOfMethod()), objreg);
            masm.loadPtr(Address(objreg, IonCode::offsetOfCode()), objreg);

            // Skip the construction of the rectifier frame because we have no
            // underflow.
            masm.jump(&rejoin);
        }

        // Argument fixup needed. Get ready to call the argumentsRectifier.
        {
            masm.bind(&underflow);

            // Hardcode the address of the argumentsRectifier code.
            IonCompartment *ion = gen->ionCompartment();
            IonCode *argumentsRectifier = ion->getArgumentsRectifier();

            JS_ASSERT(ArgumentsRectifierReg != objreg);
            masm.movePtr(ImmGCPtr(argumentsRectifier), objreg); // Necessary for GC marking.
            masm.loadPtr(Address(objreg, IonCode::offsetOfCode()), objreg);
            masm.movePtr(argcreg, ArgumentsRectifierReg);
        }

        masm.bind(&rejoin);

        // Finally call the function in objreg, as assigned by one of the paths above.
        uint32 callOffset = masm.callIon(objreg);
        if (!markSafepointAt(callOffset, apply))
            return false;

        // Recover the number of arguments from the frame descriptor.
        masm.loadPtr(Address(StackPointer, 0), copyreg);
        masm.rshiftPtr(Imm32(FRAMESIZE_SHIFT), copyreg);
        masm.subPtr(Imm32(pushed), copyreg);

        // Increment to remove IonFramePrefix; decrement to fill FrameSizeClass.
        // The return address has already been removed from the Ion frame.
        int prefixGarbage = sizeof(IonJSFrameLayout) - sizeof(void *);
        masm.adjustStack(prefixGarbage);
        masm.jump(&end);
    }

    // Handle uncompiled or native functions.
    {
        masm.bind(&invoke);
        if (!emitCallInvokeFunction(apply, copyreg))
            return false;
    }

    // Pop arguments and continue.
    masm.bind(&end);
    emitPopArguments(apply, copyreg);

    return true;
}

// Registers safe for use before generatePrologue().
static const uint32 EntryTempMask = Registers::TempMask & ~(1 << OsrFrameReg.code());

bool
CodeGenerator::generateArgumentsChecks()
{
    MIRGraph &mir = gen->graph();
    MResumePoint *rp = mir.entryResumePoint();

    // Reserve the amount of stack the actual frame will use. We have to undo
    // this before falling through to the method proper though, because the
    // monomorphic call case will bypass this entire path.
    masm.reserveStack(frameSize());

    // No registers are allocated yet, so it's safe to grab anything.
    Register temp = GeneralRegisterSet(EntryTempMask).getAny();

    CompileInfo &info = gen->info();

    // Indexes need to be shifted by one, to skip the scope chain slot.
    JS_ASSERT(info.scopeChainSlot() == 0);
    static const uint32 START_SLOT = 1;

    Label mismatched;
    for (uint32 i = START_SLOT; i < CountArgSlots(info.fun()); i++) {
        // All initial parameters are guaranteed to be MParameters.
        MParameter *param = rp->getOperand(i)->toParameter();
        types::TypeSet *types = param->typeSet();
        if (!types || types->unknown())
            continue;

        // Use ReturnReg as a scratch register here, since not all platforms
        // have an actual ScratchReg.
        int32 offset = ArgToStackOffset((i - START_SLOT) * sizeof(Value));
        masm.guardTypeSet(Address(StackPointer, offset), types, temp, &mismatched);
    }

    if (mismatched.used() && !bailoutFrom(&mismatched, graph.entrySnapshot()))
        return false;

    masm.freeStack(frameSize());

    return true;
}

// Out-of-line path to report over-recursed error and fail.
class CheckOverRecursedFailure : public OutOfLineCodeBase<CodeGenerator>
{
    LCheckOverRecursed *lir_;

  public:
    CheckOverRecursedFailure(LCheckOverRecursed *lir)
      : lir_(lir)
    { }

    bool accept(CodeGenerator *codegen) {
        return codegen->visitCheckOverRecursedFailure(this);
    }

    LCheckOverRecursed *lir() const {
        return lir_;
    }
};

bool
CodeGenerator::visitParCheckOverRecursed(LParCheckOverRecursed *lir)
{
    // See above: the only different between this code and
    // visitCheckOverRecursed() is that this code runs in parallel mode
    // and hence uses the ionStackLimit from the current thread state
    Register threadContextReg = ToRegister(lir->threadContext());
    Register limitReg = ToRegister(lir->getTempReg());

    masm.loadPtr(Address(threadContextReg, offsetof(ForkJoinSlice, perThreadData)), limitReg);
    masm.loadPtr(Address(limitReg, offsetof(PerThreadData, ionStackLimit)), limitReg);

    // Conditional forward (unlikely) branch to failure.
    Label *bail;
    if (!ensureOutOfLineParallelAbort(&bail))
        return false;
    masm.branchPtr(Assembler::BelowOrEqual, StackPointer, limitReg, bail);

    return true;
}

bool
CodeGenerator::visitParCheckInterrupt(LParCheckInterrupt *lir)
{
    JS_ASSERT(gen->info().executionMode() == ParallelExecution);

    const Register tempReg = ToRegister(lir->getTempReg());
    masm.setupUnalignedABICall(1, tempReg);
    masm.passABIArg(ToRegister(lir->threadContext()));
    masm.callWithABI(JS_FUNC_TO_DATA_PTR(void *, ParCheckInterrupt));

    Label *bail;
    if (!ensureOutOfLineParallelAbort(&bail))
        return false;

    // branch to the OOL failure code if false is returned
    masm.branchTest32(Assembler::Zero, ReturnReg, ReturnReg, bail);

    return true;
}

bool
CodeGenerator::visitCheckOverRecursed(LCheckOverRecursed *lir)
{
    // Ensure that this frame will not cross the stack limit.
    // This is a weak check, justified by Ion using the C stack: we must always
    // be some distance away from the actual limit, since if the limit is
    // crossed, an error must be thrown, which requires more frames.
    //
    // It must always be possible to trespass past the stack limit.
    // Ion may legally place frames very close to the limit. Calling additional
    // C functions may then violate the limit without any checking.

    JSRuntime *rt = gen->compartment->rt;
    Register limitReg = ToRegister(lir->limitTemp());

    // Since Ion frames exist on the C stack, the stack limit may be
    // dynamically set by JS_SetThreadStackLimit() and JS_SetNativeStackQuota().
    uintptr_t *limitAddr = &rt->mainThread.ionStackLimit;
    masm.loadPtr(AbsoluteAddress(limitAddr), limitReg);

    CheckOverRecursedFailure *ool = new CheckOverRecursedFailure(lir);
    if (!addOutOfLineCode(ool))
        return false;

    // Conditional forward (unlikely) branch to failure.
    masm.branchPtr(Assembler::BelowOrEqual, StackPointer, limitReg, ool->entry());
    masm.bind(ool->rejoin());

    return true;
}

typedef bool (*DefVarOrConstFn)(JSContext *, HandlePropertyName, unsigned, HandleObject);
static const VMFunction DefVarOrConstInfo =
    FunctionInfo<DefVarOrConstFn>(DefVarOrConst);

bool
CodeGenerator::visitDefVar(LDefVar *lir)
{
    Register scopeChain = ToRegister(lir->getScopeChain());
    Register nameTemp   = ToRegister(lir->nameTemp());

    masm.movePtr(ImmGCPtr(lir->mir()->name()), nameTemp);

    pushArg(scopeChain); // JSObject *
    pushArg(Imm32(lir->mir()->attrs())); // unsigned
    pushArg(nameTemp); // PropertyName *

    if (!callVM(DefVarOrConstInfo, lir))
        return false;

    return true;
}

typedef bool (*ReportOverRecursedFn)(JSContext *);
static const VMFunction CheckOverRecursedInfo =
    FunctionInfo<ReportOverRecursedFn>(CheckOverRecursed);

bool
CodeGenerator::visitCheckOverRecursedFailure(CheckOverRecursedFailure *ool)
{
    // The OOL path is hit if the recursion depth has been exceeded.
    // Throw an InternalError for over-recursion.

    // LFunctionEnvironment can appear before LCheckOverRecursed, so we have
    // to save all live registers to avoid crashes if CheckOverRecursed triggers
    // a GC.
    saveLive(ool->lir());

    if (!callVM(CheckOverRecursedInfo, ool->lir()))
        return false;

    restoreLive(ool->lir());
    masm.jump(ool->rejoin());
    return true;
}

IonScriptCounts *
CodeGenerator::maybeCreateScriptCounts()
{
    // If scripts are being profiled, create a new IonScriptCounts and attach
    // it to the script. This must be done on the main thread.
    JSContext *cx = GetIonContext()->cx;
    if (!cx)
        return NULL;

    IonScriptCounts *counts = NULL;

    CompileInfo *outerInfo = &gen->info();
    RawScript script = outerInfo->script();

    if (cx->runtime->profilingScripts && !script->hasScriptCounts) {
        if (!script->initScriptCounts(cx))
            return NULL;
    }

    if (!script->hasScriptCounts)
        return NULL;

    counts = js_new<IonScriptCounts>();
    if (!counts || !counts->init(graph.numBlocks())) {
        js_delete(counts);
        return NULL;
    }

    script->addIonCounts(counts);

    for (size_t i = 0; i < graph.numBlocks(); i++) {
        MBasicBlock *block = graph.getBlock(i)->mir();

        // Find a PC offset in the outermost script to use. If this block is
        // from an inlined script, find a location in the outer script to
        // associate information about the inling with.
        MResumePoint *resume = block->entryResumePoint();
        while (resume->caller())
            resume = resume->caller();
        uint32 offset = resume->pc() - script->code;
        JS_ASSERT(offset < script->length);

        if (!counts->block(i).init(block->id(), offset, block->numSuccessors()))
            return NULL;
        for (size_t j = 0; j < block->numSuccessors(); j++)
            counts->block(i).setSuccessor(j, block->getSuccessor(j)->id());
    }

    return counts;
}

bool
CodeGenerator::generateBody()
{
    IonScriptCounts *counts = maybeCreateScriptCounts();

    for (size_t i = 0; i < graph.numBlocks(); i++) {
        current = graph.getBlock(i);

        LInstructionIterator iter = current->begin();
        size_t instrIdx = 0;

        // Separately visit the label at the start of every block, so that
        // count instrumentation is inserted after the block label is bound.
        if (!iter->accept(this))
            return false;
        iter++, instrIdx++;

        mozilla::Maybe<Sprinter> printer;
        if (counts) {
            masm.inc64(AbsoluteAddress(counts->block(i).addressOfHitCount()));
            printer.construct(GetIonContext()->cx);
            if (!printer.ref().init())
                return false;
        }

        for (; iter != current->end(); iter++, instrIdx++) {
            IonSpew(IonSpew_Codegen, "instruction %s", iter->opName());
            if (counts)
                printer.ref().printf("[%s]\n", iter->opName());

            if (iter->safepoint() && pushedArgumentSlots_.length()) {
                if (!markArgumentSlots(iter->safepoint()))
                    return false;
            }

            if (IonSpewEnabled(IonSpew_Trace))
                if (!maybeTrace(*iter, i, instrIdx))
                    return false;

            if (!iter->accept(this))
                return false;
        }
        if (masm.oom())
            return false;

        if (counts)
            counts->block(i).setCode(printer.ref().string());
    }

    JS_ASSERT(pushedArgumentSlots_.empty());
    return true;
}

// Out-of-line object allocation for LNewArray.
class OutOfLineNewArray : public OutOfLineCodeBase<CodeGenerator>
{
    LNewArray *lir_;

  public:
    OutOfLineNewArray(LNewArray *lir)
      : lir_(lir)
    { }

    bool accept(CodeGenerator *codegen) {
        return codegen->visitOutOfLineNewArray(this);
    }

    LNewArray *lir() const {
        return lir_;
    }
};

typedef JSObject *(*NewInitArrayFn)(JSContext *, uint32, types::TypeObject *);
static const VMFunction NewInitArrayInfo =
    FunctionInfo<NewInitArrayFn>(NewInitArray);

bool
CodeGenerator::visitNewArrayCallVM(LNewArray *lir)
{
    JS_ASSERT(gen->info().executionMode() == SequentialExecution);

    Register objReg = ToRegister(lir->output());

    JS_ASSERT(!lir->isCall());
    saveLive(lir);

    JSObject *templateObject = lir->mir()->templateObject();
    types::TypeObject *type = templateObject->hasSingletonType() ? NULL : templateObject->type();

    pushArg(ImmGCPtr(type));
    pushArg(Imm32(lir->mir()->count()));

    if (!callVM(NewInitArrayInfo, lir))
        return false;

    if (ReturnReg != objReg)
        masm.movePtr(ReturnReg, objReg);

    restoreLive(lir);

    return true;
}

bool
CodeGenerator::visitNewSlots(LNewSlots *lir)
{
    Register temp1 = ToRegister(lir->temp1());
    Register temp2 = ToRegister(lir->temp2());
    Register temp3 = ToRegister(lir->temp3());
    Register output = ToRegister(lir->output());

    masm.mov(ImmWord(gen->compartment->rt), temp1);
    masm.mov(Imm32(lir->mir()->nslots()), temp2);

    masm.setupUnalignedABICall(2, temp3);
    masm.passABIArg(temp1);
    masm.passABIArg(temp2);
    masm.callWithABI(JS_FUNC_TO_DATA_PTR(void *, NewSlots));

    masm.testPtr(output, output);
    if (!bailoutIf(Assembler::Zero, lir->snapshot()))
        return false;

    return true;
}

class OutOfLineParNew : public OutOfLineCodeBase<CodeGenerator>
{
public:
    LParNew *lir;
    gc::AllocKind allocKind;
    uint32_t thingSize;

    OutOfLineParNew(LParNew *lir,
                    gc::AllocKind allocKind,
                    uint32_t thingSize)
        : lir(lir),
          allocKind(allocKind),
          thingSize(thingSize)
    {}

    bool accept(CodeGenerator *codegen) {
        return codegen->visitOutOfLineParNew(this);
    }
};

bool
CodeGenerator::visitNewArray(LNewArray *lir)
{
    JS_ASSERT(gen->info().executionMode() == SequentialExecution);
    Register objReg = ToRegister(lir->output());
    JSObject *templateObject = lir->mir()->templateObject();

    if (lir->mir()->shouldUseVM())
        return visitNewArrayCallVM(lir);

    OutOfLineNewArray *ool = new OutOfLineNewArray(lir);
    if (!addOutOfLineCode(ool))
        return false;

    masm.newGCThing(objReg, templateObject, ool->entry());
    masm.initGCThing(objReg, templateObject);

    masm.bind(ool->rejoin());
    return true;
}

bool
CodeGenerator::visitOutOfLineNewArray(OutOfLineNewArray *ool)
{
    if (!visitNewArrayCallVM(ool->lir()))
        return false;
    masm.jump(ool->rejoin());
    return true;
}

// Out-of-line object allocation for JSOP_NEWOBJECT.
class OutOfLineNewObject : public OutOfLineCodeBase<CodeGenerator>
{
    LNewObject *lir_;

  public:
    OutOfLineNewObject(LNewObject *lir)
      : lir_(lir)
    { }

    bool accept(CodeGenerator *codegen) {
        return codegen->visitOutOfLineNewObject(this);
    }

    LNewObject *lir() const {
        return lir_;
    }
};

typedef JSObject *(*NewInitObjectFn)(JSContext *, HandleObject);
static const VMFunction NewInitObjectInfo = FunctionInfo<NewInitObjectFn>(NewInitObject);

bool
CodeGenerator::visitNewObjectVMCall(LNewObject *lir)
{
    JS_ASSERT(gen->info().executionMode() == SequentialExecution);

    Register objReg = ToRegister(lir->output());

    JS_ASSERT(!lir->isCall());
    saveLive(lir);

    pushArg(ImmGCPtr(lir->mir()->templateObject()));
    if (!callVM(NewInitObjectInfo, lir))
        return false;

    if (ReturnReg != objReg)
        masm.movePtr(ReturnReg, objReg);

    restoreLive(lir);
    return true;
}

bool
CodeGenerator::visitNewObject(LNewObject *lir)
{
    JS_ASSERT(gen->info().executionMode() == SequentialExecution);
    Register objReg = ToRegister(lir->output());
    JSObject *templateObject = lir->mir()->templateObject();

    if (lir->mir()->shouldUseVM())
        return visitNewObjectVMCall(lir);

    OutOfLineNewObject *ool = new OutOfLineNewObject(lir);
    if (!addOutOfLineCode(ool))
        return false;

    masm.newGCThing(objReg, templateObject, ool->entry());
    masm.initGCThing(objReg, templateObject);

    masm.bind(ool->rejoin());
    return true;
}

bool
CodeGenerator::visitOutOfLineNewObject(OutOfLineNewObject *ool)
{
    if (!visitNewObjectVMCall(ool->lir()))
        return false;
    masm.jump(ool->rejoin());
    return true;
}

typedef JSObject *(*NewCallObjectFn)(JSContext *, HandleShape,
                                     HandleTypeObject, HeapSlot *);
static const VMFunction NewCallObjectInfo =
    FunctionInfo<NewCallObjectFn>(NewCallObject);

bool
CodeGenerator::visitNewCallObject(LNewCallObject *lir)
{
    Register obj = ToRegister(lir->output());

    JSObject *templateObj = lir->mir()->templateObj();

    // If we have a template object, we can inline call object creation.
    OutOfLineCode *ool;
    if (lir->slots()->isRegister()) {
        ool = oolCallVM(NewCallObjectInfo, lir,
                        (ArgList(), ImmGCPtr(templateObj->lastProperty()),
                                    ImmGCPtr(templateObj->type()),
                                    ToRegister(lir->slots())),
                        StoreRegisterTo(obj));
    } else {
        ool = oolCallVM(NewCallObjectInfo, lir,
                        (ArgList(), ImmGCPtr(templateObj->lastProperty()),
                                    ImmGCPtr(templateObj->type()),
                                    ImmWord((void *)NULL)),
                        StoreRegisterTo(obj));
    }
    if (!ool)
        return false;

    masm.newGCThing(obj, templateObj, ool->entry());
    masm.initGCThing(obj, templateObj);

    if (lir->slots()->isRegister())
        masm.storePtr(ToRegister(lir->slots()), Address(obj, JSObject::offsetOfSlots()));
    masm.bind(ool->rejoin());
    return true;
}

typedef JSObject *(*NewStringObjectFn)(JSContext *, HandleString);
static const VMFunction NewStringObjectInfo = FunctionInfo<NewStringObjectFn>(NewStringObject);

bool
CodeGenerator::visitNewStringObject(LNewStringObject *lir)
{
    Register input = ToRegister(lir->input());
    Register output = ToRegister(lir->output());
    Register temp = ToRegister(lir->temp());

    StringObject *templateObj = lir->mir()->templateObj();

    OutOfLineCode *ool = oolCallVM(NewStringObjectInfo, lir, (ArgList(), input),
                                   StoreRegisterTo(output));
    if (!ool)
        return false;

    masm.newGCThing(output, templateObj, ool->entry());
    masm.initGCThing(output, templateObj);

    masm.loadStringLength(input, temp);

    masm.storeValue(JSVAL_TYPE_STRING, input, Address(output, StringObject::offsetOfPrimitiveValue()));
    masm.storeValue(JSVAL_TYPE_INT32, temp, Address(output, StringObject::offsetOfLength()));

    masm.bind(ool->rejoin());
    return true;
}

typedef bool(*InitPropFn)(JSContext *cx, HandleObject obj,
                          HandlePropertyName name, HandleValue value);
static const VMFunction InitPropInfo =
    FunctionInfo<InitPropFn>(InitProp);

bool
CodeGenerator::visitParNew(LParNew *lir)
{
    Register objReg = ToRegister(lir->output());
    JSObject *templateObject = lir->mir()->templateObject();

    gc::AllocKind allocKind = templateObject->getAllocKind();
    uint32_t thingSize = (uint32_t)gc::Arena::thingSize(allocKind);

    OutOfLineCode *ool = new OutOfLineParNew(lir, allocKind, thingSize);
    if (!ool || !addOutOfLineCode(ool))
        return false;

    // This is an inlined version of newGCThing.  The normal version
    // uses absolute addresses to reach precisely into the
    // JSCompartment, which requires fewer temp registers.  This one
    // can't do that as it must be per-thread.  Also, we ignore the
    // gcZeal setting, as this is not relevant in parallel execution.

    // Subtle: I wanted to use `objReg` for one of these temporaries,
    // but the register allocator was assigning it to the same
    // register as `threadContextReg`.  Then we overwrite that
    // register which messed up the OOL code.
    Register threadContextReg = ToRegister(lir->threadContext());
    Register tempReg1 = ToRegister(lir->getTemp0());
    Register tempReg2 = ToRegister(lir->getTemp1());
    Register tempReg3 = ToRegister(lir->getTemp2());

    // tempReg1 = (ArenaLists*) forkJoinSlice->arenaLists
    masm.loadPtr(Address(threadContextReg, offsetof(ForkJoinSlice, allocator)), tempReg1);

    // tempReg1 = (FreeSpan*) &objReg.freeLists[thingKind]
    uintptr_t freeSpanOffset = gc::ArenaLists::getFreeListOffset(allocKind);
    masm.addPtr(Imm32(freeSpanOffset), tempReg1);

    // tempReg2 = (uintptr_t) objReg->first
    // tempReg3 = (uintptr_t) objReg->last
    masm.loadPtr(Address(objReg, offsetof(gc::FreeSpan, first)), tempReg2);
    masm.loadPtr(Address(objReg, offsetof(gc::FreeSpan, last)), tempReg3);

    // If last <= first, bail to OOL code
    masm.branchPtr(Assembler::BelowOrEqual, tempReg3, tempReg2, ool->entry());

    // objReg->first = tempReg2 + thingSize
    masm.addPtr(Imm32(thingSize), tempReg2);
    masm.storePtr(tempReg2, Address(objReg, offsetof(gc::FreeSpan, first)));

    // objReg = tempReg2 - thingSize
    masm.movePtr(tempReg2, objReg);
    masm.subPtr(Imm32(thingSize), objReg);

    // Slow path joins us here to complete the initialization
    masm.bind(ool->rejoin());
    masm.initGCThing(objReg, templateObject);

    return true;
}

bool
CodeGenerator::visitOutOfLineParNew(OutOfLineParNew *ool)
{
    LParNew *lir = ool->lir;
    Register threadContextReg = ToRegister(lir->threadContext());
    Register tempReg1 = ToRegister(lir->getTemp0());
    Register tempReg2 = ToRegister(lir->getTemp1());
    Register tempReg3 = ToRegister(lir->getTemp2());

    masm.move32(Imm32(ool->allocKind), tempReg1);
    masm.move32(Imm32(ool->thingSize), tempReg2);

<<<<<<< HEAD
    masm.mov(ImmWord(gen->compartment), tempReg1);
    masm.move32(Imm32(ool->allocKind), tempReg2);
    masm.move32(Imm32(ool->thingSize), tempReg3);

    masm.setupUnalignedABICall(4, tempReg4);
=======
    masm.setupUnalignedABICall(3, tempReg3);
>>>>>>> 1f33712d
    masm.passABIArg(threadContextReg);
    masm.passABIArg(tempReg1);
    masm.passABIArg(tempReg2);
    masm.callWithABI(JS_FUNC_TO_DATA_PTR(void *, ParNewGCThing));
    JS_ASSERT(ToRegister(lir->output()) == ReturnReg);
    masm.jump(ool->rejoin());

    return true;
}

bool
CodeGenerator::visitInitProp(LInitProp *lir)
{
    Register objReg = ToRegister(lir->getObject());

    pushArg(ToValue(lir, LInitProp::ValueIndex));
    pushArg(ImmGCPtr(lir->mir()->propertyName()));
    pushArg(objReg);

    return callVM(InitPropInfo, lir);
}

typedef JSObject *(*NewGCThingFn)(JSContext *cx, gc::AllocKind allocKind, size_t thingSize);
static const VMFunction NewGCThingInfo =
    FunctionInfo<NewGCThingFn>(js::ion::NewGCThing);

bool
CodeGenerator::visitCreateThis(LCreateThis *lir)
{
    JS_ASSERT(lir->mir()->hasTemplateObject());
    JSObject *templateObject = lir->mir()->getTemplateObject();
    gc::AllocKind allocKind = templateObject->getAllocKind();
    int thingSize = (int)gc::Arena::thingSize(allocKind);
    Register objReg = ToRegister(lir->output());

    OutOfLineCode *ool = oolCallVM(NewGCThingInfo, lir,
                                   (ArgList(), Imm32(allocKind), Imm32(thingSize)),
                                   StoreRegisterTo(objReg));
    if (!ool)
        return false;

    // Allocate. If the FreeList is empty, call to VM, which may GC.
    masm.newGCThing(objReg, templateObject, ool->entry());

    // Initialize based on the templateObject.
    masm.bind(ool->rejoin());
    masm.initGCThing(objReg, templateObject);

    return true;
}

typedef JSObject *(*CreateThisFn)(JSContext *cx, HandleObject callee, JSObject *proto);
static const VMFunction CreateThisInfo =
    FunctionInfo<CreateThisFn>(js_CreateThisForFunctionWithProto);

bool
CodeGenerator::visitCreateThisVM(LCreateThisVM *lir)
{
    const LAllocation *proto = lir->getPrototype();
    const LAllocation *callee = lir->getCallee();

    // Push arguments.
    if (proto->isConstant())
        pushArg(ImmGCPtr(&proto->toConstant()->toObject()));
    else
        pushArg(ToRegister(proto));

    if (callee->isConstant())
        pushArg(ImmGCPtr(&callee->toConstant()->toObject()));
    else
        pushArg(ToRegister(callee));

    if (!callVM(CreateThisInfo, lir))
        return false;
    return true;
}

bool
CodeGenerator::visitReturnFromCtor(LReturnFromCtor *lir)
{
    ValueOperand value = ToValue(lir, LReturnFromCtor::ValueIndex);
    Register obj = ToRegister(lir->getObject());
    Register output = ToRegister(lir->output());

    Label valueIsObject, end;

    masm.branchTestObject(Assembler::Equal, value, &valueIsObject);

    // Value is not an object. Return that other object.
    masm.movePtr(obj, output);
    masm.jump(&end);

    // Value is an object. Return unbox(Value).
    masm.bind(&valueIsObject);
    Register payload = masm.extractObject(value, output);
    if (payload != output)
        masm.movePtr(payload, output);

    masm.bind(&end);
    return true;
}

bool
CodeGenerator::visitArrayLength(LArrayLength *lir)
{
    Address length(ToRegister(lir->elements()), ObjectElements::offsetOfLength());
    masm.load32(length, ToRegister(lir->output()));
    return true;
}

bool
CodeGenerator::visitTypedArrayLength(LTypedArrayLength *lir)
{
    Register obj = ToRegister(lir->object());
    Register out = ToRegister(lir->output());
    masm.unboxInt32(Address(obj, TypedArray::lengthOffset()), out);
    return true;
}

bool
CodeGenerator::visitTypedArrayElements(LTypedArrayElements *lir)
{
    Register obj = ToRegister(lir->object());
    Register out = ToRegister(lir->output());
    masm.loadPtr(Address(obj, TypedArray::dataOffset()), out);
    return true;
}

bool
CodeGenerator::visitStringLength(LStringLength *lir)
{
    Register input = ToRegister(lir->string());
    Register output = ToRegister(lir->output());

    masm.loadStringLength(input, output);
    return true;
}

bool
CodeGenerator::visitMinMaxI(LMinMaxI *ins)
{
    Register first = ToRegister(ins->first());
    Register output = ToRegister(ins->output());

    JS_ASSERT(first == output);

    if (ins->second()->isConstant())
        masm.cmp32(first, Imm32(ToInt32(ins->second())));
    else
        masm.cmp32(first, ToRegister(ins->second()));

    Label done;
    if (ins->mir()->isMax())
        masm.j(Assembler::GreaterThan, &done);
    else
        masm.j(Assembler::LessThan, &done);

    if (ins->second()->isConstant())
        masm.move32(Imm32(ToInt32(ins->second())), output);
    else
        masm.mov(ToRegister(ins->second()), output);


    masm.bind(&done);
    return true;
}

bool
CodeGenerator::visitAbsI(LAbsI *ins)
{
    Register input = ToRegister(ins->input());
    Label positive;

    JS_ASSERT(input == ToRegister(ins->output()));
    masm.test32(input, input);
    masm.j(Assembler::GreaterThanOrEqual, &positive);
    masm.neg32(input);
    if (ins->snapshot() && !bailoutIf(Assembler::Overflow, ins->snapshot()))
        return false;
    masm.bind(&positive);

    return true;
}

bool
CodeGenerator::visitPowI(LPowI *ins)
{
    FloatRegister value = ToFloatRegister(ins->value());
    Register power = ToRegister(ins->power());
    Register temp = ToRegister(ins->temp());

    JS_ASSERT(power != temp);

    // In all implementations, setupUnalignedABICall() relinquishes use of
    // its scratch register. We can therefore save an input register by
    // reusing the scratch register to pass constants to callWithABI.
    masm.setupUnalignedABICall(2, temp);
    masm.passABIArg(value);
    masm.passABIArg(power);

    masm.callWithABI(JS_FUNC_TO_DATA_PTR(void *, js::powi), MacroAssembler::DOUBLE);
    JS_ASSERT(ToFloatRegister(ins->output()) == ReturnFloatReg);

    return true;
}

bool
CodeGenerator::visitPowD(LPowD *ins)
{
    FloatRegister value = ToFloatRegister(ins->value());
    FloatRegister power = ToFloatRegister(ins->power());
    Register temp = ToRegister(ins->temp());

    masm.setupUnalignedABICall(2, temp);
    masm.passABIArg(value);
    masm.passABIArg(power);
    masm.callWithABI(JS_FUNC_TO_DATA_PTR(void *, ecmaPow), MacroAssembler::DOUBLE);

    JS_ASSERT(ToFloatRegister(ins->output()) == ReturnFloatReg);
    return true;
}

bool
CodeGenerator::visitRandom(LRandom *ins)
{
    Register temp = ToRegister(ins->temp());
    Register temp2 = ToRegister(ins->temp2());

    masm.loadJSContext(temp);

    masm.setupUnalignedABICall(1, temp2);
    masm.passABIArg(temp);
    masm.callWithABI(JS_FUNC_TO_DATA_PTR(void *, math_random_no_outparam), MacroAssembler::DOUBLE);

    JS_ASSERT(ToFloatRegister(ins->output()) == ReturnFloatReg);
    return true;
}

bool
CodeGenerator::visitMathFunctionD(LMathFunctionD *ins)
{
    Register temp = ToRegister(ins->temp());
    FloatRegister input = ToFloatRegister(ins->input());
    JS_ASSERT(ToFloatRegister(ins->output()) == ReturnFloatReg);

    MathCache *mathCache = ins->mir()->cache();

    masm.setupUnalignedABICall(2, temp);
    masm.movePtr(ImmWord(mathCache), temp);
    masm.passABIArg(temp);
    masm.passABIArg(input);

    void *funptr = NULL;
    switch (ins->mir()->function()) {
      case MMathFunction::Log:
        funptr = JS_FUNC_TO_DATA_PTR(void *, js::math_log_impl);
        break;
      case MMathFunction::Sin:
        funptr = JS_FUNC_TO_DATA_PTR(void *, js::math_sin_impl);
        break;
      case MMathFunction::Cos:
        funptr = JS_FUNC_TO_DATA_PTR(void *, js::math_cos_impl);
        break;
      case MMathFunction::Tan:
        funptr = JS_FUNC_TO_DATA_PTR(void *, js::math_tan_impl);
        break;
      default:
        JS_NOT_REACHED("Unknown math function");
    }

    masm.callWithABI(funptr, MacroAssembler::DOUBLE);
    return true;
}

bool
CodeGenerator::visitModD(LModD *ins)
{
    FloatRegister lhs = ToFloatRegister(ins->lhs());
    FloatRegister rhs = ToFloatRegister(ins->rhs());
    Register temp = ToRegister(ins->temp());

    JS_ASSERT(ToFloatRegister(ins->output()) == ReturnFloatReg);

    masm.setupUnalignedABICall(2, temp);
    masm.passABIArg(lhs);
    masm.passABIArg(rhs);

    masm.callWithABI(JS_FUNC_TO_DATA_PTR(void *, NumberMod), MacroAssembler::DOUBLE);
    return true;
}

typedef bool (*BinaryFn)(JSContext *, HandleScript, jsbytecode *,
                         HandleValue, HandleValue, Value *);

static const VMFunction AddInfo = FunctionInfo<BinaryFn>(js::AddValues);
static const VMFunction SubInfo = FunctionInfo<BinaryFn>(js::SubValues);
static const VMFunction MulInfo = FunctionInfo<BinaryFn>(js::MulValues);
static const VMFunction DivInfo = FunctionInfo<BinaryFn>(js::DivValues);
static const VMFunction ModInfo = FunctionInfo<BinaryFn>(js::ModValues);
static const VMFunction UrshInfo = FunctionInfo<BinaryFn>(js::UrshValues);

bool
CodeGenerator::visitBinaryV(LBinaryV *lir)
{
    pushArg(ToValue(lir, LBinaryV::RhsInput));
    pushArg(ToValue(lir, LBinaryV::LhsInput));
    pushArg(ImmWord(lir->mirRaw()->toInstruction()->resumePoint()->pc()));
    pushArg(ImmGCPtr(current->mir()->info().script()));

    switch (lir->jsop()) {
      case JSOP_ADD:
        return callVM(AddInfo, lir);

      case JSOP_SUB:
        return callVM(SubInfo, lir);

      case JSOP_MUL:
        return callVM(MulInfo, lir);

      case JSOP_DIV:
        return callVM(DivInfo, lir);

      case JSOP_MOD:
        return callVM(ModInfo, lir);

      case JSOP_URSH:
        return callVM(UrshInfo, lir);

      default:
        JS_NOT_REACHED("Unexpected binary op");
        return false;
    }
}

typedef bool (*StringCompareFn)(JSContext *, HandleString, HandleString, JSBool *);
static const VMFunction stringsEqualInfo =
    FunctionInfo<StringCompareFn>(ion::StringsEqual<true>);
static const VMFunction stringsNotEqualInfo =
    FunctionInfo<StringCompareFn>(ion::StringsEqual<false>);

bool
CodeGenerator::visitCompareS(LCompareS *lir)
{
    JSOp op = lir->mir()->jsop();
    Register left = ToRegister(lir->left());
    Register right = ToRegister(lir->right());
    Register output = ToRegister(lir->output());
    Register temp = ToRegister(lir->temp());

    OutOfLineCode *ool = NULL;
    if (op == JSOP_EQ || op == JSOP_STRICTEQ) {
        ool = oolCallVM(stringsEqualInfo, lir, (ArgList(), left, right),  StoreRegisterTo(output));
    } else {
        JS_ASSERT(op == JSOP_NE || op == JSOP_STRICTNE);
        ool = oolCallVM(stringsNotEqualInfo, lir, (ArgList(), left, right), StoreRegisterTo(output));
    }

    if (!ool)
        return false;

    Label notPointerEqual;
    // Fast path for identical strings
    masm.branchPtr(Assembler::NotEqual, left, right, &notPointerEqual);
    masm.move32(Imm32(op == JSOP_EQ || op == JSOP_STRICTEQ), output);
    masm.jump(ool->rejoin());

    masm.bind(&notPointerEqual);
    masm.loadPtr(Address(left, JSString::offsetOfLengthAndFlags()), output);
    masm.loadPtr(Address(right, JSString::offsetOfLengthAndFlags()), temp);

    Label notAtom;
    // We can optimize the equality operation to a pointer compare for
    // two atoms.
    Imm32 atomBit(JSString::ATOM_BIT);
    masm.branchTest32(Assembler::Zero, output, atomBit, &notAtom);
    masm.branchTest32(Assembler::Zero, temp, atomBit, &notAtom);

    masm.cmpPtr(left, right);
    emitSet(JSOpToCondition(op), output);
    masm.jump(ool->rejoin());

    masm.bind(&notAtom);
    // Strings of different length can never be equal.
    masm.rshiftPtr(Imm32(JSString::LENGTH_SHIFT), output);
    masm.rshiftPtr(Imm32(JSString::LENGTH_SHIFT), temp);
    masm.branchPtr(Assembler::Equal, output, temp, ool->entry());
    masm.move32(Imm32(op == JSOP_NE || op == JSOP_STRICTNE), output);

    masm.bind(ool->rejoin());
    return true;
}

typedef bool (*CompareFn)(JSContext *, HandleValue, HandleValue, JSBool *);
static const VMFunction EqInfo = FunctionInfo<CompareFn>(ion::LooselyEqual<true>);
static const VMFunction NeInfo = FunctionInfo<CompareFn>(ion::LooselyEqual<false>);
static const VMFunction StrictEqInfo = FunctionInfo<CompareFn>(ion::StrictlyEqual<true>);
static const VMFunction StrictNeInfo = FunctionInfo<CompareFn>(ion::StrictlyEqual<false>);
static const VMFunction LtInfo = FunctionInfo<CompareFn>(ion::LessThan);
static const VMFunction LeInfo = FunctionInfo<CompareFn>(ion::LessThanOrEqual);
static const VMFunction GtInfo = FunctionInfo<CompareFn>(ion::GreaterThan);
static const VMFunction GeInfo = FunctionInfo<CompareFn>(ion::GreaterThanOrEqual);

bool
CodeGenerator::visitCompareV(LCompareV *lir)
{
    pushArg(ToValue(lir, LBinaryV::RhsInput));
    pushArg(ToValue(lir, LBinaryV::LhsInput));

    switch (lir->mir()->jsop()) {
      case JSOP_EQ:
        return callVM(EqInfo, lir);

      case JSOP_NE:
        return callVM(NeInfo, lir);

      case JSOP_STRICTEQ:
        return callVM(StrictEqInfo, lir);

      case JSOP_STRICTNE:
        return callVM(StrictNeInfo, lir);

      case JSOP_LT:
        return callVM(LtInfo, lir);

      case JSOP_LE:
        return callVM(LeInfo, lir);

      case JSOP_GT:
        return callVM(GtInfo, lir);

      case JSOP_GE:
        return callVM(GeInfo, lir);

      default:
        JS_NOT_REACHED("Unexpected compare op");
        return false;
    }
}

bool
CodeGenerator::visitIsNullOrUndefined(LIsNullOrUndefined *lir)
{
    JSOp op = lir->mir()->jsop();
    MIRType specialization = lir->mir()->specialization();
    JS_ASSERT(IsNullOrUndefined(specialization));

    const ValueOperand value = ToValue(lir, LIsNullOrUndefined::Value);
    Register output = ToRegister(lir->output());

    if (op == JSOP_EQ || op == JSOP_NE) {
        Register tag = masm.splitTagForTest(value);

        Label nullOrUndefined, done;
        masm.branchTestNull(Assembler::Equal, tag, &nullOrUndefined);
        masm.branchTestUndefined(Assembler::Equal, tag, &nullOrUndefined);

        masm.move32(Imm32(op == JSOP_NE), output);
        masm.jump(&done);

        masm.bind(&nullOrUndefined);
        masm.move32(Imm32(op == JSOP_EQ), output);
        masm.bind(&done);
        return true;
    }

    JS_ASSERT(op == JSOP_STRICTEQ || op == JSOP_STRICTNE);

    Assembler::Condition cond = JSOpToCondition(op);
    if (specialization == MIRType_Null)
        cond = masm.testNull(cond, value);
    else
        cond = masm.testUndefined(cond, value);

    emitSet(cond, output);
    return true;
}

bool
CodeGenerator::visitIsNullOrUndefinedAndBranch(LIsNullOrUndefinedAndBranch *lir)
{
    JSOp op = lir->mir()->jsop();
    MIRType specialization = lir->mir()->specialization();
    JS_ASSERT(IsNullOrUndefined(specialization));

    const ValueOperand value = ToValue(lir, LIsNullOrUndefinedAndBranch::Value);

    if (op == JSOP_EQ || op == JSOP_NE) {
        MBasicBlock *ifTrue;
        MBasicBlock *ifFalse;

        if (op == JSOP_EQ) {
            ifTrue = lir->ifTrue();
            ifFalse = lir->ifFalse();
        } else {
            // Swap branches.
            ifTrue = lir->ifFalse();
            ifFalse = lir->ifTrue();
            op = JSOP_EQ;
        }

        Register tag = masm.splitTagForTest(value);
        masm.branchTestNull(Assembler::Equal, tag, ifTrue->lir()->label());

        Assembler::Condition cond = masm.testUndefined(Assembler::Equal, tag);
        emitBranch(cond, ifTrue, ifFalse);
        return true;
    }

    JS_ASSERT(op == JSOP_STRICTEQ || op == JSOP_STRICTNE);

    Assembler::Condition cond = JSOpToCondition(op);
    if (specialization == MIRType_Null)
        cond = masm.testNull(cond, value);
    else
        cond = masm.testUndefined(cond, value);

    emitBranch(cond, lir->ifTrue(), lir->ifFalse());
    return true;
}

typedef JSString *(*ConcatStringsFn)(JSContext *, HandleString, HandleString);
static const VMFunction ConcatStringsInfo = FunctionInfo<ConcatStringsFn>(js_ConcatStrings);

bool
CodeGenerator::visitConcat(LConcat *lir)
{
    pushArg(ToRegister(lir->rhs()));
    pushArg(ToRegister(lir->lhs()));
    if (!callVM(ConcatStringsInfo, lir))
        return false;
    return true;
}

typedef bool (*EnsureLinearFn)(JSContext *, JSString *);
static const VMFunction EnsureLinearInfo = FunctionInfo<EnsureLinearFn>(JSString::ensureLinear);

bool
CodeGenerator::visitCharCodeAt(LCharCodeAt *lir)
{
    Register str = ToRegister(lir->str());
    Register index = ToRegister(lir->index());
    Register output = ToRegister(lir->output());

    OutOfLineCode *ool = oolCallVM(EnsureLinearInfo, lir, (ArgList(), str), StoreNothing());
    if (!ool)
        return false;

    Address lengthAndFlagsAddr(str, JSString::offsetOfLengthAndFlags());
    masm.loadPtr(lengthAndFlagsAddr, output);

    masm.branchTest32(Assembler::Zero, output, Imm32(JSString::FLAGS_MASK), ool->entry());
    masm.bind(ool->rejoin());

    // getChars
    Address charsAddr(str, JSString::offsetOfChars());
    masm.loadPtr(charsAddr, output);
    masm.load16ZeroExtend(BaseIndex(output, index, TimesTwo, 0), output);

    return true;
}

typedef JSFlatString *(*StringFromCharCodeFn)(JSContext *, int32_t);
static const VMFunction StringFromCharCodeInfo = FunctionInfo<StringFromCharCodeFn>(ion::StringFromCharCode);

bool
CodeGenerator::visitFromCharCode(LFromCharCode *lir)
{
    Register code = ToRegister(lir->code());
    Register output = ToRegister(lir->output());

    OutOfLineCode *ool = oolCallVM(StringFromCharCodeInfo, lir, (ArgList(), code), StoreRegisterTo(output));
    if (!ool)
        return false;

    // OOL path if code >= UNIT_STATIC_LIMIT.
    masm.branch32(Assembler::AboveOrEqual, code, Imm32(StaticStrings::UNIT_STATIC_LIMIT),
                  ool->entry());

    masm.movePtr(ImmWord(&gen->compartment->rt->staticStrings.unitStaticTable), output);
    masm.loadPtr(BaseIndex(output, code, ScalePointer), output);

    masm.bind(ool->rejoin());
    return true;
}

bool
CodeGenerator::visitInitializedLength(LInitializedLength *lir)
{
    Address initLength(ToRegister(lir->elements()), ObjectElements::offsetOfInitializedLength());
    masm.load32(initLength, ToRegister(lir->output()));
    return true;
}

bool
CodeGenerator::visitSetInitializedLength(LSetInitializedLength *lir)
{
    Address initLength(ToRegister(lir->elements()), ObjectElements::offsetOfInitializedLength());
    Int32Key index = ToInt32Key(lir->index());

    masm.bumpKey(&index, 1);
    masm.storeKey(index, initLength);
    // Restore register value if it is used/captured after.
    masm.bumpKey(&index, -1);
    return true;
}

bool
CodeGenerator::visitNotV(LNotV *lir)
{
    Label setFalse;
    Label join;
    masm.branchTestValueTruthy(ToValue(lir, LNotV::Input), &setFalse, ToFloatRegister(lir->tempFloat()));

    // fallthrough to set true
    masm.move32(Imm32(1), ToRegister(lir->getDef(0)));
    masm.jump(&join);

    // true case rediercts to setFalse
    masm.bind(&setFalse);
    masm.move32(Imm32(0), ToRegister(lir->getDef(0)));

    // both branches meet here.
    masm.bind(&join);
    return true;
}

bool
CodeGenerator::visitBoundsCheck(LBoundsCheck *lir)
{
    if (lir->index()->isConstant()) {
        // Use uint32_t so that the comparison is unsigned.
        uint32_t index = ToInt32(lir->index());
        if (lir->length()->isConstant()) {
            uint32_t length = ToInt32(lir->length());
            if (index < length)
                return true;
            return bailout(lir->snapshot());
        }
        masm.cmp32(ToOperand(lir->length()), Imm32(index));
        return bailoutIf(Assembler::BelowOrEqual, lir->snapshot());
    }
    if (lir->length()->isConstant()) {
        masm.cmp32(ToRegister(lir->index()), Imm32(ToInt32(lir->length())));
        return bailoutIf(Assembler::AboveOrEqual, lir->snapshot());
    }
    masm.cmp32(ToOperand(lir->length()), ToRegister(lir->index()));
    return bailoutIf(Assembler::BelowOrEqual, lir->snapshot());
}

bool
CodeGenerator::visitBoundsCheckRange(LBoundsCheckRange *lir)
{
    int32 min = lir->mir()->minimum();
    int32 max = lir->mir()->maximum();
    JS_ASSERT(max >= min);

    Register temp = ToRegister(lir->getTemp(0));
    if (lir->index()->isConstant()) {
        int32 nmin, nmax;
        int32 index = ToInt32(lir->index());
        if (SafeAdd(index, min, &nmin) && SafeAdd(index, max, &nmax) && nmin >= 0) {
            masm.cmp32(ToOperand(lir->length()), Imm32(nmax));
            return bailoutIf(Assembler::BelowOrEqual, lir->snapshot());
        }
        masm.mov(Imm32(index), temp);
    } else {
        masm.mov(ToRegister(lir->index()), temp);
    }

    // If the minimum and maximum differ then do an underflow check first.
    // If the two are the same then doing an unsigned comparison on the
    // length will also catch a negative index.
    if (min != max) {
        if (min != 0) {
            masm.add32(Imm32(min), temp);
            if (!bailoutIf(Assembler::Overflow, lir->snapshot()))
                return false;
            int32 diff;
            if (SafeSub(max, min, &diff))
                max = diff;
            else
                masm.sub32(Imm32(min), temp);
        }

        masm.cmp32(temp, Imm32(0));
        if (!bailoutIf(Assembler::LessThan, lir->snapshot()))
            return false;
    }

    // Compute the maximum possible index. No overflow check is needed when
    // max > 0. We can only wraparound to a negative number, which will test as
    // larger than all nonnegative numbers in the unsigned comparison, and the
    // length is required to be nonnegative (else testing a negative length
    // would succeed on any nonnegative index).
    if (max != 0) {
        masm.add32(Imm32(max), temp);
        if (max < 0 && !bailoutIf(Assembler::Overflow, lir->snapshot()))
            return false;
    }

    masm.cmp32(ToOperand(lir->length()), temp);
    return bailoutIf(Assembler::BelowOrEqual, lir->snapshot());
}

bool
CodeGenerator::visitBoundsCheckLower(LBoundsCheckLower *lir)
{
    int32 min = lir->mir()->minimum();
    masm.cmp32(ToRegister(lir->index()), Imm32(min));
    return bailoutIf(Assembler::LessThan, lir->snapshot());
}

class OutOfLineStoreElementHole : public OutOfLineCodeBase<CodeGenerator>
{
    LInstruction *ins_;
    Label rejoinStore_;

  public:
    OutOfLineStoreElementHole(LInstruction *ins)
      : ins_(ins)
    {
        JS_ASSERT(ins->isStoreElementHoleV() || ins->isStoreElementHoleT());
    }

    bool accept(CodeGenerator *codegen) {
        return codegen->visitOutOfLineStoreElementHole(this);
    }
    LInstruction *ins() const {
        return ins_;
    }
    Label *rejoinStore() {
        return &rejoinStore_;
    }
};

bool
CodeGenerator::visitStoreElementT(LStoreElementT *store)
{
    if (store->mir()->needsBarrier())
       emitPreBarrier(ToRegister(store->elements()), store->index(), store->mir()->elementType());

    storeElementTyped(store->value(), store->mir()->value()->type(), store->mir()->elementType(),
                      ToRegister(store->elements()), store->index());
    return true;
}

bool
CodeGenerator::visitStoreElementV(LStoreElementV *lir)
{
    const ValueOperand value = ToValue(lir, LStoreElementV::Value);
    Register elements = ToRegister(lir->elements());

    if (lir->mir()->needsBarrier())
        emitPreBarrier(elements, lir->index(), MIRType_Value);

    if (lir->index()->isConstant())
        masm.storeValue(value, Address(elements, ToInt32(lir->index()) * sizeof(js::Value)));
    else
        masm.storeValue(value, BaseIndex(elements, ToRegister(lir->index()), TimesEight));
    return true;
}

bool
CodeGenerator::visitStoreElementHoleT(LStoreElementHoleT *lir)
{
    OutOfLineStoreElementHole *ool = new OutOfLineStoreElementHole(lir);
    if (!addOutOfLineCode(ool))
        return false;

    Register elements = ToRegister(lir->elements());
    const LAllocation *index = lir->index();

    // OOL path if index >= initializedLength.
    Address initLength(elements, ObjectElements::offsetOfInitializedLength());
    masm.branchKey(Assembler::BelowOrEqual, initLength, ToInt32Key(index), ool->entry());

    if (lir->mir()->needsBarrier())
        emitPreBarrier(elements, index, lir->mir()->elementType());

    masm.bind(ool->rejoinStore());
    storeElementTyped(lir->value(), lir->mir()->value()->type(), lir->mir()->elementType(),
                      elements, index);

    masm.bind(ool->rejoin());
    return true;
}

bool
CodeGenerator::visitStoreElementHoleV(LStoreElementHoleV *lir)
{
    OutOfLineStoreElementHole *ool = new OutOfLineStoreElementHole(lir);
    if (!addOutOfLineCode(ool))
        return false;

    Register elements = ToRegister(lir->elements());
    const LAllocation *index = lir->index();
    const ValueOperand value = ToValue(lir, LStoreElementHoleV::Value);

    // OOL path if index >= initializedLength.
    Address initLength(elements, ObjectElements::offsetOfInitializedLength());
    masm.branchKey(Assembler::BelowOrEqual, initLength, ToInt32Key(index), ool->entry());

    if (lir->mir()->needsBarrier())
        emitPreBarrier(elements, index, lir->mir()->elementType());

    masm.bind(ool->rejoinStore());
    if (lir->index()->isConstant())
        masm.storeValue(value, Address(elements, ToInt32(lir->index()) * sizeof(js::Value)));
    else
        masm.storeValue(value, BaseIndex(elements, ToRegister(lir->index()), TimesEight));

    masm.bind(ool->rejoin());
    return true;
}

typedef bool (*SetObjectElementFn)(JSContext *, HandleObject,
                                   HandleValue, HandleValue, JSBool strict);
static const VMFunction SetObjectElementInfo =
    FunctionInfo<SetObjectElementFn>(SetObjectElement);

bool
CodeGenerator::visitOutOfLineStoreElementHole(OutOfLineStoreElementHole *ool)
{
    Register object, elements;
    LInstruction *ins = ool->ins();
    const LAllocation *index;
    MIRType valueType;
    ConstantOrRegister value;

    if (ins->isStoreElementHoleV()) {
        LStoreElementHoleV *store = ins->toStoreElementHoleV();
        object = ToRegister(store->object());
        elements = ToRegister(store->elements());
        index = store->index();
        valueType = store->mir()->value()->type();
        value = TypedOrValueRegister(ToValue(store, LStoreElementHoleV::Value));
    } else {
        LStoreElementHoleT *store = ins->toStoreElementHoleT();
        object = ToRegister(store->object());
        elements = ToRegister(store->elements());
        index = store->index();
        valueType = store->mir()->value()->type();
        if (store->value()->isConstant())
            value = ConstantOrRegister(*store->value()->toConstant());
        else
            value = TypedOrValueRegister(valueType, ToAnyRegister(store->value()));
    }

    // We can bump the initialized length inline if index ==
    // initializedLength and index < capacity.  Otherwise, we have to
    // consider fallback options.  In fallback cases, we branch to one
    // of two labels because (at least in parallel mode) we can
    // recover from index < capacity but not index !=
    // initializedLength.
    Label indexNotInitLen;
    Label indexWouldExceedCapacity;

    // If index == initializedLength, try to bump the initialized length inline.
    // If index > initializedLength, call a stub. Note that this relies on the
    // condition flags sticking from the incoming branch.
    masm.j(Assembler::NotEqual, &indexNotInitLen);

    Int32Key key = ToInt32Key(index);

    // Check array capacity.
    masm.branchKey(Assembler::BelowOrEqual, Address(elements, ObjectElements::offsetOfCapacity()),
                   key, &indexWouldExceedCapacity);

    // Update initialized length. The capacity guard above ensures this won't overflow,
    // due to NELEMENTS_LIMIT.
    masm.bumpKey(&key, 1);
    masm.storeKey(key, Address(elements, ObjectElements::offsetOfInitializedLength()));

    // Update length if length < initializedLength.
    Label dontUpdate;
    masm.branchKey(Assembler::AboveOrEqual, Address(elements, ObjectElements::offsetOfLength()),
                   key, &dontUpdate);
    masm.storeKey(key, Address(elements, ObjectElements::offsetOfLength()));
    masm.bind(&dontUpdate);

    masm.bumpKey(&key, -1);

    if (ins->isStoreElementHoleT() && valueType != MIRType_Double) {
        // The inline path for StoreElementHoleT does not always store the type tag,
        // so we do the store on the OOL path. We use MIRType_None for the element type
        // so that storeElementTyped will always store the type tag.
        storeElementTyped(ins->toStoreElementHoleT()->value(), valueType, MIRType_None, elements,
                          index);
        masm.jump(ool->rejoin());
    } else {
        // Jump to the inline path where we will store the value.
        masm.jump(ool->rejoinStore());
    }

    typedef bool (*pf)(JSContext *, HandleObject, HandleValue, HandleValue, JSBool strict);
    static const VMFunction Info = FunctionInfo<pf>(SetObjectElement);

    switch (gen->info().executionMode()) {
      case SequentialExecution:
        masm.bind(&indexNotInitLen);
        masm.bind(&indexWouldExceedCapacity);
        saveLive(ins);

        pushArg(Imm32(current->mir()->strictModeCode()));
        pushArg(value);
        if (index->isConstant())
            pushArg(*index->toConstant());
        else
            pushArg(TypedOrValueRegister(MIRType_Int32, ToAnyRegister(index)));
        pushArg(object);
        if (!callVM(SetObjectElementInfo, ins))
            return false;

        restoreLive(ins);
        masm.jump(ool->rejoin());
        return true;

      case ParallelExecution:
        Label *bail;
        if (!ensureOutOfLineParallelAbort(&bail))
            return false;

        // If the problem is that we do not have sufficient capacity,
        // try to reallocate the elements array and then branch back
        // to perform the actual write.  Note that we do not want to
        // force the reg alloc to assign any particular register, so
        // we make space on the stack and pass the arguments that way.
        // (Also, outside of the VM call mechanism, it's very hard to
        // pass in a Value to a C function!)
        masm.bind(&indexWouldExceedCapacity);
        //masm.breakpoint();

        saveLive(ins);
        masm.reserveStack(sizeof(ParExtendArrayArgs));
        masm.storePtr(object, Address(StackPointer, offsetof(ParExtendArrayArgs, object)));
        masm.storeConstantOrRegister(value, Address(StackPointer,
                                                    offsetof(ParExtendArrayArgs, value)));
        masm.movePtr(StackPointer, CallTempReg0);
        masm.setupUnalignedABICall(1, CallTempReg1);
        masm.passABIArg(CallTempReg0);
        masm.callWithABI(JS_FUNC_TO_DATA_PTR(void *, ParExtendArray));
        masm.branchTest32(Assembler::Zero, ReturnReg, ReturnReg, bail);
        masm.freeStack(sizeof(ParExtendArrayArgs));
        restoreLive(ins);
        masm.jump(ool->rejoin());

        // If the problem is that we are trying to write an index that
        // is not the initialized length, that would result in a
        // sparse array, and since we don't want to think about that
        // case right now, we just bail out.
        masm.bind(&indexNotInitLen);
        masm.jump(bail);
        return true;
    }

    JS_ASSERT(false);
    return false;
}

typedef bool (*ArrayPopShiftFn)(JSContext *, HandleObject, MutableHandleValue);
static const VMFunction ArrayPopDenseInfo = FunctionInfo<ArrayPopShiftFn>(ion::ArrayPopDense);
static const VMFunction ArrayShiftDenseInfo = FunctionInfo<ArrayPopShiftFn>(ion::ArrayShiftDense);

bool
CodeGenerator::emitArrayPopShift(LInstruction *lir, const MArrayPopShift *mir, Register obj,
                                 Register elementsTemp, Register lengthTemp, TypedOrValueRegister out)
{
    OutOfLineCode *ool;

    if (mir->mode() == MArrayPopShift::Pop) {
        ool = oolCallVM(ArrayPopDenseInfo, lir, (ArgList(), obj), StoreValueTo(out));
        if (!ool)
            return false;
    } else {
        JS_ASSERT(mir->mode() == MArrayPopShift::Shift);
        ool = oolCallVM(ArrayShiftDenseInfo, lir, (ArgList(), obj), StoreValueTo(out));
        if (!ool)
            return false;
    }

    // VM call if a write barrier is necessary.
    masm.branchTestNeedsBarrier(Assembler::NonZero, lengthTemp, ool->entry());

    // Load elements and length.
    masm.loadPtr(Address(obj, JSObject::offsetOfElements()), elementsTemp);
    masm.load32(Address(elementsTemp, ObjectElements::offsetOfLength()), lengthTemp);

    // VM call if length != initializedLength.
    Int32Key key = Int32Key(lengthTemp);
    Address initLength(elementsTemp, ObjectElements::offsetOfInitializedLength());
    masm.branchKey(Assembler::NotEqual, initLength, key, ool->entry());

    // Test for length != 0. On zero length either take a VM call or generate
    // an undefined value, depending on whether the call is known to produce
    // undefined.
    Label done;
    if (mir->maybeUndefined()) {
        Label notEmpty;
        masm.branchTest32(Assembler::NonZero, lengthTemp, lengthTemp, &notEmpty);
        masm.moveValue(UndefinedValue(), out.valueReg());
        masm.jump(&done);
        masm.bind(&notEmpty);
    } else {
        masm.branchTest32(Assembler::Zero, lengthTemp, lengthTemp, ool->entry());
    }

    masm.bumpKey(&key, -1);

    if (mir->mode() == MArrayPopShift::Pop) {
        masm.loadElementTypedOrValue(BaseIndex(elementsTemp, lengthTemp, TimesEight), out,
                                     mir->needsHoleCheck(), ool->entry());
    } else {
        JS_ASSERT(mir->mode() == MArrayPopShift::Shift);
        masm.loadElementTypedOrValue(Address(elementsTemp, 0), out, mir->needsHoleCheck(),
                                     ool->entry());
    }

    masm.store32(lengthTemp, Address(elementsTemp, ObjectElements::offsetOfLength()));
    masm.store32(lengthTemp, Address(elementsTemp, ObjectElements::offsetOfInitializedLength()));

    if (mir->mode() == MArrayPopShift::Shift) {
        // Don't save the temp registers.
        RegisterSet temps;
        temps.add(elementsTemp);
        temps.add(lengthTemp);

        saveVolatile(temps);
        masm.setupUnalignedABICall(1, lengthTemp);
        masm.passABIArg(obj);
        masm.callWithABI(JS_FUNC_TO_DATA_PTR(void *, js::ArrayShiftMoveElements));
        restoreVolatile(temps);
    }

    masm.bind(&done);
    masm.bind(ool->rejoin());
    return true;
}

bool
CodeGenerator::visitArrayPopShiftV(LArrayPopShiftV *lir)
{
    Register obj = ToRegister(lir->object());
    Register elements = ToRegister(lir->temp0());
    Register length = ToRegister(lir->temp1());
    TypedOrValueRegister out(ToOutValue(lir));
    return emitArrayPopShift(lir, lir->mir(), obj, elements, length, out);
}

bool
CodeGenerator::visitArrayPopShiftT(LArrayPopShiftT *lir)
{
    Register obj = ToRegister(lir->object());
    Register elements = ToRegister(lir->temp0());
    Register length = ToRegister(lir->temp1());
    TypedOrValueRegister out(lir->mir()->type(), ToAnyRegister(lir->output()));
    return emitArrayPopShift(lir, lir->mir(), obj, elements, length, out);
}

typedef bool (*ArrayPushDenseFn)(JSContext *, HandleObject, HandleValue, uint32_t *);
static const VMFunction ArrayPushDenseInfo =
    FunctionInfo<ArrayPushDenseFn>(ion::ArrayPushDense);

bool
CodeGenerator::emitArrayPush(LInstruction *lir, const MArrayPush *mir, Register obj,
                             ConstantOrRegister value, Register elementsTemp, Register length)
{
    OutOfLineCode *ool = oolCallVM(ArrayPushDenseInfo, lir, (ArgList(), obj, value), StoreRegisterTo(length));
    if (!ool)
        return false;

    // Load elements and length.
    masm.loadPtr(Address(obj, JSObject::offsetOfElements()), elementsTemp);
    masm.load32(Address(elementsTemp, ObjectElements::offsetOfLength()), length);

    Int32Key key = Int32Key(length);
    Address initLength(elementsTemp, ObjectElements::offsetOfInitializedLength());
    Address capacity(elementsTemp, ObjectElements::offsetOfCapacity());

    // Guard length == initializedLength.
    masm.branchKey(Assembler::NotEqual, initLength, key, ool->entry());

    // Guard length < capacity.
    masm.branchKey(Assembler::BelowOrEqual, capacity, key, ool->entry());

    masm.storeConstantOrRegister(value, BaseIndex(elementsTemp, length, TimesEight));

    masm.bumpKey(&key, 1);
    masm.store32(length, Address(elementsTemp, ObjectElements::offsetOfLength()));
    masm.store32(length, Address(elementsTemp, ObjectElements::offsetOfInitializedLength()));

    masm.bind(ool->rejoin());
    return true;
}

bool
CodeGenerator::visitArrayPushV(LArrayPushV *lir)
{
    Register obj = ToRegister(lir->object());
    Register elementsTemp = ToRegister(lir->temp());
    Register length = ToRegister(lir->output());
    ConstantOrRegister value = TypedOrValueRegister(ToValue(lir, LArrayPushV::Value));
    return emitArrayPush(lir, lir->mir(), obj, value, elementsTemp, length);
}

bool
CodeGenerator::visitArrayPushT(LArrayPushT *lir)
{
    Register obj = ToRegister(lir->object());
    Register elementsTemp = ToRegister(lir->temp());
    Register length = ToRegister(lir->output());
    ConstantOrRegister value;
    if (lir->value()->isConstant())
        value = ConstantOrRegister(*lir->value()->toConstant());
    else
        value = TypedOrValueRegister(lir->mir()->value()->type(), ToAnyRegister(lir->value()));
    return emitArrayPush(lir, lir->mir(), obj, value, elementsTemp, length);
}

typedef JSObject *(*ArrayConcatDenseFn)(JSContext *, HandleObject, HandleObject, HandleObject);
static const VMFunction ArrayConcatDenseInfo = FunctionInfo<ArrayConcatDenseFn>(ArrayConcatDense);

bool
CodeGenerator::visitArrayConcat(LArrayConcat *lir)
{
    Register lhs = ToRegister(lir->lhs());
    Register rhs = ToRegister(lir->rhs());
    Register temp1 = ToRegister(lir->temp1());
    Register temp2 = ToRegister(lir->temp2());

    // If 'length == initializedLength' for both arrays we try to allocate an object
    // inline and pass it to the stub. Else, we just pass NULL and the stub falls back
    // to a slow path.
    Label fail, call;
    masm.loadPtr(Address(lhs, JSObject::offsetOfElements()), temp1);
    masm.load32(Address(temp1, ObjectElements::offsetOfInitializedLength()), temp2);
    masm.branch32(Assembler::NotEqual, Address(temp1, ObjectElements::offsetOfLength()), temp2, &fail);

    masm.loadPtr(Address(rhs, JSObject::offsetOfElements()), temp1);
    masm.load32(Address(temp1, ObjectElements::offsetOfInitializedLength()), temp2);
    masm.branch32(Assembler::NotEqual, Address(temp1, ObjectElements::offsetOfLength()), temp2, &fail);

    // Try to allocate an object.
    JSObject *templateObj = lir->mir()->templateObj();
    masm.newGCThing(temp1, templateObj, &fail);
    masm.initGCThing(temp1, templateObj);
    masm.jump(&call);
    {
        masm.bind(&fail);
        masm.movePtr(ImmWord((void *)NULL), temp1);
    }
    masm.bind(&call);

    pushArg(temp1);
    pushArg(ToRegister(lir->rhs()));
    pushArg(ToRegister(lir->lhs()));
    return callVM(ArrayConcatDenseInfo, lir);
}

typedef JSObject *(*GetIteratorObjectFn)(JSContext *, HandleObject, uint32_t);
static const VMFunction GetIteratorObjectInfo = FunctionInfo<GetIteratorObjectFn>(GetIteratorObject);

bool
CodeGenerator::visitCallIteratorStart(LCallIteratorStart *lir)
{
    pushArg(Imm32(lir->mir()->flags()));
    pushArg(ToRegister(lir->object()));
    return callVM(GetIteratorObjectInfo, lir);
}

bool
CodeGenerator::visitIteratorStart(LIteratorStart *lir)
{
    const Register obj = ToRegister(lir->object());
    const Register output = ToRegister(lir->output());

    uint32_t flags = lir->mir()->flags();

    OutOfLineCode *ool = oolCallVM(GetIteratorObjectInfo, lir,
                                   (ArgList(), obj, Imm32(flags)), StoreRegisterTo(output));
    if (!ool)
        return false;

    const Register temp1 = ToRegister(lir->temp1());
    const Register temp2 = ToRegister(lir->temp2());
    const Register niTemp = ToRegister(lir->temp3()); // Holds the NativeIterator object.

    // Iterators other than for-in should use LCallIteratorStart.
    JS_ASSERT(flags == JSITER_ENUMERATE);

    // Fetch the most recent iterator and ensure it's not NULL.
    masm.loadPtr(AbsoluteAddress(&gen->compartment->rt->nativeIterCache.last), output);
    masm.branchTestPtr(Assembler::Zero, output, output, ool->entry());

    // Load NativeIterator.
    masm.loadObjPrivate(output, JSObject::ITER_CLASS_NFIXED_SLOTS, niTemp);

    // Ensure the |active| and |unreusable| bits are not set.
    masm.branchTest32(Assembler::NonZero, Address(niTemp, offsetof(NativeIterator, flags)),
                      Imm32(JSITER_ACTIVE|JSITER_UNREUSABLE), ool->entry());

    // Load the iterator's shape array.
    masm.loadPtr(Address(niTemp, offsetof(NativeIterator, shapes_array)), temp2);

    // Compare shape of object with the first shape.
    masm.loadObjShape(obj, temp1);
    masm.branchPtr(Assembler::NotEqual, Address(temp2, 0), temp1, ool->entry());

    // Compare shape of object's prototype with the second shape.
    masm.loadObjProto(obj, temp1);
    masm.loadObjShape(temp1, temp1);
    masm.branchPtr(Assembler::NotEqual, Address(temp2, sizeof(Shape *)), temp1, ool->entry());

    // Ensure the object's prototype's prototype is NULL. The last native iterator
    // will always have a prototype chain length of one (i.e. it must be a plain
    // object), so we do not need to generate a loop here.
    masm.loadObjProto(obj, temp1);
    masm.loadObjProto(temp1, temp1);
    masm.branchTestPtr(Assembler::NonZero, temp1, temp1, ool->entry());

    // Write barrier for stores to the iterator. We only need to take a write
    // barrier if NativeIterator::obj is actually going to change.
    {
        Label noBarrier;
        masm.branchTestNeedsBarrier(Assembler::Zero, temp1, &noBarrier);

        Address objAddr(niTemp, offsetof(NativeIterator, obj));
        masm.branchPtr(Assembler::NotEqual, objAddr, obj, ool->entry());

        masm.bind(&noBarrier);
    }

    // Mark iterator as active.
    masm.storePtr(obj, Address(niTemp, offsetof(NativeIterator, obj)));
    masm.or32(Imm32(JSITER_ACTIVE), Address(niTemp, offsetof(NativeIterator, flags)));

    // Chain onto the active iterator stack.
    masm.loadJSContext(temp1);
    masm.loadPtr(Address(temp1, offsetof(JSContext, enumerators)), temp2);
    masm.storePtr(temp2, Address(niTemp, offsetof(NativeIterator, next)));
    masm.storePtr(output, Address(temp1, offsetof(JSContext, enumerators)));

    masm.bind(ool->rejoin());
    return true;
}

static void
LoadNativeIterator(MacroAssembler &masm, Register obj, Register dest, Label *failures)
{
    JS_ASSERT(obj != dest);

    // Test class.
    masm.branchTestObjClass(Assembler::NotEqual, obj, dest, &PropertyIteratorObject::class_, failures);

    // Load NativeIterator object.
    masm.loadObjPrivate(obj, JSObject::ITER_CLASS_NFIXED_SLOTS, dest);
}

typedef bool (*IteratorNextFn)(JSContext *, HandleObject, MutableHandleValue);
static const VMFunction IteratorNextInfo = FunctionInfo<IteratorNextFn>(js_IteratorNext);

bool
CodeGenerator::visitIteratorNext(LIteratorNext *lir)
{
    const Register obj = ToRegister(lir->object());
    const Register temp = ToRegister(lir->temp());
    const ValueOperand output = ToOutValue(lir);

    OutOfLineCode *ool = oolCallVM(IteratorNextInfo, lir, (ArgList(), obj), StoreValueTo(output));
    if (!ool)
        return false;

    LoadNativeIterator(masm, obj, temp, ool->entry());

    masm.branchTest32(Assembler::NonZero, Address(temp, offsetof(NativeIterator, flags)),
                      Imm32(JSITER_FOREACH), ool->entry());

    // Get cursor, next string.
    masm.loadPtr(Address(temp, offsetof(NativeIterator, props_cursor)), output.scratchReg());
    masm.loadPtr(Address(output.scratchReg(), 0), output.scratchReg());
    masm.tagValue(JSVAL_TYPE_STRING, output.scratchReg(), output);

    // Increase the cursor.
    masm.addPtr(Imm32(sizeof(JSString *)), Address(temp, offsetof(NativeIterator, props_cursor)));

    masm.bind(ool->rejoin());
    return true;
}

typedef bool (*IteratorMoreFn)(JSContext *, HandleObject, JSBool *);
static const VMFunction IteratorMoreInfo = FunctionInfo<IteratorMoreFn>(ion::IteratorMore);

bool
CodeGenerator::visitIteratorMore(LIteratorMore *lir)
{
    const Register obj = ToRegister(lir->object());
    const Register output = ToRegister(lir->output());
    const Register temp = ToRegister(lir->temp());

    OutOfLineCode *ool = oolCallVM(IteratorMoreInfo, lir,
                                   (ArgList(), obj), StoreRegisterTo(output));
    if (!ool)
        return false;

    LoadNativeIterator(masm, obj, output, ool->entry());

    masm.branchTest32(Assembler::NonZero, Address(output, offsetof(NativeIterator, flags)),
                      Imm32(JSITER_FOREACH), ool->entry());

    // Set output to true if props_cursor < props_end.
    masm.loadPtr(Address(output, offsetof(NativeIterator, props_end)), temp);
    masm.cmpPtr(Address(output, offsetof(NativeIterator, props_cursor)), temp);
    emitSet(Assembler::LessThan, output);

    masm.bind(ool->rejoin());
    return true;
}

typedef bool (*CloseIteratorFn)(JSContext *, HandleObject);
static const VMFunction CloseIteratorInfo = FunctionInfo<CloseIteratorFn>(CloseIterator);

bool
CodeGenerator::visitIteratorEnd(LIteratorEnd *lir)
{
    const Register obj = ToRegister(lir->object());
    const Register temp1 = ToRegister(lir->temp1());
    const Register temp2 = ToRegister(lir->temp2());

    OutOfLineCode *ool = oolCallVM(CloseIteratorInfo, lir, (ArgList(), obj), StoreNothing());
    if (!ool)
        return false;

    LoadNativeIterator(masm, obj, temp1, ool->entry());

    masm.branchTest32(Assembler::Zero, Address(temp1, offsetof(NativeIterator, flags)),
                      Imm32(JSITER_ENUMERATE), ool->entry());

    // Clear active bit.
    masm.and32(Imm32(~JSITER_ACTIVE), Address(temp1, offsetof(NativeIterator, flags)));

    // Reset property cursor.
    masm.loadPtr(Address(temp1, offsetof(NativeIterator, props_array)), temp2);
    masm.storePtr(temp2, Address(temp1, offsetof(NativeIterator, props_cursor)));

    // Advance enumerators list.
    masm.loadJSContext(temp2);
    masm.loadPtr(Address(temp1, offsetof(NativeIterator, next)), temp1);
    masm.storePtr(temp1, Address(temp2, offsetof(JSContext, enumerators)));

    masm.bind(ool->rejoin());
    return true;
}

bool
CodeGenerator::visitArgumentsLength(LArgumentsLength *lir)
{
    // read number of actual arguments from the JS frame.
    Register argc = ToRegister(lir->output());
    Address ptr(StackPointer, frameSize() + IonJSFrameLayout::offsetOfNumActualArgs());

    masm.loadPtr(ptr, argc);
    return true;
}

bool
CodeGenerator::visitGetArgument(LGetArgument *lir)
{
    ValueOperand result = GetValueOutput(lir);
    const LAllocation *index = lir->index();
    size_t argvOffset = frameSize() + IonJSFrameLayout::offsetOfActualArgs();

    if (index->isConstant()) {
        int32 i = index->toConstant()->toInt32();
        Address argPtr(StackPointer, sizeof(Value) * i + argvOffset);
        masm.loadValue(argPtr, result);
    } else {
        Register i = ToRegister(index);
        BaseIndex argPtr(StackPointer, i, ScaleFromShift(sizeof(Value)), argvOffset);
        masm.loadValue(argPtr, result);
    }
    return true;
}

bool
CodeGenerator::generate()
{
    if (!safepoints_.init(graph.totalSlotCount()))
        return false;

    // Before generating any code, we generate type checks for all parameters.
    // This comes before deoptTable_, because we can't use deopt tables without
    // creating the actual frame.
    if (!generateArgumentsChecks())
        return false;

    if (frameClass_ != FrameSizeClass::None()) {
        deoptTable_ = GetIonContext()->compartment->ionCompartment()->getBailoutTable(frameClass_);
        if (!deoptTable_)
            return false;
    }

    if (!generatePrologue())
        return false;
    if (!generateBody())
        return false;
    if (!generateEpilogue())
        return false;
    if (!generateInvalidateEpilogue())
        return false;
    if (!generateOutOfLineCode())
        return false;

    return !masm.oom();
}

bool
CodeGenerator::link()
{
    AssertCanGC();
    JSContext *cx = GetIonContext()->cx;

    Linker linker(masm);
    IonCode *code = linker.newCode(cx);
    if (!code)
        return false;

    // We encode safepoints after the OSI-point offsets have been determined.
    encodeSafepoints();

    RootedScript script(cx, gen->info().script());
    ExecutionMode executionMode = gen->info().executionMode();
    JS_ASSERT(!HasIonScript(script, executionMode));

    uint32 scriptFrameSize = frameClass_ == FrameSizeClass::None()
                           ? frameDepth_
                           : FrameSizeClass::FromDepth(frameDepth_).frameSize();

    // Check to make sure we didn't have a mid-build invalidation. If so, we
    // will trickle to ion::Compile() and return Method_Skipped.
    if (cx->compartment->types.compiledInfo.compilerOutput(cx)->isInvalidated())
        return true;

    IonScript *ionScript =
      IonScript::New(cx, graph.totalSlotCount(), scriptFrameSize, snapshots_.size(),
                     bailouts_.length(), graph.numConstants(),
                     safepointIndices_.length(), osiIndices_.length(),
                     cacheList_.length(), barrierOffsets_.length(),
                     safepoints_.size(), graph.mir().numScripts());
    SetIonScript(script, executionMode, ionScript);

    if (!ionScript)
        return false;
    invalidateEpilogueData_.fixup(&masm);
    Assembler::patchDataWithValueCheck(CodeLocationLabel(code, invalidateEpilogueData_),
                                       ImmWord(uintptr_t(ionScript)),
                                       ImmWord(uintptr_t(-1)));

    IonSpew(IonSpew_Codegen, "Created IonScript %p (raw %p)",
            (void *) ionScript, (void *) code->raw());

    ionScript->setInvalidationEpilogueDataOffset(invalidateEpilogueData_.offset());
    ionScript->setOsrPc(gen->info().osrPc());
    ionScript->setOsrEntryOffset(getOsrEntryOffset());
    ptrdiff_t real_invalidate = masm.actualOffset(invalidate_.offset());
    ionScript->setInvalidationEpilogueOffset(real_invalidate);

    ionScript->setMethod(code);
    ionScript->setDeoptTable(deoptTable_);
    if (snapshots_.size())
        ionScript->copySnapshots(&snapshots_);
    if (bailouts_.length())
        ionScript->copyBailoutTable(&bailouts_[0]);
    if (graph.numConstants())
        ionScript->copyConstants(graph.constantPool());
    if (safepointIndices_.length())
        ionScript->copySafepointIndices(&safepointIndices_[0], masm);
    if (osiIndices_.length())
        ionScript->copyOsiIndices(&osiIndices_[0], masm);
    if (cacheList_.length())
        ionScript->copyCacheEntries(&cacheList_[0], masm);
    if (barrierOffsets_.length())
        ionScript->copyPrebarrierEntries(&barrierOffsets_[0], masm);
    if (safepoints_.size())
        ionScript->copySafepoints(&safepoints_);

    JS_ASSERT(graph.mir().numScripts() > 0);
    ionScript->copyScriptEntries(graph.mir().scripts());

    linkAbsoluteLabels();

    // The correct state for prebarriers is unknown until the end of compilation,
    // since a GC can occur during code generation. All barriers are emitted
    // off-by-default, and are toggled on here if necessary.
    if (cx->compartment->needsBarrier())
        ionScript->toggleBarriers(true);

    return true;
}

// An out-of-line path to convert a boxed int32 to a double.
class OutOfLineUnboxDouble : public OutOfLineCodeBase<CodeGenerator>
{
    LUnboxDouble *unboxDouble_;

  public:
    OutOfLineUnboxDouble(LUnboxDouble *unboxDouble)
      : unboxDouble_(unboxDouble)
    { }

    bool accept(CodeGenerator *codegen) {
        return codegen->visitOutOfLineUnboxDouble(this);
    }

    LUnboxDouble *unboxDouble() const {
        return unboxDouble_;
    }
};

bool
CodeGenerator::visitUnboxDouble(LUnboxDouble *lir)
{
    const ValueOperand box = ToValue(lir, LUnboxDouble::Input);
    const LDefinition *result = lir->output();

    // Out-of-line path to convert int32 to double or bailout
    // if this instruction is fallible.
    OutOfLineUnboxDouble *ool = new OutOfLineUnboxDouble(lir);
    if (!addOutOfLineCode(ool))
        return false;

    masm.branchTestDouble(Assembler::NotEqual, box, ool->entry());
    masm.unboxDouble(box, ToFloatRegister(result));
    masm.bind(ool->rejoin());
    return true;
}

bool
CodeGenerator::visitOutOfLineUnboxDouble(OutOfLineUnboxDouble *ool)
{
    LUnboxDouble *ins = ool->unboxDouble();
    const ValueOperand value = ToValue(ins, LUnboxDouble::Input);

    if (ins->mir()->fallible()) {
        Assembler::Condition cond = masm.testInt32(Assembler::NotEqual, value);
        if (!bailoutIf(cond, ins->snapshot()))
            return false;
    }
    masm.int32ValueToDouble(value, ToFloatRegister(ins->output()));
    masm.jump(ool->rejoin());
    return true;
}

typedef bool (*GetPropertyFn)(JSContext *, HandleValue, HandlePropertyName, MutableHandleValue);
static const VMFunction GetPropertyInfo = FunctionInfo<GetPropertyFn>(GetProperty);

bool
CodeGenerator::visitCallGetProperty(LCallGetProperty *lir)
{
    pushArg(ImmGCPtr(lir->mir()->name()));
    pushArg(ToValue(lir, LCallGetProperty::Value));
    return callVM(GetPropertyInfo, lir);
}

typedef bool (*GetOrCallElementFn)(JSContext *, HandleValue, HandleValue, MutableHandleValue);
static const VMFunction GetElementInfo = FunctionInfo<GetOrCallElementFn>(js::GetElement);
static const VMFunction CallElementInfo = FunctionInfo<GetOrCallElementFn>(js::CallElement);

bool
CodeGenerator::visitCallGetElement(LCallGetElement *lir)
{
    pushArg(ToValue(lir, LCallGetElement::RhsInput));
    pushArg(ToValue(lir, LCallGetElement::LhsInput));

    JSOp op = JSOp(*lir->mir()->resumePoint()->pc());

    if (op == JSOP_GETELEM) {
        return callVM(GetElementInfo, lir);
    } else {
        JS_ASSERT(op == JSOP_CALLELEM);
        return callVM(CallElementInfo, lir);
    }
}

bool
CodeGenerator::visitCallSetElement(LCallSetElement *lir)
{
    pushArg(Imm32(current->mir()->strictModeCode()));
    pushArg(ToValue(lir, LCallSetElement::Value));
    pushArg(ToValue(lir, LCallSetElement::Index));
    pushArg(ToRegister(lir->getOperand(0)));
    return callVM(SetObjectElementInfo, lir);
}

bool
CodeGenerator::visitLoadFixedSlotV(LLoadFixedSlotV *ins)
{
    const Register obj = ToRegister(ins->getOperand(0));
    size_t slot = ins->mir()->slot();
    ValueOperand result = GetValueOutput(ins);

    masm.loadValue(Address(obj, JSObject::getFixedSlotOffset(slot)), result);
    return true;
}

bool
CodeGenerator::visitLoadFixedSlotT(LLoadFixedSlotT *ins)
{
    const Register obj = ToRegister(ins->getOperand(0));
    size_t slot = ins->mir()->slot();
    AnyRegister result = ToAnyRegister(ins->getDef(0));
    MIRType type = ins->mir()->type();

    masm.loadUnboxedValue(Address(obj, JSObject::getFixedSlotOffset(slot)), type, result);

    return true;
}

bool
CodeGenerator::visitStoreFixedSlotV(LStoreFixedSlotV *ins)
{
    const Register obj = ToRegister(ins->getOperand(0));
    size_t slot = ins->mir()->slot();

    const ValueOperand value = ToValue(ins, LStoreFixedSlotV::Value);

    Address address(obj, JSObject::getFixedSlotOffset(slot));
    if (ins->mir()->needsBarrier())
        emitPreBarrier(address, MIRType_Value);

    masm.storeValue(value, address);

    return true;
}

bool
CodeGenerator::visitStoreFixedSlotT(LStoreFixedSlotT *ins)
{
    const Register obj = ToRegister(ins->getOperand(0));
    size_t slot = ins->mir()->slot();

    const LAllocation *value = ins->value();
    MIRType valueType = ins->mir()->value()->type();

    ConstantOrRegister nvalue = value->isConstant()
                              ? ConstantOrRegister(*value->toConstant())
                              : TypedOrValueRegister(valueType, ToAnyRegister(value));

    Address address(obj, JSObject::getFixedSlotOffset(slot));
    if (ins->mir()->needsBarrier())
        emitPreBarrier(address, MIRType_Value);

    masm.storeConstantOrRegister(nvalue, address);

    return true;
}

// An out-of-line path to call an inline cache function.
class OutOfLineCache : public OutOfLineCodeBase<CodeGenerator>
{
    LInstruction *ins;
    RepatchLabel repatchEntry_;
    CodeOffsetJump inlineJump;
    CodeOffsetLabel inlineLabel;

  public:
    OutOfLineCache(LInstruction *ins)
      : ins(ins)
    {}

    void setInlineJump(CodeOffsetJump jump, CodeOffsetLabel label) {
        inlineJump = jump;
        inlineLabel = label;
    }

    CodeOffsetJump getInlineJump() const {
        return inlineJump;
    }

    CodeOffsetLabel getInlineLabel() const {
        return inlineLabel;
    }

    bool accept(CodeGenerator *codegen) {
        switch (ins->op()) {
          case LInstruction::LOp_InstanceOfO:
          case LInstruction::LOp_InstanceOfV:
          case LInstruction::LOp_GetPropertyCacheT:
          case LInstruction::LOp_GetPropertyCacheV:
            return codegen->visitOutOfLineCacheGetProperty(this);
          case LInstruction::LOp_GetElementCacheV:
            return codegen->visitOutOfLineGetElementCache(this);
          case LInstruction::LOp_SetPropertyCacheT:
          case LInstruction::LOp_SetPropertyCacheV:
            return codegen->visitOutOfLineSetPropertyCache(this);
          case LInstruction::LOp_BindNameCache:
            return codegen->visitOutOfLineBindNameCache(this);
          case LInstruction::LOp_GetNameCache:
            return codegen->visitOutOfLineGetNameCache(this);
          default:
            JS_NOT_REACHED("Bad instruction");
            return false;
        }
    }

    LInstruction *cache() {
        return ins;
    }
    void bind(MacroAssembler *masm) {
        masm->bind(&repatchEntry_);
    }
    RepatchLabel *repatchEntry() {
        return &repatchEntry_;
    }
};

bool
CodeGenerator::visitCache(LInstruction *ins)
{
    OutOfLineCache *ool = new OutOfLineCache(ins);
    if (!addOutOfLineCode(ool))
        return false;

#if 0
    // NOTE: This is currently disabled. OSI and IC interaction are  protected
    // through other means in ICs, since the nops incur significant overhead.
    //
    // ensureOsiSpace();
#endif

    CodeOffsetJump jump = masm.jumpWithPatch(ool->repatchEntry());
    CodeOffsetLabel label = masm.labelForPatch();
    masm.bind(ool->rejoin());

    ool->setInlineJump(jump, label);
    return true;
}

typedef bool (*GetNameCacheFn)(JSContext *, size_t, HandleObject, MutableHandleValue);
static const VMFunction GetNameCacheInfo =
    FunctionInfo<GetNameCacheFn>(GetNameCache);

bool
CodeGenerator::visitOutOfLineGetNameCache(OutOfLineCache *ool)
{
    LGetNameCache *lir = ool->cache()->toGetNameCache();
    const MGetNameCache *mir = lir->mir();
    Register scopeChain = ToRegister(lir->scopeObj());
    RegisterSet liveRegs = lir->safepoint()->liveRegs();
    TypedOrValueRegister output(GetValueOutput(lir));

    IonCache::Kind kind = (mir->accessKind() == MGetNameCache::NAME)
                          ? IonCache::Name
                          : IonCache::NameTypeOf;
    IonCacheName cache(kind, ool->getInlineJump(), ool->getInlineLabel(),
                       masm.labelForPatch(), liveRegs,
                       scopeChain, mir->name(), output);

    cache.setScriptedLocation(mir->block()->info().script(), mir->resumePoint()->pc());
    size_t cacheIndex = allocateCache(cache);

    saveLive(lir);

    pushArg(scopeChain);
    pushArg(Imm32(cacheIndex));
    if (!callVM(GetNameCacheInfo, lir))
        return false;

    masm.storeCallResultValue(output);
    restoreLive(lir);

    masm.jump(ool->rejoin());
    return true;
}

typedef bool (*GetPropertyCacheFn)(JSContext *, size_t, HandleObject, MutableHandleValue);
static const VMFunction GetPropertyCacheInfo =
    FunctionInfo<GetPropertyCacheFn>(GetPropertyCache);

bool
CodeGenerator::visitOutOfLineCacheGetProperty(OutOfLineCache *ool)
{
    RegisterSet liveRegs = ool->cache()->safepoint()->liveRegs();

    LInstruction *ins = ool->cache();
    MInstruction *mir = ins->mirRaw()->toInstruction();

    TypedOrValueRegister output;

    Register objReg;

    // Define the input and output registers each opcode wants,
    // and which atom property it should get
    // Note: because all registers are saved, the output register should be
    //       a def register, else the result will be overriden by restoreLive(ins)
    PropertyName *name = NULL;
    bool allowGetters = false;
    switch (ins->op()) {
      case LInstruction::LOp_InstanceOfO:
      case LInstruction::LOp_InstanceOfV:
        name = gen->compartment->rt->atomState.classPrototype;
        objReg = ToRegister(ins->getTemp(1));
        output = TypedOrValueRegister(MIRType_Object, ToAnyRegister(ins->getDef(0)));
        break;
      case LInstruction::LOp_GetPropertyCacheT:
        name = ((LGetPropertyCacheT *) ins)->mir()->name();
        objReg = ToRegister(ins->getOperand(0));
        output = TypedOrValueRegister(mir->type(), ToAnyRegister(ins->getDef(0)));
        JS_ASSERT(mir->isGetPropertyCache());
        allowGetters = mir->toGetPropertyCache()->allowGetters();
        break;
      case LInstruction::LOp_GetPropertyCacheV:
        name = ((LGetPropertyCacheV *) ins)->mir()->name();
        objReg = ToRegister(ins->getOperand(0));
        output = TypedOrValueRegister(GetValueOutput(ins));
        JS_ASSERT(mir->isGetPropertyCache());
        allowGetters = mir->toGetPropertyCache()->allowGetters();
        break;
      default:
        JS_NOT_REACHED("Bad instruction");
        return false;
    }

    IonCacheGetProperty cache(ool->getInlineJump(), ool->getInlineLabel(),
                              masm.labelForPatch(), liveRegs,
                              objReg, name, output, allowGetters);

    if (mir->resumePoint())
        cache.setScriptedLocation(mir->block()->info().script(), mir->resumePoint()->pc());
    else
        cache.setIdempotent();
    size_t cacheIndex = allocateCache(cache);

    saveLive(ins);

    pushArg(objReg);
    pushArg(Imm32(cacheIndex));
    if (!callVM(GetPropertyCacheInfo, ins))
        return false;

    masm.storeCallResultValue(output);
    restoreLive(ins);

    masm.jump(ool->rejoin());

    return true;
}

typedef bool (*GetElementCacheFn)(JSContext *, size_t, HandleObject, HandleValue, MutableHandleValue);
static const VMFunction GetElementCacheInfo = FunctionInfo<GetElementCacheFn>(GetElementCache);

bool
CodeGenerator::visitOutOfLineGetElementCache(OutOfLineCache *ool)
{
    LGetElementCacheV *ins = ool->cache()->toGetElementCacheV();
    const MGetElementCache *mir = ins->mir();

    Register obj = ToRegister(ins->object());
    ConstantOrRegister index = TypedOrValueRegister(ToValue(ins, LGetElementCacheV::Index));
    TypedOrValueRegister output = TypedOrValueRegister(GetValueOutput(ins));

    RegisterSet liveRegs = ins->safepoint()->liveRegs();

    IonCacheGetElement cache(ool->getInlineJump(), ool->getInlineLabel(),
                             masm.labelForPatch(), liveRegs,
                             obj, index, output,
                             mir->monitoredResult());

    cache.setScriptedLocation(mir->block()->info().script(), mir->resumePoint()->pc());
    size_t cacheIndex = allocateCache(cache);

    saveLive(ins);

    pushArg(index);
    pushArg(obj);
    pushArg(Imm32(cacheIndex));
    if (!callVM(GetElementCacheInfo, ins))
        return false;

    masm.storeCallResultValue(output);
    restoreLive(ins);

    masm.jump(ool->rejoin());
    return true;
}

typedef JSObject *(*BindNameCacheFn)(JSContext *, size_t, HandleObject);
static const VMFunction BindNameCacheInfo =
    FunctionInfo<BindNameCacheFn>(BindNameCache);

bool
CodeGenerator::visitOutOfLineBindNameCache(OutOfLineCache *ool)
{
    LBindNameCache *ins = ool->cache()->toBindNameCache();
    Register scopeChain = ToRegister(ins->scopeChain());
    Register output = ToRegister(ins->output());

    RegisterSet liveRegs = ins->safepoint()->liveRegs();

    const MBindNameCache *mir = ins->mir();
    IonCacheBindName cache(ool->getInlineJump(), ool->getInlineLabel(),
                           masm.labelForPatch(), liveRegs,
                           scopeChain, mir->name(), output);
    cache.setScriptedLocation(mir->script(), mir->pc());
    size_t cacheIndex = allocateCache(cache);

    saveLive(ins);

    pushArg(scopeChain);
    pushArg(Imm32(cacheIndex));
    if (!callVM(BindNameCacheInfo, ins))
        return false;

    masm.storeCallResult(output);
    restoreLive(ins);

    masm.jump(ool->rejoin());
    return true;
}

ConstantOrRegister
CodeGenerator::getSetPropertyValue(LInstruction *ins)
{
    if (ins->getOperand(1)->isConstant()) {
        JS_ASSERT(ins->isSetPropertyCacheT());
        return ConstantOrRegister(*ins->getOperand(1)->toConstant());
    }

    switch (ins->op()) {
      case LInstruction::LOp_CallSetProperty:
        return TypedOrValueRegister(ToValue(ins, LCallSetProperty::Value));
      case LInstruction::LOp_SetPropertyCacheV:
        return TypedOrValueRegister(ToValue(ins, LSetPropertyCacheV::Value));
      case LInstruction::LOp_SetPropertyCacheT: {
        LSetPropertyCacheT *ins_ = ins->toSetPropertyCacheT();
        return TypedOrValueRegister(ins_->valueType(), ToAnyRegister(ins->getOperand(1)));
      }
      default:
        JS_NOT_REACHED("Bad opcode");
        return ConstantOrRegister(UndefinedValue());
    }
}

typedef bool (*SetPropertyFn)(JSContext *, HandleObject,
                              HandlePropertyName, const HandleValue, bool, bool);
static const VMFunction SetPropertyInfo =
    FunctionInfo<SetPropertyFn>(SetProperty);

bool
CodeGenerator::visitCallSetProperty(LCallSetProperty *ins)
{
    ConstantOrRegister value = getSetPropertyValue(ins);

    const Register objReg = ToRegister(ins->getOperand(0));
    bool isSetName = JSOp(*ins->mir()->resumePoint()->pc()) == JSOP_SETNAME;

    pushArg(Imm32(isSetName));
    pushArg(Imm32(ins->mir()->strict()));

    pushArg(value);
    pushArg(ImmGCPtr(ins->mir()->name()));
    pushArg(objReg);

    return callVM(SetPropertyInfo, ins);
}

typedef bool (*DeletePropertyFn)(JSContext *, HandleValue, HandlePropertyName, JSBool *);
static const VMFunction DeletePropertyStrictInfo =
    FunctionInfo<DeletePropertyFn>(DeleteProperty<true>);
static const VMFunction DeletePropertyNonStrictInfo =
    FunctionInfo<DeletePropertyFn>(DeleteProperty<false>);

bool
CodeGenerator::visitCallDeleteProperty(LCallDeleteProperty *lir)
{
    pushArg(ImmGCPtr(lir->mir()->name()));
    pushArg(ToValue(lir, LCallDeleteProperty::Value));

    if (lir->mir()->block()->info().script()->strictModeCode)
        return callVM(DeletePropertyStrictInfo, lir);
    else
        return callVM(DeletePropertyNonStrictInfo, lir);
}

typedef bool (*SetPropertyCacheFn)(JSContext *, size_t, HandleObject, HandleValue, bool);
static const VMFunction SetPropertyCacheInfo =
    FunctionInfo<SetPropertyCacheFn>(ion::SetPropertyCache);

bool
CodeGenerator::visitOutOfLineSetPropertyCache(OutOfLineCache *ool)
{
    LInstruction *ins = ool->cache();

    Register objReg = ToRegister(ins->getOperand(0));
    RegisterSet liveRegs = ins->safepoint()->liveRegs();

    ConstantOrRegister value = getSetPropertyValue(ins);
    const MSetPropertyCache *mir = ins->mirRaw()->toSetPropertyCache();

    IonCacheSetProperty cache(ool->getInlineJump(), ool->getInlineLabel(),
                              masm.labelForPatch(), liveRegs,
                              objReg, mir->name(), value,
                              mir->strict());

    size_t cacheIndex = allocateCache(cache);
    bool isSetName = JSOp(*mir->resumePoint()->pc()) == JSOP_SETNAME;

    saveLive(ins);

    pushArg(Imm32(isSetName));
    pushArg(value);
    pushArg(objReg);
    pushArg(Imm32(cacheIndex));

    if (!callVM(SetPropertyCacheInfo, ool->cache()))
        return false;

    restoreLive(ins);

    masm.jump(ool->rejoin());

    return true;
}

typedef bool (*ThrowFn)(JSContext *, HandleValue);
static const VMFunction ThrowInfo = FunctionInfo<ThrowFn>(js::Throw);

bool
CodeGenerator::visitThrow(LThrow *lir)
{
    pushArg(ToValue(lir, LThrow::Value));
    return callVM(ThrowInfo, lir);
}

typedef bool (*BitNotFn)(JSContext *, HandleValue, int *p);
static const VMFunction BitNotInfo = FunctionInfo<BitNotFn>(BitNot);

bool
CodeGenerator::visitBitNotV(LBitNotV *lir)
{
    pushArg(ToValue(lir, LBitNotV::Input));
    return callVM(BitNotInfo, lir);
}

typedef bool (*BitopFn)(JSContext *, HandleValue, HandleValue, int *p);
static const VMFunction BitAndInfo = FunctionInfo<BitopFn>(BitAnd);
static const VMFunction BitOrInfo = FunctionInfo<BitopFn>(BitOr);
static const VMFunction BitXorInfo = FunctionInfo<BitopFn>(BitXor);
static const VMFunction BitLhsInfo = FunctionInfo<BitopFn>(BitLsh);
static const VMFunction BitRhsInfo = FunctionInfo<BitopFn>(BitRsh);

bool
CodeGenerator::visitBitOpV(LBitOpV *lir)
{
    pushArg(ToValue(lir, LBitOpV::RhsInput));
    pushArg(ToValue(lir, LBitOpV::LhsInput));

    switch (lir->jsop()) {
      case JSOP_BITAND:
        return callVM(BitAndInfo, lir);
      case JSOP_BITOR:
        return callVM(BitOrInfo, lir);
      case JSOP_BITXOR:
        return callVM(BitXorInfo, lir);
      case JSOP_LSH:
        return callVM(BitLhsInfo, lir);
      case JSOP_RSH:
        return callVM(BitRhsInfo, lir);
      default:
        break;
    }
    JS_NOT_REACHED("unexpected bitop");
    return false;
}

class OutOfLineTypeOfV : public OutOfLineCodeBase<CodeGenerator>
{
    LTypeOfV *ins_;

  public:
    OutOfLineTypeOfV(LTypeOfV *ins)
      : ins_(ins)
    { }

    bool accept(CodeGenerator *codegen) {
        return codegen->visitOutOfLineTypeOfV(this);
    }
    LTypeOfV *ins() const {
        return ins_;
    }
};

bool
CodeGenerator::visitTypeOfV(LTypeOfV *lir)
{
    const ValueOperand value = ToValue(lir, LTypeOfV::Input);
    Register output = ToRegister(lir->output());
    Register tag = masm.splitTagForTest(value);

    OutOfLineTypeOfV *ool = new OutOfLineTypeOfV(lir);
    if (!addOutOfLineCode(ool))
        return false;

    JSRuntime *rt = gen->compartment->rt;

    // Jump to the OOL path if the value is an object. Objects are complicated
    // since they may have a typeof hook.
    masm.branchTestObject(Assembler::Equal, tag, ool->entry());

    Label done;

    Label notNumber;
    masm.branchTestNumber(Assembler::NotEqual, tag, &notNumber);
    masm.movePtr(ImmGCPtr(rt->atomState.number), output);
    masm.jump(&done);
    masm.bind(&notNumber);

    Label notUndefined;
    masm.branchTestUndefined(Assembler::NotEqual, tag, &notUndefined);
    masm.movePtr(ImmGCPtr(rt->atomState.undefined), output);
    masm.jump(&done);
    masm.bind(&notUndefined);

    Label notNull;
    masm.branchTestNull(Assembler::NotEqual, tag, &notNull);
    masm.movePtr(ImmGCPtr(rt->atomState.object), output);
    masm.jump(&done);
    masm.bind(&notNull);

    Label notBoolean;
    masm.branchTestBoolean(Assembler::NotEqual, tag, &notBoolean);
    masm.movePtr(ImmGCPtr(rt->atomState.boolean), output);
    masm.jump(&done);
    masm.bind(&notBoolean);

    masm.movePtr(ImmGCPtr(rt->atomState.string), output);

    masm.bind(&done);
    masm.bind(ool->rejoin());
    return true;
}

typedef JSString *(*TypeOfFn)(JSContext *, HandleValue);
static const VMFunction TypeOfInfo = FunctionInfo<TypeOfFn>(TypeOfOperation);

bool
CodeGenerator::visitOutOfLineTypeOfV(OutOfLineTypeOfV *ool)
{
    LTypeOfV *ins = ool->ins();
    saveLive(ins);

    pushArg(ToValue(ins, LTypeOfV::Input));
    if (!callVM(TypeOfInfo, ins))
        return false;

    masm.storeCallResult(ToRegister(ins->output()));
    restoreLive(ins);

    masm.jump(ool->rejoin());
    return true;
}

typedef bool (*ToIdFn)(JSContext *, HandleScript, jsbytecode *, HandleValue, HandleValue,
                       MutableHandleValue);
static const VMFunction ToIdInfo = FunctionInfo<ToIdFn>(ToIdOperation);

bool
CodeGenerator::visitToIdV(LToIdV *lir)
{
    pushArg(ToValue(lir, LToIdV::Index));
    pushArg(ToValue(lir, LToIdV::Object));
    pushArg(ImmWord(lir->mir()->resumePoint()->pc()));
    pushArg(ImmGCPtr(current->mir()->info().script()));
    return callVM(ToIdInfo, lir);
}

bool
CodeGenerator::visitLoadElementV(LLoadElementV *load)
{
    Register elements = ToRegister(load->elements());
    const ValueOperand out = ToOutValue(load);

    if (load->index()->isConstant())
        masm.loadValue(Address(elements, ToInt32(load->index()) * sizeof(Value)), out);
    else
        masm.loadValue(BaseIndex(elements, ToRegister(load->index()), TimesEight), out);

    if (load->mir()->needsHoleCheck()) {
        Assembler::Condition cond = masm.testMagic(Assembler::Equal, out);
        if (!bailoutIf(cond, load->snapshot()))
            return false;
    }

    return true;
}

bool
CodeGenerator::visitLoadElementHole(LLoadElementHole *lir)
{
    Register elements = ToRegister(lir->elements());
    Register initLength = ToRegister(lir->initLength());
    const ValueOperand out = ToOutValue(lir);

    // If the index is out of bounds, load |undefined|. Otherwise, load the
    // value.
    Label undefined, done;
    if (lir->index()->isConstant()) {
        masm.branch32(Assembler::BelowOrEqual, initLength, Imm32(ToInt32(lir->index())), &undefined);
        masm.loadValue(Address(elements, ToInt32(lir->index()) * sizeof(Value)), out);
    } else {
        masm.branch32(Assembler::BelowOrEqual, initLength, ToRegister(lir->index()), &undefined);
        masm.loadValue(BaseIndex(elements, ToRegister(lir->index()), TimesEight), out);
    }

    // If a hole check is needed, and the value wasn't a hole, we're done.
    // Otherwise, we'll load undefined.
    if (lir->mir()->needsHoleCheck())
        masm.branchTestMagic(Assembler::NotEqual, out, &done);
    else
        masm.jump(&done);

    masm.bind(&undefined);
    masm.moveValue(UndefinedValue(), out);
    masm.bind(&done);
    return true;
}

bool
CodeGenerator::visitLoadTypedArrayElement(LLoadTypedArrayElement *lir)
{
    Register elements = ToRegister(lir->elements());
    Register temp = lir->temp()->isBogusTemp() ? InvalidReg : ToRegister(lir->temp());
    AnyRegister out = ToAnyRegister(lir->output());

    int arrayType = lir->mir()->arrayType();
    int shift = TypedArray::slotWidth(arrayType);

    Label fail;
    if (lir->index()->isConstant()) {
        Address source(elements, ToInt32(lir->index()) * shift);
        masm.loadFromTypedArray(arrayType, source, out, temp, &fail);
    } else {
        BaseIndex source(elements, ToRegister(lir->index()), ScaleFromShift(shift));
        masm.loadFromTypedArray(arrayType, source, out, temp, &fail);
    }

    if (fail.used() && !bailoutFrom(&fail, lir->snapshot()))
        return false;

    return true;
}

class OutOfLineLoadTypedArray : public OutOfLineCodeBase<CodeGenerator>
{
    LLoadTypedArrayElementHole *ins_;

  public:
    OutOfLineLoadTypedArray(LLoadTypedArrayElementHole *ins)
      : ins_(ins)
    { }

    bool accept(CodeGenerator *codegen) {
        return codegen->visitOutOfLineLoadTypedArray(this);
    }

    LLoadTypedArrayElementHole *ins() const {
        return ins_;
    }
};

bool
CodeGenerator::visitLoadTypedArrayElementHole(LLoadTypedArrayElementHole *lir)
{
    Register object = ToRegister(lir->object());
    const ValueOperand out = ToOutValue(lir);

    OutOfLineLoadTypedArray *ool = new OutOfLineLoadTypedArray(lir);
    if (!addOutOfLineCode(ool))
        return false;

    // Load the length.
    Register scratch = out.scratchReg();
    Int32Key key = ToInt32Key(lir->index());
    masm.unboxInt32(Address(object, TypedArray::lengthOffset()), scratch);

    // OOL path if index >= length.
    masm.branchKey(Assembler::BelowOrEqual, scratch, key, ool->entry());

    // Load the elements vector.
    masm.loadPtr(Address(object, TypedArray::dataOffset()), scratch);

    int arrayType = lir->mir()->arrayType();
    int shift = TypedArray::slotWidth(arrayType);

    Label fail;
    if (key.isConstant()) {
        Address source(scratch, key.constant() * shift);
        masm.loadFromTypedArray(arrayType, source, out, lir->mir()->allowDouble(), &fail);
    } else {
        BaseIndex source(scratch, key.reg(), ScaleFromShift(shift));
        masm.loadFromTypedArray(arrayType, source, out, lir->mir()->allowDouble(), &fail);
    }

    if (fail.used() && !bailoutFrom(&fail, lir->snapshot()))
        return false;

    masm.bind(ool->rejoin());
    return true;
}

typedef bool (*GetElementMonitoredFn)(JSContext *, HandleValue, HandleValue, MutableHandleValue);
static const VMFunction GetElementMonitoredInfo =
    FunctionInfo<GetElementMonitoredFn>(js::GetElementMonitored);

bool
CodeGenerator::visitOutOfLineLoadTypedArray(OutOfLineLoadTypedArray *ool)
{
    LLoadTypedArrayElementHole *ins = ool->ins();
    saveLive(ins);

    Register object = ToRegister(ins->object());
    ValueOperand out = ToOutValue(ins);

    if (ins->index()->isConstant())
        pushArg(*ins->index()->toConstant());
    else
        pushArg(TypedOrValueRegister(MIRType_Int32, ToAnyRegister(ins->index())));
    pushArg(TypedOrValueRegister(MIRType_Object, AnyRegister(object)));
    if (!callVM(GetElementMonitoredInfo, ins))
        return false;

    masm.storeCallResultValue(out);
    restoreLive(ins);

    masm.jump(ool->rejoin());
    return true;
}

template <typename T>
static inline void
StoreToTypedArray(MacroAssembler &masm, int arrayType, const LAllocation *value, const T &dest)
{
    if (arrayType == TypedArray::TYPE_FLOAT32 || arrayType == TypedArray::TYPE_FLOAT64) {
        masm.storeToTypedFloatArray(arrayType, ToFloatRegister(value), dest);
    } else {
        if (value->isConstant())
            masm.storeToTypedIntArray(arrayType, Imm32(ToInt32(value)), dest);
        else
            masm.storeToTypedIntArray(arrayType, ToRegister(value), dest);
    }
}

bool
CodeGenerator::visitStoreTypedArrayElement(LStoreTypedArrayElement *lir)
{
    Register elements = ToRegister(lir->elements());
    const LAllocation *value = lir->value();

    int arrayType = lir->mir()->arrayType();
    int shift = TypedArray::slotWidth(arrayType);

    if (lir->index()->isConstant()) {
        Address dest(elements, ToInt32(lir->index()) * shift);
        StoreToTypedArray(masm, arrayType, value, dest);
    } else {
        BaseIndex dest(elements, ToRegister(lir->index()), ScaleFromShift(shift));
        StoreToTypedArray(masm, arrayType, value, dest);
    }

    return true;
}

bool
CodeGenerator::visitClampIToUint8(LClampIToUint8 *lir)
{
    Register input = ToRegister(lir->input());
    Register output = ToRegister(lir->output());
    masm.clampIntToUint8(input, output);
    return true;
}

bool
CodeGenerator::visitClampDToUint8(LClampDToUint8 *lir)
{
    FloatRegister input = ToFloatRegister(lir->input());
    Register output = ToRegister(lir->output());
    masm.clampDoubleToUint8(input, output);
    return true;
}

bool
CodeGenerator::visitClampVToUint8(LClampVToUint8 *lir)
{
    ValueOperand input = ToValue(lir, LClampVToUint8::Input);
    FloatRegister tempFloat = ToFloatRegister(lir->tempFloat());
    Register output = ToRegister(lir->output());

    Register tag = masm.splitTagForTest(input);

    Label done;
    Label isInt32, isDouble, isBoolean;
    masm.branchTestInt32(Assembler::Equal, tag, &isInt32);
    masm.branchTestDouble(Assembler::Equal, tag, &isDouble);
    masm.branchTestBoolean(Assembler::Equal, tag, &isBoolean);

    // Undefined, null and objects are always 0.
    Label isZero;
    masm.branchTestUndefined(Assembler::Equal, tag, &isZero);
    masm.branchTestNull(Assembler::Equal, tag, &isZero);
    masm.branchTestObject(Assembler::Equal, tag, &isZero);

    // Bailout for everything else (strings).
    if (!bailout(lir->snapshot()))
        return false;

    masm.bind(&isInt32);
    masm.unboxInt32(input, output);
    masm.clampIntToUint8(output, output);
    masm.jump(&done);

    masm.bind(&isDouble);
    masm.unboxDouble(input, tempFloat);
    masm.clampDoubleToUint8(tempFloat, output);
    masm.jump(&done);

    masm.bind(&isBoolean);
    masm.unboxBoolean(input, output);
    masm.jump(&done);

    masm.bind(&isZero);
    masm.move32(Imm32(0), output);

    masm.bind(&done);
    return true;
}

typedef bool (*OperatorInFn)(JSContext *, HandleValue, HandleObject, JSBool *);
static const VMFunction OperatorInInfo = FunctionInfo<OperatorInFn>(OperatorIn);

bool
CodeGenerator::visitIn(LIn *ins)
{
    pushArg(ToRegister(ins->rhs()));
    pushArg(ToValue(ins, LIn::LHS));

    return callVM(OperatorInInfo, ins);
}

bool
CodeGenerator::visitInArray(LInArray *lir)
{
    Register elements = ToRegister(lir->elements());
    Register initLength = ToRegister(lir->initLength());
    Register output = ToRegister(lir->output());

    // When the array is not packed we need to do a hole check in addition to the bounds check.
    Label falseBranch, done;
    if (lir->index()->isConstant()) {
        masm.branch32(Assembler::BelowOrEqual, initLength, Imm32(ToInt32(lir->index())), &falseBranch);
        if (lir->mir()->needsHoleCheck()) {
            masm.branchTestMagic(Assembler::Equal, Address(elements, ToInt32(lir->index()) * sizeof(Value)),
                                 &falseBranch);
        }
    } else {
        masm.branch32(Assembler::BelowOrEqual, initLength, ToRegister(lir->index()), &falseBranch);
        if (lir->mir()->needsHoleCheck()) {
            masm.branchTestMagic(Assembler::Equal, BaseIndex(elements, ToRegister(lir->index()), TimesEight),
                                 &falseBranch);
        }
    }

    masm.move32(Imm32(1), output);
    masm.jump(&done);

    masm.bind(&falseBranch);
    masm.move32(Imm32(0), output);
    masm.bind(&done);
    return true;
}

bool
CodeGenerator::visitInstanceOfO(LInstanceOfO *ins)
{
    Register rhs = ToRegister(ins->getOperand(1));
    return emitInstanceOf(ins, rhs);
}

bool
CodeGenerator::visitInstanceOfV(LInstanceOfV *ins)
{
    Register rhs = ToRegister(ins->getOperand(LInstanceOfV::RHS));
    return emitInstanceOf(ins, rhs);
}

typedef bool (*HasInstanceFn)(JSContext *, HandleObject, HandleValue, JSBool *);
static const VMFunction HasInstanceInfo = FunctionInfo<HasInstanceFn>(js::HasInstance);

bool
CodeGenerator::emitInstanceOf(LInstruction *ins, Register rhs)
{
    Register rhsTmp = ToRegister(ins->getTemp(1));
    Register output = ToRegister(ins->getDef(0));

    // This temporary is used in other parts of the code.
    // Different names are used so the purpose is clear.
    Register rhsFlags = ToRegister(ins->getTemp(0));
    Register lhsTmp = ToRegister(ins->getTemp(0));

    Label boundFunctionCheck;
    Label boundFunctionDone;
    Label done;
    Label loopPrototypeChain;

    JS_ASSERT(ins->isInstanceOfO() || ins->isInstanceOfV());
    bool lhsIsValue = ins->isInstanceOfV();

    // If the lhs is an object, then the ValueOperand that gets sent to
    // HasInstance must be boxed first.  If the lhs is a value, it can
    // be sent directly.  Hence the choice between ToValue and ToTempValue
    // below.  Note that the same check is done below in the generated code
    // and explicit boxing instructions emitted before calling the OOL code
    // if we're handling a LInstanceOfO.

    OutOfLineCode *call = oolCallVM(HasInstanceInfo, ins,
        (ArgList(), rhs, lhsIsValue ? ToValue(ins, 0) : ToTempValue(ins, 0)),
        StoreRegisterTo(output));
    if (!call)
        return false;

    // 1. CODE FOR HASINSTANCE_BOUND_FUNCTION

    // ASM-equivalent of following code
    //  boundFunctionCheck:
    //      if (!rhs->isFunction())
    //          goto callHasInstance
    //      if (!rhs->isBoundFunction())
    //          goto HasInstanceCunction
    //      rhs = rhs->getBoundFunction();
    //      goto boundFunctionCheck

    masm.mov(rhs, rhsTmp);

    // Check Function
    masm.bind(&boundFunctionCheck);

    masm.loadBaseShape(rhsTmp, output);
    masm.cmpPtr(Address(output, BaseShape::offsetOfClass()), ImmWord(&js::FunctionClass));
    if (lhsIsValue) {
        // If the input LHS is a value, no boxing necessary.
        masm.j(Assembler::NotEqual, call->entry());
    } else {
        // If the input LHS is raw object pointer, it must be boxed before
        // calling into js::HasInstance.
        Label dontCallHasInstance;
        masm.j(Assembler::Equal, &dontCallHasInstance);
        masm.boxNonDouble(JSVAL_TYPE_OBJECT, ToRegister(ins->getOperand(0)), ToTempValue(ins, 0));
        masm.jump(call->entry());
        masm.bind(&dontCallHasInstance);
    }

    // Check Bound Function
    masm.loadPtr(Address(output, BaseShape::offsetOfFlags()), rhsFlags);
    masm.and32(Imm32(BaseShape::BOUND_FUNCTION), rhsFlags);
    masm.j(Assembler::Zero, &boundFunctionDone);

    // Get Bound Function
    masm.loadPtr(Address(output, BaseShape::offsetOfParent()), rhsTmp);
    masm.jump(&boundFunctionCheck);

    // 2. CODE FOR HASINSTANCE_FUNCTION
    masm.bind(&boundFunctionDone);

    // ASM-equivalent of following code
    //  if (!lhs->isObject()) {
    //    output = false;
    //    goto done;
    //  }
    //  rhs = rhs->getPrototypeClass();
    //  output = false;
    //  while (1) {
    //    lhs = lhs->getType().proto;
    //    if (lhs == NULL)
    //      goto done;
    //    if (lhs != rhs) {
    //      output = true;
    //      goto done;
    //    }
    //  }

    // When lhs is a value: The HasInstance for function objects always
    // return false when lhs isn't an object. So check if
    // lhs is an object and otherwise return false
    if (lhsIsValue) {
        Label isObject;
        ValueOperand lhsValue = ToValue(ins, LInstanceOfV::LHS);
        masm.branchTestObject(Assembler::Equal, lhsValue, &isObject);
        masm.mov(Imm32(0), output);
        masm.jump(&done);

        masm.bind(&isObject);
        Register tmp = masm.extractObject(lhsValue, lhsTmp);
        masm.mov(tmp, lhsTmp);
    } else {
        masm.mov(ToRegister(ins->getOperand(0)), lhsTmp);
    }

    // Get prototype-class by using a OutOfLine GetProperty Cache
    // It will use register 'rhsTmp' as input and register 'output' as output, see r1889
    OutOfLineCache *ool = new OutOfLineCache(ins);
    if (!addOutOfLineCode(ool))
        return false;

    // If the IC code wants to patch, make sure there is enough space to that
    // the patching does not overwrite an invalidation marker.
    ensureOsiSpace();

    CodeOffsetJump jump = masm.jumpWithPatch(ool->repatchEntry());
    CodeOffsetLabel label = masm.labelForPatch();
    masm.bind(ool->rejoin());
    ool->setInlineJump(jump, label);

    // Move the OutOfLineCache return value and set the output on false
    masm.mov(output, rhsTmp);
    masm.mov(Imm32(0), output);

    // Walk the prototype chain
    masm.bind(&loopPrototypeChain);
    masm.loadPtr(Address(lhsTmp, JSObject::offsetOfType()), lhsTmp);
    masm.loadPtr(Address(lhsTmp, offsetof(types::TypeObject, proto)), lhsTmp);

    // Bail out if we hit a lazy proto
    if (lhsIsValue) {
        masm.branch32(Assembler::Equal, lhsTmp, Imm32(1), call->entry());
    } else {
        // If the input LHS is raw object pointer, it must be boxed before
        // calling into js::HasInstance.
        Label dontCallHasInstance;
        masm.branch32(Assembler::NotEqual, lhsTmp, Imm32(1), &dontCallHasInstance);
        masm.boxNonDouble(JSVAL_TYPE_OBJECT, ToRegister(ins->getOperand(0)), ToTempValue(ins, 0));
        masm.jump(call->entry());
        masm.bind(&dontCallHasInstance);
    }

    masm.testPtr(lhsTmp, lhsTmp);
    masm.j(Assembler::Zero, &done);

    // Check lhs is equal to rhsShape
    masm.cmpPtr(lhsTmp, rhsTmp);
    masm.j(Assembler::NotEqual, &loopPrototypeChain);

    // return true
    masm.mov(Imm32(1), output);

    masm.bind(call->rejoin());
    masm.bind(&done);
    return true;
}

bool
CodeGenerator::visitGetDOMProperty(LGetDOMProperty *ins)
{
    const Register JSContextReg = ToRegister(ins->getJSContextReg());
    const Register ObjectReg = ToRegister(ins->getObjectReg());
    const Register PrivateReg = ToRegister(ins->getPrivReg());
    const Register ValueReg = ToRegister(ins->getValueReg());

    DebugOnly<uint32> initialStack = masm.framePushed();

    masm.checkStackAlignment();

    /* Make Space for the outparam */
    masm.adjustStack(-int32_t(sizeof(Value)));
    masm.movePtr(StackPointer, ValueReg);

    masm.Push(ObjectReg);

    // GetReservedSlot(obj, DOM_PROTO_INSTANCE_CLASS_SLOT).toPrivate()
    masm.loadPrivate(Address(ObjectReg, JSObject::getFixedSlotOffset(0)), PrivateReg);

    // Rooting will happen at GC time.
    masm.movePtr(StackPointer, ObjectReg);

    uint32 safepointOffset;
    if (!masm.buildFakeExitFrame(JSContextReg, &safepointOffset))
        return false;
    masm.enterFakeExitFrame(ION_FRAME_DOMGETTER);

    if (!markSafepointAt(safepointOffset, ins))
        return false;

    masm.setupUnalignedABICall(4, JSContextReg);

    masm.loadJSContext(JSContextReg);

    masm.passABIArg(JSContextReg);
    masm.passABIArg(ObjectReg);
    masm.passABIArg(PrivateReg);
    masm.passABIArg(ValueReg);
    masm.callWithABI(JS_FUNC_TO_DATA_PTR(void *, ins->mir()->fun()));

    if (ins->mir()->isInfallible()) {
        masm.loadValue(Address(StackPointer, IonDOMExitFrameLayout::offsetOfResult()),
                       JSReturnOperand);
    } else {
        Label success, exception;
        masm.branchTest32(Assembler::Zero, ReturnReg, ReturnReg, &exception);

        masm.loadValue(Address(StackPointer, IonDOMExitFrameLayout::offsetOfResult()),
                       JSReturnOperand);
        masm.jump(&success);

        {
            masm.bind(&exception);
            masm.handleException();
        }
        masm.bind(&success);
    }
    masm.adjustStack(IonDOMExitFrameLayout::Size());

    JS_ASSERT(masm.framePushed() == initialStack);
    return true;
}

bool
CodeGenerator::visitSetDOMProperty(LSetDOMProperty *ins)
{
    const Register JSContextReg = ToRegister(ins->getJSContextReg());
    const Register ObjectReg = ToRegister(ins->getObjectReg());
    const Register PrivateReg = ToRegister(ins->getPrivReg());
    const Register ValueReg = ToRegister(ins->getValueReg());

    DebugOnly<uint32> initialStack = masm.framePushed();

    masm.checkStackAlignment();

    // Push thei argument. Rooting will happen at GC time.
    ValueOperand argVal = ToValue(ins, LSetDOMProperty::Value);
    masm.Push(argVal);
    masm.movePtr(StackPointer, ValueReg);

    masm.Push(ObjectReg);

    // GetReservedSlot(obj, DOM_PROTO_INSTANCE_CLASS_SLOT).toPrivate()
    masm.loadPrivate(Address(ObjectReg, JSObject::getFixedSlotOffset(0)), PrivateReg);

    // Rooting will happen at GC time.
    masm.movePtr(StackPointer, ObjectReg);

    uint32 safepointOffset;
    if (!masm.buildFakeExitFrame(JSContextReg, &safepointOffset))
        return false;
    masm.enterFakeExitFrame(ION_FRAME_DOMSETTER);

    if (!markSafepointAt(safepointOffset, ins))
        return false;

    masm.setupUnalignedABICall(4, JSContextReg);

    masm.loadJSContext(JSContextReg);

    masm.passABIArg(JSContextReg);
    masm.passABIArg(ObjectReg);
    masm.passABIArg(PrivateReg);
    masm.passABIArg(ValueReg);
    masm.callWithABI(JS_FUNC_TO_DATA_PTR(void *, ins->mir()->fun()));

    Label success, exception;
    masm.branchTest32(Assembler::Zero, ReturnReg, ReturnReg, &exception);

    masm.jump(&success);

    {
        masm.bind(&exception);
        masm.handleException();
    }
    masm.bind(&success);
    masm.adjustStack(IonDOMExitFrameLayout::Size());

    JS_ASSERT(masm.framePushed() == initialStack);
    return true;
}

typedef bool(*SPSFn)(JSContext *, HandleScript);
static const VMFunction SPSEnterInfo = FunctionInfo<SPSFn>(SPSEnter);
static const VMFunction SPSExitInfo = FunctionInfo<SPSFn>(SPSExit);

bool
CodeGenerator::visitFunctionBoundary(LFunctionBoundary *lir)
{
    AssertCanGC();
    Register temp = ToRegister(lir->temp()->output());

    switch (lir->type()) {
        case MFunctionBoundary::Inline_Enter:
            // Multiple scripts can be inlined at one depth, but there is only
            // one Inline_Exit node to signify this. To deal with this, if we
            // reach the entry of another inline script on the same level, then
            // just reset the sps metadata about the frame. We must balance
            // calls to leave()/reenter(), so perform the balance without
            // emitting any instrumentation. Technically the previous inline
            // call at this same depth has reentered, but the instrumentation
            // will be emitted at the common join point for all inlines at the
            // same depth.
            if (sps_.inliningDepth() == lir->inlineLevel()) {
                sps_.leaveInlineFrame();
                sps_.skipNextReenter();
                sps_.reenter(masm, temp);
            }

            sps_.leave(masm, temp);
            if (!sps_.enterInlineFrame())
                return false;
            // fallthrough

        case MFunctionBoundary::Enter:
            if (sps_.slowAssertions()) {
                saveLive(lir);
                pushArg(ImmGCPtr(lir->script()));
                if (!callVM(SPSEnterInfo, lir))
                    return false;
                restoreLive(lir);
                sps_.pushManual(lir->script(), masm, temp);
                return true;
            }

            return sps_.push(GetIonContext()->cx, lir->script(), masm, temp);

        case MFunctionBoundary::Inline_Exit:
            // all inline returns were covered with ::Exit, so we just need to
            // maintain the state of inline frames currently active and then
            // reenter the caller
            sps_.leaveInlineFrame();
            sps_.reenter(masm, temp);
            return true;

        case MFunctionBoundary::Exit:
            if (sps_.slowAssertions()) {
                saveLive(lir);
                pushArg(ImmGCPtr(lir->script()));
                // Once we've exited, then we shouldn't emit instrumentation for
                // the corresponding reenter() because we no longer have a
                // frame.
                sps_.skipNextReenter();
                if (!callVM(SPSExitInfo, lir))
                    return false;
                restoreLive(lir);
                return true;
            }

            sps_.pop(masm, temp);
            return true;

        default:
            JS_NOT_REACHED("invalid LFunctionBoundary type");
    }
}

bool
CodeGenerator::maybeTrace(LInstruction *ins, uint32_t blockIndex, uint32_t lirIndex)
{
    MDefinition *mir = ins->mirRaw();
    if (!mir || mir->isEffectful() || mir->isGuard()) {
        masm.PushRegsInMask(RegisterSet::All());
        masm.move32(Imm32(blockIndex), CallTempReg0);
        masm.move32(Imm32(lirIndex), CallTempReg1);
        masm.setupUnalignedABICall(2, CallTempReg2);
        masm.passABIArg(CallTempReg0);
        masm.passABIArg(CallTempReg1);
        masm.callWithABI(JS_FUNC_TO_DATA_PTR(void *, Trace));
        masm.PopRegsInMask(RegisterSet::All());
    }
    return true;
}

} // namespace ion
} // namespace js
<|MERGE_RESOLUTION|>--- conflicted
+++ resolved
@@ -1947,15 +1947,7 @@
     masm.move32(Imm32(ool->allocKind), tempReg1);
     masm.move32(Imm32(ool->thingSize), tempReg2);
 
-<<<<<<< HEAD
-    masm.mov(ImmWord(gen->compartment), tempReg1);
-    masm.move32(Imm32(ool->allocKind), tempReg2);
-    masm.move32(Imm32(ool->thingSize), tempReg3);
-
-    masm.setupUnalignedABICall(4, tempReg4);
-=======
     masm.setupUnalignedABICall(3, tempReg3);
->>>>>>> 1f33712d
     masm.passABIArg(threadContextReg);
     masm.passABIArg(tempReg1);
     masm.passABIArg(tempReg2);
