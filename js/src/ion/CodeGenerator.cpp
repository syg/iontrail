--- conflicted
+++ resolved
@@ -908,13 +908,8 @@
     if (!bail)
         return false;
 
-<<<<<<< HEAD
-    masm.branchIfFalseBool(ReturnReg, bail);
-
-=======
     // branch to the OOL failure code if false is returned
-    masm.branchTestBool(Assembler::Zero, ReturnReg, ReturnReg, bail->entry());
->>>>>>> 927b4d76
+    masm.branchIfFalseBool(ReturnReg, bail->entry());
     return true;
 }
 
@@ -1975,11 +1970,7 @@
     masm.callWithABI(JS_FUNC_TO_DATA_PTR(void *, ParCheckOverRecursed));
     masm.movePtr(ReturnReg, tempReg);
     masm.PopRegsInMask(saveSet);
-<<<<<<< HEAD
-    masm.branchIfFalseBool(tempReg, bail);
-=======
-    masm.branchTestBool(Assembler::Zero, tempReg, tempReg, bail->entry());
->>>>>>> 927b4d76
+    masm.branchIfFalseBool(tempReg, bail->entry());
     masm.jump(ool->rejoin());
 
     return true;
@@ -2041,11 +2032,7 @@
     masm.callWithABI(JS_FUNC_TO_DATA_PTR(void *, ParCheckInterrupt));
     masm.movePtr(ReturnReg, tempReg);
     masm.PopRegsInMask(saveSet);
-<<<<<<< HEAD
-    masm.branchIfFalseBool(tempReg, bail);
-=======
-    masm.branchTestBool(Assembler::Zero, tempReg, tempReg, bail->entry());
->>>>>>> 927b4d76
+    masm.branchIfFalseBool(tempReg, bail->entry());
     masm.jump(ool->rejoin());
 
     return true;
