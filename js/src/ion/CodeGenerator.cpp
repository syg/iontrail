--- conflicted
+++ resolved
@@ -3326,38 +3326,6 @@
     }
 }
 
-<<<<<<< HEAD
-bool
-CodeGenerator::visitParCompareS(LParCompareS *lir)
-{
-    JSOp op = lir->mir()->jsop();
-    Register left = ToRegister(lir->left());
-    Register right = ToRegister(lir->right());
-
-    JS_ASSERT((op == JSOP_EQ || op == JSOP_STRICTEQ) ||
-              (op == JSOP_NE || op == JSOP_STRICTNE));
-
-    masm.setupUnalignedABICall(2, CallTempReg2);
-    masm.passABIArg(left);
-    masm.passABIArg(right);
-    masm.callWithABI(JS_FUNC_TO_DATA_PTR(void *, ParCompareStrings));
-    masm.and32(Imm32(0xF), ReturnReg); // The C functions return an enum whose size is undef
-
-    // Check for cases that we do not currently handle in par exec
-    OutOfLineParallelAbort *bail =
-        oolParallelAbort(ParallelBailoutUnsupportedStringComparison, lir);
-    if (!bail)
-        return false;
-    masm.branch32(Assembler::Equal, ReturnReg, Imm32(ParCompareUnknown), bail->entry());
-
-    if (op == JSOP_NE || op == JSOP_STRICTNE)
-        masm.xor32(Imm32(1), ReturnReg);
-
-    return true;
-}
-
-=======
->>>>>>> 34721fae
 typedef bool (*StringCompareFn)(JSContext *, HandleString, HandleString, JSBool *);
 static const VMFunction stringsEqualInfo =
     FunctionInfo<StringCompareFn>(ion::StringsEqual<true>);
@@ -6482,7 +6450,6 @@
 }
 
 bool
-<<<<<<< HEAD
 CodeGenerator::visitOutOfLinePropagateParallelAbort(OutOfLinePropagateParallelAbort *ool)
 {
     JSScript *script = ool->lir()->mirRaw()->block()->info().script();
@@ -6495,7 +6462,10 @@
 
     masm.moveValue(MagicValue(JS_ION_ERROR), JSReturnOperand);
     masm.jump(returnLabel_);
-=======
+    return true;
+}
+
+bool
 CodeGenerator::visitIsCallable(LIsCallable *ins)
 {
     Register object = ToRegister(ins->object());
@@ -6514,7 +6484,6 @@
     masm.emitSet(Assembler::NonZero, output);
     masm.bind(&done);
 
->>>>>>> 34721fae
     return true;
 }
 
