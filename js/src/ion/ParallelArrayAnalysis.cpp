--- conflicted
+++ resolved
@@ -94,14 +94,7 @@
     }
 
   public:
-<<<<<<< HEAD
-    ParallelArrayVisitor(JSContext *cx, ParallelCompileContext &compileContext,
-=======
-    AutoObjectVector callTargets;
-
-    ParallelArrayVisitor(JSContext *cx,
->>>>>>> 487afeca
-                         MIRGraph &graph)
+    ParallelArrayVisitor(JSContext *cx, MIRGraph &graph)
       : cx_(cx),
         graph_(graph),
         unsafe_(false),
@@ -196,12 +189,8 @@
     SAFE_OP(FunctionEnvironment) // just a load of func env ptr
     SAFE_OP(TypeBarrier) // causes a bailout if the type is not found: a-ok with us
     SAFE_OP(MonitorTypes) // causes a bailout if the type is not found: a-ok with us
-<<<<<<< HEAD
+    SAFE_OP(ExcludeType) // causes a bailout if the type is not found: a-ok with us
     SAFE_OP(GetPropertyCache)
-=======
-    SAFE_OP(ExcludeType) // causes a bailout if the type is not found: a-ok with us
-    UNSAFE_OP(GetPropertyCache)
->>>>>>> 487afeca
     UNSAFE_OP(GetElementCache)
     UNSAFE_OP(BindNameCache)
     SAFE_OP(GuardShape)
@@ -743,14 +732,10 @@
                 continue;
         }
 
-<<<<<<< HEAD
         if (!fun->isInterpreted())
             continue;
 
         if (fun->nonLazyScript()->shouldCloneAtCallsite) {
-=======
-        if (fun->isInterpreted() && fun->nonLazyScript()->shouldCloneAtCallsite) {
->>>>>>> 487afeca
             fun = CloneFunctionAtCallsite(cx, fun, script, pc);
             if (!fun)
                 return false;
