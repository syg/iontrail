/* -*- Mode: C++; tab-width: 8; indent-tabs-mode: nil; c-basic-offset: 4 -*-
 * vim: set ts=8 sts=4 et sw=4 tw=99:
 * This Source Code Form is subject to the terms of the Mozilla Public
 * License, v. 2.0. If a copy of the MPL was not distributed with this
 * file, You can obtain one at http://mozilla.org/MPL/2.0/. */

#ifndef jsion_codegen_h__
#define jsion_codegen_h__

#if defined(JS_CPU_X86)
# include "x86/CodeGenerator-x86.h"
#elif defined(JS_CPU_X64)
# include "x64/CodeGenerator-x64.h"
#elif defined(JS_CPU_ARM)
# include "arm/CodeGenerator-arm.h"
#else
#error "CPU Not Supported"
#endif

namespace js {
namespace ion {

class OutOfLineNewParallelArray;
class OutOfLineNewMatrix;
class OutOfLineTestObject;
class OutOfLineNewArray;
class OutOfLineNewObject;
class CheckOverRecursedFailure;
class ParCheckOverRecursedFailure;
class OutOfLineParCheckInterrupt;
class OutOfLineUnboxDouble;
class OutOfLineStoreElementHole;
class OutOfLineTypeOfV;
class OutOfLineLoadTypedArray;
class OutOfLineParNewGCThing;
class OutOfLineUpdateCache;
class OutOfLineCallPostWriteBarrier;

class CodeGenerator : public CodeGeneratorSpecific
{
    bool generateArgumentsChecks();
    bool generateBody();

  public:
    CodeGenerator(MIRGenerator *gen, LIRGraph *graph, MacroAssembler *masm = NULL);
    ~CodeGenerator();

  public:
    bool generate();
    bool generateAsmJS();
    bool link();

    bool visitLabel(LLabel *lir);
    bool visitNop(LNop *lir);
    bool visitOsiPoint(LOsiPoint *lir);
    bool visitGoto(LGoto *lir);
    bool visitTableSwitch(LTableSwitch *ins);
    bool visitTableSwitchV(LTableSwitchV *ins);
    bool visitParameter(LParameter *lir);
    bool visitCallee(LCallee *lir);
    bool visitStart(LStart *lir);
    bool visitReturn(LReturn *ret);
    bool visitDefVar(LDefVar *lir);
    bool visitDefFun(LDefFun *lir);
    bool visitOsrEntry(LOsrEntry *lir);
    bool visitOsrScopeChain(LOsrScopeChain *lir);
    bool visitStackArgT(LStackArgT *lir);
    bool visitStackArgV(LStackArgV *lir);
    bool visitValueToInt32(LValueToInt32 *lir);
    bool visitValueToDouble(LValueToDouble *lir);
    bool visitInt32ToDouble(LInt32ToDouble *lir);
    void emitOOLTestObject(Register objreg, Label *ifTruthy, Label *ifFalsy, Register scratch);
    bool visitTestOAndBranch(LTestOAndBranch *lir);
    bool visitTestVAndBranch(LTestVAndBranch *lir);
    bool visitFunctionDispatch(LFunctionDispatch *lir);
    bool visitTypeObjectDispatch(LTypeObjectDispatch *lir);
    bool visitPolyInlineDispatch(LPolyInlineDispatch *lir);
    bool visitIntToString(LIntToString *lir);
    bool visitDoubleToString(LDoubleToString *lir);
    bool visitInteger(LInteger *lir);
    bool visitRegExp(LRegExp *lir);
    bool visitRegExpTest(LRegExpTest *lir);
    bool visitLambda(LLambda *lir);
    bool visitLambdaForSingleton(LLambdaForSingleton *lir);
    bool visitParLambda(LParLambda *lir);
    bool visitPointer(LPointer *lir);
    bool visitSlots(LSlots *lir);
    bool visitStoreSlotV(LStoreSlotV *store);
    bool visitElements(LElements *lir);
    bool visitConvertElementsToDoubles(LConvertElementsToDoubles *lir);
    bool visitTypeBarrier(LTypeBarrier *lir);
    bool visitMonitorTypes(LMonitorTypes *lir);
    bool visitPostWriteBarrierO(LPostWriteBarrierO *lir);
    bool visitPostWriteBarrierV(LPostWriteBarrierV *lir);
    bool visitOutOfLineCallPostWriteBarrier(OutOfLineCallPostWriteBarrier *ool);
    bool visitCallNative(LCallNative *call);
    bool emitCallInvokeFunction(LInstruction *call, Register callereg,
                                uint32_t argc, uint32_t unusedStack);
    bool visitCallGeneric(LCallGeneric *call);
    bool visitCallKnown(LCallKnown *call);
    bool emitCallInvokeFunction(LApplyArgsGeneric *apply, Register extraStackSize);
    void emitPushArguments(LApplyArgsGeneric *apply, Register extraStackSpace);
    void emitPopArguments(LApplyArgsGeneric *apply, Register extraStackSize);
    bool visitApplyArgsGeneric(LApplyArgsGeneric *apply);
    bool visitGetDynamicName(LGetDynamicName *lir);
    bool visitFilterArguments(LFilterArguments *lir);
    bool visitCallDirectEval(LCallDirectEval *lir);
    bool visitDoubleToInt32(LDoubleToInt32 *lir);
    bool visitNewSlots(LNewSlots *lir);
    bool visitNewParallelArrayVMCall(LNewParallelArray *lir);
    bool visitNewMatrixVMCall(LNewMatrix *lir);
    bool visitNewParallelArray(LNewParallelArray *lir);
    bool visitNewMatrix(LNewMatrix *lir);
    bool visitOutOfLineNewParallelArray(OutOfLineNewParallelArray *ool);
    bool visitOutOfLineNewMatrix(OutOfLineNewMatrix *ool);
    bool visitNewArrayCallVM(LNewArray *lir);
    bool visitNewArray(LNewArray *lir);
    bool visitOutOfLineNewArray(OutOfLineNewArray *ool);
    bool visitNewObjectVMCall(LNewObject *lir);
    bool visitNewObject(LNewObject *lir);
    bool visitOutOfLineNewObject(OutOfLineNewObject *ool);
    bool visitNewDeclEnvObject(LNewDeclEnvObject *lir);
    bool visitNewCallObject(LNewCallObject *lir);
    bool visitParNewCallObject(LParNewCallObject *lir);
    bool visitNewStringObject(LNewStringObject *lir);
    bool visitParNew(LParNew *lir);
    bool visitParNewDenseArray(LParNewDenseArray *lir);
    bool visitParBailout(LParBailout *lir);
    bool visitInitElem(LInitElem *lir);
    bool visitInitProp(LInitProp *lir);
    bool visitCreateThis(LCreateThis *lir);
    bool visitCreateThisWithProto(LCreateThisWithProto *lir);
    bool visitCreateThisWithTemplate(LCreateThisWithTemplate *lir);
    bool visitCreateArgumentsObject(LCreateArgumentsObject *lir);
    bool visitGetArgumentsObjectArg(LGetArgumentsObjectArg *lir);
    bool visitSetArgumentsObjectArg(LSetArgumentsObjectArg *lir);
    bool visitReturnFromCtor(LReturnFromCtor *lir);
    bool visitArrayLength(LArrayLength *lir);
    bool visitTypedArrayLength(LTypedArrayLength *lir);
    bool visitTypedArrayElements(LTypedArrayElements *lir);
    bool visitStringLength(LStringLength *lir);
    bool visitInitializedLength(LInitializedLength *lir);
    bool visitSetInitializedLength(LSetInitializedLength *lir);
    bool visitNotO(LNotO *ins);
    bool visitNotV(LNotV *ins);
    bool visitBoundsCheck(LBoundsCheck *lir);
    bool visitBoundsCheckRange(LBoundsCheckRange *lir);
    bool visitBoundsCheckLower(LBoundsCheckLower *lir);
    bool visitLoadFixedSlotV(LLoadFixedSlotV *ins);
    bool visitLoadFixedSlotT(LLoadFixedSlotT *ins);
    bool visitStoreFixedSlotV(LStoreFixedSlotV *ins);
    bool visitStoreFixedSlotT(LStoreFixedSlotT *ins);
    bool emitGetPropertyPolymorphic(LInstruction *lir, Register obj,
                                    Register scratch, const TypedOrValueRegister &output);
    bool visitGetPropertyPolymorphicV(LGetPropertyPolymorphicV *ins);
    bool visitGetPropertyPolymorphicT(LGetPropertyPolymorphicT *ins);
    bool emitSetPropertyPolymorphic(LInstruction *lir, Register obj,
                                    Register scratch, const ConstantOrRegister &value);
    bool visitSetPropertyPolymorphicV(LSetPropertyPolymorphicV *ins);
    bool visitSetPropertyPolymorphicT(LSetPropertyPolymorphicT *ins);
    bool visitAbsI(LAbsI *lir);
    bool visitAtan2D(LAtan2D *lir);
    bool visitPowI(LPowI *lir);
    bool visitPowD(LPowD *lir);
    bool visitRandom(LRandom *lir);
    bool visitMathFunctionD(LMathFunctionD *ins);
    bool visitModD(LModD *ins);
    bool visitMinMaxI(LMinMaxI *lir);
    bool visitBinaryV(LBinaryV *lir);
    bool emitCompareS(LInstruction *lir, JSOp op, Register left, Register right,
                      Register output, Register temp);
    bool visitCompareS(LCompareS *lir);
    bool visitCompareStrictS(LCompareStrictS *lir);
    bool visitCompareVM(LCompareVM *lir);
    bool visitIsNullOrLikeUndefined(LIsNullOrLikeUndefined *lir);
    bool visitIsNullOrLikeUndefinedAndBranch(LIsNullOrLikeUndefinedAndBranch *lir);
    bool visitEmulatesUndefined(LEmulatesUndefined *lir);
    bool visitEmulatesUndefinedAndBranch(LEmulatesUndefinedAndBranch *lir);
    bool visitConcat(LConcat *lir);
    bool visitParConcat(LParConcat *lir);
    bool visitCharCodeAt(LCharCodeAt *lir);
    bool visitFromCharCode(LFromCharCode *lir);
    bool visitFunctionEnvironment(LFunctionEnvironment *lir);
    bool visitParSlice(LParSlice *lir);
    bool visitParWriteGuard(LParWriteGuard *lir);
    bool visitParDump(LParDump *lir);
    bool visitParSpew(LParSpew *lir);
    bool visitCallGetProperty(LCallGetProperty *lir);
    bool visitCallGetElement(LCallGetElement *lir);
    bool visitCallSetElement(LCallSetElement *lir);
    bool visitCallInitElementArray(LCallInitElementArray *lir);
    bool visitThrow(LThrow *lir);
    bool visitTypeOfV(LTypeOfV *lir);
    bool visitOutOfLineTypeOfV(OutOfLineTypeOfV *ool);
    bool visitToIdV(LToIdV *lir);
    bool visitLoadElementV(LLoadElementV *load);
    bool visitLoadElementHole(LLoadElementHole *lir);
    bool visitStoreElementT(LStoreElementT *lir);
    bool visitStoreElementV(LStoreElementV *lir);
    bool visitStoreElementHoleT(LStoreElementHoleT *lir);
    bool visitStoreElementHoleV(LStoreElementHoleV *lir);
    bool emitArrayPopShift(LInstruction *lir, const MArrayPopShift *mir, Register obj,
                           Register elementsTemp, Register lengthTemp, TypedOrValueRegister out);
    bool visitArrayPopShiftV(LArrayPopShiftV *lir);
    bool visitArrayPopShiftT(LArrayPopShiftT *lir);
    bool emitArrayPush(LInstruction *lir, const MArrayPush *mir, Register obj,
                       ConstantOrRegister value, Register elementsTemp, Register length);
    bool visitArrayPushV(LArrayPushV *lir);
    bool visitArrayPushT(LArrayPushT *lir);
    bool visitArrayConcat(LArrayConcat *lir);
    bool visitLoadTypedArrayElement(LLoadTypedArrayElement *lir);
    bool visitLoadTypedArrayElementHole(LLoadTypedArrayElementHole *lir);
    bool visitStoreTypedArrayElement(LStoreTypedArrayElement *lir);
    bool visitStoreTypedArrayElementHole(LStoreTypedArrayElementHole *lir);
    bool visitClampIToUint8(LClampIToUint8 *lir);
    bool visitClampDToUint8(LClampDToUint8 *lir);
    bool visitClampVToUint8(LClampVToUint8 *lir);
    bool visitOutOfLineLoadTypedArray(OutOfLineLoadTypedArray *ool);
    bool visitCallIteratorStart(LCallIteratorStart *lir);
    bool visitIteratorStart(LIteratorStart *lir);
    bool visitIteratorNext(LIteratorNext *lir);
    bool visitIteratorMore(LIteratorMore *lir);
    bool visitIteratorEnd(LIteratorEnd *lir);
    bool visitArgumentsLength(LArgumentsLength *lir);
    bool visitGetArgument(LGetArgument *lir);
    bool visitRunOncePrologue(LRunOncePrologue *lir);
    bool emitRest(LInstruction *lir, Register array, Register numActuals,
                  Register temp0, Register temp1, unsigned numFormals,
                  JSObject *templateObject, const VMFunction &f);
    bool visitRest(LRest *lir);
    bool visitParRest(LParRest *lir);
    bool visitCallSetProperty(LCallSetProperty *ins);
    bool visitCallDeleteProperty(LCallDeleteProperty *lir);
    bool visitBitNotV(LBitNotV *lir);
    bool visitBitOpV(LBitOpV *lir);
    bool emitInstanceOf(LInstruction *ins, JSObject *prototypeObject);
    bool visitIn(LIn *ins);
    bool visitInArray(LInArray *ins);
    bool visitInstanceOfO(LInstanceOfO *ins);
    bool visitInstanceOfV(LInstanceOfV *ins);
    bool visitCallInstanceOf(LCallInstanceOf *ins);
    bool visitFunctionBoundary(LFunctionBoundary *lir);
    bool visitGetDOMProperty(LGetDOMProperty *lir);
    bool visitSetDOMProperty(LSetDOMProperty *lir);
    bool visitCallDOMNative(LCallDOMNative *lir);
    bool visitCallGetIntrinsicValue(LCallGetIntrinsicValue *lir);
    bool visitIsCallable(LIsCallable *lir);
    bool visitHaveSameClass(LHaveSameClass *lir);
    bool visitAsmJSCall(LAsmJSCall *lir);
    bool visitAsmJSParameter(LAsmJSParameter *lir);
    bool visitAsmJSReturn(LAsmJSReturn *ret);
    bool visitAsmJSVoidReturn(LAsmJSVoidReturn *ret);

    bool visitCheckOverRecursed(LCheckOverRecursed *lir);
    bool visitCheckOverRecursedFailure(CheckOverRecursedFailure *ool);
    bool visitAsmJSCheckOverRecursed(LAsmJSCheckOverRecursed *lir);

    bool visitParCheckOverRecursed(LParCheckOverRecursed *lir);
    bool visitParCheckOverRecursedFailure(ParCheckOverRecursedFailure *ool);

    bool visitParCheckInterrupt(LParCheckInterrupt *lir);
    bool visitOutOfLineParCheckInterrupt(OutOfLineParCheckInterrupt *ool);

    bool visitUnboxDouble(LUnboxDouble *lir);
    bool visitOutOfLineUnboxDouble(OutOfLineUnboxDouble *ool);
    bool visitOutOfLineStoreElementHole(OutOfLineStoreElementHole *ool);

    bool visitOutOfLineParNewGCThing(OutOfLineParNewGCThing *ool);
    bool visitOutOfLineParallelAbort(OutOfLineParallelAbort *ool);
    bool visitOutOfLinePropagateParallelAbort(OutOfLinePropagateParallelAbort *ool);
    void loadJSScriptForBlock(MBasicBlock *block, Register reg);
    void loadOutermostJSScript(Register reg);

    // Inline caches visitors.
    bool visitOutOfLineCache(OutOfLineUpdateCache *ool);

    bool visitGetPropertyCacheV(LGetPropertyCacheV *ins);
    bool visitGetPropertyCacheT(LGetPropertyCacheT *ins);
    bool visitGetElementCacheV(LGetElementCacheV *ins);
    bool visitGetElementCacheT(LGetElementCacheT *ins);
    bool visitSetElementCacheV(LSetElementCacheV *ins);
    bool visitSetElementCacheT(LSetElementCacheT *ins);
    bool visitBindNameCache(LBindNameCache *ins);
    bool visitCallSetProperty(LInstruction *ins);
    bool visitSetPropertyCacheV(LSetPropertyCacheV *ins);
    bool visitSetPropertyCacheT(LSetPropertyCacheT *ins);
    bool visitGetNameCache(LGetNameCache *ins);
    bool visitCallsiteCloneCache(LCallsiteCloneCache *ins);

    bool visitGetPropertyIC(OutOfLineUpdateCache *ool, GetPropertyIC *ic);
    bool visitParallelGetPropertyIC(OutOfLineUpdateCache *ool, ParallelGetPropertyIC *ic);
    bool visitSetPropertyIC(OutOfLineUpdateCache *ool, SetPropertyIC *ic);
    bool visitGetElementIC(OutOfLineUpdateCache *ool, GetElementIC *ic);
<<<<<<< HEAD
    bool visitParallelGetElementIC(OutOfLineUpdateCache *ool, ParallelGetElementIC *ic);
=======
    bool visitSetElementIC(OutOfLineUpdateCache *ool, SetElementIC *ic);
>>>>>>> 15cf62b9
    bool visitBindNameIC(OutOfLineUpdateCache *ool, BindNameIC *ic);
    bool visitNameIC(OutOfLineUpdateCache *ool, NameIC *ic);
    bool visitCallsiteCloneIC(OutOfLineUpdateCache *ool, CallsiteCloneIC *ic);

    IonScriptCounts *extractUnassociatedScriptCounts() {
        IonScriptCounts *counts = unassociatedScriptCounts_;
        unassociatedScriptCounts_ = NULL;  // prevent delete in dtor
        return counts;
    }

  private:
    bool addGetPropertyCache(LInstruction *ins, RegisterSet liveRegs, Register objReg,
                             PropertyName *name, TypedOrValueRegister output,
                             bool allowGetters);
    bool addGetElementCache(LInstruction *ins, Register obj, ConstantOrRegister index,
                            TypedOrValueRegister output, bool monitoredResult);
    bool checkForParallelBailout(LInstruction *lir);

    bool generateBranchV(const ValueOperand &value, Label *ifTrue, Label *ifFalse, FloatRegister fr);

    bool emitParAllocateGCThing(LInstruction *lir,
                                const Register &objReg,
                                const Register &threadContextReg,
                                const Register &tempReg1,
                                const Register &tempReg2,
                                JSObject *templateObj);

    bool emitParCallToUncompiledScript(LInstruction *lir,
                                       Register calleeReg);

    void emitLambdaInit(const Register &resultReg,
                        const Register &scopeChainReg,
                        JSFunction *fun);

    IonScriptCounts *maybeCreateScriptCounts();

    // Test whether value is truthy or not and jump to the corresponding label.
    // If the value can be an object that emulates |undefined|, |ool| must be
    // non-null; otherwise it may be null (and the scratch definitions should
    // be bogus), in which case an object encountered here will always be
    // truthy.
    void testValueTruthy(const ValueOperand &value,
                         const LDefinition *scratch1, const LDefinition *scratch2,
                         FloatRegister fr,
                         Label *ifTruthy, Label *ifFalsy,
                         OutOfLineTestObject *ool);

    // Like testValueTruthy but takes an object, and |ool| must be non-null.
    // (If it's known that an object can never emulate |undefined| it shouldn't
    // be tested in the first place.)
    void testObjectTruthy(Register objreg, Label *ifTruthy, Label *ifFalsy, Register scratch,
                          OutOfLineTestObject *ool);

    // Bailout if an element about to be written to is a hole.
    bool emitStoreHoleCheck(Register elements, const LAllocation *index, LSnapshot *snapshot);

    // Script counts created when compiling code with no associated JSScript.
    IonScriptCounts *unassociatedScriptCounts_;

    PerfSpewer perfSpewer_;
};

} // namespace ion
} // namespace js

#endif // jsion_codegen_h__<|MERGE_RESOLUTION|>--- conflicted
+++ resolved
@@ -291,11 +291,8 @@
     bool visitParallelGetPropertyIC(OutOfLineUpdateCache *ool, ParallelGetPropertyIC *ic);
     bool visitSetPropertyIC(OutOfLineUpdateCache *ool, SetPropertyIC *ic);
     bool visitGetElementIC(OutOfLineUpdateCache *ool, GetElementIC *ic);
-<<<<<<< HEAD
     bool visitParallelGetElementIC(OutOfLineUpdateCache *ool, ParallelGetElementIC *ic);
-=======
     bool visitSetElementIC(OutOfLineUpdateCache *ool, SetElementIC *ic);
->>>>>>> 15cf62b9
     bool visitBindNameIC(OutOfLineUpdateCache *ool, BindNameIC *ic);
     bool visitNameIC(OutOfLineUpdateCache *ool, NameIC *ic);
     bool visitCallsiteCloneIC(OutOfLineUpdateCache *ool, CallsiteCloneIC *ic);
