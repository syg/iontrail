/* -*- Mode: C++; tab-width: 8; indent-tabs-mode: nil; c-basic-offset: 4 -*-
 * vim: set ts=8 sts=4 et sw=4 tw=99:
 * This Source Code Form is subject to the terms of the Mozilla Public
 * License, v. 2.0. If a copy of the MPL was not distributed with this
 * file, You can obtain one at http://mozilla.org/MPL/2.0/. */

#ifndef jsion_codegen_h__
#define jsion_codegen_h__

#if defined(JS_CPU_X86)
# include "x86/CodeGenerator-x86.h"
#elif defined(JS_CPU_X64)
# include "x64/CodeGenerator-x64.h"
#elif defined(JS_CPU_ARM)
# include "arm/CodeGenerator-arm.h"
#else
#error "CPU Not Supported"
#endif

namespace js {
namespace ion {

class OutOfLineNewParallelArray;
class OutOfLineTestObject;
class OutOfLineNewArray;
class OutOfLineNewObject;
class CheckOverRecursedFailure;
class ParCheckOverRecursedFailure;
class OutOfLineParCheckInterrupt;
class OutOfLineUnboxDouble;
class OutOfLineStoreElementHole;
class OutOfLineTypeOfV;
class OutOfLineLoadTypedArray;
class OutOfLineParNewGCThing;
class OutOfLineUpdateCache;

class CodeGenerator : public CodeGeneratorSpecific
{
    bool generateArgumentsChecks();
    bool generateBody();

  public:
    CodeGenerator(MIRGenerator *gen, LIRGraph *graph, MacroAssembler *masm = NULL);
    ~CodeGenerator();

  public:
    bool generate();
    bool generateAsmJS();
    bool link();

    bool visitLabel(LLabel *lir);
    bool visitNop(LNop *lir);
    bool visitOsiPoint(LOsiPoint *lir);
    bool visitGoto(LGoto *lir);
    bool visitTableSwitch(LTableSwitch *ins);
    bool visitTableSwitchV(LTableSwitchV *ins);
    bool visitParameter(LParameter *lir);
    bool visitCallee(LCallee *lir);
    bool visitStart(LStart *lir);
    bool visitReturn(LReturn *ret);
    bool visitDefVar(LDefVar *lir);
    bool visitDefFun(LDefFun *lir);
    bool visitOsrEntry(LOsrEntry *lir);
    bool visitOsrScopeChain(LOsrScopeChain *lir);
    bool visitStackArgT(LStackArgT *lir);
    bool visitStackArgV(LStackArgV *lir);
    bool visitValueToInt32(LValueToInt32 *lir);
    bool visitValueToDouble(LValueToDouble *lir);
    bool visitInt32ToDouble(LInt32ToDouble *lir);
    void emitOOLTestObject(Register objreg, Label *ifTruthy, Label *ifFalsy, Register scratch);
    bool visitTestOAndBranch(LTestOAndBranch *lir);
    bool visitTestVAndBranch(LTestVAndBranch *lir);
    bool visitFunctionDispatch(LFunctionDispatch *lir);
    bool visitTypeObjectDispatch(LTypeObjectDispatch *lir);
    bool visitPolyInlineDispatch(LPolyInlineDispatch *lir);
    bool visitIntToString(LIntToString *lir);
    bool visitInteger(LInteger *lir);
    bool visitRegExp(LRegExp *lir);
    bool visitRegExpTest(LRegExpTest *lir);
    bool visitLambda(LLambda *lir);
    bool visitLambdaForSingleton(LLambdaForSingleton *lir);
    bool visitParLambda(LParLambda *lir);
    bool visitPointer(LPointer *lir);
    bool visitSlots(LSlots *lir);
    bool visitStoreSlotV(LStoreSlotV *store);
    bool visitElements(LElements *lir);
    bool visitConvertElementsToDoubles(LConvertElementsToDoubles *lir);
    bool visitTypeBarrier(LTypeBarrier *lir);
    bool visitMonitorTypes(LMonitorTypes *lir);
    bool visitCallNative(LCallNative *call);
    bool emitCallInvokeFunction(LInstruction *call, Register callereg,
                                uint32_t argc, uint32_t unusedStack);
    bool visitCallGeneric(LCallGeneric *call);
    bool visitCallKnown(LCallKnown *call);
    bool emitCallInvokeFunction(LApplyArgsGeneric *apply, Register extraStackSize);
    void emitPushArguments(LApplyArgsGeneric *apply, Register extraStackSpace);
    void emitPopArguments(LApplyArgsGeneric *apply, Register extraStackSize);
    bool visitApplyArgsGeneric(LApplyArgsGeneric *apply);
    bool visitGetDynamicName(LGetDynamicName *lir);
    bool visitFilterArguments(LFilterArguments *lir);
    bool visitCallDirectEval(LCallDirectEval *lir);
    bool visitDoubleToInt32(LDoubleToInt32 *lir);
    bool visitNewSlots(LNewSlots *lir);
    bool visitNewParallelArrayVMCall(LNewParallelArray *lir);
    bool visitNewParallelArray(LNewParallelArray *lir);
    bool visitOutOfLineNewParallelArray(OutOfLineNewParallelArray *ool);
    bool visitNewArrayCallVM(LNewArray *lir);
    bool visitNewArray(LNewArray *lir);
    bool visitOutOfLineNewArray(OutOfLineNewArray *ool);
    bool visitNewObjectVMCall(LNewObject *lir);
    bool visitNewObject(LNewObject *lir);
    bool visitOutOfLineNewObject(OutOfLineNewObject *ool);
    bool visitNewDeclEnvObject(LNewDeclEnvObject *lir);
    bool visitNewCallObject(LNewCallObject *lir);
    bool visitParNewCallObject(LParNewCallObject *lir);
    bool visitNewStringObject(LNewStringObject *lir);
    bool visitParNew(LParNew *lir);
    bool visitParNewDenseArray(LParNewDenseArray *lir);
    bool visitParBailout(LParBailout *lir);
    bool visitInitElem(LInitElem *lir);
    bool visitInitProp(LInitProp *lir);
    bool visitCreateThis(LCreateThis *lir);
    bool visitCreateThisWithProto(LCreateThisWithProto *lir);
    bool visitCreateThisWithTemplate(LCreateThisWithTemplate *lir);
    bool visitCreateArgumentsObject(LCreateArgumentsObject *lir);
    bool visitGetArgumentsObjectArg(LGetArgumentsObjectArg *lir);
    bool visitSetArgumentsObjectArg(LSetArgumentsObjectArg *lir);
    bool visitReturnFromCtor(LReturnFromCtor *lir);
    bool visitArrayLength(LArrayLength *lir);
    bool visitTypedArrayLength(LTypedArrayLength *lir);
    bool visitTypedArrayElements(LTypedArrayElements *lir);
    bool visitStringLength(LStringLength *lir);
    bool visitInitializedLength(LInitializedLength *lir);
    bool visitSetInitializedLength(LSetInitializedLength *lir);
    bool visitNotO(LNotO *ins);
    bool visitNotV(LNotV *ins);
    bool visitBoundsCheck(LBoundsCheck *lir);
    bool visitBoundsCheckRange(LBoundsCheckRange *lir);
    bool visitBoundsCheckLower(LBoundsCheckLower *lir);
    bool visitLoadFixedSlotV(LLoadFixedSlotV *ins);
    bool visitLoadFixedSlotT(LLoadFixedSlotT *ins);
    bool visitStoreFixedSlotV(LStoreFixedSlotV *ins);
    bool visitStoreFixedSlotT(LStoreFixedSlotT *ins);
    bool emitGetPropertyPolymorphic(LInstruction *lir, Register obj,
                                    Register scratch, const TypedOrValueRegister &output);
    bool visitGetPropertyPolymorphicV(LGetPropertyPolymorphicV *ins);
    bool visitGetPropertyPolymorphicT(LGetPropertyPolymorphicT *ins);
    bool emitSetPropertyPolymorphic(LInstruction *lir, Register obj,
                                    Register scratch, const ConstantOrRegister &value);
    bool visitSetPropertyPolymorphicV(LSetPropertyPolymorphicV *ins);
    bool visitSetPropertyPolymorphicT(LSetPropertyPolymorphicT *ins);
    bool visitAbsI(LAbsI *lir);
    bool visitPowI(LPowI *lir);
    bool visitPowD(LPowD *lir);
    bool visitRandom(LRandom *lir);
    bool visitMathFunctionD(LMathFunctionD *ins);
    bool visitModD(LModD *ins);
    bool visitMinMaxI(LMinMaxI *lir);
    bool visitBinaryV(LBinaryV *lir);
    bool emitCompareS(LInstruction *lir, JSOp op, Register left, Register right,
                      Register output, Register temp);
    bool visitCompareS(LCompareS *lir);
    bool visitCompareStrictS(LCompareStrictS *lir);
    bool visitCompareVM(LCompareVM *lir);
    bool visitIsNullOrLikeUndefined(LIsNullOrLikeUndefined *lir);
    bool visitIsNullOrLikeUndefinedAndBranch(LIsNullOrLikeUndefinedAndBranch *lir);
    bool visitEmulatesUndefined(LEmulatesUndefined *lir);
    bool visitEmulatesUndefinedAndBranch(LEmulatesUndefinedAndBranch *lir);
    bool visitConcat(LConcat *lir);
    bool visitCharCodeAt(LCharCodeAt *lir);
    bool visitFromCharCode(LFromCharCode *lir);
    bool visitFunctionEnvironment(LFunctionEnvironment *lir);
    bool visitParSlice(LParSlice *lir);
    bool visitParWriteGuard(LParWriteGuard *lir);
    bool visitParDump(LParDump *lir);
    bool visitCallGetProperty(LCallGetProperty *lir);
    bool visitCallGetElement(LCallGetElement *lir);
    bool visitCallSetElement(LCallSetElement *lir);
    bool visitCallInitElementArray(LCallInitElementArray *lir);
    bool visitThrow(LThrow *lir);
    bool visitTypeOfV(LTypeOfV *lir);
    bool visitOutOfLineTypeOfV(OutOfLineTypeOfV *ool);
    bool visitToIdV(LToIdV *lir);
    bool visitLoadElementV(LLoadElementV *load);
    bool visitLoadElementHole(LLoadElementHole *lir);
    bool visitStoreElementT(LStoreElementT *lir);
    bool visitStoreElementV(LStoreElementV *lir);
    bool visitStoreElementHoleT(LStoreElementHoleT *lir);
    bool visitStoreElementHoleV(LStoreElementHoleV *lir);
    bool emitArrayPopShift(LInstruction *lir, const MArrayPopShift *mir, Register obj,
                           Register elementsTemp, Register lengthTemp, TypedOrValueRegister out);
    bool visitArrayPopShiftV(LArrayPopShiftV *lir);
    bool visitArrayPopShiftT(LArrayPopShiftT *lir);
    bool emitArrayPush(LInstruction *lir, const MArrayPush *mir, Register obj,
                       ConstantOrRegister value, Register elementsTemp, Register length);
    bool visitArrayPushV(LArrayPushV *lir);
    bool visitArrayPushT(LArrayPushT *lir);
    bool visitArrayConcat(LArrayConcat *lir);
    bool visitLoadTypedArrayElement(LLoadTypedArrayElement *lir);
    bool visitLoadTypedArrayElementHole(LLoadTypedArrayElementHole *lir);
    bool visitStoreTypedArrayElement(LStoreTypedArrayElement *lir);
    bool visitStoreTypedArrayElementHole(LStoreTypedArrayElementHole *lir);
    bool visitClampIToUint8(LClampIToUint8 *lir);
    bool visitClampDToUint8(LClampDToUint8 *lir);
    bool visitClampVToUint8(LClampVToUint8 *lir);
    bool visitOutOfLineLoadTypedArray(OutOfLineLoadTypedArray *ool);
    bool visitCallIteratorStart(LCallIteratorStart *lir);
    bool visitIteratorStart(LIteratorStart *lir);
    bool visitIteratorNext(LIteratorNext *lir);
    bool visitIteratorMore(LIteratorMore *lir);
    bool visitIteratorEnd(LIteratorEnd *lir);
    bool visitArgumentsLength(LArgumentsLength *lir);
    bool visitGetArgument(LGetArgument *lir);
    bool visitCallSetProperty(LCallSetProperty *ins);
    bool visitCallDeleteProperty(LCallDeleteProperty *lir);
    bool visitBitNotV(LBitNotV *lir);
    bool visitBitOpV(LBitOpV *lir);
    bool emitInstanceOf(LInstruction *ins, JSObject *prototypeObject);
    bool visitIn(LIn *ins);
    bool visitInArray(LInArray *ins);
    bool visitInstanceOfO(LInstanceOfO *ins);
    bool visitInstanceOfV(LInstanceOfV *ins);
    bool visitCallInstanceOf(LCallInstanceOf *ins);
    bool visitFunctionBoundary(LFunctionBoundary *lir);
    bool visitGetDOMProperty(LGetDOMProperty *lir);
    bool visitSetDOMProperty(LSetDOMProperty *lir);
    bool visitCallDOMNative(LCallDOMNative *lir);
    bool visitCallGetIntrinsicValue(LCallGetIntrinsicValue *lir);
    bool visitIsCallable(LIsCallable *lir);
    bool visitAsmJSCall(LAsmJSCall *lir);
    bool visitAsmJSParameter(LAsmJSParameter *lir);
    bool visitAsmJSReturn(LAsmJSReturn *ret);
    bool visitAsmJSVoidReturn(LAsmJSVoidReturn *ret);

    bool visitCheckOverRecursed(LCheckOverRecursed *lir);
    bool visitCheckOverRecursedFailure(CheckOverRecursedFailure *ool);
    bool visitAsmJSCheckOverRecursed(LAsmJSCheckOverRecursed *lir);

    bool visitParCheckOverRecursed(LParCheckOverRecursed *lir);
    bool visitParCheckOverRecursedFailure(ParCheckOverRecursedFailure *ool);

    bool visitParCheckInterrupt(LParCheckInterrupt *lir);
    bool visitOutOfLineParCheckInterrupt(OutOfLineParCheckInterrupt *ool);

    bool visitUnboxDouble(LUnboxDouble *lir);
    bool visitOutOfLineUnboxDouble(OutOfLineUnboxDouble *ool);
    bool visitOutOfLineStoreElementHole(OutOfLineStoreElementHole *ool);

    bool visitOutOfLineParNewGCThing(OutOfLineParNewGCThing *ool);
    bool visitOutOfLineParallelAbort(OutOfLineParallelAbort *ool);
    bool visitOutOfLinePropagateParallelAbort(OutOfLinePropagateParallelAbort *ool);
<<<<<<< HEAD
=======
    void loadJSScriptForBlock(MBasicBlock *block, Register reg);
    void loadOutermostJSScript(Register reg);
>>>>>>> 14b31233

    // Inline caches visitors.
    bool visitOutOfLineCache(OutOfLineUpdateCache *ool);

    bool visitGetPropertyCacheV(LGetPropertyCacheV *ins);
    bool visitGetPropertyCacheT(LGetPropertyCacheT *ins);
    bool visitGetElementCacheV(LGetElementCacheV *ins);
    bool visitGetElementCacheT(LGetElementCacheT *ins);
    bool visitBindNameCache(LBindNameCache *ins);
    bool visitCallSetProperty(LInstruction *ins);
    bool visitSetPropertyCacheV(LSetPropertyCacheV *ins);
    bool visitSetPropertyCacheT(LSetPropertyCacheT *ins);
    bool visitGetNameCache(LGetNameCache *ins);
    bool visitCallsiteCloneCache(LCallsiteCloneCache *ins);

    bool visitGetPropertyIC(OutOfLineUpdateCache *ool, GetPropertyIC *ic);
    bool visitParallelGetPropertyIC(OutOfLineUpdateCache *ool, ParallelGetPropertyIC *ic);
    bool visitSetPropertyIC(OutOfLineUpdateCache *ool, SetPropertyIC *ic);
    bool visitGetElementIC(OutOfLineUpdateCache *ool, GetElementIC *ic);
    bool visitBindNameIC(OutOfLineUpdateCache *ool, BindNameIC *ic);
    bool visitNameIC(OutOfLineUpdateCache *ool, NameIC *ic);
    bool visitCallsiteCloneIC(OutOfLineUpdateCache *ool, CallsiteCloneIC *ic);

    IonScriptCounts *extractUnassociatedScriptCounts() {
        IonScriptCounts *counts = unassociatedScriptCounts_;
        unassociatedScriptCounts_ = NULL;  // prevent delete in dtor
        return counts;
    }

  private:
    bool addGetPropertyCache(LInstruction *ins, RegisterSet liveRegs, Register objReg,
                             PropertyName *name, TypedOrValueRegister output,
                             bool allowGetters);
    bool checkForParallelBailout(LInstruction *lir);

    bool generateBranchV(const ValueOperand &value, Label *ifTrue, Label *ifFalse, FloatRegister fr);

    bool emitParAllocateGCThing(LInstruction *lir,
                                const Register &objReg,
                                const Register &threadContextReg,
                                const Register &tempReg1,
                                const Register &tempReg2,
                                JSObject *templateObj);

    bool emitParCallToUncompiledScript(LInstruction *lir,
                                       Register calleeReg);

    void emitLambdaInit(const Register &resultReg,
                        const Register &scopeChainReg,
                        JSFunction *fun);

    IonScriptCounts *maybeCreateScriptCounts();

    // Test whether value is truthy or not and jump to the corresponding label.
    // If the value can be an object that emulates |undefined|, |ool| must be
    // non-null; otherwise it may be null (and the scratch definitions should
    // be bogus), in which case an object encountered here will always be
    // truthy.
    void testValueTruthy(const ValueOperand &value,
                         const LDefinition *scratch1, const LDefinition *scratch2,
                         FloatRegister fr,
                         Label *ifTruthy, Label *ifFalsy,
                         OutOfLineTestObject *ool);

    // Like testValueTruthy but takes an object, and |ool| must be non-null.
    // (If it's known that an object can never emulate |undefined| it shouldn't
    // be tested in the first place.)
    void testObjectTruthy(Register objreg, Label *ifTruthy, Label *ifFalsy, Register scratch,
                          OutOfLineTestObject *ool);

    // Bailout if an element about to be written to is a hole.
    bool emitStoreHoleCheck(Register elements, const LAllocation *index, LSnapshot *snapshot);

    // Script counts created when compiling code with no associated JSScript.
    IonScriptCounts *unassociatedScriptCounts_;
};

} // namespace ion
} // namespace js

#endif // jsion_codegen_h__<|MERGE_RESOLUTION|>--- conflicted
+++ resolved
@@ -249,11 +249,8 @@
     bool visitOutOfLineParNewGCThing(OutOfLineParNewGCThing *ool);
     bool visitOutOfLineParallelAbort(OutOfLineParallelAbort *ool);
     bool visitOutOfLinePropagateParallelAbort(OutOfLinePropagateParallelAbort *ool);
-<<<<<<< HEAD
-=======
     void loadJSScriptForBlock(MBasicBlock *block, Register reg);
     void loadOutermostJSScript(Register reg);
->>>>>>> 14b31233
 
     // Inline caches visitors.
     bool visitOutOfLineCache(OutOfLineUpdateCache *ool);
