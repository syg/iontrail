/* -*- Mode: C++; tab-width: 4; indent-tabs-mode: nil; c-basic-offset: 4 -*-
 * vim: set ts=4 sw=4 et tw=99:
 *
 * This Source Code Form is subject to the terms of the Mozilla Public
 * License, v. 2.0. If a copy of the MPL was not distributed with this
 * file, You can obtain one at http://mozilla.org/MPL/2.0/. */

#include "mozilla/DebugOnly.h"

#include "CodeGenerator.h"
#include "Ion.h"
#include "IonCaches.h"
#include "IonLinker.h"
#include "IonSpewer.h"
#include "VMFunctions.h"

#include "vm/Shape.h"

#include "jsinterpinlines.h"

#include "IonFrames-inl.h"

using namespace js;
using namespace js::ion;

using mozilla::DebugOnly;

void
CodeLocationJump::repoint(IonCode *code, MacroAssembler *masm)
{
    JS_ASSERT(!absolute_);
    size_t new_off = (size_t)raw_;
#ifdef JS_SMALL_BRANCH
    size_t jumpTableEntryOffset = reinterpret_cast<size_t>(jumpTableEntry_);
#endif
    if (masm != NULL) {
#ifdef JS_CPU_X64
        JS_ASSERT((uint64_t)raw_ <= UINT32_MAX);
#endif
        new_off = masm->actualOffset((uintptr_t)raw_);
#ifdef JS_SMALL_BRANCH
        jumpTableEntryOffset = masm->actualIndex(jumpTableEntryOffset);
#endif
    }
    raw_ = code->raw() + new_off;
#ifdef JS_SMALL_BRANCH
    jumpTableEntry_ = Assembler::PatchableJumpAddress(code, (size_t) jumpTableEntryOffset);
#endif
    setAbsolute();
}

void
CodeLocationLabel::repoint(IonCode *code, MacroAssembler *masm)
{
     JS_ASSERT(!absolute_);
     size_t new_off = (size_t)raw_;
     if (masm != NULL) {
#ifdef JS_CPU_X64
        JS_ASSERT((uint64_t)raw_ <= UINT32_MAX);
#endif
        new_off = masm->actualOffset((uintptr_t)raw_);
     }
     JS_ASSERT(new_off < code->instructionsSize());

     raw_ = code->raw() + new_off;
     setAbsolute();
}

void
CodeOffsetLabel::fixup(MacroAssembler *masm)
{
     offset_ = masm->actualOffset(offset_);
}

void
CodeOffsetJump::fixup(MacroAssembler *masm)
{
     offset_ = masm->actualOffset(offset_);
#ifdef JS_SMALL_BRANCH
     jumpTableIndex_ = masm->actualIndex(jumpTableIndex_);
#endif
}

const char *
IonCache::CacheName(IonCache::Kind kind)
{
    static const char *names[] =
    {
#define NAME(x) #x,
        IONCACHE_KIND_LIST(NAME)
#undef NAME
    };
    return names[kind];
}

IonCache::LinkStatus
IonCache::linkCode(JSContext *cx, MacroAssembler &masm, IonScript *ion, IonCode **code)
{
    Linker linker(masm);
    *code = linker.newCode(cx, JSC::ION_CODE);
    if (!code)
        return LINK_ERROR;

    if (ion->invalidated())
        return CACHE_FLUSHED;

    return LINK_GOOD;
}

const size_t IonCache::MAX_STUBS = 16;

<<<<<<< HEAD
class IonCache::StubPatcher
{
  protected:
    bool hasExitOffset_ : 1;
    bool hasStubCodePatchOffset_ : 1;

    CodeLocationLabel rejoinLabel_;

    RepatchLabel failures_;

    CodeOffsetJump exitOffset_;
    CodeOffsetJump rejoinOffset_;
    CodeOffsetLabel stubCodePatchOffset_;

  public:
    StubPatcher(CodeLocationLabel rejoinLabel)
      : hasExitOffset_(false),
        hasStubCodePatchOffset_(false),
        rejoinLabel_(rejoinLabel),
        failures_(),
        exitOffset_(),
        rejoinOffset_(),
        stubCodePatchOffset_()
    { }

    // Value used instead of the IonCode self-reference of generated
    // stubs. This value is needed for marking calls made inside stubs. This
    // value would be replaced by the attachStub function after the allocation
    // of the IonCode. The self-reference is used to keep the stub path alive
    // even if the IonScript is invalidated or if the IC is flushed.
    static const ImmWord STUB_ADDR;

    template <class T1, class T2>
    void branchExit(MacroAssembler &masm, Assembler::Condition cond, T1 op1, T2 op2) {
        exitOffset_ = masm.branchPtrWithPatch(cond, op1, op2, &failures_);
        hasExitOffset_ = true;
    }

    void jumpRejoin(MacroAssembler &masm) {
        RepatchLabel rejoin;
        rejoinOffset_ = masm.jumpWithPatch(&rejoin);
        masm.bind(&rejoin);
    }

    void jumpExit(MacroAssembler &masm) {
        RepatchLabel exit;
        exitOffset_ = masm.jumpWithPatch(&exit);
        hasExitOffset_ = true;
        masm.bind(&exit);
    }

    void bindFailures(MacroAssembler &masm) {
        masm.bind(&failures_);
    }

    void pushStubCodePatch(MacroAssembler &masm) {
        // Push the IonCode pointer for the stub we're generating.
        // WARNING:
        // WARNING: If IonCode ever becomes relocatable, the following code is incorrect.
        // WARNING: Note that we're not marking the pointer being pushed as an ImmGCPtr.
        // WARNING: This is not a marking issue since the stub IonCode won't be collected
        // WARNING: between the time it's called and when we get here, but it would fail
        // WARNING: if the IonCode object ever moved, since we'd be rooting a nonsense
        // WARNING: value here.
        // WARNING:
        stubCodePatchOffset_ = masm.PushWithPatch(STUB_ADDR);
        hasStubCodePatchOffset_ = true;
    }

    void patchRejoin(MacroAssembler &masm, IonCode *code) {
        rejoinOffset_.fixup(&masm);
        CodeLocationJump rejoinJump(code, rejoinOffset_);
        PatchJump(rejoinJump, rejoinLabel_);
    }

    void patchStubCode(MacroAssembler &masm, IonCode *code) {
        if (hasStubCodePatchOffset_) {
            stubCodePatchOffset_.fixup(&masm);
            Assembler::patchDataWithValueCheck(CodeLocationLabel(code, stubCodePatchOffset_),
                                               ImmWord(uintptr_t(code)), STUB_ADDR);
        }
    }

    virtual void patchExit(MacroAssembler &masm, IonCode *code) = 0;
};

const ImmWord IonCache::StubPatcher::STUB_ADDR = ImmWord(uintptr_t(0xdeadc0de));

// Repatch-style stubs are daisy chained in such a fashion that when
// generating a new stub, the previous stub's exit jump is patched to the
// entry of our new stub.
class RepatchStubPatcher : public IonCache::StubPatcher
{
    CodeLocationLabel exitLabel_;
    CodeLocationJump *lastJump_;

  public:
    RepatchStubPatcher(CodeLocationLabel rejoinLabel, CodeLocationLabel exitLabel,
                       CodeLocationJump *lastJump)
      : StubPatcher(rejoinLabel),
        exitLabel_(exitLabel),
        lastJump_(lastJump)
    {
        JS_ASSERT(lastJump);
=======
// Helper class which encapsulates logic to attach a stub to an IC by hooking
// up rejoins and next stub jumps.
//
// The simplest stubs have a single jump to the next stub and look like the
// following:
//
//    branch guard NEXTSTUB
//    ... IC-specific code ...
//    jump REJOIN
//
// This corresponds to:
//
//    attacher.branchNextStub(masm, ...);
//    ... emit IC-specific code ...
//    attacher.jumpRejoin(masm);
//
// Whether the stub needs multiple next stub jumps look like:
//
//   branch guard FAILURES
//   ... IC-specific code ...
//   branch another-guard FAILURES
//   ... IC-specific code ...
//   jump REJOIN
//   FAILURES:
//   jump NEXTSTUB
//
// This corresponds to:
//
//   Label failures;
//   masm.branchX(..., &failures);
//   ... emit IC-specific code ...
//   masm.branchY(..., failures);
//   ... emit more IC-specific code ...
//   attacher.jumpRejoin(masm);
//   masm.bind(&failures);
//   attacher.jumpNextStub(masm);
//
// A convenience function |branchNextStubOrLabel| is provided in the case that
// the stub sometimes has multiple next stub jumps and sometimes a single
// one. If a non-NULL label is passed in, a |branchPtr| will be made to that
// label instead of a |branchPtrWithPatch| to the next stub.
class IonCache::StubAttacher
{
  protected:
    bool hasNextStubOffset_ : 1;
    bool hasStubCodePatchOffset_ : 1;

    CodeLocationLabel rejoinLabel_;
    CodeOffsetJump nextStubOffset_;
    CodeOffsetJump rejoinOffset_;
    CodeOffsetLabel stubCodePatchOffset_;

  public:
    StubAttacher(CodeLocationLabel rejoinLabel)
      : hasNextStubOffset_(false),
        hasStubCodePatchOffset_(false),
        rejoinLabel_(rejoinLabel),
        nextStubOffset_(),
        rejoinOffset_(),
        stubCodePatchOffset_()
    { }

    // Value used instead of the IonCode self-reference of generated
    // stubs. This value is needed for marking calls made inside stubs. This
    // value would be replaced by the attachStub function after the allocation
    // of the IonCode. The self-reference is used to keep the stub path alive
    // even if the IonScript is invalidated or if the IC is flushed.
    static const ImmWord STUB_ADDR;

    template <class T1, class T2>
    void branchNextStub(MacroAssembler &masm, Assembler::Condition cond, T1 op1, T2 op2) {
        JS_ASSERT(!hasNextStubOffset_);
        RepatchLabel nextStub;
        nextStubOffset_ = masm.branchPtrWithPatch(cond, op1, op2, &nextStub);
        hasNextStubOffset_ = true;
        masm.bind(&nextStub);
    }

    template <class T1, class T2>
    void branchNextStubOrLabel(MacroAssembler &masm, Assembler::Condition cond, T1 op1, T2 op2,
                               Label *label)
    {
        if (label != NULL)
            masm.branchPtr(cond, op1, op2, label);
        else
            branchNextStub(masm, cond, op1, op2);
    }

    void jumpRejoin(MacroAssembler &masm) {
        RepatchLabel rejoin;
        rejoinOffset_ = masm.jumpWithPatch(&rejoin);
        masm.bind(&rejoin);
    }

    void jumpNextStub(MacroAssembler &masm) {
        JS_ASSERT(!hasNextStubOffset_);
        RepatchLabel nextStub;
        nextStubOffset_ = masm.jumpWithPatch(&nextStub);
        hasNextStubOffset_ = true;
        masm.bind(&nextStub);
    }

    void pushStubCodePointer(MacroAssembler &masm) {
        // Push the IonCode pointer for the stub we're generating.
        // WARNING:
        // WARNING: If IonCode ever becomes relocatable, the following code is incorrect.
        // WARNING: Note that we're not marking the pointer being pushed as an ImmGCPtr.
        // WARNING: This location will be patched with the pointer of the generated stub,
        // WARNING: such as it can be marked when a call is made with this stub. Be aware
        // WARNING: that ICs are not marked and so this stub will only be kept alive iff
        // WARNING: it is on the stack at the time of the GC. No ImmGCPtr is needed as the
        // WARNING: stubs are flushed on GC.
        // WARNING:
        JS_ASSERT(!hasStubCodePatchOffset_);
        stubCodePatchOffset_ = masm.PushWithPatch(STUB_ADDR);
        hasStubCodePatchOffset_ = true;
    }

    void patchRejoinJump(MacroAssembler &masm, IonCode *code) {
        rejoinOffset_.fixup(&masm);
        CodeLocationJump rejoinJump(code, rejoinOffset_);
        PatchJump(rejoinJump, rejoinLabel_);
    }

    void patchStubCodePointer(MacroAssembler &masm, IonCode *code) {
        if (hasStubCodePatchOffset_) {
            stubCodePatchOffset_.fixup(&masm);
            Assembler::patchDataWithValueCheck(CodeLocationLabel(code, stubCodePatchOffset_),
                                               ImmWord(uintptr_t(code)), STUB_ADDR);
        }
    }

    virtual void patchNextStubJump(MacroAssembler &masm, IonCode *code) = 0;
};

const ImmWord IonCache::StubAttacher::STUB_ADDR = ImmWord(uintptr_t(0xdeadc0de));

class RepatchIonCache::RepatchStubAppender : public IonCache::StubAttacher
{
    RepatchIonCache &cache_;

  public:
    RepatchStubAppender(RepatchIonCache &cache)
      : StubAttacher(cache.rejoinLabel()),
        cache_(cache)
    {
    }

    void patchNextStubJump(MacroAssembler &masm, IonCode *code) {
        // Patch the previous nextStubJump of the last stub, or the jump from the
        // codeGen, to jump into the newly allocated code.
        PatchJump(cache_.lastJump_, CodeLocationLabel(code));

        // If this path is not taken, we are producing an entry which can no
        // longer go back into the update function.
        if (hasNextStubOffset_) {
            nextStubOffset_.fixup(&masm);
            CodeLocationJump nextStubJump(code, nextStubOffset_);
            PatchJump(nextStubJump, cache_.fallbackLabel_);

            // When the last stub fails, it fallback to the ool call which can
            // produce a stub. Next time we generate a stub, we will patch the
            // nextStub jump to try the new stub.
            cache_.lastJump_ = nextStubJump;
        }
    }
};

void
RepatchIonCache::reset()
{
    IonCache::reset();
    PatchJump(initialJump_, fallbackLabel_);
    lastJump_ = initialJump_;
}

void
RepatchIonCache::emitInitialJump(MacroAssembler &masm, AddCacheState &addState)
{
    initialJump_ = masm.jumpWithPatch(&addState.repatchEntry);
    lastJump_ = initialJump_;
}

void
RepatchIonCache::bindInitialJump(MacroAssembler &masm, AddCacheState &addState)
{
    masm.bind(&addState.repatchEntry);
}

void
RepatchIonCache::updateBaseAddress(IonCode *code, MacroAssembler &masm)
{
    IonCache::updateBaseAddress(code, masm);
    initialJump_.repoint(code, &masm);
    lastJump_.repoint(code, &masm);
}

class DispatchIonCache::DispatchStubPrepender : public IonCache::StubAttacher
{
    DispatchIonCache &cache_;

  public:
    DispatchStubPrepender(DispatchIonCache &cache)
      : StubAttacher(cache.rejoinLabel_),
        cache_(cache)
    {
    }

    void patchNextStubJump(MacroAssembler &masm, IonCode *code) {
        JS_ASSERT(hasNextStubOffset_);

        // Jump to the previous entry in the stub dispatch table. We
        // have not yet executed the code we're patching the jump in.
        nextStubOffset_.fixup(&masm);
        CodeLocationJump nextStubJump(code, nextStubOffset_);
        PatchJump(nextStubJump, CodeLocationLabel(cache_.firstStub_));

        // Update the dispatch table. Modification to jumps after the dispatch
        // table is updated is disallowed, lest we race on entry into an
        // unfinalized stub.
        cache_.firstStub_ = code->raw();
>>>>>>> b31a4037
    }
};

void
DispatchIonCache::reset()
{
    IonCache::reset();
    firstStub_ = fallbackLabel_.raw();
}
void
DispatchIonCache::emitInitialJump(MacroAssembler &masm, AddCacheState &addState)
{
    Register scratch = addState.dispatchScratch;
    dispatchLabel_ = masm.movWithPatch(ImmWord(uintptr_t(-1)), scratch);
    masm.loadPtr(Address(scratch, 0), scratch);
    masm.jump(scratch);
    rejoinLabel_ = masm.labelForPatch();
}

void
DispatchIonCache::bindInitialJump(MacroAssembler &masm, AddCacheState &addState)
{
    // Do nothing.
}

void
DispatchIonCache::updateBaseAddress(IonCode *code, MacroAssembler &masm)
{
    // The address of firstStub_ should be pointer aligned.
    JS_ASSERT(uintptr_t(&firstStub_) % sizeof(uintptr_t) == 0);

    IonCache::updateBaseAddress(code, masm);
    dispatchLabel_.fixup(&masm);
    Assembler::patchDataWithValueCheck(CodeLocationLabel(code, dispatchLabel_),
                                       ImmWord(uintptr_t(&firstStub_)),
                                       ImmWord(uintptr_t(-1)));
    firstStub_ = fallbackLabel_.raw();
    rejoinLabel_.repoint(code, &masm);
}

void
IonCache::attachStub(MacroAssembler &masm, StubAttacher &attacher, IonCode *code)
{
    JS_ASSERT(canAttachStub());
    incrementStubCount();

    // Update the success path to continue after the IC initial jump.
    attacher.patchRejoinJump(masm, code);

    // Update the failure path.
    attacher.patchNextStubJump(masm, code);

    void patchExit(MacroAssembler &masm, IonCode *code) {
        // Patch the previous exitJump of the last stub, or the jump from the
        // codeGen, to jump into the newly allocated code.
        PatchJump(*lastJump_, CodeLocationLabel(code));

        // If this path is not taken, we are producing an entry which can no
        // longer go back into the update function.
        if (hasExitOffset_) {
            exitOffset_.fixup(&masm);
            CodeLocationJump exitJump(code, exitOffset_);
            PatchJump(exitJump, exitLabel_);

            // When the last stub fails, it fallback to the ool call which can
            // produce a stub. Next time we generate a stub, we will patch the
            // exit to try the new stub.
            *lastJump_ = exitJump;
        }
    }
};

// Dispatch-style stubs are daisy chained in reverse order as repatch-style
// stubs and do not require patching jumps. A dispatch table is used, one per
// cache, to store the first stub that should be jumped to.
//
// When new stubs are generated, the dispatch table is updated with the new
// stub's code address. New stubs always jump to the previous value in the
// dispatch table on exit.
//
// This style of stubs does not patch the already executing instruction
// stream, does not need to worry about cache coherence of cached jump
// addresses, and does not have to worry about aligning the exit jumps to
// ensure atomic patching, at the expense of an extra memory read to load the
// very first stub.
//
// The dispatch table itself is allocated in IonScript; see IonScript::New.
class DispatchStubPatcher : public IonCache::StubPatcher
{
    uint8_t **stubEntry_;

  public:
    DispatchStubPatcher(CodeLocationLabel rejoinLabel, uint8_t **stubEntry)
      : StubPatcher(rejoinLabel),
        stubEntry_(stubEntry)
    {
        JS_ASSERT(stubEntry);
    }

    void patchExit(MacroAssembler &masm, IonCode *code) {
        if (hasExitOffset_) {
            // Jump to the previous entry in the stub dispatch table. We
            // have not yet executed the code we're patching the jump in.
            exitOffset_.fixup(&masm);
            CodeLocationJump exitJump(code, exitOffset_);
            PatchJump(exitJump, CodeLocationLabel(*stubEntry_));

            // Update the dispatch table.
            *stubEntry_ = code->raw();
        }
    }
};

void
IonCache::attachStub(MacroAssembler &masm, StubPatcher &patcher, IonCode *code)
{
    JS_ASSERT(canAttachStub());
    incrementStubCount();

    // Update the success path to continue after the IC initial jump.
    patcher.patchRejoin(masm, code);

    // Update the failure path.
    patcher.patchExit(masm, code);

    // Replace the STUB_ADDR constant by the address of the generated stub, such
    // as it can be kept alive even if the cache is flushed (see
    // MarkIonExitFrame).
<<<<<<< HEAD
    patcher.patchStubCode(masm, code);
}

bool
IonCache::linkAndAttachStub(JSContext *cx, MacroAssembler &masm, StubPatcher &patcher,
=======
    attacher.patchStubCodePointer(masm, code);
}

bool
IonCache::linkAndAttachStub(JSContext *cx, MacroAssembler &masm, StubAttacher &attacher,
>>>>>>> b31a4037
                            IonScript *ion, const char *attachKind)
{
    IonCode *code = NULL;
    LinkStatus status = linkCode(cx, masm, ion, &code);
    if (status != LINK_GOOD)
        return status != LINK_ERROR;

<<<<<<< HEAD
    attachStub(masm, patcher, code);
=======
    attachStub(masm, attacher, code);
>>>>>>> b31a4037

    IonSpew(IonSpew_InlineCaches, "Generated %s %s stub at %p",
            attachKind, CacheName(kind()), code->raw());
    return true;
}

void
IonCache::updateBaseAddress(IonCode *code, MacroAssembler &masm)
{
    fallbackLabel_.repoint(code, &masm);
}

void
IonCache::initializeAddCacheState(LInstruction *ins, AddCacheState *addState)
{
}

static bool
IsCacheableListBase(JSObject *obj)
{
    if (!obj->isProxy())
        return false;

    BaseProxyHandler *handler = GetProxyHandler(obj);

    if (handler->family() != GetListBaseHandlerFamily())
        return false;

    if (obj->numFixedSlots() <= GetListBaseExpandoSlot())
        return false;

    return true;
}

static void
GeneratePrototypeGuards(JSContext *cx, MacroAssembler &masm, JSObject *obj, JSObject *holder,
                        Register objectReg, Register scratchReg, Label *failures)
{
    JS_ASSERT(obj != holder);

    if (obj->hasUncacheableProto()) {
        // Note: objectReg and scratchReg may be the same register, so we cannot
        // use objectReg in the rest of this function.
        masm.loadPtr(Address(objectReg, JSObject::offsetOfType()), scratchReg);
        Address proto(scratchReg, offsetof(types::TypeObject, proto));
        masm.branchPtr(Assembler::NotEqual, proto, ImmGCPtr(obj->getProto()), failures);
    }

    JSObject *pobj = IsCacheableListBase(obj)
                     ? obj->getTaggedProto().toObjectOrNull()
                     : obj->getProto();
    if (!pobj)
        return;
    while (pobj != holder) {
        if (pobj->hasUncacheableProto()) {
            JS_ASSERT(!pobj->hasSingletonType());
            masm.movePtr(ImmGCPtr(pobj), scratchReg);
            Address objType(scratchReg, JSObject::offsetOfType());
            masm.branchPtr(Assembler::NotEqual, objType, ImmGCPtr(pobj->type()), failures);
        }
        pobj = pobj->getProto();
    }
}

static bool
IsCacheableProtoChain(JSObject *obj, JSObject *holder)
{
    while (obj != holder) {
        /*
         * We cannot assume that we find the holder object on the prototype
         * chain and must check for null proto. The prototype chain can be
         * altered during the lookupProperty call.
         */
        JSObject *proto = IsCacheableListBase(obj)
                     ? obj->getTaggedProto().toObjectOrNull()
                     : obj->getProto();
        if (!proto || !proto->isNative())
            return false;
        obj = proto;
    }
    return true;
}

static bool
IsCacheableGetPropReadSlot(JSObject *obj, JSObject *holder, RawShape shape)
{
    if (!shape || !IsCacheableProtoChain(obj, holder))
        return false;

    if (!shape->hasSlot() || !shape->hasDefaultGetter())
        return false;

    return true;
}

static bool
IsCacheableNoProperty(JSObject *obj, JSObject *holder, RawShape shape, jsbytecode *pc,
                      const TypedOrValueRegister &output)
{
    if (shape)
        return false;

    JS_ASSERT(!holder);

    // Just because we didn't find the property on the object doesn't mean it
    // won't magically appear through various engine hacks:
    if (obj->getClass()->getProperty && obj->getClass()->getProperty != JS_PropertyStub)
        return false;

    // Don't generate missing property ICs if we skipped a non-native object, as
    // lookups may extend beyond the prototype chain (e.g.  for ListBase
    // proxies).
    JSObject *obj2 = obj;
    while (obj2) {
        if (!obj2->isNative())
            return false;
        obj2 = obj2->getProto();
    }

    // The pc is NULL if the cache is idempotent. We cannot share missing
    // properties between caches because TI can only try to prove that a type is
    // contained, but does not attempts to check if something does not exists.
    // So the infered type of getprop would be missing and would not contain
    // undefined, as expected for missing properties.
    if (!pc)
        return false;

#if JS_HAS_NO_SUCH_METHOD
    // The __noSuchMethod__ hook may substitute in a valid method.  Since,
    // if o.m is missing, o.m() will probably be an error, just mark all
    // missing callprops as uncacheable.
    if (JSOp(*pc) == JSOP_CALLPROP ||
        JSOp(*pc) == JSOP_CALLELEM)
    {
        return false;
    }
#endif

    // TI has not yet monitored an Undefined value. The fallback path will
    // monitor and invalidate the script.
    if (!output.hasValue())
        return false;

    return true;
}

static bool
IsCacheableGetPropCallNative(JSObject *obj, JSObject *holder, RawShape shape)
{
    if (!shape || !IsCacheableProtoChain(obj, holder))
        return false;

    if (!shape->hasGetterValue() || !shape->getterValue().isObject())
        return false;

    return shape->getterValue().toObject().isFunction() &&
           shape->getterValue().toObject().toFunction()->isNative();
}

static bool
IsCacheableGetPropCallPropertyOp(JSObject *obj, JSObject *holder, RawShape shape)
{
    if (!shape || !IsCacheableProtoChain(obj, holder))
        return false;

    if (shape->hasSlot() || shape->hasGetterValue() || shape->hasDefaultGetter())
        return false;

    return true;
}

<<<<<<< HEAD
static void
GenerateReadSlot(JSContext *cx, MacroAssembler &masm, IonCache::StubPatcher &patcher,
                 JSObject *obj, JSObject *holder, Shape *shape, Register object,
                 TypedOrValueRegister output, Label *nonRepatchFailures = NULL)
{
    // If there's a single jump to |failures|, we can patch the shape guard
    // jump directly. Otherwise, jump to the end of the stub, so there's a
    // common point to patch.

    bool multipleFailureJumps = (nonRepatchFailures != NULL) && nonRepatchFailures->used();
    patcher.branchExit(masm, Assembler::NotEqual,
                       Address(object, JSObject::offsetOfShape()),
                       ImmGCPtr(obj->lastProperty()));

    bool restoreScratch = false;
    Register scratchReg = Register::FromCode(0); // Quell compiler warning.

    // If we need a scratch register, use either an output register or the object
    // register (and restore it afterwards). After this point, we cannot jump
    // directly to |failures| since we may still have to pop the object register.

    Label prototypeFailures;
    if (obj != holder || !holder->isFixedSlot(shape->slot())) {
        if (output.hasValue()) {
            scratchReg = output.valueReg().scratchReg();
        } else if (output.type() == MIRType_Double) {
            scratchReg = object;
            masm.push(scratchReg);
            restoreScratch = true;
        } else {
            scratchReg = output.typedReg().gpr();
        }
    }

    // Generate prototype guards.
    Register holderReg;
    if (obj != holder) {
        // Note: this may clobber the object register if it's used as scratch.
        GeneratePrototypeGuards(cx, masm, obj, holder, object, scratchReg, &prototypeFailures);

        if (holder) {
            // Guard on the holder's shape.
            holderReg = scratchReg;
            masm.movePtr(ImmGCPtr(holder), holderReg);
            masm.branchPtr(Assembler::NotEqual,
                           Address(holderReg, JSObject::offsetOfShape()),
                           ImmGCPtr(holder->lastProperty()),
                           &prototypeFailures);
        } else {
            // The property does not exist. Guard on everything in the
            // prototype chain.
            JSObject *proto = obj->getTaggedProto().toObjectOrNull();
            Register lastReg = object;
            JS_ASSERT(scratchReg != object);
            while (proto) {
                Address addrType(lastReg, JSObject::offsetOfType());
                masm.loadPtr(addrType, scratchReg);
                Address addrProto(scratchReg, offsetof(types::TypeObject, proto));
                masm.loadPtr(addrProto, scratchReg);
                Address addrShape(scratchReg, JSObject::offsetOfShape());

                // Guard the shape of the current prototype.
                masm.branchPtr(Assembler::NotEqual,
                               Address(scratchReg, JSObject::offsetOfShape()),
                               ImmGCPtr(proto->lastProperty()),
                               &prototypeFailures);

                proto = proto->getProto();
                lastReg = scratchReg;
            }

            holderReg = InvalidReg;
        }
    } else {
        holderReg = object;
    }

    // Slot access.
    if (holder && holder->isFixedSlot(shape->slot())) {
        Address addr(holderReg, JSObject::getFixedSlotOffset(shape->slot()));
        masm.loadTypedOrValue(addr, output);
    } else if (holder) {
        masm.loadPtr(Address(holderReg, JSObject::offsetOfSlots()), scratchReg);

        Address addr(scratchReg, holder->dynamicSlotIndex(shape->slot()) * sizeof(Value));
        masm.loadTypedOrValue(addr, output);
    } else {
        JS_ASSERT(!holder);
        masm.moveValue(UndefinedValue(), output.valueReg());
    }

    if (restoreScratch)
        masm.pop(scratchReg);

    patcher.jumpRejoin(masm);

    if (obj != holder || multipleFailureJumps) {
        masm.bind(&prototypeFailures);
        if (restoreScratch)
            masm.pop(scratchReg);
        patcher.bindFailures(masm);
        if (multipleFailureJumps)
            masm.bind(nonRepatchFailures);
        patcher.jumpExit(masm);
    } else {
        patcher.bindFailures(masm);
    }
}

static bool
GenerateCallGetter(JSContext *cx, MacroAssembler &masm, IonCache::StubPatcher &patcher,
                   JSObject *obj, PropertyName *name, JSObject *holder, HandleShape shape,
                   RegisterSet &liveRegs, Register object, TypedOrValueRegister output,
                   void *returnAddr, jsbytecode *pc)
{
    // Initial shape check.
    Label stubFailure;
    masm.branchPtr(Assembler::NotEqual, Address(object, JSObject::offsetOfShape()),
                   ImmGCPtr(obj->lastProperty()), &stubFailure);

    // If this is a stub for a ListBase object, guard the following:
    //      1. The object is a ListBase.
    //      2. The object does not have expando properties, or has an expando
    //          which is known to not have the desired property.
    if (IsCacheableListBase(obj)) {
        Address handlerAddr(object, JSObject::getFixedSlotOffset(JSSLOT_PROXY_HANDLER));
        Address expandoAddr(object, JSObject::getFixedSlotOffset(GetListBaseExpandoSlot()));

        // Check that object is a ListBase.
        masm.branchPrivatePtr(Assembler::NotEqual, handlerAddr, ImmWord(GetProxyHandler(obj)), &stubFailure);

        // For the remaining code, we need to reserve some registers to load a value.
        // This is ugly, but unvaoidable.
        RegisterSet listBaseRegSet(RegisterSet::All());
        listBaseRegSet.take(AnyRegister(object));
        ValueOperand tempVal = listBaseRegSet.takeValueOperand();
        masm.pushValue(tempVal);

        Label failListBaseCheck;
        Label listBaseOk;

        Value expandoVal = obj->getFixedSlot(GetListBaseExpandoSlot());
        JSObject *expando = expandoVal.isObject() ? &(expandoVal.toObject()) : NULL;
        JS_ASSERT_IF(expando, expando->isNative() && expando->getProto() == NULL);

        masm.loadValue(expandoAddr, tempVal);
        if (expando && expando->nativeLookup(cx, name)) {
            // Reference object has an expando that doesn't define the name.
            // Check incoming object's expando and make sure it's an object.

            // If checkExpando is true, we'll temporarily use register(s) for a ValueOperand.
            // If we do that, we save the register(s) on stack before use and pop them
            // on both exit paths.

            masm.branchTestObject(Assembler::NotEqual, tempVal, &failListBaseCheck);
            masm.extractObject(tempVal, tempVal.scratchReg());
            masm.branchPtr(Assembler::Equal,
                           Address(tempVal.scratchReg(), JSObject::offsetOfShape()),
                           ImmGCPtr(expando->lastProperty()),
                           &listBaseOk);
        } else {
            // Reference object has no expando.  Check incoming object and ensure
            // it has no expando.
            masm.branchTestUndefined(Assembler::Equal, tempVal, &listBaseOk);
        }

        // Failure case: restore the tempVal registers and jump to failures.
        masm.bind(&failListBaseCheck);
        masm.popValue(tempVal);
        masm.jump(&stubFailure);

        // Success case: restore the tempval and proceed.
        masm.bind(&listBaseOk);
        masm.popValue(tempVal);
    }

    JS_ASSERT(output.hasValue());
    Register scratchReg = output.valueReg().scratchReg();

    // Note: this may clobber the object register if it's used as scratch.
    if (obj != holder)
        GeneratePrototypeGuards(cx, masm, obj, holder, object, scratchReg, &stubFailure);

    // Guard on the holder's shape.
    Register holderReg = scratchReg;
    masm.movePtr(ImmGCPtr(holder), holderReg);
    masm.branchPtr(Assembler::NotEqual,
                   Address(holderReg, JSObject::offsetOfShape()),
                   ImmGCPtr(holder->lastProperty()),
                   &stubFailure);

    // Now we're good to go to invoke the native call.

    // saveLive()
    masm.PushRegsInMask(liveRegs);

    // Remaining registers should basically be free, but we need to use |object| still
    // so leave it alone.
    RegisterSet regSet(RegisterSet::All());
    regSet.take(AnyRegister(object));

    // This is a slower stub path, and we're going to be doing a call anyway.  Don't need
    // to try so hard to not use the stack.  Scratch regs are just taken from the register
    // set not including the input, current value saved on the stack, and restored when
    // we're done with it.
    scratchReg               = regSet.takeGeneral();
    Register argJSContextReg = regSet.takeGeneral();
    Register argUintNReg     = regSet.takeGeneral();
    Register argVpReg        = regSet.takeGeneral();

    // Shape has a getter function.
    bool callNative = IsCacheableGetPropCallNative(obj, holder, shape);
    JS_ASSERT_IF(!callNative, IsCacheableGetPropCallPropertyOp(obj, holder, shape));

    // TODO: ensure stack is aligned?
    DebugOnly<uint32_t> initialStack = masm.framePushed();

    Label success, exception;

    patcher.pushStubCodePatch(masm);

    if (callNative) {
        JS_ASSERT(shape->hasGetterValue() && shape->getterValue().isObject() &&
                  shape->getterValue().toObject().isFunction());
        JSFunction *target = shape->getterValue().toObject().toFunction();

        JS_ASSERT(target);
        JS_ASSERT(target->isNative());

        // Native functions have the signature:
        //  bool (*)(JSContext *, unsigned, Value *vp)
        // Where vp[0] is space for an outparam, vp[1] is |this|, and vp[2] onward
        // are the function arguments.

        // Construct vp array:
        // Push object value for |this|
        masm.Push(TypedOrValueRegister(MIRType_Object, AnyRegister(object)));
        // Push callee/outparam.
        masm.Push(ObjectValue(*target));

        // Preload arguments into registers.
        masm.loadJSContext(argJSContextReg);
        masm.move32(Imm32(0), argUintNReg);
        masm.movePtr(StackPointer, argVpReg);

        if (!masm.buildOOLFakeExitFrame(returnAddr))
            return false;
        masm.enterFakeExitFrame(ION_FRAME_OOL_NATIVE_GETTER);

        // Construct and execute call.
        masm.setupUnalignedABICall(3, scratchReg);
        masm.passABIArg(argJSContextReg);
        masm.passABIArg(argUintNReg);
        masm.passABIArg(argVpReg);
        masm.callWithABI(JS_FUNC_TO_DATA_PTR(void *, target->native()));

        // Test for failure.
        masm.branchTest32(Assembler::Zero, ReturnReg, ReturnReg, &exception);

        // Load the outparam vp[0] into output register(s).
        masm.loadValue(
            Address(StackPointer, IonOOLNativeGetterExitFrameLayout::offsetOfResult()),
            JSReturnOperand);
    } else {
        Register argObjReg       = argUintNReg;
        Register argIdReg        = regSet.takeGeneral();

        PropertyOp target = shape->getterOp();
        JS_ASSERT(target);
        // JSPropertyOp: JSBool fn(JSContext *cx, JSHandleObject obj, JSHandleId id, JSMutableHandleValue vp)

        // Push args on stack first so we can take pointers to make handles.
        masm.Push(UndefinedValue());
        masm.movePtr(StackPointer, argVpReg);

        // push canonical jsid from shape instead of propertyname.
        RootedId propId(cx);
        if (!shape->getUserId(cx, &propId))
            return false;
        masm.Push(propId, scratchReg);
        masm.movePtr(StackPointer, argIdReg);

        masm.Push(object);
        masm.movePtr(StackPointer, argObjReg);

        masm.loadJSContext(argJSContextReg);

        if (!masm.buildOOLFakeExitFrame(returnAddr))
            return false;
        masm.enterFakeExitFrame(ION_FRAME_OOL_PROPERTY_OP);

        // Make the call.
        masm.setupUnalignedABICall(4, scratchReg);
        masm.passABIArg(argJSContextReg);
        masm.passABIArg(argObjReg);
        masm.passABIArg(argIdReg);
        masm.passABIArg(argVpReg);
        masm.callWithABI(JS_FUNC_TO_DATA_PTR(void *, target));

        // Test for failure.
        masm.branchTest32(Assembler::Zero, ReturnReg, ReturnReg, &exception);

        // Load the outparam vp[0] into output register(s).
        masm.loadValue(
            Address(StackPointer, IonOOLPropertyOpExitFrameLayout::offsetOfResult()),
            JSReturnOperand);
    }

    // If generating getter call stubs, then return type MUST have been generalized
    // to MIRType_Value.
    masm.jump(&success);

    // Handle exception case.
    masm.bind(&exception);
    masm.handleException();

    // Handle success case.
    masm.bind(&success);
    masm.storeCallResultValue(output);

    // The next instruction is removing the footer of the exit frame, so there
    // is no need for leaveFakeExitFrame.

    // Move the StackPointer back to its original location, unwinding the native exit frame.
    if (callNative)
        masm.adjustStack(IonOOLNativeGetterExitFrameLayout::Size());
    else
        masm.adjustStack(IonOOLPropertyOpExitFrameLayout::Size());
    JS_ASSERT(masm.framePushed() == initialStack);

    // restoreLive()
    masm.PopRegsInMask(liveRegs);

    // Rejoin jump.
    patcher.jumpRejoin(masm);

    // Exit jump.
    masm.bind(&stubFailure);
    patcher.jumpExit(masm);

=======
static inline void
EmitLoadSlot(MacroAssembler &masm, JSObject *holder, Shape *shape, Register holderReg,
             TypedOrValueRegister output, Register scratchReg)
{
    JS_ASSERT(holder);
    if (holder->isFixedSlot(shape->slot())) {
        Address addr(holderReg, JSObject::getFixedSlotOffset(shape->slot()));
        masm.loadTypedOrValue(addr, output);
    } else {
        masm.loadPtr(Address(holderReg, JSObject::offsetOfSlots()), scratchReg);

        Address addr(scratchReg, holder->dynamicSlotIndex(shape->slot()) * sizeof(Value));
        masm.loadTypedOrValue(addr, output);
    }
}

static void
GenerateListBaseChecks(JSContext *cx, MacroAssembler &masm, JSObject *obj,
                       PropertyName *name, Register object, Label *stubFailure)
{
    MOZ_ASSERT(IsCacheableListBase(obj));

    // Guard the following:
    //      1. The object is a ListBase.
    //      2. The object does not have expando properties, or has an expando
    //          which is known to not have the desired property.
    Address handlerAddr(object, JSObject::getFixedSlotOffset(JSSLOT_PROXY_HANDLER));
    Address expandoAddr(object, JSObject::getFixedSlotOffset(GetListBaseExpandoSlot()));

    // Check that object is a ListBase.
    masm.branchPrivatePtr(Assembler::NotEqual, handlerAddr, ImmWord(GetProxyHandler(obj)), stubFailure);

    // For the remaining code, we need to reserve some registers to load a value.
    // This is ugly, but unvaoidable.
    RegisterSet listBaseRegSet(RegisterSet::All());
    listBaseRegSet.take(AnyRegister(object));
    ValueOperand tempVal = listBaseRegSet.takeValueOperand();
    masm.pushValue(tempVal);

    Label failListBaseCheck;
    Label listBaseOk;

    masm.loadValue(expandoAddr, tempVal);

    // If the incoming object does not have an expando object then we're sure we're not
    // shadowing.
    masm.branchTestUndefined(Assembler::Equal, tempVal, &listBaseOk);

    Value expandoVal = obj->getFixedSlot(GetListBaseExpandoSlot());
    if (expandoVal.isObject()) {
        JS_ASSERT(!expandoVal.toObject().nativeContains(cx, name));

        // Reference object has an expando object that doesn't define the name. Check that
        // the incoming object has an expando object with the same shape.
        masm.branchTestObject(Assembler::NotEqual, tempVal, &failListBaseCheck);
        masm.extractObject(tempVal, tempVal.scratchReg());
        masm.branchPtr(Assembler::Equal,
                       Address(tempVal.scratchReg(), JSObject::offsetOfShape()),
                       ImmGCPtr(expandoVal.toObject().lastProperty()),
                       &listBaseOk);
    }

    // Failure case: restore the tempVal registers and jump to failures.
    masm.bind(&failListBaseCheck);
    masm.popValue(tempVal);
    masm.jump(stubFailure);

    // Success case: restore the tempval and proceed.
    masm.bind(&listBaseOk);
    masm.popValue(tempVal);
}

static void
GenerateReadSlot(JSContext *cx, MacroAssembler &masm, IonCache::StubAttacher &attacher,
                 JSObject *obj, PropertyName *name, JSObject *holder, Shape *shape,
                 Register object, TypedOrValueRegister output, Label *failures = NULL)
{
    // If there's a single jump to |failures|, we can patch the shape guard
    // jump directly. Otherwise, jump to the end of the stub, so there's a
    // common point to patch.
    bool multipleFailureJumps = (obj != holder) || (failures != NULL && failures->used());

    // If we have multiple failure jumps but didn't get a label from the
    // outside, make one ourselves.
    Label failures_;
    if (multipleFailureJumps && !failures)
        failures = &failures_;

    // Guard on the shape of the object.
    attacher.branchNextStubOrLabel(masm, Assembler::NotEqual,
                                   Address(object, JSObject::offsetOfShape()),
                                   ImmGCPtr(obj->lastProperty()),
                                   failures);

    bool isCacheableListBase = IsCacheableListBase(obj);
    Label listBaseFailures;
    if (isCacheableListBase) {
        JS_ASSERT(multipleFailureJumps);
        GenerateListBaseChecks(cx, masm, obj, name, object, &listBaseFailures);
    }

    // If we need a scratch register, use either an output register or the
    // object register. After this point, we cannot jump directly to
    // |failures| since we may still have to pop the object register.
    bool restoreScratch = false;
    Register scratchReg = Register::FromCode(0); // Quell compiler warning.

    if (obj != holder || !holder->isFixedSlot(shape->slot())) {
        if (output.hasValue()) {
            scratchReg = output.valueReg().scratchReg();
        } else if (output.type() == MIRType_Double) {
            scratchReg = object;
            masm.push(scratchReg);
            restoreScratch = true;
        } else {
            scratchReg = output.typedReg().gpr();
        }
    }

    // Fast path: single failure jump, no prototype guards.
    if (!multipleFailureJumps) {
        EmitLoadSlot(masm, holder, shape, object, output, scratchReg);
        if (restoreScratch)
            masm.pop(scratchReg);
        attacher.jumpRejoin(masm);
        return;
    }

    // Slow path: multiple jumps; generate prototype guards.
    Label prototypeFailures;
    Register holderReg;
    if (obj != holder) {
        // Note: this may clobber the object register if it's used as scratch.
        GeneratePrototypeGuards(cx, masm, obj, holder, object, scratchReg,
                                failures);

        if (holder) {
            // Guard on the holder's shape.
            holderReg = scratchReg;
            masm.movePtr(ImmGCPtr(holder), holderReg);
            masm.branchPtr(Assembler::NotEqual,
                           Address(holderReg, JSObject::offsetOfShape()),
                           ImmGCPtr(holder->lastProperty()),
                           &prototypeFailures);
        } else {
            // The property does not exist. Guard on everything in the
            // prototype chain.
            JSObject *proto = obj->getTaggedProto().toObjectOrNull();
            Register lastReg = object;
            JS_ASSERT(scratchReg != object);
            while (proto) {
                Address addrType(lastReg, JSObject::offsetOfType());
                masm.loadPtr(addrType, scratchReg);
                Address addrProto(scratchReg, offsetof(types::TypeObject, proto));
                masm.loadPtr(addrProto, scratchReg);
                Address addrShape(scratchReg, JSObject::offsetOfShape());

                // Guard the shape of the current prototype.
                masm.branchPtr(Assembler::NotEqual,
                               Address(scratchReg, JSObject::offsetOfShape()),
                               ImmGCPtr(proto->lastProperty()),
                               &prototypeFailures);

                proto = proto->getProto();
                lastReg = scratchReg;
            }

            holderReg = InvalidReg;
        }
    } else {
        holderReg = object;
    }

    // Slot access.
    if (holder)
        EmitLoadSlot(masm, holder, shape, holderReg, output, scratchReg);
    else
        masm.moveValue(UndefinedValue(), output.valueReg());

    // Restore scratch on success.
    if (restoreScratch)
        masm.pop(scratchReg);

    attacher.jumpRejoin(masm);

    if (multipleFailureJumps) {
        masm.bind(&prototypeFailures);
        if (restoreScratch)
            masm.pop(scratchReg);
        if (isCacheableListBase)
            masm.bind(&listBaseFailures);
        masm.bind(failures);
    }

    attacher.jumpNextStub(masm);

    if (restoreScratch)
        masm.pop(scratchReg);
}

static bool
GenerateCallGetter(JSContext *cx, MacroAssembler &masm, IonCache::StubAttacher &attacher,
                   JSObject *obj, PropertyName *name, JSObject *holder, HandleShape shape,
                   RegisterSet &liveRegs, Register object, TypedOrValueRegister output,
                   void *returnAddr, jsbytecode *pc)
{
    // Initial shape check.
    Label stubFailure;
    masm.branchPtr(Assembler::NotEqual, Address(object, JSObject::offsetOfShape()),
                   ImmGCPtr(obj->lastProperty()), &stubFailure);

    if (IsCacheableListBase(obj))
        GenerateListBaseChecks(cx, masm, obj, name, object, &stubFailure);

    JS_ASSERT(output.hasValue());
    Register scratchReg = output.valueReg().scratchReg();

    // Note: this may clobber the object register if it's used as scratch.
    if (obj != holder)
        GeneratePrototypeGuards(cx, masm, obj, holder, object, scratchReg, &stubFailure);

    // Guard on the holder's shape.
    Register holderReg = scratchReg;
    masm.movePtr(ImmGCPtr(holder), holderReg);
    masm.branchPtr(Assembler::NotEqual,
                   Address(holderReg, JSObject::offsetOfShape()),
                   ImmGCPtr(holder->lastProperty()),
                   &stubFailure);

    // Now we're good to go to invoke the native call.

    // saveLive()
    masm.PushRegsInMask(liveRegs);

    // Remaining registers should basically be free, but we need to use |object| still
    // so leave it alone.
    RegisterSet regSet(RegisterSet::All());
    regSet.take(AnyRegister(object));

    // This is a slower stub path, and we're going to be doing a call anyway.  Don't need
    // to try so hard to not use the stack.  Scratch regs are just taken from the register
    // set not including the input, current value saved on the stack, and restored when
    // we're done with it.
    scratchReg               = regSet.takeGeneral();
    Register argJSContextReg = regSet.takeGeneral();
    Register argUintNReg     = regSet.takeGeneral();
    Register argVpReg        = regSet.takeGeneral();

    // Shape has a getter function.
    bool callNative = IsCacheableGetPropCallNative(obj, holder, shape);
    JS_ASSERT_IF(!callNative, IsCacheableGetPropCallPropertyOp(obj, holder, shape));

    // TODO: ensure stack is aligned?
    DebugOnly<uint32_t> initialStack = masm.framePushed();

    Label success, exception;

    attacher.pushStubCodePointer(masm);

    if (callNative) {
        JS_ASSERT(shape->hasGetterValue() && shape->getterValue().isObject() &&
                  shape->getterValue().toObject().isFunction());
        JSFunction *target = shape->getterValue().toObject().toFunction();

        JS_ASSERT(target);
        JS_ASSERT(target->isNative());

        // Native functions have the signature:
        //  bool (*)(JSContext *, unsigned, Value *vp)
        // Where vp[0] is space for an outparam, vp[1] is |this|, and vp[2] onward
        // are the function arguments.

        // Construct vp array:
        // Push object value for |this|
        masm.Push(TypedOrValueRegister(MIRType_Object, AnyRegister(object)));
        // Push callee/outparam.
        masm.Push(ObjectValue(*target));

        // Preload arguments into registers.
        masm.loadJSContext(argJSContextReg);
        masm.move32(Imm32(0), argUintNReg);
        masm.movePtr(StackPointer, argVpReg);

        if (!masm.buildOOLFakeExitFrame(returnAddr))
            return false;
        masm.enterFakeExitFrame(ION_FRAME_OOL_NATIVE_GETTER);

        // Construct and execute call.
        masm.setupUnalignedABICall(3, scratchReg);
        masm.passABIArg(argJSContextReg);
        masm.passABIArg(argUintNReg);
        masm.passABIArg(argVpReg);
        masm.callWithABI(JS_FUNC_TO_DATA_PTR(void *, target->native()));

        // Test for failure.
        masm.branchTest32(Assembler::Zero, ReturnReg, ReturnReg, &exception);

        // Load the outparam vp[0] into output register(s).
        masm.loadValue(
            Address(StackPointer, IonOOLNativeGetterExitFrameLayout::offsetOfResult()),
            JSReturnOperand);
    } else {
        Register argObjReg       = argUintNReg;
        Register argIdReg        = regSet.takeGeneral();

        PropertyOp target = shape->getterOp();
        JS_ASSERT(target);
        // JSPropertyOp: JSBool fn(JSContext *cx, JSHandleObject obj, JSHandleId id, JSMutableHandleValue vp)

        // Push args on stack first so we can take pointers to make handles.
        masm.Push(UndefinedValue());
        masm.movePtr(StackPointer, argVpReg);

        // push canonical jsid from shape instead of propertyname.
        RootedId propId(cx);
        if (!shape->getUserId(cx, &propId))
            return false;
        masm.Push(propId, scratchReg);
        masm.movePtr(StackPointer, argIdReg);

        masm.Push(object);
        masm.movePtr(StackPointer, argObjReg);

        masm.loadJSContext(argJSContextReg);

        if (!masm.buildOOLFakeExitFrame(returnAddr))
            return false;
        masm.enterFakeExitFrame(ION_FRAME_OOL_PROPERTY_OP);

        // Make the call.
        masm.setupUnalignedABICall(4, scratchReg);
        masm.passABIArg(argJSContextReg);
        masm.passABIArg(argObjReg);
        masm.passABIArg(argIdReg);
        masm.passABIArg(argVpReg);
        masm.callWithABI(JS_FUNC_TO_DATA_PTR(void *, target));

        // Test for failure.
        masm.branchTest32(Assembler::Zero, ReturnReg, ReturnReg, &exception);

        // Load the outparam vp[0] into output register(s).
        masm.loadValue(
            Address(StackPointer, IonOOLPropertyOpExitFrameLayout::offsetOfResult()),
            JSReturnOperand);
    }

    // If generating getter call stubs, then return type MUST have been generalized
    // to MIRType_Value.
    masm.jump(&success);

    // Handle exception case.
    masm.bind(&exception);
    masm.handleException();

    // Handle success case.
    masm.bind(&success);
    masm.storeCallResultValue(output);

    // The next instruction is removing the footer of the exit frame, so there
    // is no need for leaveFakeExitFrame.

    // Move the StackPointer back to its original location, unwinding the native exit frame.
    if (callNative)
        masm.adjustStack(IonOOLNativeGetterExitFrameLayout::Size());
    else
        masm.adjustStack(IonOOLPropertyOpExitFrameLayout::Size());
    JS_ASSERT(masm.framePushed() == initialStack);

    // restoreLive()
    masm.PopRegsInMask(liveRegs);

    // Rejoin jump.
    attacher.jumpRejoin(masm);

    // Jump to next stub.
    masm.bind(&stubFailure);
    attacher.jumpNextStub(masm);

>>>>>>> b31a4037
    return true;
}

bool
GetPropertyIC::attachReadSlotWithPatcher(JSContext *cx, StubPatcher &patcher, IonScript *ion,
                                         JSObject *obj, JSObject *holder, HandleShape shape)
{
    RepatchStubAppender attacher(*this);
    MacroAssembler masm(cx);
<<<<<<< HEAD
    GenerateReadSlot(cx, masm, patcher, obj, holder, shape, object(), output());
    const char *attachKind = "non idempotent reading";
    if (idempotent())
        attachKind = "idempotent reading";
    return linkAndAttachStub(cx, masm, patcher, ion, attachKind);
}

bool
GetPropertyIC::attachReadSlot(JSContext *cx, IonScript *ion, JSObject *obj, JSObject *holder,
                              HandleShape shape)
{
    RepatchStubPatcher patcher(rejoinLabel_, fallbackLabel_, &lastJump_);
    return attachReadSlotWithPatcher(cx, patcher, ion, obj, holder, shape);
=======
    GenerateReadSlot(cx, masm, attacher, obj, name(), holder, shape, object(), output());
    const char *attachKind = "non idempotent reading";
    if (idempotent())
        attachKind = "idempotent reading";
    return linkAndAttachStub(cx, masm, attacher, ion, attachKind);
>>>>>>> b31a4037
}

bool
GetPropertyIC::attachCallGetter(JSContext *cx, IonScript *ion, JSObject *obj,
                                JSObject *holder, HandleShape shape,
                                const SafepointIndex *safepointIndex, void *returnAddr)
{
    MacroAssembler masm(cx);

    JS_ASSERT(!idempotent());
    JS_ASSERT(allowGetters());

    // Need to set correct framePushed on the masm so that exit frame descriptors are
    // properly constructed.
    masm.setFramePushed(ion->frameSize());

<<<<<<< HEAD
    RepatchStubPatcher patcher(rejoinLabel_, fallbackLabel_, &lastJump_);
    if (!GenerateCallGetter(cx, masm, patcher, obj, name(), holder, shape, liveRegs_,
=======
    RepatchStubAppender attacher(*this);
    if (!GenerateCallGetter(cx, masm, attacher, obj, name(), holder, shape, liveRegs_,
>>>>>>> b31a4037
                            object(), output(), returnAddr, pc))
    {
         return false;
    }

    const char *attachKind = "non idempotent calling";
    if (idempotent())
        attachKind = "idempotent calling";
<<<<<<< HEAD
    return linkAndAttachStub(cx, masm, patcher, ion, attachKind);
=======
    return linkAndAttachStub(cx, masm, attacher, ion, attachKind);
>>>>>>> b31a4037
}

bool
GetPropertyIC::attachArrayLength(JSContext *cx, IonScript *ion, JSObject *obj)
{
    JS_ASSERT(obj->isArray());
    JS_ASSERT(!idempotent());

    Label failures;
    MacroAssembler masm(cx);
<<<<<<< HEAD
    RepatchStubPatcher patcher(rejoinLabel_, fallbackLabel_, &lastJump_);
=======
    RepatchStubAppender attacher(*this);
>>>>>>> b31a4037

    // Guard object is a dense array.
    RootedObject globalObj(cx, &script->global());
    RootedShape shape(cx, obj->lastProperty());
    if (!shape)
        return false;
    masm.branchTestObjShape(Assembler::NotEqual, object(), shape, &failures);

    // Load length.
    Register outReg;
    if (output().hasValue()) {
        outReg = output().valueReg().scratchReg();
    } else {
        JS_ASSERT(output().type() == MIRType_Int32);
        outReg = output().typedReg().gpr();
    }

    masm.loadPtr(Address(object(), JSObject::offsetOfElements()), outReg);
    masm.load32(Address(outReg, ObjectElements::offsetOfLength()), outReg);

    // The length is an unsigned int, but the value encodes a signed int.
    JS_ASSERT(object() != outReg);
    masm.branchTest32(Assembler::Signed, outReg, outReg, &failures);

    if (output().hasValue())
        masm.tagValue(JSVAL_TYPE_INT32, outReg, output().valueReg());

    /* Success. */
<<<<<<< HEAD
    patcher.jumpRejoin(masm);

    /* Failure. */
    masm.bind(&failures);
    patcher.jumpExit(masm);

    JS_ASSERT(!hasArrayLengthStub_);
    hasArrayLengthStub_ = true;
    return linkAndAttachStub(cx, masm, patcher, ion, "array length");
=======
    attacher.jumpRejoin(masm);

    /* Failure. */
    masm.bind(&failures);
    attacher.jumpNextStub(masm);

    JS_ASSERT(!hasArrayLengthStub_);
    hasArrayLengthStub_ = true;
    return linkAndAttachStub(cx, masm, attacher, ion, "array length");
>>>>>>> b31a4037
}

bool
GetPropertyIC::attachTypedArrayLength(JSContext *cx, IonScript *ion, JSObject *obj)
{
    JS_ASSERT(obj->isTypedArray());
    JS_ASSERT(!idempotent());

    Label failures;
    MacroAssembler masm(cx);
<<<<<<< HEAD
    RepatchStubPatcher patcher(rejoinLabel_, fallbackLabel_, &lastJump_);
=======
    RepatchStubAppender attacher(*this);
>>>>>>> b31a4037

    Register tmpReg;
    if (output().hasValue()) {
        tmpReg = output().valueReg().scratchReg();
    } else {
        JS_ASSERT(output().type() == MIRType_Int32);
        tmpReg = output().typedReg().gpr();
    }
    JS_ASSERT(object() != tmpReg);

    // Implement the negated version of JSObject::isTypedArray predicate.
    masm.loadObjClass(object(), tmpReg);
    masm.branchPtr(Assembler::Below, tmpReg, ImmWord(&TypedArray::classes[0]), &failures);
    masm.branchPtr(Assembler::AboveOrEqual, tmpReg, ImmWord(&TypedArray::classes[TypedArray::TYPE_MAX]), &failures);

    // Load length.
    masm.loadTypedOrValue(Address(object(), TypedArray::lengthOffset()), output());

    /* Success. */
<<<<<<< HEAD
    patcher.jumpRejoin(masm);

    /* Failure. */
    masm.bind(&failures);
    patcher.jumpExit(masm);

    JS_ASSERT(!hasTypedArrayLengthStub_);
    hasTypedArrayLengthStub_ = true;
    return linkAndAttachStub(cx, masm, patcher, ion, "typed array length");
=======
    attacher.jumpRejoin(masm);

    /* Failure. */
    masm.bind(&failures);
    attacher.jumpNextStub(masm);

    JS_ASSERT(!hasTypedArrayLengthStub_);
    hasTypedArrayLengthStub_ = true;
    return linkAndAttachStub(cx, masm, attacher, ion, "typed array length");
>>>>>>> b31a4037
}

static bool
IsIdempotentAndMaybeHasHooks(IonCache &cache, JSObject *obj)
{
    // If the cache is idempotent, watch out for resolve hooks or non-native
    // objects on the proto chain. We check this before calling lookupProperty,
    // to make sure no effectful lookup hooks or resolve hooks are called.
    return cache.idempotent() && !obj->hasIdempotentProtoChain();
}

static bool
DetermineGetPropKind(JSContext *cx, IonCache &cache,
                     JSObject *checkObj, JSObject *holder, HandleShape shape,
                     TypedOrValueRegister output, bool allowGetters,
                     bool *readSlot, bool *callGetter)
{
    // Check what kind of cache stub we can emit: either a slot read,
    // or a getter call.
    *readSlot = false;
    *callGetter = false;

    RootedScript script(cx);
    jsbytecode *pc;
    cache.getScriptedLocation(&script, &pc);

    if (IsCacheableGetPropReadSlot(checkObj, holder, shape) ||
        IsCacheableNoProperty(checkObj, holder, shape, pc, output))
    {
        // With Proxies, we cannot garantee any property access as the proxy can
        // mask any property from the prototype chain.
        JS_ASSERT(!checkObj->isProxy());
        *readSlot = true;
    } else if (IsCacheableGetPropCallNative(checkObj, holder, shape) ||
               IsCacheableGetPropCallPropertyOp(checkObj, holder, shape))
    {
        // Don't enable getter call if cache is idempotent, since
        // they can be effectful.
        if (!cache.idempotent() && allowGetters)
            *callGetter = true;
    }

    // readSlot and callGetter are mutually exclusive
    JS_ASSERT_IF(*readSlot, !*callGetter);
    JS_ASSERT_IF(*callGetter, !*readSlot);

    // Return true only if one strategy is viable.
    return *readSlot || *callGetter;
}

static bool
IsIdempotentAndHasSingletonHolder(IonCache &cache, HandleObject holder, HandleShape shape)
{
    // TI infers the possible types of native object properties. There's one
    // edge case though: for singleton objects it does not add the initial
    // "undefined" type, see the propertySet comment in jsinfer.h. We can't
    // monitor the return type inside an idempotent cache though, so we don't
    // handle this case.
    return (cache.idempotent() &&
            holder &&
            holder->hasSingletonType() &&
            holder->getSlot(shape->slot()).isUndefined());
}

static bool
TryAttachNativeGetPropStub(JSContext *cx, IonScript *ion,
                           GetPropertyIC &cache, HandleObject obj,
                           HandlePropertyName name,
                           const SafepointIndex *safepointIndex,
                           void *returnAddr, bool *isCacheable)
{
    JS_ASSERT(!*isCacheable);

    RootedObject checkObj(cx, obj);
    if (IsCacheableListBase(obj)) {
        Value expandoVal = obj->getFixedSlot(GetListBaseExpandoSlot());

        // Expando objects just hold any extra properties the object has been given by a script,
        // and have no prototype or anything else that will complicate property lookups on them.
        JS_ASSERT_IF(expandoVal.isObject(),
                     expandoVal.toObject().isNative() && !expandoVal.toObject().getProto());

        if (expandoVal.isObject() && expandoVal.toObject().nativeContains(cx, name))
            return true;

        checkObj = obj->getTaggedProto().toObjectOrNull();
    }

    if (!checkObj || !checkObj->isNative())
        return true;

    if (IsIdempotentAndMaybeHasHooks(cache, checkObj))
        return true;

    RootedShape shape(cx);
    RootedObject holder(cx);
    if (!JSObject::lookupProperty(cx, checkObj, name, &holder, &shape))
        return false;

    bool readSlot;
    bool callGetter;
    if (!DetermineGetPropKind(cx, cache, checkObj, holder, shape, cache.output(),
                              cache.allowGetters(), &readSlot, &callGetter))
    {
        return true;
    }

    if (IsIdempotentAndHasSingletonHolder(cache, holder, shape))
        return true;

    *isCacheable = true;

    // Falback to the interpreter function.
    if (!cache.canAttachStub())
        return true;

    if (readSlot)
        return cache.attachReadSlot(cx, ion, obj, holder, shape);
    else if (obj->isArray() && !cache.hasArrayLengthStub() && cx->names().length == name)
        return cache.attachArrayLength(cx, ion, obj);
    return cache.attachCallGetter(cx, ion, obj, holder, shape, safepointIndex, returnAddr);
}

bool
GetPropertyIC::update(JSContext *cx, size_t cacheIndex,
                      HandleObject obj, MutableHandleValue vp)
{
    AutoFlushCache afc ("GetPropertyCache");
    const SafepointIndex *safepointIndex;
    void *returnAddr;
    RootedScript topScript(cx, GetTopIonJSScript(cx, &safepointIndex, &returnAddr));
    IonScript *ion = topScript->ionScript();

    GetPropertyIC &cache = ion->getCache(cacheIndex).toGetProperty();
    RootedPropertyName name(cx, cache.name());

    // Override the return value if we are invalidated (bug 728188).
    AutoDetectInvalidation adi(cx, vp.address(), ion);

    // If the cache is idempotent, we will redo the op in the interpreter.
    if (cache.idempotent())
        adi.disable();

    // For now, just stop generating new stubs once we hit the stub count
    // limit. Once we can make calls from within generated stubs, a new call
    // stub will be generated instead and the previous stubs unlinked.
    bool isCacheable = false;
    if (!TryAttachNativeGetPropStub(cx, ion, cache, obj, name,
                                    safepointIndex, returnAddr,
                                    &isCacheable))
    {
        return false;
    }

    if (!isCacheable && cache.canAttachStub() &&
        !cache.idempotent() && cx->names().length == name)
    {
        if (cache.output().type() != MIRType_Value && cache.output().type() != MIRType_Int32) {
            // The next execution should cause an invalidation because the type
            // does not fit.
            isCacheable = false;
        } else if (obj->isTypedArray() && !cache.hasTypedArrayLengthStub()) {
            isCacheable = true;
            if (!cache.attachTypedArrayLength(cx, ion, obj))
                return false;
        }
    }

    if (cache.idempotent() && !isCacheable) {
        // Invalidate the cache if the property was not found, or was found on
        // a non-native object. This ensures:
        // 1) The property read has no observable side-effects.
        // 2) There's no need to dynamically monitor the return type. This would
        //    be complicated since (due to GVN) there can be multiple pc's
        //    associated with a single idempotent cache.
        IonSpew(IonSpew_InlineCaches, "Invalidating from idempotent cache %s:%d",
                topScript->filename(), topScript->lineno);

        topScript->invalidatedIdempotentCache = true;

        // Do not re-invalidate if the lookup already caused invalidation.
        if (!topScript->hasIonScript())
            return true;

        return Invalidate(cx, topScript);
    }

    RootedId id(cx, NameToId(name));
    if (obj->getOps()->getProperty) {
        if (!JSObject::getGeneric(cx, obj, obj, id, vp))
            return false;
    } else {
        if (!GetPropertyHelper(cx, obj, id, 0, vp))
            return false;
    }

    if (!cache.idempotent()) {
        RootedScript script(cx);
        jsbytecode *pc;
        cache.getScriptedLocation(&script, &pc);

        // If the cache is idempotent, the property exists so we don't have to
        // call __noSuchMethod__.

#if JS_HAS_NO_SUCH_METHOD
        // Handle objects with __noSuchMethod__.
        if (JSOp(*pc) == JSOP_CALLPROP && JS_UNLIKELY(vp.isPrimitive())) {
            if (!OnUnknownMethod(cx, obj, IdToValue(id), vp))
                return false;
        }
#endif

        // Monitor changes to cache entry.
        types::TypeScript::Monitor(cx, script, pc, vp);
    }

    return true;
}

void
<<<<<<< HEAD
ParallelGetPropertyIC::reset(uint8_t **stubEntry)
{
    GetPropertyIC::reset(stubEntry);
    if (stubbedObjects_)
        stubbedObjects_->clear();
}

void
ParallelGetPropertyIC::destroy()
{
    if (stubbedObjects_)
        js_delete(stubbedObjects_);
}

bool
ParallelGetPropertyIC::initStubbedObjects(JSContext *cx)
{
    JS_ASSERT(isAllocated());
    if (!stubbedObjects_) {
        stubbedObjects_ = cx->new_<ObjectSet>(cx);
        return stubbedObjects_ && stubbedObjects_->init();
    }
    return true;
}

bool
ParallelGetPropertyIC::attachReadSlot(LockedJSContext &cx, IonScript *ion, JSObject *obj,
                                      JSObject *holder, HandleShape shape, uint8_t **stubEntry)
{
    DispatchStubPatcher patcher(rejoinLabel_, stubEntry);
    return attachReadSlotWithPatcher(cx, patcher, ion, obj, holder, shape);
}

bool
ParallelGetPropertyIC::tryAttachReadSlot(LockedJSContext &cx, IonScript *ion,
                                         HandleObject obj, HandlePropertyName name,
                                         uint8_t **stubEntry, bool *isCacheable)
{
    *isCacheable = false;

    RootedObject checkObj(cx, obj);
    bool isListBase = IsCacheableListBase(obj);
    if (isListBase)
        checkObj = obj->getTaggedProto().toObjectOrNull();

    if (!checkObj || !checkObj->isNative())
        return true;

    // If the cache is idempotent, watch out for resolve hooks or non-native
    // objects on the proto chain. We check this before calling lookupProperty,
    // to make sure no effectful lookup hooks or resolve hooks are called.
    if (idempotent() && !checkObj->hasIdempotentProtoChain())
        return true;

    // Bail if we have hooks.
    if (obj->getOps()->lookupProperty || obj->getOps()->lookupGeneric)
        return true;

    RootedShape shape(cx);
    RootedObject holder(cx);
    if (!js::LookupPropertyPure(checkObj, NameToId(name), holder.address(), shape.address()))
        return true;

    RootedScript script(cx);
    jsbytecode *pc;
    getScriptedLocation(&script, &pc);

    // In parallel execution we can't cache getters due to possible
    // side-effects, so only check if we can cache slot reads.
    //
    // XXX: Currently we don't stub Array or TypedArray length getters in
    // parallel execution, as it would require special casing both here and in
    // {Lookup,Get}PropertyPure. If it turns out we have a workload that
    // requires them, we should add them.
    if (IsCacheableGetPropReadSlot(obj, holder, shape) ||
        IsCacheableNoProperty(obj, holder, shape, pc, output())) {
        // With Proxies, we cannot garantee any property access as the proxy can
        // mask any property from the prototype chain.
        if (obj->isProxy())
            return true;
    }

    // TI infers the possible types of native object properties. There's one
    // edge case though: for singleton objects it does not add the initial
    // "undefined" type, see the propertySet comment in jsinfer.h. We can't
    // monitor the return type inside an idempotent cache though, so we don't
    // handle this case.
    if (idempotent() &&
        holder &&
        holder->hasSingletonType() &&
        holder->getSlot(shape->slot()).isUndefined())
    {
        return true;
    }

    *isCacheable = true;

    return attachReadSlot(cx, ion, obj, holder, shape, stubEntry);
}

ParallelResult
ParallelGetPropertyIC::update(ForkJoinSlice *slice, size_t cacheIndex,
                              HandleObject obj, MutableHandleValue vp)
{
    AutoFlushCache afc("ParallelGetPropertyCache");
    PerThreadData *pt = slice->perThreadData;

    const SafepointIndex *safepointIndex;
    void *returnAddr;
    RootedScript topScript(pt, GetTopIonJSScript(pt, &safepointIndex, &returnAddr));
    IonScript *ion = topScript->parallelIonScript();

    ParallelGetPropertyIC &cache = ion->getCache(cacheIndex).toParallelGetProperty();
    RootedPropertyName name(pt, cache.name());

    RootedScript script(pt);
    jsbytecode *pc;
    cache.getScriptedLocation(&script, &pc);

    // Grab the property early, as the pure path is fast anyways and doesn't
    // need a lock. If we can't do it purely, bail out of parallel execution.
    if (!GetPropertyPure(obj, NameToId(name), vp.address()))
        return TP_RETRY_SEQUENTIALLY;

    {
        // Lock the context before mutating the cache. Ideally we'd like to do
        // finer-grained locking, with one lock per cache. However, generating
        // new jitcode uses a global ExecutableAllocator tied to the runtime.
        LockedJSContext cx(slice);

        if (cache.canAttachStub()) {
            // Check if we have already stubbed the current object to avoid
            // attaching a duplicate stub.
            if (!cache.initStubbedObjects(cx))
                return TP_FATAL;
            ObjectSet::AddPtr p = cache.stubbedObjects()->lookupForAdd(obj);
            if (p)
                return TP_SUCCESS;
            if (!cache.stubbedObjects()->add(p, obj))
                return TP_FATAL;

            // See note about the stub limit in GetPropertyCache.
            bool isCacheable;
            if (!cache.tryAttachReadSlot(cx, ion, obj, name,
                                         ion->getCacheDispatchEntry(cacheIndex), &isCacheable))
            {
                return TP_FATAL;
            }

            if (!isCacheable) {
                if (cache.idempotent()) {
                    // Bail out if we can't find the property.
                    parallel::Spew(parallel::SpewBailouts,
                                   "Marking idempotent cache as invalidated in parallel %s:%d",
                                   topScript->filename(), topScript->lineno);

                    topScript->invalidatedIdempotentCache = true;
                }

                // ParallelDo will take care of invalidating all bailed out
                // scripts, so just bail out now.
                return TP_RETRY_SEQUENTIALLY;
            }
        }

        if (!cache.idempotent()) {
#if JS_HAS_NO_SUCH_METHOD
            // Straight up bail if there's this __noSuchMethod__ hook.
            if (JSOp(*pc) == JSOP_CALLPROP && JS_UNLIKELY(vp.isPrimitive()))
                return TP_RETRY_SEQUENTIALLY;
#endif

            // Monitor changes to cache entry.
            types::TypeScript::Monitor(cx, script, pc, vp);
        }
    }

    return TP_SUCCESS;
}

void
IonCache::updateBaseAddress(IonCode *code, MacroAssembler &masm)
{
    // Dispatch caches do not have initial and last jumps set.
    if (initialJump_.isSet()) {
        JS_ASSERT(lastJump_.isSet());
        initialJump_.repoint(code, &masm);
        lastJump_.repoint(code, &masm);
    }
    fallbackLabel_.repoint(code, &masm);
    rejoinLabel_.repoint(code, &masm);
}

void
IonCache::updateDispatchLabelAndEntry(IonCode *code, CodeOffsetLabel &dispatchLabel,
                                      uint8_t **stubEntry, MacroAssembler &masm)
{
    dispatchLabel.fixup(&masm);
    Assembler::patchDataWithValueCheck(CodeLocationLabel(code, dispatchLabel),
                                       ImmWord(uintptr_t(stubEntry)),
                                       ImmWord(uintptr_t(-1)));
    *stubEntry = fallbackLabel_.raw();
=======
GetPropertyIC::reset()
{
    RepatchIonCache::reset();
    hasArrayLengthStub_ = false;
    hasTypedArrayLengthStub_ = false;
}

void
ParallelGetPropertyIC::reset()
{
    DispatchIonCache::reset();
    if (stubbedObjects_)
        stubbedObjects_->clear();
}

void
ParallelGetPropertyIC::destroy()
{
    if (stubbedObjects_)
        js_delete(stubbedObjects_);
}

bool
ParallelGetPropertyIC::initStubbedObjects(JSContext *cx)
{
    JS_ASSERT(isAllocated());
    if (!stubbedObjects_) {
        stubbedObjects_ = cx->new_<ObjectSet>(cx);
        return stubbedObjects_ && stubbedObjects_->init();
    }
    return true;
}

bool
ParallelGetPropertyIC::canAttachReadSlot(LockedJSContext &cx, JSObject *obj,
                                         MutableHandleObject holder, MutableHandleShape shape)
{
    // Parallel execution should only cache native objects.
    if (!obj->isNative())
        return false;

    if (IsIdempotentAndMaybeHasHooks(*this, obj))
        return false;

    // Bail if we have hooks.
    if (obj->getOps()->lookupProperty || obj->getOps()->lookupGeneric)
        return false;

    if (!js::LookupPropertyPure(obj, NameToId(name()), holder.address(), shape.address()))
        return false;

    // In parallel execution we can't cache getters due to possible
    // side-effects, so only check if we can cache slot reads.
    bool readSlot;
    bool callGetter;
    if (!DetermineGetPropKind(cx, *this, obj, holder, shape, output(), false,
                              &readSlot, &callGetter) || !readSlot)
    {
        return false;
    }

    if (IsIdempotentAndHasSingletonHolder(*this, holder, shape))
        return false;

    return true;
}

bool
ParallelGetPropertyIC::attachReadSlot(LockedJSContext &cx, IonScript *ion,
                                      JSObject *obj, bool *attachedStub)
{
    *attachedStub = false;

    RootedShape shape(cx);
    RootedObject holder(cx);
    if (!canAttachReadSlot(cx, obj, &holder, &shape))
        return true;

    // Ready to generate the read slot stub.
    DispatchStubPrepender attacher(*this);
    MacroAssembler masm(cx);
    GenerateReadSlot(cx, masm, attacher, obj, name(), holder, shape, object(), output());

    const char *attachKind = "parallel non-idempotent reading";
    if (idempotent())
        attachKind = "parallel idempotent reading";

    if (!linkAndAttachStub(cx, masm, attacher, ion, attachKind))
        return false;

    *attachedStub = true;
    return true;
}

ParallelResult
ParallelGetPropertyIC::update(ForkJoinSlice *slice, size_t cacheIndex,
                              HandleObject obj, MutableHandleValue vp)
{
    AutoFlushCache afc("ParallelGetPropertyCache");
    PerThreadData *pt = slice->perThreadData;

    const SafepointIndex *safepointIndex;
    void *returnAddr;
    RootedScript topScript(pt, GetTopIonJSScript(pt, &safepointIndex, &returnAddr));
    IonScript *ion = topScript->parallelIonScript();

    ParallelGetPropertyIC &cache = ion->getCache(cacheIndex).toParallelGetProperty();

    RootedScript script(pt);
    jsbytecode *pc;
    cache.getScriptedLocation(&script, &pc);

    // Grab the property early, as the pure path is fast anyways and doesn't
    // need a lock. If we can't do it purely, bail out of parallel execution.
    if (!GetPropertyPure(obj, NameToId(cache.name()), vp.address()))
        return TP_RETRY_SEQUENTIALLY;

    // Avoid unnecessary locking if cannot attach stubs and idempotent.
    if (cache.idempotent() && !cache.canAttachStub())
        return TP_SUCCESS;

    {
        // Lock the context before mutating the cache. Ideally we'd like to do
        // finer-grained locking, with one lock per cache. However, generating
        // new jitcode uses a global ExecutableAllocator tied to the runtime.
        LockedJSContext cx(slice);

        if (cache.canAttachStub()) {
            // Check if we have already stubbed the current object to avoid
            // attaching a duplicate stub.
            if (!cache.initStubbedObjects(cx))
                return TP_FATAL;
            ObjectSet::AddPtr p = cache.stubbedObjects()->lookupForAdd(obj);
            if (p)
                return TP_SUCCESS;
            if (!cache.stubbedObjects()->add(p, obj))
                return TP_FATAL;

            // See note about the stub limit in GetPropertyCache.
            bool attachedStub;
            if (!cache.attachReadSlot(cx, ion, obj, &attachedStub))
                return TP_FATAL;

            if (!attachedStub) {
                if (cache.idempotent())
                    topScript->invalidatedIdempotentCache = true;

                // ParallelDo will take care of invalidating all bailed out
                // scripts, so just bail out now.
                return TP_RETRY_SEQUENTIALLY;
            }
        }

        if (!cache.idempotent()) {
#if JS_HAS_NO_SUCH_METHOD
            // Straight up bail if there's this __noSuchMethod__ hook.
            if (JSOp(*pc) == JSOP_CALLPROP && JS_UNLIKELY(vp.isPrimitive()))
                return TP_RETRY_SEQUENTIALLY;
#endif

            // Monitor changes to cache entry.
            types::TypeScript::Monitor(cx, script, pc, vp);
        }
    }

    return TP_SUCCESS;
>>>>>>> b31a4037
}

void
IonCache::disable(uint8_t **stubEntry)
{
    reset(stubEntry);
    this->disabled_ = 1;
}

void
IonCache::reset(uint8_t **stubEntry)
{
<<<<<<< HEAD
    // For repatch caches, skip all generated stub by patching the original
    // stub to go directly to the update function. For dispatch caches, reset
    // the stubEntry to the fallback.
    if (initialJump_.isSet()) {
        JS_ASSERT(!stubEntry);
        PatchJump(initialJump_, fallbackLabel_);
        this->lastJump_ = initialJump_;
    } else {
        JS_ASSERT(stubEntry);
        *stubEntry = fallbackLabel_.raw();
    }

    this->stubCount_ = 0;
=======
    this->stubCount_ = 0;
}

void
IonCache::destroy()
{
>>>>>>> b31a4037
}

bool
SetPropertyIC::attachNativeExisting(JSContext *cx, IonScript *ion,
                                    HandleObject obj, HandleShape shape)
{
    MacroAssembler masm(cx);
<<<<<<< HEAD
    RepatchStubPatcher patcher(rejoinLabel_, fallbackLabel_, &lastJump_);

    patcher.branchExit(masm, Assembler::NotEqual,
                       Address(object(), JSObject::offsetOfShape()),
                       ImmGCPtr(obj->lastProperty()));
    patcher.bindFailures(masm);
=======
    RepatchStubAppender attacher(*this);

    attacher.branchNextStub(masm, Assembler::NotEqual,
                            Address(object(), JSObject::offsetOfShape()),
                            ImmGCPtr(obj->lastProperty()));
>>>>>>> b31a4037

    if (obj->isFixedSlot(shape->slot())) {
        Address addr(object(), JSObject::getFixedSlotOffset(shape->slot()));

        if (cx->zone()->needsBarrier())
            masm.callPreBarrier(addr, MIRType_Value);

        masm.storeConstantOrRegister(value(), addr);
    } else {
        Register slotsReg = object();
        masm.loadPtr(Address(object(), JSObject::offsetOfSlots()), slotsReg);

        Address addr(slotsReg, obj->dynamicSlotIndex(shape->slot()) * sizeof(Value));

        if (cx->zone()->needsBarrier())
            masm.callPreBarrier(addr, MIRType_Value);

        masm.storeConstantOrRegister(value(), addr);
    }

<<<<<<< HEAD
    patcher.jumpRejoin(masm);

    return linkAndAttachStub(cx, masm, patcher, ion, "setting");
=======
    attacher.jumpRejoin(masm);

    return linkAndAttachStub(cx, masm, attacher, ion, "setting");
>>>>>>> b31a4037
}

bool
SetPropertyIC::attachSetterCall(JSContext *cx, IonScript *ion,
                                HandleObject obj, HandleObject holder, HandleShape shape,
                                void *returnAddr)
{
    MacroAssembler masm(cx);
<<<<<<< HEAD
    RepatchStubPatcher patcher(rejoinLabel_, fallbackLabel_, &lastJump_);
=======
    RepatchStubAppender attacher(*this);
>>>>>>> b31a4037

    // Need to set correct framePushed on the masm so that exit frame descriptors are
    // properly constructed.
    masm.setFramePushed(ion->frameSize());

    Label failure;
    masm.branchPtr(Assembler::NotEqual,
                   Address(object(), JSObject::offsetOfShape()),
                   ImmGCPtr(obj->lastProperty()),
                   &failure);

    // Generate prototype guards if needed.
    // Take a scratch register for use, save on stack.
    {
        RegisterSet regSet(RegisterSet::All());
        regSet.take(AnyRegister(object()));
        if (!value().constant())
            regSet.maybeTake(value().reg());
        Register scratchReg = regSet.takeGeneral();
        masm.push(scratchReg);

        Label protoFailure;
        Label protoSuccess;

        // Generate prototype/shape guards.
        if (obj != holder)
            GeneratePrototypeGuards(cx, masm, obj, holder, object(), scratchReg, &protoFailure);

        masm.movePtr(ImmGCPtr(holder), scratchReg);
        masm.branchPtr(Assembler::NotEqual,
                       Address(scratchReg, JSObject::offsetOfShape()),
                       ImmGCPtr(holder->lastProperty()),
                       &protoFailure);

        masm.jump(&protoSuccess);

        masm.bind(&protoFailure);
        masm.pop(scratchReg);
        masm.jump(&failure);

        masm.bind(&protoSuccess);
        masm.pop(scratchReg);
    }

    // Good to go for invoking setter.

    // saveLive()
    masm.PushRegsInMask(liveRegs_);

    // Remaining registers should basically be free, but we need to use |object| still
    // so leave it alone.
    RegisterSet regSet(RegisterSet::All());
    regSet.take(AnyRegister(object()));

    // This is a slower stub path, and we're going to be doing a call anyway.  Don't need
    // to try so hard to not use the stack.  Scratch regs are just taken from the register
    // set not including the input, current value saved on the stack, and restored when
    // we're done with it.
    Register scratchReg     = regSet.takeGeneral();
    Register argJSContextReg = regSet.takeGeneral();
    Register argObjReg       = regSet.takeGeneral();
    Register argIdReg        = regSet.takeGeneral();
    Register argStrictReg    = regSet.takeGeneral();
    Register argVpReg        = regSet.takeGeneral();

    // Ensure stack is aligned.
    DebugOnly<uint32_t> initialStack = masm.framePushed();

    Label success, exception;

<<<<<<< HEAD
    patcher.pushStubCodePatch(masm);
=======
    attacher.pushStubCodePointer(masm);
>>>>>>> b31a4037

    StrictPropertyOp target = shape->setterOp();
    JS_ASSERT(target);
    // JSStrictPropertyOp: JSBool fn(JSContext *cx, JSHandleObject obj,
    //                               JSHandleId id, JSBool strict, JSMutableHandleValue vp);

    // Push args on stack first so we can take pointers to make handles.
    if (value().constant())
        masm.Push(value().value());
    else
        masm.Push(value().reg());
    masm.movePtr(StackPointer, argVpReg);

    masm.move32(Imm32(strict() ? 1 : 0), argStrictReg);

    // push canonical jsid from shape instead of propertyname.
    RootedId propId(cx);
    if (!shape->getUserId(cx, &propId))
        return false;
    masm.Push(propId, argIdReg);
    masm.movePtr(StackPointer, argIdReg);

    masm.Push(object());
    masm.movePtr(StackPointer, argObjReg);

    masm.loadJSContext(argJSContextReg);

    if (!masm.buildOOLFakeExitFrame(returnAddr))
        return false;
    masm.enterFakeExitFrame(ION_FRAME_OOL_PROPERTY_OP);

    // Make the call.
    masm.setupUnalignedABICall(5, scratchReg);
    masm.passABIArg(argJSContextReg);
    masm.passABIArg(argObjReg);
    masm.passABIArg(argIdReg);
    masm.passABIArg(argStrictReg);
    masm.passABIArg(argVpReg);
    masm.callWithABI(JS_FUNC_TO_DATA_PTR(void *, target));

    // Test for failure.
    masm.branchTest32(Assembler::Zero, ReturnReg, ReturnReg, &exception);

    masm.jump(&success);

    // Handle exception case.
    masm.bind(&exception);
    masm.handleException();

    // Handle success case.
    masm.bind(&success);

    // The next instruction is removing the footer of the exit frame, so there
    // is no need for leaveFakeExitFrame.

    // Move the StackPointer back to its original location, unwinding the exit frame.
    masm.adjustStack(IonOOLPropertyOpExitFrameLayout::Size());
    JS_ASSERT(masm.framePushed() == initialStack);

    // restoreLive()
    masm.PopRegsInMask(liveRegs_);

    // Rejoin jump.
<<<<<<< HEAD
    patcher.jumpRejoin(masm);
=======
    attacher.jumpRejoin(masm);
>>>>>>> b31a4037

    // Jump to next stub.
    masm.bind(&failure);
<<<<<<< HEAD
    patcher.jumpExit(masm);

    return linkAndAttachStub(cx, masm, patcher, ion, "calling");
=======
    attacher.jumpNextStub(masm);

    return linkAndAttachStub(cx, masm, attacher, ion, "calling");
>>>>>>> b31a4037
}

bool
SetPropertyIC::attachNativeAdding(JSContext *cx, IonScript *ion, JSObject *obj,
                                  HandleShape oldShape, HandleShape newShape,
                                  HandleShape propShape)
{
    MacroAssembler masm(cx);
<<<<<<< HEAD
    RepatchStubPatcher patcher(rejoinLabel_, fallbackLabel_, &lastJump_);
=======
    RepatchStubAppender attacher(*this);
>>>>>>> b31a4037

    Label failures;

    /* Guard the type of the object */
    masm.branchPtr(Assembler::NotEqual, Address(object(), JSObject::offsetOfType()),
                   ImmGCPtr(obj->type()), &failures);

    /* Guard shapes along prototype chain. */
    masm.branchTestObjShape(Assembler::NotEqual, object(), oldShape, &failures);

    Label protoFailures;
    masm.push(object());    // save object reg because we clobber it

    JSObject *proto = obj->getProto();
    Register protoReg = object();
    while (proto) {
        RawShape protoShape = proto->lastProperty();

        // load next prototype
        masm.loadPtr(Address(protoReg, JSObject::offsetOfType()), protoReg);
        masm.loadPtr(Address(protoReg, offsetof(types::TypeObject, proto)), protoReg);

        // Ensure that its shape matches.
        masm.branchTestObjShape(Assembler::NotEqual, protoReg, protoShape, &protoFailures);

        proto = proto->getProto();
    }

    masm.pop(object());     // restore object reg

    /* Changing object shape.  Write the object's new shape. */
    Address shapeAddr(object(), JSObject::offsetOfShape());
    if (cx->zone()->needsBarrier())
        masm.callPreBarrier(shapeAddr, MIRType_Shape);
    masm.storePtr(ImmGCPtr(newShape), shapeAddr);

    /* Set the value on the object. */
    if (obj->isFixedSlot(propShape->slot())) {
        Address addr(object(), JSObject::getFixedSlotOffset(propShape->slot()));
        masm.storeConstantOrRegister(value(), addr);
    } else {
        Register slotsReg = object();

        masm.loadPtr(Address(object(), JSObject::offsetOfSlots()), slotsReg);

        Address addr(slotsReg, obj->dynamicSlotIndex(propShape->slot()) * sizeof(Value));
        masm.storeConstantOrRegister(value(), addr);
    }

    /* Success. */
<<<<<<< HEAD
    patcher.jumpRejoin(masm);
=======
    attacher.jumpRejoin(masm);
>>>>>>> b31a4037

    /* Failure. */
    masm.bind(&protoFailures);
    masm.pop(object());
    masm.bind(&failures);

<<<<<<< HEAD
    patcher.jumpExit(masm);

    return linkAndAttachStub(cx, masm, patcher, ion, "adding");
=======
    attacher.jumpNextStub(masm);

    return linkAndAttachStub(cx, masm, attacher, ion, "adding");
>>>>>>> b31a4037
}

static bool
IsPropertyInlineable(JSObject *obj)
{
    if (!obj->isNative())
        return false;

    if (obj->watched())
        return false;

    return true;
}

static bool
IsPropertySetInlineable(JSContext *cx, HandleObject obj, HandleId id, MutableHandleShape pshape)
{
    RawShape shape = obj->nativeLookup(cx, id);

    if (!shape)
        return false;

    if (!shape->hasSlot())
        return false;

    if (!shape->hasDefaultSetter())
        return false;

    if (!shape->writable())
        return false;

    pshape.set(shape);

    return true;
}

static bool
IsPropertySetterCallInlineable(JSContext *cx, HandleObject obj, HandleObject holder,
                               HandleShape shape)
{
    if (!shape)
        return false;

    if (!holder->isNative())
        return false;

    if (shape->hasSlot())
        return false;

    if (shape->hasDefaultSetter())
        return false;

    if (!shape->writable())
        return false;

    // We only handle propertyOps for now, so fail if we have SetterValue
    // (which implies JSNative setter).
    if (shape->hasSetterValue())
        return false;

    return true;
}

static bool
IsPropertyAddInlineable(JSContext *cx, HandleObject obj, HandleId id, uint32_t oldSlots,
                        MutableHandleShape pShape)
{
    // This is not a Add, the property exists.
    if (pShape.get())
        return false;

    RootedShape shape(cx, obj->nativeLookup(cx, id));
    if (!shape || shape->inDictionary() || !shape->hasSlot() || !shape->hasDefaultSetter())
        return false;

    // If object has a non-default resolve hook, don't inline
    if (obj->getClass()->resolve != JS_ResolveStub)
        return false;

    if (!obj->isExtensible() || !shape->writable())
        return false;

    // walk up the object prototype chain and ensure that all prototypes
    // are native, and that all prototypes have no getter or setter
    // defined on the property
    for (JSObject *proto = obj->getProto(); proto; proto = proto->getProto()) {
        // if prototype is non-native, don't optimize
        if (!proto->isNative())
            return false;

        // if prototype defines this property in a non-plain way, don't optimize
        RawShape protoShape = proto->nativeLookup(cx, id);
        if (protoShape && !protoShape->hasDefaultSetter())
            return false;

        // Otherise, if there's no such property, watch out for a resolve hook that would need
        // to be invoked and thus prevent inlining of property addition.
        if (proto->getClass()->resolve != JS_ResolveStub)
             return false;
    }

    // Only add a IC entry if the dynamic slots didn't change when the shapes
    // changed.  Need to ensure that a shape change for a subsequent object
    // won't involve reallocating the slot array.
    if (obj->numDynamicSlots() != oldSlots)
        return false;

    pShape.set(shape);
    return true;
}

bool
SetPropertyIC::update(JSContext *cx, size_t cacheIndex, HandleObject obj,
                      HandleValue value)
{
    AutoFlushCache afc ("SetPropertyCache");

    void *returnAddr;
    const SafepointIndex *safepointIndex;
    RootedScript script(cx, GetTopIonJSScript(cx, &safepointIndex, &returnAddr));
    IonScript *ion = script->ionScript();
    SetPropertyIC &cache = ion->getCache(cacheIndex).toSetProperty();
    RootedPropertyName name(cx, cache.name());
    RootedId id(cx, AtomToId(name));
    RootedShape shape(cx);
    RootedObject holder(cx);

    // Stop generating new stubs once we hit the stub count limit, see
    // GetPropertyCache.
    bool inlinable = cache.canAttachStub() && IsPropertyInlineable(obj);
    bool addedSetterStub = false;
    if (inlinable) {
        RootedShape shape(cx);
        if (IsPropertySetInlineable(cx, obj, id, &shape)) {
            if (!cache.attachNativeExisting(cx, ion, obj, shape))
                return false;
            addedSetterStub = true;
        } else {
            RootedObject holder(cx);
            if (!JSObject::lookupProperty(cx, obj, name, &holder, &shape))
                return false;

            if (IsPropertySetterCallInlineable(cx, obj, holder, shape)) {
                if (!cache.attachSetterCall(cx, ion, obj, holder, shape, returnAddr))
                    return false;
                addedSetterStub = true;
            }
        }
    }

    uint32_t oldSlots = obj->numDynamicSlots();
    RootedShape oldShape(cx, obj->lastProperty());

    // Set/Add the property on the object, the inlined cache are setup for the next execution.
    if (!SetProperty(cx, obj, name, value, cache.strict(), cache.isSetName()))
        return false;

    // The property did not exist before, now we can try to inline the property add.
    if (inlinable && !addedSetterStub && obj->lastProperty() != oldShape &&
        IsPropertyAddInlineable(cx, obj, id, oldSlots, &shape))
    {
        RootedShape newShape(cx, obj->lastProperty());
        if (!cache.attachNativeAdding(cx, ion, obj, oldShape, newShape, shape))
            return false;
    }

    return true;
}

const size_t GetElementIC::MAX_FAILED_UPDATES = 16;

bool
GetElementIC::attachGetProp(JSContext *cx, IonScript *ion, HandleObject obj,
                            const Value &idval, HandlePropertyName name)
{
    JS_ASSERT(index().reg().hasValue());

    RootedObject holder(cx);
    RootedShape shape(cx);
    if (!JSObject::lookupProperty(cx, obj, name, &holder, &shape))
        return false;

    RootedScript script(cx);
    jsbytecode *pc;
    getScriptedLocation(&script, &pc);

    if (!IsCacheableGetPropReadSlot(obj, holder, shape) &&
        !IsCacheableNoProperty(obj, holder, shape, pc, output())) {
        IonSpew(IonSpew_InlineCaches, "GETELEM uncacheable property");
        return true;
    }

    JS_ASSERT(idval.isString());

<<<<<<< HEAD
    Label nonRepatchFailures;
=======
    Label failures;
>>>>>>> b31a4037
    MacroAssembler masm(cx);

    // Guard on the index value.
    ValueOperand val = index().reg().valueReg();
    masm.branchTestValue(Assembler::NotEqual, val, idval, &failures);

<<<<<<< HEAD
    RepatchStubPatcher patcher(rejoinLabel_, fallbackLabel_, &lastJump_);
    GenerateReadSlot(cx, masm, patcher, obj, holder, shape, object(), output(),
                     &nonRepatchFailures);

    return linkAndAttachStub(cx, masm, patcher, ion, "property");
=======
    RepatchStubAppender attacher(*this);
    GenerateReadSlot(cx, masm, attacher, obj, name, holder, shape, object(), output(),
                     &failures);

    return linkAndAttachStub(cx, masm, attacher, ion, "property");
>>>>>>> b31a4037
}

bool
GetElementIC::attachDenseElement(JSContext *cx, IonScript *ion, JSObject *obj, const Value &idval)
{
    JS_ASSERT(obj->isNative());
    JS_ASSERT(idval.isInt32());

    Label failures;
    MacroAssembler masm(cx);
<<<<<<< HEAD
    RepatchStubPatcher patcher(rejoinLabel_, fallbackLabel_, &lastJump_);
=======
    RepatchStubAppender attacher(*this);
>>>>>>> b31a4037

    // Guard object's shape.
    RootedObject globalObj(cx, &script->global());
    RootedShape shape(cx, obj->lastProperty());
    if (!shape)
        return false;
    masm.branchTestObjShape(Assembler::NotEqual, object(), shape, &failures);

    // Ensure the index is an int32 value.
    Register indexReg = InvalidReg;

    if (index().reg().hasValue()) {
        indexReg = output().scratchReg().gpr();
        JS_ASSERT(indexReg != InvalidReg);
        ValueOperand val = index().reg().valueReg();

        masm.branchTestInt32(Assembler::NotEqual, val, &failures);

        // Unbox the index.
        masm.unboxInt32(val, indexReg);
    } else {
        JS_ASSERT(!index().reg().typedReg().isFloat());
        indexReg = index().reg().typedReg().gpr();
    }

    // Load elements vector.
    masm.push(object());
    masm.loadPtr(Address(object(), JSObject::offsetOfElements()), object());

    Label hole;

    // Guard on the initialized length.
    Address initLength(object(), ObjectElements::offsetOfInitializedLength());
    masm.branch32(Assembler::BelowOrEqual, initLength, indexReg, &hole);

    // Check for holes & load the value.
    masm.loadElementTypedOrValue(BaseIndex(object(), indexReg, TimesEight),
                                 output(), true, &hole);

    masm.pop(object());
<<<<<<< HEAD
    patcher.jumpRejoin(masm);
=======
    attacher.jumpRejoin(masm);
>>>>>>> b31a4037

    // All failures flow to here.
    masm.bind(&hole);
    masm.pop(object());
    masm.bind(&failures);

<<<<<<< HEAD
    patcher.jumpExit(masm);

    setHasDenseStub();
    return linkAndAttachStub(cx, masm, patcher, ion, "dense array");
=======
    attacher.jumpNextStub(masm);

    setHasDenseStub();
    return linkAndAttachStub(cx, masm, attacher, ion, "dense array");
>>>>>>> b31a4037
}

bool
GetElementIC::attachTypedArrayElement(JSContext *cx, IonScript *ion, JSObject *obj,
                                      const Value &idval)
{
    JS_ASSERT(obj->isTypedArray());

    Label failures;
    MacroAssembler masm(cx);
<<<<<<< HEAD
    RepatchStubPatcher patcher(rejoinLabel_, fallbackLabel_, &lastJump_);
=======
    RepatchStubAppender attacher(*this);
>>>>>>> b31a4037

    // The array type is the object within the table of typed array classes.
    int arrayType = TypedArray::type(obj);

    // The output register is not yet specialized as a float register, the only
    // way to accept float typed arrays for now is to return a Value type.
    DebugOnly<bool> floatOutput = arrayType == TypedArray::TYPE_FLOAT32 ||
                                  arrayType == TypedArray::TYPE_FLOAT64;
    JS_ASSERT_IF(!output().hasValue(), !floatOutput);

    Register tmpReg = output().scratchReg().gpr();
    JS_ASSERT(tmpReg != InvalidReg);

    // Check that the typed array is of the same type as the current object
    // because load size differ in function of the typed array data width.
    masm.branchTestObjClass(Assembler::NotEqual, object(), tmpReg, obj->getClass(), &failures);

    // Decide to what type index the stub should be optimized
    Register indexReg = tmpReg;
    JS_ASSERT(!index().constant());
    if (idval.isString()) {
        JS_ASSERT(GetIndexFromString(idval.toString()) != UINT32_MAX);

        // Part 1: Get the string into a register
        Register str;
        if (index().reg().hasValue()) {
            ValueOperand val = index().reg().valueReg();
            masm.branchTestString(Assembler::NotEqual, val, &failures);

            str = masm.extractString(val, indexReg);
        } else {
            JS_ASSERT(!index().reg().typedReg().isFloat());
            str = index().reg().typedReg().gpr();
        }

        // Part 2: Call to translate the str into index
        RegisterSet regs = RegisterSet::Volatile();
        masm.PushRegsInMask(regs);
        regs.maybeTake(str);

        Register temp = regs.takeGeneral();

        masm.setupUnalignedABICall(1, temp);
        masm.passABIArg(str);
        masm.callWithABI(JS_FUNC_TO_DATA_PTR(void *, GetIndexFromString));
        masm.mov(ReturnReg, indexReg);

        RegisterSet ignore = RegisterSet();
        ignore.add(indexReg);
        masm.PopRegsInMaskIgnore(RegisterSet::Volatile(), ignore);

        masm.branch32(Assembler::Equal, indexReg, Imm32(UINT32_MAX), &failures);

    } else {
        JS_ASSERT(idval.isInt32());

        if (index().reg().hasValue()) {
            ValueOperand val = index().reg().valueReg();
            masm.branchTestInt32(Assembler::NotEqual, val, &failures);

            // Unbox the index.
            masm.unboxInt32(val, indexReg);
        } else {
            JS_ASSERT(!index().reg().typedReg().isFloat());
            indexReg = index().reg().typedReg().gpr();
        }
    }

    // Guard on the initialized length.
    Address length(object(), TypedArray::lengthOffset());
    masm.branch32(Assembler::BelowOrEqual, length, indexReg, &failures);

    // Save the object register on the stack in case of failure.
    Label popAndFail;
    Register elementReg = object();
    masm.push(object());

    // Load elements vector.
    masm.loadPtr(Address(object(), TypedArray::dataOffset()), elementReg);

    // Load the value. We use an invalid register because the destination
    // register is necessary a non double register.
    int width = TypedArray::slotWidth(arrayType);
    BaseIndex source(elementReg, indexReg, ScaleFromElemWidth(width));
    if (output().hasValue())
        masm.loadFromTypedArray(arrayType, source, output().valueReg(), true,
                                elementReg, &popAndFail);
    else
        masm.loadFromTypedArray(arrayType, source, output().typedReg(),
                                elementReg, &popAndFail);

    masm.pop(object());
<<<<<<< HEAD
    patcher.jumpRejoin(masm);
=======
    attacher.jumpRejoin(masm);
>>>>>>> b31a4037

    // Restore the object before continuing to the next stub.
    masm.bind(&popAndFail);
    masm.pop(object());
    masm.bind(&failures);

<<<<<<< HEAD
    patcher.jumpExit(masm);

    return linkAndAttachStub(cx, masm, patcher, ion, "typed array");
=======
    attacher.jumpNextStub(masm);

    return linkAndAttachStub(cx, masm, attacher, ion, "typed array");
>>>>>>> b31a4037
}

bool
GetElementIC::update(JSContext *cx, size_t cacheIndex, HandleObject obj,
                     HandleValue idval, MutableHandleValue res)
{
    IonScript *ion = GetTopIonJSScript(cx)->ionScript();
    GetElementIC &cache = ion->getCache(cacheIndex).toGetElement();
    RootedScript script(cx);
    jsbytecode *pc;
    cache.getScriptedLocation(&script, &pc);
    RootedValue lval(cx, ObjectValue(*obj));

    if (cache.isDisabled()) {
        if (!GetElementOperation(cx, JSOp(*pc), &lval, idval, res))
            return false;
        types::TypeScript::Monitor(cx, script, pc, res);
        return true;
    }

    // Override the return value if we are invalidated (bug 728188).
    AutoFlushCache afc ("GetElementCache");
    AutoDetectInvalidation adi(cx, res.address(), ion);

    RootedId id(cx);
    if (!ValueToId<CanGC>(cx, idval, &id))
        return false;

    bool attachedStub = false;
    if (cache.canAttachStub()) {
        if (obj->isNative() && cache.monitoredResult()) {
            uint32_t dummy;
            if (idval.isString() && JSID_IS_ATOM(id) && !JSID_TO_ATOM(id)->isIndex(&dummy)) {
                RootedPropertyName name(cx, JSID_TO_ATOM(id)->asPropertyName());
                if (!cache.attachGetProp(cx, ion, obj, idval, name))
                    return false;
                attachedStub = true;
            }
        } else if (!cache.hasDenseStub() && obj->isNative() && idval.isInt32()) {
            if (!cache.attachDenseElement(cx, ion, obj, idval))
                return false;
            attachedStub = true;
        } else if (obj->isTypedArray()) {
            if ((idval.isInt32()) ||
                (idval.isString() && GetIndexFromString(idval.toString()) != UINT32_MAX))
            {
                int arrayType = TypedArray::type(obj);
                bool floatOutput = arrayType == TypedArray::TYPE_FLOAT32 ||
                                   arrayType == TypedArray::TYPE_FLOAT64;
                if (!floatOutput || cache.output().hasValue()) {
                    if (!cache.attachTypedArrayElement(cx, ion, obj, idval))
                        return false;
                    attachedStub = true;
                }
            }
        }
    }

    if (!GetElementOperation(cx, JSOp(*pc), &lval, idval, res))
        return false;

    // Disable cache when we reach max stubs or update failed too much.
    if (!attachedStub) {
        cache.incFailedUpdates();
        if (cache.shouldDisable()) {
            IonSpew(IonSpew_InlineCaches, "Disable inline cache");
            cache.disable(ion->maybeGetCacheDispatchEntry(cacheIndex));
        }
    } else {
        cache.resetFailedUpdates();
    }

    types::TypeScript::Monitor(cx, script, pc, res);
    return true;
}

void
GetElementIC::reset()
{
    RepatchIonCache::reset();
    hasDenseStub_ = false;
}

bool
BindNameIC::attachGlobal(JSContext *cx, IonScript *ion, JSObject *scopeChain)
{
    JS_ASSERT(scopeChain->isGlobal());

    MacroAssembler masm(cx);
<<<<<<< HEAD
    RepatchStubPatcher patcher(rejoinLabel_, fallbackLabel_, &lastJump_);

    // Guard on the scope chain.
    patcher.branchExit(masm, Assembler::NotEqual, scopeChainReg(),
                       ImmGCPtr(scopeChain));
    patcher.bindFailures(masm);
    masm.movePtr(ImmGCPtr(scopeChain), outputReg());

    patcher.jumpRejoin(masm);

    return linkAndAttachStub(cx, masm, patcher, ion, "global");
=======
    RepatchStubAppender attacher(*this);

    // Guard on the scope chain.
    attacher.branchNextStub(masm, Assembler::NotEqual, scopeChainReg(),
                            ImmGCPtr(scopeChain));
    masm.movePtr(ImmGCPtr(scopeChain), outputReg());

    attacher.jumpRejoin(masm);

    return linkAndAttachStub(cx, masm, attacher, ion, "global");
>>>>>>> b31a4037
}

static inline void
GenerateScopeChainGuard(MacroAssembler &masm, JSObject *scopeObj,
                        Register scopeObjReg, RawShape shape, Label *failures)
{
    if (scopeObj->isCall()) {
        // We can skip a guard on the call object if the script's bindings are
        // guaranteed to be immutable (and thus cannot introduce shadowing
        // variables).
        CallObject *callObj = &scopeObj->asCall();
        if (!callObj->isForEval()) {
            RawFunction fun = &callObj->callee();
            RawScript script = fun->nonLazyScript();
            if (!script->funHasExtensibleScope)
                return;
        }
    } else if (scopeObj->isGlobal()) {
        // If this is the last object on the scope walk, and the property we've
        // found is not configurable, then we don't need a shape guard because
        // the shape cannot be removed.
        if (shape && !shape->configurable())
            return;
    }

    Address shapeAddr(scopeObjReg, JSObject::offsetOfShape());
    masm.branchPtr(Assembler::NotEqual, shapeAddr, ImmGCPtr(scopeObj->lastProperty()), failures);
}

static void
GenerateScopeChainGuards(MacroAssembler &masm, JSObject *scopeChain, JSObject *holder,
                         Register outputReg, Label *failures)
{
    JSObject *tobj = scopeChain;

    // Walk up the scope chain. Note that IsCacheableScopeChain guarantees the
    // |tobj == holder| condition terminates the loop.
    while (true) {
        JS_ASSERT(IsCacheableNonGlobalScope(tobj) || tobj->isGlobal());

        GenerateScopeChainGuard(masm, tobj, outputReg, NULL, failures);
        if (tobj == holder)
            break;

        // Load the next link.
        tobj = &tobj->asScope().enclosingScope();
        masm.extractObject(Address(outputReg, ScopeObject::offsetOfEnclosingScope()), outputReg);
    }
}

bool
BindNameIC::attachNonGlobal(JSContext *cx, IonScript *ion, JSObject *scopeChain, JSObject *holder)
{
    JS_ASSERT(IsCacheableNonGlobalScope(scopeChain));

    MacroAssembler masm(cx);
<<<<<<< HEAD
    RepatchStubPatcher patcher(rejoinLabel_, fallbackLabel_, &lastJump_);

    // Guard on the shape of the scope chain.
    Label nonRepatchFailures;
    patcher.branchExit(masm, Assembler::NotEqual,
                       Address(scopeChainReg(), JSObject::offsetOfShape()),
                       ImmGCPtr(scopeChain->lastProperty()));
=======
    RepatchStubAppender attacher(*this);

    // Guard on the shape of the scope chain.
    Label failures;
    attacher.branchNextStubOrLabel(masm, Assembler::NotEqual,
                                   Address(scopeChainReg(), JSObject::offsetOfShape()),
                                   ImmGCPtr(scopeChain->lastProperty()),
                                   holder != scopeChain ? &failures : NULL);
>>>>>>> b31a4037

    if (holder != scopeChain) {
        JSObject *parent = &scopeChain->asScope().enclosingScope();
        masm.extractObject(Address(scopeChainReg(), ScopeObject::offsetOfEnclosingScope()), outputReg());

        GenerateScopeChainGuards(masm, parent, holder, outputReg(), &failures);
    } else {
        masm.movePtr(scopeChainReg(), outputReg());
    }

    // At this point outputReg holds the object on which the property
    // was found, so we're done.
<<<<<<< HEAD
    patcher.jumpRejoin(masm);

    // All failures flow to here, so there is a common point to patch.
    patcher.bindFailures(masm);
    masm.bind(&nonRepatchFailures);
    if (holder != scopeChain)
        patcher.jumpExit(masm);

    return linkAndAttachStub(cx, masm, patcher, ion, "non-global");
=======
    attacher.jumpRejoin(masm);

    // All failures flow to here, so there is a common point to patch.
    if (holder != scopeChain) {
        masm.bind(&failures);
        attacher.jumpNextStub(masm);
    }

    return linkAndAttachStub(cx, masm, attacher, ion, "non-global");
>>>>>>> b31a4037
}

static bool
IsCacheableScopeChain(JSObject *scopeChain, JSObject *holder)
{
    while (true) {
        if (!IsCacheableNonGlobalScope(scopeChain)) {
            IonSpew(IonSpew_InlineCaches, "Non-cacheable object on scope chain");
            return false;
        }

        if (scopeChain == holder)
            return true;

        scopeChain = &scopeChain->asScope().enclosingScope();
        if (!scopeChain) {
            IonSpew(IonSpew_InlineCaches, "Scope chain indirect hit");
            return false;
        }
    }

    JS_NOT_REACHED("Shouldn't get here");
    return false;
}

JSObject *
BindNameIC::update(JSContext *cx, size_t cacheIndex, HandleObject scopeChain)
{
    AutoFlushCache afc ("BindNameCache");

    IonScript *ion = GetTopIonJSScript(cx)->ionScript();
    BindNameIC &cache = ion->getCache(cacheIndex).toBindName();
    HandlePropertyName name = cache.name();

    RootedObject holder(cx);
    if (scopeChain->isGlobal()) {
        holder = scopeChain;
    } else {
        if (!LookupNameWithGlobalDefault(cx, name, scopeChain, &holder))
            return NULL;
    }

    // Stop generating new stubs once we hit the stub count limit, see
    // GetPropertyCache.
    if (cache.canAttachStub()) {
        if (scopeChain->isGlobal()) {
            if (!cache.attachGlobal(cx, ion, scopeChain))
                return NULL;
        } else if (IsCacheableScopeChain(scopeChain, holder)) {
            if (!cache.attachNonGlobal(cx, ion, scopeChain, holder))
                return NULL;
        } else {
            IonSpew(IonSpew_InlineCaches, "BINDNAME uncacheable scope chain");
        }
    }

    return holder;
}

bool
NameIC::attachReadSlot(JSContext *cx, IonScript *ion, HandleObject scopeChain, HandleObject holder,
                       HandleShape shape)
{
    MacroAssembler masm(cx);
    Label failures;
<<<<<<< HEAD
    RepatchStubPatcher patcher(rejoinLabel_, fallbackLabel_, &lastJump_);
=======
    RepatchStubAppender attacher(*this);
>>>>>>> b31a4037

    Register scratchReg = outputReg().valueReg().scratchReg();

    masm.mov(scopeChainReg(), scratchReg);
    GenerateScopeChainGuards(masm, scopeChain, holder, scratchReg, &failures);

    unsigned slot = shape->slot();
    if (holder->isFixedSlot(slot)) {
        Address addr(scratchReg, JSObject::getFixedSlotOffset(slot));
        masm.loadTypedOrValue(addr, outputReg());
    } else {
        masm.loadPtr(Address(scratchReg, JSObject::offsetOfSlots()), scratchReg);

        Address addr(scratchReg, holder->dynamicSlotIndex(slot) * sizeof(Value));
        masm.loadTypedOrValue(addr, outputReg());
    }

<<<<<<< HEAD
    patcher.jumpRejoin(masm);

    if (failures.used()) {
        masm.bind(&failures);
        patcher.jumpExit(masm);
    }

    return linkAndAttachStub(cx, masm, patcher, ion, "generic");
=======
    attacher.jumpRejoin(masm);

    if (failures.used()) {
        masm.bind(&failures);
        attacher.jumpNextStub(masm);
    }

    return linkAndAttachStub(cx, masm, attacher, ion, "generic");
>>>>>>> b31a4037
}

static bool
IsCacheableNameReadSlot(JSContext *cx, HandleObject scopeChain, HandleObject obj,
                        HandleObject holder, HandleShape shape, jsbytecode *pc,
                        const TypedOrValueRegister &output)
{
    if (!shape)
        return false;
    if (!obj->isNative())
        return false;
    if (obj != holder)
        return false;

    if (obj->isGlobal()) {
        // Support only simple property lookups.
        if (!IsCacheableGetPropReadSlot(obj, holder, shape) &&
            !IsCacheableNoProperty(obj, holder, shape, pc, output))
            return false;
    } else if (obj->isCall()) {
        if (!shape->hasDefaultGetter())
            return false;
    } else {
        // We don't yet support lookups on Block or DeclEnv objects.
        return false;
    }

    RootedObject obj2(cx, scopeChain);
    while (obj2) {
        if (!IsCacheableNonGlobalScope(obj2) && !obj2->isGlobal())
            return false;

        // Stop once we hit the global or target obj.
        if (obj2->isGlobal() || obj2 == obj)
            break;

        obj2 = obj2->enclosingScope();
    }

    return obj == obj2;
}

bool
NameIC::attachCallGetter(JSContext *cx, IonScript *ion, JSObject *obj, JSObject *holder,
                         HandleShape shape, const SafepointIndex *safepointIndex, void *returnAddr)
{
    MacroAssembler masm(cx);

    // Need to set correct framePushed on the masm so that exit frame descriptors are
    // properly constructed.
    masm.setFramePushed(ion->frameSize());

<<<<<<< HEAD
    RepatchStubPatcher patcher(rejoinLabel_, fallbackLabel_, &lastJump_);
    if (!GenerateCallGetter(cx, masm, patcher, obj, name(), holder, shape, liveRegs_,
=======
    RepatchStubAppender attacher(*this);
    if (!GenerateCallGetter(cx, masm, attacher, obj, name(), holder, shape, liveRegs_,
>>>>>>> b31a4037
                            scopeChainReg(), outputReg(), returnAddr, pc))
    {
         return false;
    }

    const char *attachKind = "name getter";
<<<<<<< HEAD
    return linkAndAttachStub(cx, masm, patcher, ion, attachKind);
=======
    return linkAndAttachStub(cx, masm, attacher, ion, attachKind);
>>>>>>> b31a4037
}

static bool
IsCacheableNameCallGetter(JSObject *scopeChain, JSObject *obj, JSObject *holder, RawShape shape)
{
    if (obj != scopeChain)
        return false;

    if (!obj->isGlobal())
        return false;

    return IsCacheableGetPropCallNative(obj, holder, shape) ||
        IsCacheableGetPropCallPropertyOp(obj, holder, shape);
}

bool
NameIC::update(JSContext *cx, size_t cacheIndex, HandleObject scopeChain,
               MutableHandleValue vp)
{
    AutoFlushCache afc ("GetNameCache");

    const SafepointIndex *safepointIndex;
    void *returnAddr;
    IonScript *ion = GetTopIonJSScript(cx, &safepointIndex, &returnAddr)->ionScript();

    NameIC &cache = ion->getCache(cacheIndex).toName();
    RootedPropertyName name(cx, cache.name());

    RootedScript script(cx);
    jsbytecode *pc;
    cache.getScriptedLocation(&script, &pc);

    RootedObject obj(cx);
    RootedObject holder(cx);
    RootedShape shape(cx);
    if (!LookupName(cx, name, scopeChain, &obj, &holder, &shape))
        return false;

    if (cache.canAttachStub()) {
        if (IsCacheableNameReadSlot(cx, scopeChain, obj, holder, shape, pc, cache.outputReg())) {
            if (!cache.attachReadSlot(cx, ion, scopeChain, obj, shape))
                return false;
        } else if (IsCacheableNameCallGetter(scopeChain, obj, holder, shape)) {
            if (!cache.attachCallGetter(cx, ion, obj, holder, shape, safepointIndex, returnAddr))
                return false;
        }
    }

    if (cache.isTypeOf()) {
        if (!FetchName<true>(cx, obj, holder, name, shape, vp))
            return false;
    } else {
        if (!FetchName<false>(cx, obj, holder, name, shape, vp))
            return false;
    }

    // Monitor changes to cache entry.
    types::TypeScript::Monitor(cx, script, pc, vp);

    return true;
}

bool
CallsiteCloneIC::attach(JSContext *cx, IonScript *ion, HandleFunction original,
                        HandleFunction clone)
{
    MacroAssembler masm(cx);
<<<<<<< HEAD
    RepatchStubPatcher patcher(rejoinLabel_, fallbackLabel_, &lastJump_);

    // Guard against object identity on the original.
    patcher.branchExit(masm, Assembler::NotEqual, calleeReg(),
                       ImmWord(uintptr_t(original.get())));
    patcher.bindFailures(masm);
=======
    RepatchStubAppender attacher(*this);

    // Guard against object identity on the original.
    attacher.branchNextStub(masm, Assembler::NotEqual, calleeReg(),
                            ImmWord(uintptr_t(original.get())));
>>>>>>> b31a4037

    // Load the clone.
    masm.movePtr(ImmWord(uintptr_t(clone.get())), outputReg());

<<<<<<< HEAD
    patcher.jumpRejoin(masm);

    return linkAndAttachStub(cx, masm, patcher, ion, "generic");
=======
    attacher.jumpRejoin(masm);

    return linkAndAttachStub(cx, masm, attacher, ion, "generic");
>>>>>>> b31a4037
}

JSObject *
CallsiteCloneIC::update(JSContext *cx, size_t cacheIndex, HandleObject callee)
{
    AutoFlushCache afc ("CallsiteCloneCache");

    // Act as the identity for functions that are not clone-at-callsite, as we
    // generate this cache as long as some callees are clone-at-callsite.
    RootedFunction fun(cx, callee->toFunction());
    if (!fun->hasScript() || !fun->nonLazyScript()->shouldCloneAtCallsite)
        return fun;

    IonScript *ion = GetTopIonJSScript(cx)->ionScript();
    CallsiteCloneIC &cache = ion->getCache(cacheIndex).toCallsiteClone();

    RootedFunction clone(cx, CloneFunctionAtCallsite(cx, fun, cache.callScript(), cache.callPc()));
    if (!clone)
        return NULL;

    if (cache.canAttachStub()) {
        if (!cache.attach(cx, ion, fun, clone))
            return NULL;
    }

    return clone;
}<|MERGE_RESOLUTION|>--- conflicted
+++ resolved
@@ -109,112 +109,6 @@
 
 const size_t IonCache::MAX_STUBS = 16;
 
-<<<<<<< HEAD
-class IonCache::StubPatcher
-{
-  protected:
-    bool hasExitOffset_ : 1;
-    bool hasStubCodePatchOffset_ : 1;
-
-    CodeLocationLabel rejoinLabel_;
-
-    RepatchLabel failures_;
-
-    CodeOffsetJump exitOffset_;
-    CodeOffsetJump rejoinOffset_;
-    CodeOffsetLabel stubCodePatchOffset_;
-
-  public:
-    StubPatcher(CodeLocationLabel rejoinLabel)
-      : hasExitOffset_(false),
-        hasStubCodePatchOffset_(false),
-        rejoinLabel_(rejoinLabel),
-        failures_(),
-        exitOffset_(),
-        rejoinOffset_(),
-        stubCodePatchOffset_()
-    { }
-
-    // Value used instead of the IonCode self-reference of generated
-    // stubs. This value is needed for marking calls made inside stubs. This
-    // value would be replaced by the attachStub function after the allocation
-    // of the IonCode. The self-reference is used to keep the stub path alive
-    // even if the IonScript is invalidated or if the IC is flushed.
-    static const ImmWord STUB_ADDR;
-
-    template <class T1, class T2>
-    void branchExit(MacroAssembler &masm, Assembler::Condition cond, T1 op1, T2 op2) {
-        exitOffset_ = masm.branchPtrWithPatch(cond, op1, op2, &failures_);
-        hasExitOffset_ = true;
-    }
-
-    void jumpRejoin(MacroAssembler &masm) {
-        RepatchLabel rejoin;
-        rejoinOffset_ = masm.jumpWithPatch(&rejoin);
-        masm.bind(&rejoin);
-    }
-
-    void jumpExit(MacroAssembler &masm) {
-        RepatchLabel exit;
-        exitOffset_ = masm.jumpWithPatch(&exit);
-        hasExitOffset_ = true;
-        masm.bind(&exit);
-    }
-
-    void bindFailures(MacroAssembler &masm) {
-        masm.bind(&failures_);
-    }
-
-    void pushStubCodePatch(MacroAssembler &masm) {
-        // Push the IonCode pointer for the stub we're generating.
-        // WARNING:
-        // WARNING: If IonCode ever becomes relocatable, the following code is incorrect.
-        // WARNING: Note that we're not marking the pointer being pushed as an ImmGCPtr.
-        // WARNING: This is not a marking issue since the stub IonCode won't be collected
-        // WARNING: between the time it's called and when we get here, but it would fail
-        // WARNING: if the IonCode object ever moved, since we'd be rooting a nonsense
-        // WARNING: value here.
-        // WARNING:
-        stubCodePatchOffset_ = masm.PushWithPatch(STUB_ADDR);
-        hasStubCodePatchOffset_ = true;
-    }
-
-    void patchRejoin(MacroAssembler &masm, IonCode *code) {
-        rejoinOffset_.fixup(&masm);
-        CodeLocationJump rejoinJump(code, rejoinOffset_);
-        PatchJump(rejoinJump, rejoinLabel_);
-    }
-
-    void patchStubCode(MacroAssembler &masm, IonCode *code) {
-        if (hasStubCodePatchOffset_) {
-            stubCodePatchOffset_.fixup(&masm);
-            Assembler::patchDataWithValueCheck(CodeLocationLabel(code, stubCodePatchOffset_),
-                                               ImmWord(uintptr_t(code)), STUB_ADDR);
-        }
-    }
-
-    virtual void patchExit(MacroAssembler &masm, IonCode *code) = 0;
-};
-
-const ImmWord IonCache::StubPatcher::STUB_ADDR = ImmWord(uintptr_t(0xdeadc0de));
-
-// Repatch-style stubs are daisy chained in such a fashion that when
-// generating a new stub, the previous stub's exit jump is patched to the
-// entry of our new stub.
-class RepatchStubPatcher : public IonCache::StubPatcher
-{
-    CodeLocationLabel exitLabel_;
-    CodeLocationJump *lastJump_;
-
-  public:
-    RepatchStubPatcher(CodeLocationLabel rejoinLabel, CodeLocationLabel exitLabel,
-                       CodeLocationJump *lastJump)
-      : StubPatcher(rejoinLabel),
-        exitLabel_(exitLabel),
-        lastJump_(lastJump)
-    {
-        JS_ASSERT(lastJump);
-=======
 // Helper class which encapsulates logic to attach a stub to an IC by hooking
 // up rejoins and next stub jumps.
 //
@@ -436,7 +330,6 @@
         // table is updated is disallowed, lest we race on entry into an
         // unfinalized stub.
         cache_.firstStub_ = code->raw();
->>>>>>> b31a4037
     }
 };
 
@@ -489,95 +382,14 @@
     // Update the failure path.
     attacher.patchNextStubJump(masm, code);
 
-    void patchExit(MacroAssembler &masm, IonCode *code) {
-        // Patch the previous exitJump of the last stub, or the jump from the
-        // codeGen, to jump into the newly allocated code.
-        PatchJump(*lastJump_, CodeLocationLabel(code));
-
-        // If this path is not taken, we are producing an entry which can no
-        // longer go back into the update function.
-        if (hasExitOffset_) {
-            exitOffset_.fixup(&masm);
-            CodeLocationJump exitJump(code, exitOffset_);
-            PatchJump(exitJump, exitLabel_);
-
-            // When the last stub fails, it fallback to the ool call which can
-            // produce a stub. Next time we generate a stub, we will patch the
-            // exit to try the new stub.
-            *lastJump_ = exitJump;
-        }
-    }
-};
-
-// Dispatch-style stubs are daisy chained in reverse order as repatch-style
-// stubs and do not require patching jumps. A dispatch table is used, one per
-// cache, to store the first stub that should be jumped to.
-//
-// When new stubs are generated, the dispatch table is updated with the new
-// stub's code address. New stubs always jump to the previous value in the
-// dispatch table on exit.
-//
-// This style of stubs does not patch the already executing instruction
-// stream, does not need to worry about cache coherence of cached jump
-// addresses, and does not have to worry about aligning the exit jumps to
-// ensure atomic patching, at the expense of an extra memory read to load the
-// very first stub.
-//
-// The dispatch table itself is allocated in IonScript; see IonScript::New.
-class DispatchStubPatcher : public IonCache::StubPatcher
-{
-    uint8_t **stubEntry_;
-
-  public:
-    DispatchStubPatcher(CodeLocationLabel rejoinLabel, uint8_t **stubEntry)
-      : StubPatcher(rejoinLabel),
-        stubEntry_(stubEntry)
-    {
-        JS_ASSERT(stubEntry);
-    }
-
-    void patchExit(MacroAssembler &masm, IonCode *code) {
-        if (hasExitOffset_) {
-            // Jump to the previous entry in the stub dispatch table. We
-            // have not yet executed the code we're patching the jump in.
-            exitOffset_.fixup(&masm);
-            CodeLocationJump exitJump(code, exitOffset_);
-            PatchJump(exitJump, CodeLocationLabel(*stubEntry_));
-
-            // Update the dispatch table.
-            *stubEntry_ = code->raw();
-        }
-    }
-};
-
-void
-IonCache::attachStub(MacroAssembler &masm, StubPatcher &patcher, IonCode *code)
-{
-    JS_ASSERT(canAttachStub());
-    incrementStubCount();
-
-    // Update the success path to continue after the IC initial jump.
-    patcher.patchRejoin(masm, code);
-
-    // Update the failure path.
-    patcher.patchExit(masm, code);
-
     // Replace the STUB_ADDR constant by the address of the generated stub, such
     // as it can be kept alive even if the cache is flushed (see
     // MarkIonExitFrame).
-<<<<<<< HEAD
-    patcher.patchStubCode(masm, code);
-}
-
-bool
-IonCache::linkAndAttachStub(JSContext *cx, MacroAssembler &masm, StubPatcher &patcher,
-=======
     attacher.patchStubCodePointer(masm, code);
 }
 
 bool
 IonCache::linkAndAttachStub(JSContext *cx, MacroAssembler &masm, StubAttacher &attacher,
->>>>>>> b31a4037
                             IonScript *ion, const char *attachKind)
 {
     IonCode *code = NULL;
@@ -585,11 +397,7 @@
     if (status != LINK_GOOD)
         return status != LINK_ERROR;
 
-<<<<<<< HEAD
-    attachStub(masm, patcher, code);
-=======
     attachStub(masm, attacher, code);
->>>>>>> b31a4037
 
     IonSpew(IonSpew_InlineCaches, "Generated %s %s stub at %p",
             attachKind, CacheName(kind()), code->raw());
@@ -761,29 +569,113 @@
     return true;
 }
 
-<<<<<<< HEAD
+static inline void
+EmitLoadSlot(MacroAssembler &masm, JSObject *holder, Shape *shape, Register holderReg,
+             TypedOrValueRegister output, Register scratchReg)
+{
+    JS_ASSERT(holder);
+    if (holder->isFixedSlot(shape->slot())) {
+        Address addr(holderReg, JSObject::getFixedSlotOffset(shape->slot()));
+        masm.loadTypedOrValue(addr, output);
+    } else {
+        masm.loadPtr(Address(holderReg, JSObject::offsetOfSlots()), scratchReg);
+
+        Address addr(scratchReg, holder->dynamicSlotIndex(shape->slot()) * sizeof(Value));
+        masm.loadTypedOrValue(addr, output);
+    }
+}
+
 static void
-GenerateReadSlot(JSContext *cx, MacroAssembler &masm, IonCache::StubPatcher &patcher,
-                 JSObject *obj, JSObject *holder, Shape *shape, Register object,
-                 TypedOrValueRegister output, Label *nonRepatchFailures = NULL)
+GenerateListBaseChecks(JSContext *cx, MacroAssembler &masm, JSObject *obj,
+                       PropertyName *name, Register object, Label *stubFailure)
+{
+    MOZ_ASSERT(IsCacheableListBase(obj));
+
+    // Guard the following:
+    //      1. The object is a ListBase.
+    //      2. The object does not have expando properties, or has an expando
+    //          which is known to not have the desired property.
+    Address handlerAddr(object, JSObject::getFixedSlotOffset(JSSLOT_PROXY_HANDLER));
+    Address expandoAddr(object, JSObject::getFixedSlotOffset(GetListBaseExpandoSlot()));
+
+    // Check that object is a ListBase.
+    masm.branchPrivatePtr(Assembler::NotEqual, handlerAddr, ImmWord(GetProxyHandler(obj)), stubFailure);
+
+    // For the remaining code, we need to reserve some registers to load a value.
+    // This is ugly, but unvaoidable.
+    RegisterSet listBaseRegSet(RegisterSet::All());
+    listBaseRegSet.take(AnyRegister(object));
+    ValueOperand tempVal = listBaseRegSet.takeValueOperand();
+    masm.pushValue(tempVal);
+
+    Label failListBaseCheck;
+    Label listBaseOk;
+
+    masm.loadValue(expandoAddr, tempVal);
+
+    // If the incoming object does not have an expando object then we're sure we're not
+    // shadowing.
+    masm.branchTestUndefined(Assembler::Equal, tempVal, &listBaseOk);
+
+    Value expandoVal = obj->getFixedSlot(GetListBaseExpandoSlot());
+    if (expandoVal.isObject()) {
+        JS_ASSERT(!expandoVal.toObject().nativeContains(cx, name));
+
+        // Reference object has an expando object that doesn't define the name. Check that
+        // the incoming object has an expando object with the same shape.
+        masm.branchTestObject(Assembler::NotEqual, tempVal, &failListBaseCheck);
+        masm.extractObject(tempVal, tempVal.scratchReg());
+        masm.branchPtr(Assembler::Equal,
+                       Address(tempVal.scratchReg(), JSObject::offsetOfShape()),
+                       ImmGCPtr(expandoVal.toObject().lastProperty()),
+                       &listBaseOk);
+    }
+
+    // Failure case: restore the tempVal registers and jump to failures.
+    masm.bind(&failListBaseCheck);
+    masm.popValue(tempVal);
+    masm.jump(stubFailure);
+
+    // Success case: restore the tempval and proceed.
+    masm.bind(&listBaseOk);
+    masm.popValue(tempVal);
+}
+
+static void
+GenerateReadSlot(JSContext *cx, MacroAssembler &masm, IonCache::StubAttacher &attacher,
+                 JSObject *obj, PropertyName *name, JSObject *holder, Shape *shape,
+                 Register object, TypedOrValueRegister output, Label *failures = NULL)
 {
     // If there's a single jump to |failures|, we can patch the shape guard
     // jump directly. Otherwise, jump to the end of the stub, so there's a
     // common point to patch.
-
-    bool multipleFailureJumps = (nonRepatchFailures != NULL) && nonRepatchFailures->used();
-    patcher.branchExit(masm, Assembler::NotEqual,
-                       Address(object, JSObject::offsetOfShape()),
-                       ImmGCPtr(obj->lastProperty()));
-
+    bool multipleFailureJumps = (obj != holder) || (failures != NULL && failures->used());
+
+    // If we have multiple failure jumps but didn't get a label from the
+    // outside, make one ourselves.
+    Label failures_;
+    if (multipleFailureJumps && !failures)
+        failures = &failures_;
+
+    // Guard on the shape of the object.
+    attacher.branchNextStubOrLabel(masm, Assembler::NotEqual,
+                                   Address(object, JSObject::offsetOfShape()),
+                                   ImmGCPtr(obj->lastProperty()),
+                                   failures);
+
+    bool isCacheableListBase = IsCacheableListBase(obj);
+    Label listBaseFailures;
+    if (isCacheableListBase) {
+        JS_ASSERT(multipleFailureJumps);
+        GenerateListBaseChecks(cx, masm, obj, name, object, &listBaseFailures);
+    }
+
+    // If we need a scratch register, use either an output register or the
+    // object register. After this point, we cannot jump directly to
+    // |failures| since we may still have to pop the object register.
     bool restoreScratch = false;
     Register scratchReg = Register::FromCode(0); // Quell compiler warning.
 
-    // If we need a scratch register, use either an output register or the object
-    // register (and restore it afterwards). After this point, we cannot jump
-    // directly to |failures| since we may still have to pop the object register.
-
-    Label prototypeFailures;
     if (obj != holder || !holder->isFixedSlot(shape->slot())) {
         if (output.hasValue()) {
             scratchReg = output.valueReg().scratchReg();
@@ -796,11 +688,22 @@
         }
     }
 
-    // Generate prototype guards.
+    // Fast path: single failure jump, no prototype guards.
+    if (!multipleFailureJumps) {
+        EmitLoadSlot(masm, holder, shape, object, output, scratchReg);
+        if (restoreScratch)
+            masm.pop(scratchReg);
+        attacher.jumpRejoin(masm);
+        return;
+    }
+
+    // Slow path: multiple jumps; generate prototype guards.
+    Label prototypeFailures;
     Register holderReg;
     if (obj != holder) {
         // Note: this may clobber the object register if it's used as scratch.
-        GeneratePrototypeGuards(cx, masm, obj, holder, object, scratchReg, &prototypeFailures);
+        GeneratePrototypeGuards(cx, masm, obj, holder, object, scratchReg,
+                                failures);
 
         if (holder) {
             // Guard on the holder's shape.
@@ -840,39 +743,34 @@
     }
 
     // Slot access.
-    if (holder && holder->isFixedSlot(shape->slot())) {
-        Address addr(holderReg, JSObject::getFixedSlotOffset(shape->slot()));
-        masm.loadTypedOrValue(addr, output);
-    } else if (holder) {
-        masm.loadPtr(Address(holderReg, JSObject::offsetOfSlots()), scratchReg);
-
-        Address addr(scratchReg, holder->dynamicSlotIndex(shape->slot()) * sizeof(Value));
-        masm.loadTypedOrValue(addr, output);
-    } else {
-        JS_ASSERT(!holder);
+    if (holder)
+        EmitLoadSlot(masm, holder, shape, holderReg, output, scratchReg);
+    else
         masm.moveValue(UndefinedValue(), output.valueReg());
-    }
-
+
+    // Restore scratch on success.
     if (restoreScratch)
         masm.pop(scratchReg);
 
-    patcher.jumpRejoin(masm);
-
-    if (obj != holder || multipleFailureJumps) {
+    attacher.jumpRejoin(masm);
+
+    if (multipleFailureJumps) {
         masm.bind(&prototypeFailures);
         if (restoreScratch)
             masm.pop(scratchReg);
-        patcher.bindFailures(masm);
-        if (multipleFailureJumps)
-            masm.bind(nonRepatchFailures);
-        patcher.jumpExit(masm);
-    } else {
-        patcher.bindFailures(masm);
-    }
+        if (isCacheableListBase)
+            masm.bind(&listBaseFailures);
+        masm.bind(failures);
+    }
+
+    attacher.jumpNextStub(masm);
+
+    if (restoreScratch)
+        masm.pop(scratchReg);
 }
 
 static bool
-GenerateCallGetter(JSContext *cx, MacroAssembler &masm, IonCache::StubPatcher &patcher,
+GenerateCallGetter(JSContext *cx, MacroAssembler &masm, IonCache::StubAttacher &attacher,
                    JSObject *obj, PropertyName *name, JSObject *holder, HandleShape shape,
                    RegisterSet &liveRegs, Register object, TypedOrValueRegister output,
                    void *returnAddr, jsbytecode *pc)
@@ -882,61 +780,8 @@
     masm.branchPtr(Assembler::NotEqual, Address(object, JSObject::offsetOfShape()),
                    ImmGCPtr(obj->lastProperty()), &stubFailure);
 
-    // If this is a stub for a ListBase object, guard the following:
-    //      1. The object is a ListBase.
-    //      2. The object does not have expando properties, or has an expando
-    //          which is known to not have the desired property.
-    if (IsCacheableListBase(obj)) {
-        Address handlerAddr(object, JSObject::getFixedSlotOffset(JSSLOT_PROXY_HANDLER));
-        Address expandoAddr(object, JSObject::getFixedSlotOffset(GetListBaseExpandoSlot()));
-
-        // Check that object is a ListBase.
-        masm.branchPrivatePtr(Assembler::NotEqual, handlerAddr, ImmWord(GetProxyHandler(obj)), &stubFailure);
-
-        // For the remaining code, we need to reserve some registers to load a value.
-        // This is ugly, but unvaoidable.
-        RegisterSet listBaseRegSet(RegisterSet::All());
-        listBaseRegSet.take(AnyRegister(object));
-        ValueOperand tempVal = listBaseRegSet.takeValueOperand();
-        masm.pushValue(tempVal);
-
-        Label failListBaseCheck;
-        Label listBaseOk;
-
-        Value expandoVal = obj->getFixedSlot(GetListBaseExpandoSlot());
-        JSObject *expando = expandoVal.isObject() ? &(expandoVal.toObject()) : NULL;
-        JS_ASSERT_IF(expando, expando->isNative() && expando->getProto() == NULL);
-
-        masm.loadValue(expandoAddr, tempVal);
-        if (expando && expando->nativeLookup(cx, name)) {
-            // Reference object has an expando that doesn't define the name.
-            // Check incoming object's expando and make sure it's an object.
-
-            // If checkExpando is true, we'll temporarily use register(s) for a ValueOperand.
-            // If we do that, we save the register(s) on stack before use and pop them
-            // on both exit paths.
-
-            masm.branchTestObject(Assembler::NotEqual, tempVal, &failListBaseCheck);
-            masm.extractObject(tempVal, tempVal.scratchReg());
-            masm.branchPtr(Assembler::Equal,
-                           Address(tempVal.scratchReg(), JSObject::offsetOfShape()),
-                           ImmGCPtr(expando->lastProperty()),
-                           &listBaseOk);
-        } else {
-            // Reference object has no expando.  Check incoming object and ensure
-            // it has no expando.
-            masm.branchTestUndefined(Assembler::Equal, tempVal, &listBaseOk);
-        }
-
-        // Failure case: restore the tempVal registers and jump to failures.
-        masm.bind(&failListBaseCheck);
-        masm.popValue(tempVal);
-        masm.jump(&stubFailure);
-
-        // Success case: restore the tempval and proceed.
-        masm.bind(&listBaseOk);
-        masm.popValue(tempVal);
-    }
+    if (IsCacheableListBase(obj))
+        GenerateListBaseChecks(cx, masm, obj, name, object, &stubFailure);
 
     JS_ASSERT(output.hasValue());
     Register scratchReg = output.valueReg().scratchReg();
@@ -981,7 +826,7 @@
 
     Label success, exception;
 
-    patcher.pushStubCodePatch(masm);
+    attacher.pushStubCodePointer(masm);
 
     if (callNative) {
         JS_ASSERT(shape->hasGetterValue() && shape->getterValue().isObject() &&
@@ -1096,422 +941,26 @@
     masm.PopRegsInMask(liveRegs);
 
     // Rejoin jump.
-    patcher.jumpRejoin(masm);
-
-    // Exit jump.
-    masm.bind(&stubFailure);
-    patcher.jumpExit(masm);
-
-=======
-static inline void
-EmitLoadSlot(MacroAssembler &masm, JSObject *holder, Shape *shape, Register holderReg,
-             TypedOrValueRegister output, Register scratchReg)
-{
-    JS_ASSERT(holder);
-    if (holder->isFixedSlot(shape->slot())) {
-        Address addr(holderReg, JSObject::getFixedSlotOffset(shape->slot()));
-        masm.loadTypedOrValue(addr, output);
-    } else {
-        masm.loadPtr(Address(holderReg, JSObject::offsetOfSlots()), scratchReg);
-
-        Address addr(scratchReg, holder->dynamicSlotIndex(shape->slot()) * sizeof(Value));
-        masm.loadTypedOrValue(addr, output);
-    }
-}
-
-static void
-GenerateListBaseChecks(JSContext *cx, MacroAssembler &masm, JSObject *obj,
-                       PropertyName *name, Register object, Label *stubFailure)
-{
-    MOZ_ASSERT(IsCacheableListBase(obj));
-
-    // Guard the following:
-    //      1. The object is a ListBase.
-    //      2. The object does not have expando properties, or has an expando
-    //          which is known to not have the desired property.
-    Address handlerAddr(object, JSObject::getFixedSlotOffset(JSSLOT_PROXY_HANDLER));
-    Address expandoAddr(object, JSObject::getFixedSlotOffset(GetListBaseExpandoSlot()));
-
-    // Check that object is a ListBase.
-    masm.branchPrivatePtr(Assembler::NotEqual, handlerAddr, ImmWord(GetProxyHandler(obj)), stubFailure);
-
-    // For the remaining code, we need to reserve some registers to load a value.
-    // This is ugly, but unvaoidable.
-    RegisterSet listBaseRegSet(RegisterSet::All());
-    listBaseRegSet.take(AnyRegister(object));
-    ValueOperand tempVal = listBaseRegSet.takeValueOperand();
-    masm.pushValue(tempVal);
-
-    Label failListBaseCheck;
-    Label listBaseOk;
-
-    masm.loadValue(expandoAddr, tempVal);
-
-    // If the incoming object does not have an expando object then we're sure we're not
-    // shadowing.
-    masm.branchTestUndefined(Assembler::Equal, tempVal, &listBaseOk);
-
-    Value expandoVal = obj->getFixedSlot(GetListBaseExpandoSlot());
-    if (expandoVal.isObject()) {
-        JS_ASSERT(!expandoVal.toObject().nativeContains(cx, name));
-
-        // Reference object has an expando object that doesn't define the name. Check that
-        // the incoming object has an expando object with the same shape.
-        masm.branchTestObject(Assembler::NotEqual, tempVal, &failListBaseCheck);
-        masm.extractObject(tempVal, tempVal.scratchReg());
-        masm.branchPtr(Assembler::Equal,
-                       Address(tempVal.scratchReg(), JSObject::offsetOfShape()),
-                       ImmGCPtr(expandoVal.toObject().lastProperty()),
-                       &listBaseOk);
-    }
-
-    // Failure case: restore the tempVal registers and jump to failures.
-    masm.bind(&failListBaseCheck);
-    masm.popValue(tempVal);
-    masm.jump(stubFailure);
-
-    // Success case: restore the tempval and proceed.
-    masm.bind(&listBaseOk);
-    masm.popValue(tempVal);
-}
-
-static void
-GenerateReadSlot(JSContext *cx, MacroAssembler &masm, IonCache::StubAttacher &attacher,
-                 JSObject *obj, PropertyName *name, JSObject *holder, Shape *shape,
-                 Register object, TypedOrValueRegister output, Label *failures = NULL)
-{
-    // If there's a single jump to |failures|, we can patch the shape guard
-    // jump directly. Otherwise, jump to the end of the stub, so there's a
-    // common point to patch.
-    bool multipleFailureJumps = (obj != holder) || (failures != NULL && failures->used());
-
-    // If we have multiple failure jumps but didn't get a label from the
-    // outside, make one ourselves.
-    Label failures_;
-    if (multipleFailureJumps && !failures)
-        failures = &failures_;
-
-    // Guard on the shape of the object.
-    attacher.branchNextStubOrLabel(masm, Assembler::NotEqual,
-                                   Address(object, JSObject::offsetOfShape()),
-                                   ImmGCPtr(obj->lastProperty()),
-                                   failures);
-
-    bool isCacheableListBase = IsCacheableListBase(obj);
-    Label listBaseFailures;
-    if (isCacheableListBase) {
-        JS_ASSERT(multipleFailureJumps);
-        GenerateListBaseChecks(cx, masm, obj, name, object, &listBaseFailures);
-    }
-
-    // If we need a scratch register, use either an output register or the
-    // object register. After this point, we cannot jump directly to
-    // |failures| since we may still have to pop the object register.
-    bool restoreScratch = false;
-    Register scratchReg = Register::FromCode(0); // Quell compiler warning.
-
-    if (obj != holder || !holder->isFixedSlot(shape->slot())) {
-        if (output.hasValue()) {
-            scratchReg = output.valueReg().scratchReg();
-        } else if (output.type() == MIRType_Double) {
-            scratchReg = object;
-            masm.push(scratchReg);
-            restoreScratch = true;
-        } else {
-            scratchReg = output.typedReg().gpr();
-        }
-    }
-
-    // Fast path: single failure jump, no prototype guards.
-    if (!multipleFailureJumps) {
-        EmitLoadSlot(masm, holder, shape, object, output, scratchReg);
-        if (restoreScratch)
-            masm.pop(scratchReg);
-        attacher.jumpRejoin(masm);
-        return;
-    }
-
-    // Slow path: multiple jumps; generate prototype guards.
-    Label prototypeFailures;
-    Register holderReg;
-    if (obj != holder) {
-        // Note: this may clobber the object register if it's used as scratch.
-        GeneratePrototypeGuards(cx, masm, obj, holder, object, scratchReg,
-                                failures);
-
-        if (holder) {
-            // Guard on the holder's shape.
-            holderReg = scratchReg;
-            masm.movePtr(ImmGCPtr(holder), holderReg);
-            masm.branchPtr(Assembler::NotEqual,
-                           Address(holderReg, JSObject::offsetOfShape()),
-                           ImmGCPtr(holder->lastProperty()),
-                           &prototypeFailures);
-        } else {
-            // The property does not exist. Guard on everything in the
-            // prototype chain.
-            JSObject *proto = obj->getTaggedProto().toObjectOrNull();
-            Register lastReg = object;
-            JS_ASSERT(scratchReg != object);
-            while (proto) {
-                Address addrType(lastReg, JSObject::offsetOfType());
-                masm.loadPtr(addrType, scratchReg);
-                Address addrProto(scratchReg, offsetof(types::TypeObject, proto));
-                masm.loadPtr(addrProto, scratchReg);
-                Address addrShape(scratchReg, JSObject::offsetOfShape());
-
-                // Guard the shape of the current prototype.
-                masm.branchPtr(Assembler::NotEqual,
-                               Address(scratchReg, JSObject::offsetOfShape()),
-                               ImmGCPtr(proto->lastProperty()),
-                               &prototypeFailures);
-
-                proto = proto->getProto();
-                lastReg = scratchReg;
-            }
-
-            holderReg = InvalidReg;
-        }
-    } else {
-        holderReg = object;
-    }
-
-    // Slot access.
-    if (holder)
-        EmitLoadSlot(masm, holder, shape, holderReg, output, scratchReg);
-    else
-        masm.moveValue(UndefinedValue(), output.valueReg());
-
-    // Restore scratch on success.
-    if (restoreScratch)
-        masm.pop(scratchReg);
-
-    attacher.jumpRejoin(masm);
-
-    if (multipleFailureJumps) {
-        masm.bind(&prototypeFailures);
-        if (restoreScratch)
-            masm.pop(scratchReg);
-        if (isCacheableListBase)
-            masm.bind(&listBaseFailures);
-        masm.bind(failures);
-    }
-
-    attacher.jumpNextStub(masm);
-
-    if (restoreScratch)
-        masm.pop(scratchReg);
-}
-
-static bool
-GenerateCallGetter(JSContext *cx, MacroAssembler &masm, IonCache::StubAttacher &attacher,
-                   JSObject *obj, PropertyName *name, JSObject *holder, HandleShape shape,
-                   RegisterSet &liveRegs, Register object, TypedOrValueRegister output,
-                   void *returnAddr, jsbytecode *pc)
-{
-    // Initial shape check.
-    Label stubFailure;
-    masm.branchPtr(Assembler::NotEqual, Address(object, JSObject::offsetOfShape()),
-                   ImmGCPtr(obj->lastProperty()), &stubFailure);
-
-    if (IsCacheableListBase(obj))
-        GenerateListBaseChecks(cx, masm, obj, name, object, &stubFailure);
-
-    JS_ASSERT(output.hasValue());
-    Register scratchReg = output.valueReg().scratchReg();
-
-    // Note: this may clobber the object register if it's used as scratch.
-    if (obj != holder)
-        GeneratePrototypeGuards(cx, masm, obj, holder, object, scratchReg, &stubFailure);
-
-    // Guard on the holder's shape.
-    Register holderReg = scratchReg;
-    masm.movePtr(ImmGCPtr(holder), holderReg);
-    masm.branchPtr(Assembler::NotEqual,
-                   Address(holderReg, JSObject::offsetOfShape()),
-                   ImmGCPtr(holder->lastProperty()),
-                   &stubFailure);
-
-    // Now we're good to go to invoke the native call.
-
-    // saveLive()
-    masm.PushRegsInMask(liveRegs);
-
-    // Remaining registers should basically be free, but we need to use |object| still
-    // so leave it alone.
-    RegisterSet regSet(RegisterSet::All());
-    regSet.take(AnyRegister(object));
-
-    // This is a slower stub path, and we're going to be doing a call anyway.  Don't need
-    // to try so hard to not use the stack.  Scratch regs are just taken from the register
-    // set not including the input, current value saved on the stack, and restored when
-    // we're done with it.
-    scratchReg               = regSet.takeGeneral();
-    Register argJSContextReg = regSet.takeGeneral();
-    Register argUintNReg     = regSet.takeGeneral();
-    Register argVpReg        = regSet.takeGeneral();
-
-    // Shape has a getter function.
-    bool callNative = IsCacheableGetPropCallNative(obj, holder, shape);
-    JS_ASSERT_IF(!callNative, IsCacheableGetPropCallPropertyOp(obj, holder, shape));
-
-    // TODO: ensure stack is aligned?
-    DebugOnly<uint32_t> initialStack = masm.framePushed();
-
-    Label success, exception;
-
-    attacher.pushStubCodePointer(masm);
-
-    if (callNative) {
-        JS_ASSERT(shape->hasGetterValue() && shape->getterValue().isObject() &&
-                  shape->getterValue().toObject().isFunction());
-        JSFunction *target = shape->getterValue().toObject().toFunction();
-
-        JS_ASSERT(target);
-        JS_ASSERT(target->isNative());
-
-        // Native functions have the signature:
-        //  bool (*)(JSContext *, unsigned, Value *vp)
-        // Where vp[0] is space for an outparam, vp[1] is |this|, and vp[2] onward
-        // are the function arguments.
-
-        // Construct vp array:
-        // Push object value for |this|
-        masm.Push(TypedOrValueRegister(MIRType_Object, AnyRegister(object)));
-        // Push callee/outparam.
-        masm.Push(ObjectValue(*target));
-
-        // Preload arguments into registers.
-        masm.loadJSContext(argJSContextReg);
-        masm.move32(Imm32(0), argUintNReg);
-        masm.movePtr(StackPointer, argVpReg);
-
-        if (!masm.buildOOLFakeExitFrame(returnAddr))
-            return false;
-        masm.enterFakeExitFrame(ION_FRAME_OOL_NATIVE_GETTER);
-
-        // Construct and execute call.
-        masm.setupUnalignedABICall(3, scratchReg);
-        masm.passABIArg(argJSContextReg);
-        masm.passABIArg(argUintNReg);
-        masm.passABIArg(argVpReg);
-        masm.callWithABI(JS_FUNC_TO_DATA_PTR(void *, target->native()));
-
-        // Test for failure.
-        masm.branchTest32(Assembler::Zero, ReturnReg, ReturnReg, &exception);
-
-        // Load the outparam vp[0] into output register(s).
-        masm.loadValue(
-            Address(StackPointer, IonOOLNativeGetterExitFrameLayout::offsetOfResult()),
-            JSReturnOperand);
-    } else {
-        Register argObjReg       = argUintNReg;
-        Register argIdReg        = regSet.takeGeneral();
-
-        PropertyOp target = shape->getterOp();
-        JS_ASSERT(target);
-        // JSPropertyOp: JSBool fn(JSContext *cx, JSHandleObject obj, JSHandleId id, JSMutableHandleValue vp)
-
-        // Push args on stack first so we can take pointers to make handles.
-        masm.Push(UndefinedValue());
-        masm.movePtr(StackPointer, argVpReg);
-
-        // push canonical jsid from shape instead of propertyname.
-        RootedId propId(cx);
-        if (!shape->getUserId(cx, &propId))
-            return false;
-        masm.Push(propId, scratchReg);
-        masm.movePtr(StackPointer, argIdReg);
-
-        masm.Push(object);
-        masm.movePtr(StackPointer, argObjReg);
-
-        masm.loadJSContext(argJSContextReg);
-
-        if (!masm.buildOOLFakeExitFrame(returnAddr))
-            return false;
-        masm.enterFakeExitFrame(ION_FRAME_OOL_PROPERTY_OP);
-
-        // Make the call.
-        masm.setupUnalignedABICall(4, scratchReg);
-        masm.passABIArg(argJSContextReg);
-        masm.passABIArg(argObjReg);
-        masm.passABIArg(argIdReg);
-        masm.passABIArg(argVpReg);
-        masm.callWithABI(JS_FUNC_TO_DATA_PTR(void *, target));
-
-        // Test for failure.
-        masm.branchTest32(Assembler::Zero, ReturnReg, ReturnReg, &exception);
-
-        // Load the outparam vp[0] into output register(s).
-        masm.loadValue(
-            Address(StackPointer, IonOOLPropertyOpExitFrameLayout::offsetOfResult()),
-            JSReturnOperand);
-    }
-
-    // If generating getter call stubs, then return type MUST have been generalized
-    // to MIRType_Value.
-    masm.jump(&success);
-
-    // Handle exception case.
-    masm.bind(&exception);
-    masm.handleException();
-
-    // Handle success case.
-    masm.bind(&success);
-    masm.storeCallResultValue(output);
-
-    // The next instruction is removing the footer of the exit frame, so there
-    // is no need for leaveFakeExitFrame.
-
-    // Move the StackPointer back to its original location, unwinding the native exit frame.
-    if (callNative)
-        masm.adjustStack(IonOOLNativeGetterExitFrameLayout::Size());
-    else
-        masm.adjustStack(IonOOLPropertyOpExitFrameLayout::Size());
-    JS_ASSERT(masm.framePushed() == initialStack);
-
-    // restoreLive()
-    masm.PopRegsInMask(liveRegs);
-
-    // Rejoin jump.
     attacher.jumpRejoin(masm);
 
     // Jump to next stub.
     masm.bind(&stubFailure);
     attacher.jumpNextStub(masm);
 
->>>>>>> b31a4037
     return true;
-}
-
-bool
-GetPropertyIC::attachReadSlotWithPatcher(JSContext *cx, StubPatcher &patcher, IonScript *ion,
-                                         JSObject *obj, JSObject *holder, HandleShape shape)
-{
-    RepatchStubAppender attacher(*this);
-    MacroAssembler masm(cx);
-<<<<<<< HEAD
-    GenerateReadSlot(cx, masm, patcher, obj, holder, shape, object(), output());
-    const char *attachKind = "non idempotent reading";
-    if (idempotent())
-        attachKind = "idempotent reading";
-    return linkAndAttachStub(cx, masm, patcher, ion, attachKind);
 }
 
 bool
 GetPropertyIC::attachReadSlot(JSContext *cx, IonScript *ion, JSObject *obj, JSObject *holder,
                               HandleShape shape)
 {
-    RepatchStubPatcher patcher(rejoinLabel_, fallbackLabel_, &lastJump_);
-    return attachReadSlotWithPatcher(cx, patcher, ion, obj, holder, shape);
-=======
+    RepatchStubAppender attacher(*this);
+    MacroAssembler masm(cx);
     GenerateReadSlot(cx, masm, attacher, obj, name(), holder, shape, object(), output());
     const char *attachKind = "non idempotent reading";
     if (idempotent())
         attachKind = "idempotent reading";
     return linkAndAttachStub(cx, masm, attacher, ion, attachKind);
->>>>>>> b31a4037
 }
 
 bool
@@ -1528,13 +977,8 @@
     // properly constructed.
     masm.setFramePushed(ion->frameSize());
 
-<<<<<<< HEAD
-    RepatchStubPatcher patcher(rejoinLabel_, fallbackLabel_, &lastJump_);
-    if (!GenerateCallGetter(cx, masm, patcher, obj, name(), holder, shape, liveRegs_,
-=======
     RepatchStubAppender attacher(*this);
     if (!GenerateCallGetter(cx, masm, attacher, obj, name(), holder, shape, liveRegs_,
->>>>>>> b31a4037
                             object(), output(), returnAddr, pc))
     {
          return false;
@@ -1543,11 +987,7 @@
     const char *attachKind = "non idempotent calling";
     if (idempotent())
         attachKind = "idempotent calling";
-<<<<<<< HEAD
-    return linkAndAttachStub(cx, masm, patcher, ion, attachKind);
-=======
     return linkAndAttachStub(cx, masm, attacher, ion, attachKind);
->>>>>>> b31a4037
 }
 
 bool
@@ -1558,11 +998,7 @@
 
     Label failures;
     MacroAssembler masm(cx);
-<<<<<<< HEAD
-    RepatchStubPatcher patcher(rejoinLabel_, fallbackLabel_, &lastJump_);
-=======
     RepatchStubAppender attacher(*this);
->>>>>>> b31a4037
 
     // Guard object is a dense array.
     RootedObject globalObj(cx, &script->global());
@@ -1591,17 +1027,6 @@
         masm.tagValue(JSVAL_TYPE_INT32, outReg, output().valueReg());
 
     /* Success. */
-<<<<<<< HEAD
-    patcher.jumpRejoin(masm);
-
-    /* Failure. */
-    masm.bind(&failures);
-    patcher.jumpExit(masm);
-
-    JS_ASSERT(!hasArrayLengthStub_);
-    hasArrayLengthStub_ = true;
-    return linkAndAttachStub(cx, masm, patcher, ion, "array length");
-=======
     attacher.jumpRejoin(masm);
 
     /* Failure. */
@@ -1611,7 +1036,6 @@
     JS_ASSERT(!hasArrayLengthStub_);
     hasArrayLengthStub_ = true;
     return linkAndAttachStub(cx, masm, attacher, ion, "array length");
->>>>>>> b31a4037
 }
 
 bool
@@ -1622,11 +1046,7 @@
 
     Label failures;
     MacroAssembler masm(cx);
-<<<<<<< HEAD
-    RepatchStubPatcher patcher(rejoinLabel_, fallbackLabel_, &lastJump_);
-=======
     RepatchStubAppender attacher(*this);
->>>>>>> b31a4037
 
     Register tmpReg;
     if (output().hasValue()) {
@@ -1646,17 +1066,6 @@
     masm.loadTypedOrValue(Address(object(), TypedArray::lengthOffset()), output());
 
     /* Success. */
-<<<<<<< HEAD
-    patcher.jumpRejoin(masm);
-
-    /* Failure. */
-    masm.bind(&failures);
-    patcher.jumpExit(masm);
-
-    JS_ASSERT(!hasTypedArrayLengthStub_);
-    hasTypedArrayLengthStub_ = true;
-    return linkAndAttachStub(cx, masm, patcher, ion, "typed array length");
-=======
     attacher.jumpRejoin(masm);
 
     /* Failure. */
@@ -1666,7 +1075,6 @@
     JS_ASSERT(!hasTypedArrayLengthStub_);
     hasTypedArrayLengthStub_ = true;
     return linkAndAttachStub(cx, masm, attacher, ion, "typed array length");
->>>>>>> b31a4037
 }
 
 static bool
@@ -1887,10 +1295,17 @@
 }
 
 void
-<<<<<<< HEAD
-ParallelGetPropertyIC::reset(uint8_t **stubEntry)
-{
-    GetPropertyIC::reset(stubEntry);
+GetPropertyIC::reset()
+{
+    RepatchIonCache::reset();
+    hasArrayLengthStub_ = false;
+    hasTypedArrayLengthStub_ = false;
+}
+
+void
+ParallelGetPropertyIC::reset()
+{
+    DispatchIonCache::reset();
     if (stubbedObjects_)
         stubbedObjects_->clear();
 }
@@ -1914,78 +1329,64 @@
 }
 
 bool
-ParallelGetPropertyIC::attachReadSlot(LockedJSContext &cx, IonScript *ion, JSObject *obj,
-                                      JSObject *holder, HandleShape shape, uint8_t **stubEntry)
-{
-    DispatchStubPatcher patcher(rejoinLabel_, stubEntry);
-    return attachReadSlotWithPatcher(cx, patcher, ion, obj, holder, shape);
-}
-
-bool
-ParallelGetPropertyIC::tryAttachReadSlot(LockedJSContext &cx, IonScript *ion,
-                                         HandleObject obj, HandlePropertyName name,
-                                         uint8_t **stubEntry, bool *isCacheable)
-{
-    *isCacheable = false;
-
-    RootedObject checkObj(cx, obj);
-    bool isListBase = IsCacheableListBase(obj);
-    if (isListBase)
-        checkObj = obj->getTaggedProto().toObjectOrNull();
-
-    if (!checkObj || !checkObj->isNative())
-        return true;
-
-    // If the cache is idempotent, watch out for resolve hooks or non-native
-    // objects on the proto chain. We check this before calling lookupProperty,
-    // to make sure no effectful lookup hooks or resolve hooks are called.
-    if (idempotent() && !checkObj->hasIdempotentProtoChain())
-        return true;
+ParallelGetPropertyIC::canAttachReadSlot(LockedJSContext &cx, JSObject *obj,
+                                         MutableHandleObject holder, MutableHandleShape shape)
+{
+    // Parallel execution should only cache native objects.
+    if (!obj->isNative())
+        return false;
+
+    if (IsIdempotentAndMaybeHasHooks(*this, obj))
+        return false;
 
     // Bail if we have hooks.
     if (obj->getOps()->lookupProperty || obj->getOps()->lookupGeneric)
-        return true;
+        return false;
+
+    if (!js::LookupPropertyPure(obj, NameToId(name()), holder.address(), shape.address()))
+        return false;
+
+    // In parallel execution we can't cache getters due to possible
+    // side-effects, so only check if we can cache slot reads.
+    bool readSlot;
+    bool callGetter;
+    if (!DetermineGetPropKind(cx, *this, obj, holder, shape, output(), false,
+                              &readSlot, &callGetter) || !readSlot)
+    {
+        return false;
+    }
+
+    if (IsIdempotentAndHasSingletonHolder(*this, holder, shape))
+        return false;
+
+    return true;
+}
+
+bool
+ParallelGetPropertyIC::attachReadSlot(LockedJSContext &cx, IonScript *ion,
+                                      JSObject *obj, bool *attachedStub)
+{
+    *attachedStub = false;
 
     RootedShape shape(cx);
     RootedObject holder(cx);
-    if (!js::LookupPropertyPure(checkObj, NameToId(name), holder.address(), shape.address()))
+    if (!canAttachReadSlot(cx, obj, &holder, &shape))
         return true;
 
-    RootedScript script(cx);
-    jsbytecode *pc;
-    getScriptedLocation(&script, &pc);
-
-    // In parallel execution we can't cache getters due to possible
-    // side-effects, so only check if we can cache slot reads.
-    //
-    // XXX: Currently we don't stub Array or TypedArray length getters in
-    // parallel execution, as it would require special casing both here and in
-    // {Lookup,Get}PropertyPure. If it turns out we have a workload that
-    // requires them, we should add them.
-    if (IsCacheableGetPropReadSlot(obj, holder, shape) ||
-        IsCacheableNoProperty(obj, holder, shape, pc, output())) {
-        // With Proxies, we cannot garantee any property access as the proxy can
-        // mask any property from the prototype chain.
-        if (obj->isProxy())
-            return true;
-    }
-
-    // TI infers the possible types of native object properties. There's one
-    // edge case though: for singleton objects it does not add the initial
-    // "undefined" type, see the propertySet comment in jsinfer.h. We can't
-    // monitor the return type inside an idempotent cache though, so we don't
-    // handle this case.
-    if (idempotent() &&
-        holder &&
-        holder->hasSingletonType() &&
-        holder->getSlot(shape->slot()).isUndefined())
-    {
-        return true;
-    }
-
-    *isCacheable = true;
-
-    return attachReadSlot(cx, ion, obj, holder, shape, stubEntry);
+    // Ready to generate the read slot stub.
+    DispatchStubPrepender attacher(*this);
+    MacroAssembler masm(cx);
+    GenerateReadSlot(cx, masm, attacher, obj, name(), holder, shape, object(), output());
+
+    const char *attachKind = "parallel non-idempotent reading";
+    if (idempotent())
+        attachKind = "parallel idempotent reading";
+
+    if (!linkAndAttachStub(cx, masm, attacher, ion, attachKind))
+        return false;
+
+    *attachedStub = true;
+    return true;
 }
 
 ParallelResult
@@ -2001,7 +1402,6 @@
     IonScript *ion = topScript->parallelIonScript();
 
     ParallelGetPropertyIC &cache = ion->getCache(cacheIndex).toParallelGetProperty();
-    RootedPropertyName name(pt, cache.name());
 
     RootedScript script(pt);
     jsbytecode *pc;
@@ -2009,8 +1409,12 @@
 
     // Grab the property early, as the pure path is fast anyways and doesn't
     // need a lock. If we can't do it purely, bail out of parallel execution.
-    if (!GetPropertyPure(obj, NameToId(name), vp.address()))
+    if (!GetPropertyPure(obj, NameToId(cache.name()), vp.address()))
         return TP_RETRY_SEQUENTIALLY;
+
+    // Avoid unnecessary locking if cannot attach stubs and idempotent.
+    if (cache.idempotent() && !cache.canAttachStub())
+        return TP_SUCCESS;
 
     {
         // Lock the context before mutating the cache. Ideally we'd like to do
@@ -2030,22 +1434,13 @@
                 return TP_FATAL;
 
             // See note about the stub limit in GetPropertyCache.
-            bool isCacheable;
-            if (!cache.tryAttachReadSlot(cx, ion, obj, name,
-                                         ion->getCacheDispatchEntry(cacheIndex), &isCacheable))
-            {
+            bool attachedStub;
+            if (!cache.attachReadSlot(cx, ion, obj, &attachedStub))
                 return TP_FATAL;
-            }
-
-            if (!isCacheable) {
-                if (cache.idempotent()) {
-                    // Bail out if we can't find the property.
-                    parallel::Spew(parallel::SpewBailouts,
-                                   "Marking idempotent cache as invalidated in parallel %s:%d",
-                                   topScript->filename(), topScript->lineno);
-
+
+            if (!attachedStub) {
+                if (cache.idempotent())
                     topScript->invalidatedIdempotentCache = true;
-                }
 
                 // ParallelDo will take care of invalidating all bailed out
                 // scripts, so just bail out now.
@@ -2069,229 +1464,21 @@
 }
 
 void
-IonCache::updateBaseAddress(IonCode *code, MacroAssembler &masm)
-{
-    // Dispatch caches do not have initial and last jumps set.
-    if (initialJump_.isSet()) {
-        JS_ASSERT(lastJump_.isSet());
-        initialJump_.repoint(code, &masm);
-        lastJump_.repoint(code, &masm);
-    }
-    fallbackLabel_.repoint(code, &masm);
-    rejoinLabel_.repoint(code, &masm);
+IonCache::disable()
+{
+    reset();
+    this->disabled_ = 1;
 }
 
 void
-IonCache::updateDispatchLabelAndEntry(IonCode *code, CodeOffsetLabel &dispatchLabel,
-                                      uint8_t **stubEntry, MacroAssembler &masm)
-{
-    dispatchLabel.fixup(&masm);
-    Assembler::patchDataWithValueCheck(CodeLocationLabel(code, dispatchLabel),
-                                       ImmWord(uintptr_t(stubEntry)),
-                                       ImmWord(uintptr_t(-1)));
-    *stubEntry = fallbackLabel_.raw();
-=======
-GetPropertyIC::reset()
-{
-    RepatchIonCache::reset();
-    hasArrayLengthStub_ = false;
-    hasTypedArrayLengthStub_ = false;
-}
-
-void
-ParallelGetPropertyIC::reset()
-{
-    DispatchIonCache::reset();
-    if (stubbedObjects_)
-        stubbedObjects_->clear();
-}
-
-void
-ParallelGetPropertyIC::destroy()
-{
-    if (stubbedObjects_)
-        js_delete(stubbedObjects_);
-}
-
-bool
-ParallelGetPropertyIC::initStubbedObjects(JSContext *cx)
-{
-    JS_ASSERT(isAllocated());
-    if (!stubbedObjects_) {
-        stubbedObjects_ = cx->new_<ObjectSet>(cx);
-        return stubbedObjects_ && stubbedObjects_->init();
-    }
-    return true;
-}
-
-bool
-ParallelGetPropertyIC::canAttachReadSlot(LockedJSContext &cx, JSObject *obj,
-                                         MutableHandleObject holder, MutableHandleShape shape)
-{
-    // Parallel execution should only cache native objects.
-    if (!obj->isNative())
-        return false;
-
-    if (IsIdempotentAndMaybeHasHooks(*this, obj))
-        return false;
-
-    // Bail if we have hooks.
-    if (obj->getOps()->lookupProperty || obj->getOps()->lookupGeneric)
-        return false;
-
-    if (!js::LookupPropertyPure(obj, NameToId(name()), holder.address(), shape.address()))
-        return false;
-
-    // In parallel execution we can't cache getters due to possible
-    // side-effects, so only check if we can cache slot reads.
-    bool readSlot;
-    bool callGetter;
-    if (!DetermineGetPropKind(cx, *this, obj, holder, shape, output(), false,
-                              &readSlot, &callGetter) || !readSlot)
-    {
-        return false;
-    }
-
-    if (IsIdempotentAndHasSingletonHolder(*this, holder, shape))
-        return false;
-
-    return true;
-}
-
-bool
-ParallelGetPropertyIC::attachReadSlot(LockedJSContext &cx, IonScript *ion,
-                                      JSObject *obj, bool *attachedStub)
-{
-    *attachedStub = false;
-
-    RootedShape shape(cx);
-    RootedObject holder(cx);
-    if (!canAttachReadSlot(cx, obj, &holder, &shape))
-        return true;
-
-    // Ready to generate the read slot stub.
-    DispatchStubPrepender attacher(*this);
-    MacroAssembler masm(cx);
-    GenerateReadSlot(cx, masm, attacher, obj, name(), holder, shape, object(), output());
-
-    const char *attachKind = "parallel non-idempotent reading";
-    if (idempotent())
-        attachKind = "parallel idempotent reading";
-
-    if (!linkAndAttachStub(cx, masm, attacher, ion, attachKind))
-        return false;
-
-    *attachedStub = true;
-    return true;
-}
-
-ParallelResult
-ParallelGetPropertyIC::update(ForkJoinSlice *slice, size_t cacheIndex,
-                              HandleObject obj, MutableHandleValue vp)
-{
-    AutoFlushCache afc("ParallelGetPropertyCache");
-    PerThreadData *pt = slice->perThreadData;
-
-    const SafepointIndex *safepointIndex;
-    void *returnAddr;
-    RootedScript topScript(pt, GetTopIonJSScript(pt, &safepointIndex, &returnAddr));
-    IonScript *ion = topScript->parallelIonScript();
-
-    ParallelGetPropertyIC &cache = ion->getCache(cacheIndex).toParallelGetProperty();
-
-    RootedScript script(pt);
-    jsbytecode *pc;
-    cache.getScriptedLocation(&script, &pc);
-
-    // Grab the property early, as the pure path is fast anyways and doesn't
-    // need a lock. If we can't do it purely, bail out of parallel execution.
-    if (!GetPropertyPure(obj, NameToId(cache.name()), vp.address()))
-        return TP_RETRY_SEQUENTIALLY;
-
-    // Avoid unnecessary locking if cannot attach stubs and idempotent.
-    if (cache.idempotent() && !cache.canAttachStub())
-        return TP_SUCCESS;
-
-    {
-        // Lock the context before mutating the cache. Ideally we'd like to do
-        // finer-grained locking, with one lock per cache. However, generating
-        // new jitcode uses a global ExecutableAllocator tied to the runtime.
-        LockedJSContext cx(slice);
-
-        if (cache.canAttachStub()) {
-            // Check if we have already stubbed the current object to avoid
-            // attaching a duplicate stub.
-            if (!cache.initStubbedObjects(cx))
-                return TP_FATAL;
-            ObjectSet::AddPtr p = cache.stubbedObjects()->lookupForAdd(obj);
-            if (p)
-                return TP_SUCCESS;
-            if (!cache.stubbedObjects()->add(p, obj))
-                return TP_FATAL;
-
-            // See note about the stub limit in GetPropertyCache.
-            bool attachedStub;
-            if (!cache.attachReadSlot(cx, ion, obj, &attachedStub))
-                return TP_FATAL;
-
-            if (!attachedStub) {
-                if (cache.idempotent())
-                    topScript->invalidatedIdempotentCache = true;
-
-                // ParallelDo will take care of invalidating all bailed out
-                // scripts, so just bail out now.
-                return TP_RETRY_SEQUENTIALLY;
-            }
-        }
-
-        if (!cache.idempotent()) {
-#if JS_HAS_NO_SUCH_METHOD
-            // Straight up bail if there's this __noSuchMethod__ hook.
-            if (JSOp(*pc) == JSOP_CALLPROP && JS_UNLIKELY(vp.isPrimitive()))
-                return TP_RETRY_SEQUENTIALLY;
-#endif
-
-            // Monitor changes to cache entry.
-            types::TypeScript::Monitor(cx, script, pc, vp);
-        }
-    }
-
-    return TP_SUCCESS;
->>>>>>> b31a4037
-}
-
-void
-IonCache::disable(uint8_t **stubEntry)
-{
-    reset(stubEntry);
-    this->disabled_ = 1;
-}
-
-void
-IonCache::reset(uint8_t **stubEntry)
-{
-<<<<<<< HEAD
-    // For repatch caches, skip all generated stub by patching the original
-    // stub to go directly to the update function. For dispatch caches, reset
-    // the stubEntry to the fallback.
-    if (initialJump_.isSet()) {
-        JS_ASSERT(!stubEntry);
-        PatchJump(initialJump_, fallbackLabel_);
-        this->lastJump_ = initialJump_;
-    } else {
-        JS_ASSERT(stubEntry);
-        *stubEntry = fallbackLabel_.raw();
-    }
-
-    this->stubCount_ = 0;
-=======
+IonCache::reset()
+{
     this->stubCount_ = 0;
 }
 
 void
 IonCache::destroy()
 {
->>>>>>> b31a4037
 }
 
 bool
@@ -2299,20 +1486,11 @@
                                     HandleObject obj, HandleShape shape)
 {
     MacroAssembler masm(cx);
-<<<<<<< HEAD
-    RepatchStubPatcher patcher(rejoinLabel_, fallbackLabel_, &lastJump_);
-
-    patcher.branchExit(masm, Assembler::NotEqual,
-                       Address(object(), JSObject::offsetOfShape()),
-                       ImmGCPtr(obj->lastProperty()));
-    patcher.bindFailures(masm);
-=======
     RepatchStubAppender attacher(*this);
 
     attacher.branchNextStub(masm, Assembler::NotEqual,
                             Address(object(), JSObject::offsetOfShape()),
                             ImmGCPtr(obj->lastProperty()));
->>>>>>> b31a4037
 
     if (obj->isFixedSlot(shape->slot())) {
         Address addr(object(), JSObject::getFixedSlotOffset(shape->slot()));
@@ -2333,15 +1511,9 @@
         masm.storeConstantOrRegister(value(), addr);
     }
 
-<<<<<<< HEAD
-    patcher.jumpRejoin(masm);
-
-    return linkAndAttachStub(cx, masm, patcher, ion, "setting");
-=======
     attacher.jumpRejoin(masm);
 
     return linkAndAttachStub(cx, masm, attacher, ion, "setting");
->>>>>>> b31a4037
 }
 
 bool
@@ -2350,11 +1522,7 @@
                                 void *returnAddr)
 {
     MacroAssembler masm(cx);
-<<<<<<< HEAD
-    RepatchStubPatcher patcher(rejoinLabel_, fallbackLabel_, &lastJump_);
-=======
     RepatchStubAppender attacher(*this);
->>>>>>> b31a4037
 
     // Need to set correct framePushed on the masm so that exit frame descriptors are
     // properly constructed.
@@ -2425,11 +1593,7 @@
 
     Label success, exception;
 
-<<<<<<< HEAD
-    patcher.pushStubCodePatch(masm);
-=======
     attacher.pushStubCodePointer(masm);
->>>>>>> b31a4037
 
     StrictPropertyOp target = shape->setterOp();
     JS_ASSERT(target);
@@ -2493,23 +1657,13 @@
     masm.PopRegsInMask(liveRegs_);
 
     // Rejoin jump.
-<<<<<<< HEAD
-    patcher.jumpRejoin(masm);
-=======
     attacher.jumpRejoin(masm);
->>>>>>> b31a4037
 
     // Jump to next stub.
     masm.bind(&failure);
-<<<<<<< HEAD
-    patcher.jumpExit(masm);
-
-    return linkAndAttachStub(cx, masm, patcher, ion, "calling");
-=======
     attacher.jumpNextStub(masm);
 
     return linkAndAttachStub(cx, masm, attacher, ion, "calling");
->>>>>>> b31a4037
 }
 
 bool
@@ -2518,11 +1672,7 @@
                                   HandleShape propShape)
 {
     MacroAssembler masm(cx);
-<<<<<<< HEAD
-    RepatchStubPatcher patcher(rejoinLabel_, fallbackLabel_, &lastJump_);
-=======
     RepatchStubAppender attacher(*this);
->>>>>>> b31a4037
 
     Label failures;
 
@@ -2573,26 +1723,16 @@
     }
 
     /* Success. */
-<<<<<<< HEAD
-    patcher.jumpRejoin(masm);
-=======
     attacher.jumpRejoin(masm);
->>>>>>> b31a4037
 
     /* Failure. */
     masm.bind(&protoFailures);
     masm.pop(object());
     masm.bind(&failures);
 
-<<<<<<< HEAD
-    patcher.jumpExit(masm);
-
-    return linkAndAttachStub(cx, masm, patcher, ion, "adding");
-=======
     attacher.jumpNextStub(masm);
 
     return linkAndAttachStub(cx, masm, attacher, ion, "adding");
->>>>>>> b31a4037
 }
 
 static bool
@@ -2787,30 +1927,18 @@
 
     JS_ASSERT(idval.isString());
 
-<<<<<<< HEAD
-    Label nonRepatchFailures;
-=======
     Label failures;
->>>>>>> b31a4037
     MacroAssembler masm(cx);
 
     // Guard on the index value.
     ValueOperand val = index().reg().valueReg();
     masm.branchTestValue(Assembler::NotEqual, val, idval, &failures);
 
-<<<<<<< HEAD
-    RepatchStubPatcher patcher(rejoinLabel_, fallbackLabel_, &lastJump_);
-    GenerateReadSlot(cx, masm, patcher, obj, holder, shape, object(), output(),
-                     &nonRepatchFailures);
-
-    return linkAndAttachStub(cx, masm, patcher, ion, "property");
-=======
     RepatchStubAppender attacher(*this);
     GenerateReadSlot(cx, masm, attacher, obj, name, holder, shape, object(), output(),
                      &failures);
 
     return linkAndAttachStub(cx, masm, attacher, ion, "property");
->>>>>>> b31a4037
 }
 
 bool
@@ -2821,11 +1949,7 @@
 
     Label failures;
     MacroAssembler masm(cx);
-<<<<<<< HEAD
-    RepatchStubPatcher patcher(rejoinLabel_, fallbackLabel_, &lastJump_);
-=======
     RepatchStubAppender attacher(*this);
->>>>>>> b31a4037
 
     // Guard object's shape.
     RootedObject globalObj(cx, &script->global());
@@ -2866,28 +1990,17 @@
                                  output(), true, &hole);
 
     masm.pop(object());
-<<<<<<< HEAD
-    patcher.jumpRejoin(masm);
-=======
     attacher.jumpRejoin(masm);
->>>>>>> b31a4037
 
     // All failures flow to here.
     masm.bind(&hole);
     masm.pop(object());
     masm.bind(&failures);
 
-<<<<<<< HEAD
-    patcher.jumpExit(masm);
-
-    setHasDenseStub();
-    return linkAndAttachStub(cx, masm, patcher, ion, "dense array");
-=======
     attacher.jumpNextStub(masm);
 
     setHasDenseStub();
     return linkAndAttachStub(cx, masm, attacher, ion, "dense array");
->>>>>>> b31a4037
 }
 
 bool
@@ -2898,11 +2011,7 @@
 
     Label failures;
     MacroAssembler masm(cx);
-<<<<<<< HEAD
-    RepatchStubPatcher patcher(rejoinLabel_, fallbackLabel_, &lastJump_);
-=======
     RepatchStubAppender attacher(*this);
->>>>>>> b31a4037
 
     // The array type is the object within the table of typed array classes.
     int arrayType = TypedArray::type(obj);
@@ -2995,26 +2104,16 @@
                                 elementReg, &popAndFail);
 
     masm.pop(object());
-<<<<<<< HEAD
-    patcher.jumpRejoin(masm);
-=======
     attacher.jumpRejoin(masm);
->>>>>>> b31a4037
 
     // Restore the object before continuing to the next stub.
     masm.bind(&popAndFail);
     masm.pop(object());
     masm.bind(&failures);
 
-<<<<<<< HEAD
-    patcher.jumpExit(masm);
-
-    return linkAndAttachStub(cx, masm, patcher, ion, "typed array");
-=======
     attacher.jumpNextStub(masm);
 
     return linkAndAttachStub(cx, masm, attacher, ion, "typed array");
->>>>>>> b31a4037
 }
 
 bool
@@ -3081,7 +2180,7 @@
         cache.incFailedUpdates();
         if (cache.shouldDisable()) {
             IonSpew(IonSpew_InlineCaches, "Disable inline cache");
-            cache.disable(ion->maybeGetCacheDispatchEntry(cacheIndex));
+            cache.disable();
         }
     } else {
         cache.resetFailedUpdates();
@@ -3104,19 +2203,6 @@
     JS_ASSERT(scopeChain->isGlobal());
 
     MacroAssembler masm(cx);
-<<<<<<< HEAD
-    RepatchStubPatcher patcher(rejoinLabel_, fallbackLabel_, &lastJump_);
-
-    // Guard on the scope chain.
-    patcher.branchExit(masm, Assembler::NotEqual, scopeChainReg(),
-                       ImmGCPtr(scopeChain));
-    patcher.bindFailures(masm);
-    masm.movePtr(ImmGCPtr(scopeChain), outputReg());
-
-    patcher.jumpRejoin(masm);
-
-    return linkAndAttachStub(cx, masm, patcher, ion, "global");
-=======
     RepatchStubAppender attacher(*this);
 
     // Guard on the scope chain.
@@ -3127,7 +2213,6 @@
     attacher.jumpRejoin(masm);
 
     return linkAndAttachStub(cx, masm, attacher, ion, "global");
->>>>>>> b31a4037
 }
 
 static inline void
@@ -3184,15 +2269,6 @@
     JS_ASSERT(IsCacheableNonGlobalScope(scopeChain));
 
     MacroAssembler masm(cx);
-<<<<<<< HEAD
-    RepatchStubPatcher patcher(rejoinLabel_, fallbackLabel_, &lastJump_);
-
-    // Guard on the shape of the scope chain.
-    Label nonRepatchFailures;
-    patcher.branchExit(masm, Assembler::NotEqual,
-                       Address(scopeChainReg(), JSObject::offsetOfShape()),
-                       ImmGCPtr(scopeChain->lastProperty()));
-=======
     RepatchStubAppender attacher(*this);
 
     // Guard on the shape of the scope chain.
@@ -3201,7 +2277,6 @@
                                    Address(scopeChainReg(), JSObject::offsetOfShape()),
                                    ImmGCPtr(scopeChain->lastProperty()),
                                    holder != scopeChain ? &failures : NULL);
->>>>>>> b31a4037
 
     if (holder != scopeChain) {
         JSObject *parent = &scopeChain->asScope().enclosingScope();
@@ -3214,17 +2289,6 @@
 
     // At this point outputReg holds the object on which the property
     // was found, so we're done.
-<<<<<<< HEAD
-    patcher.jumpRejoin(masm);
-
-    // All failures flow to here, so there is a common point to patch.
-    patcher.bindFailures(masm);
-    masm.bind(&nonRepatchFailures);
-    if (holder != scopeChain)
-        patcher.jumpExit(masm);
-
-    return linkAndAttachStub(cx, masm, patcher, ion, "non-global");
-=======
     attacher.jumpRejoin(masm);
 
     // All failures flow to here, so there is a common point to patch.
@@ -3234,7 +2298,6 @@
     }
 
     return linkAndAttachStub(cx, masm, attacher, ion, "non-global");
->>>>>>> b31a4037
 }
 
 static bool
@@ -3300,11 +2363,7 @@
 {
     MacroAssembler masm(cx);
     Label failures;
-<<<<<<< HEAD
-    RepatchStubPatcher patcher(rejoinLabel_, fallbackLabel_, &lastJump_);
-=======
     RepatchStubAppender attacher(*this);
->>>>>>> b31a4037
 
     Register scratchReg = outputReg().valueReg().scratchReg();
 
@@ -3322,16 +2381,6 @@
         masm.loadTypedOrValue(addr, outputReg());
     }
 
-<<<<<<< HEAD
-    patcher.jumpRejoin(masm);
-
-    if (failures.used()) {
-        masm.bind(&failures);
-        patcher.jumpExit(masm);
-    }
-
-    return linkAndAttachStub(cx, masm, patcher, ion, "generic");
-=======
     attacher.jumpRejoin(masm);
 
     if (failures.used()) {
@@ -3340,7 +2389,6 @@
     }
 
     return linkAndAttachStub(cx, masm, attacher, ion, "generic");
->>>>>>> b31a4037
 }
 
 static bool
@@ -3393,24 +2441,15 @@
     // properly constructed.
     masm.setFramePushed(ion->frameSize());
 
-<<<<<<< HEAD
-    RepatchStubPatcher patcher(rejoinLabel_, fallbackLabel_, &lastJump_);
-    if (!GenerateCallGetter(cx, masm, patcher, obj, name(), holder, shape, liveRegs_,
-=======
     RepatchStubAppender attacher(*this);
     if (!GenerateCallGetter(cx, masm, attacher, obj, name(), holder, shape, liveRegs_,
->>>>>>> b31a4037
                             scopeChainReg(), outputReg(), returnAddr, pc))
     {
          return false;
     }
 
     const char *attachKind = "name getter";
-<<<<<<< HEAD
-    return linkAndAttachStub(cx, masm, patcher, ion, attachKind);
-=======
     return linkAndAttachStub(cx, masm, attacher, ion, attachKind);
->>>>>>> b31a4037
 }
 
 static bool
@@ -3478,33 +2517,18 @@
                         HandleFunction clone)
 {
     MacroAssembler masm(cx);
-<<<<<<< HEAD
-    RepatchStubPatcher patcher(rejoinLabel_, fallbackLabel_, &lastJump_);
-
-    // Guard against object identity on the original.
-    patcher.branchExit(masm, Assembler::NotEqual, calleeReg(),
-                       ImmWord(uintptr_t(original.get())));
-    patcher.bindFailures(masm);
-=======
     RepatchStubAppender attacher(*this);
 
     // Guard against object identity on the original.
     attacher.branchNextStub(masm, Assembler::NotEqual, calleeReg(),
                             ImmWord(uintptr_t(original.get())));
->>>>>>> b31a4037
 
     // Load the clone.
     masm.movePtr(ImmWord(uintptr_t(clone.get())), outputReg());
 
-<<<<<<< HEAD
-    patcher.jumpRejoin(masm);
-
-    return linkAndAttachStub(cx, masm, patcher, ion, "generic");
-=======
     attacher.jumpRejoin(masm);
 
     return linkAndAttachStub(cx, masm, attacher, ion, "generic");
->>>>>>> b31a4037
 }
 
 JSObject *
