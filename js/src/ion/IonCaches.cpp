--- conflicted
+++ resolved
@@ -652,7 +652,6 @@
             masm.branchTestUndefined(Assembler::Equal, tempVal, &listBaseOk);
         }
 
-<<<<<<< HEAD
         // Failure case: restore the tempVal registers and jump to failures.
         masm.bind(&failListBaseCheck);
         masm.popValue(tempVal);
@@ -663,32 +662,20 @@
         masm.popValue(tempVal);
     }
 
-    // Reserve scratch register for prototype guards.
-    bool restoreScratch = false;
-    Register scratchReg = Register::FromCode(0); // Quell compiler warning.
-
-    // If we need a scratch register, use either an output register or the object
-    // register (and restore it afterwards). After this point, we cannot jump
-    // directly to |stubFailure| since we may still have to pop the object register.
-    Label prototypeFailures;
     JS_ASSERT(output.hasValue());
-    scratchReg = output.valueReg().scratchReg();
-=======
-        JS_ASSERT(output.hasValue());
-        Register scratchReg = output.valueReg().scratchReg();
-
-        // Note: this may clobber the object register if it's used as scratch.
-        if (obj != holder)
-            GeneratePrototypeGuards(cx, masm, obj, holder, object, scratchReg, &stubFailure);
-
-        // Guard on the holder's shape.
-        Register holderReg = scratchReg;
-        masm.movePtr(ImmGCPtr(holder), holderReg);
-        masm.branchPtr(Assembler::NotEqual,
-                       Address(holderReg, JSObject::offsetOfShape()),
-                       ImmGCPtr(holder->lastProperty()),
-                       &stubFailure);
->>>>>>> bee8aaed
+    Register scratchReg = output.valueReg().scratchReg();
+
+    // Note: this may clobber the object register if it's used as scratch.
+    if (obj != holder)
+        GeneratePrototypeGuards(cx, masm, obj, holder, object, scratchReg, &stubFailure);
+
+    // Guard on the holder's shape.
+    Register holderReg = scratchReg;
+    masm.movePtr(ImmGCPtr(holder), holderReg);
+    masm.branchPtr(Assembler::NotEqual,
+                   Address(holderReg, JSObject::offsetOfShape()),
+                   ImmGCPtr(holder->lastProperty()),
+                   &stubFailure);
 
     // Note: this may clobber the object register if it's used as scratch.
     if (obj != holder)
@@ -837,22 +824,13 @@
     // The next instruction is removing the footer of the exit frame, so there
     // is no need for leaveFakeExitFrame.
 
-<<<<<<< HEAD
     // Move the StackPointer back to its original location, unwinding the native exit frame.
+    // XXX shu
     if (callNative)
         masm.adjustStack(IonOOLNativeGetterExitFrameLayout::Size());
     else
         masm.adjustStack(IonOOLPropertyOpExitFrameLayout::Size());
     JS_ASSERT(masm.framePushed() == initialStack);
-=======
-        // Exit jump.
-        masm.bind(&stubFailure);
-        if (nonRepatchFailures)
-            masm.bind(nonRepatchFailures);
-        RepatchLabel exit_;
-        exitOffset = masm.jumpWithPatch(&exit_);
-        masm.bind(&exit_);
->>>>>>> bee8aaed
 
     // restoreLive()
     masm.PopRegsInMask(liveRegs_);
@@ -861,9 +839,7 @@
     patcher.jumpRejoin(masm);
 
     // Exit jump.
-    masm.bind(&prototypeFailures);
-    if (restoreScratch)
-        masm.pop(scratchReg);
+    // XXX shu
     masm.bind(&stubFailure);
     if (nonRepatchFailures)
         masm.bind(nonRepatchFailures);
@@ -1321,7 +1297,7 @@
                     // Bail out if we can't find the property.
                     parallel::Spew(parallel::SpewBailouts,
                                    "Marking idempotent cache as invalidated in parallel %s:%d",
-                                   topScript->filename, topScript->lineno);
+                                   topScript->filename(), topScript->lineno);
 
                     topScript->invalidatedIdempotentCache = true;
                 }
@@ -2053,23 +2029,17 @@
     if (!GetElementOperation(cx, JSOp(*pc), &lval, idval, res))
         return false;
 
-<<<<<<< HEAD
-    // If no new attach was done, and we've reached maximum number of stubs, then
-    // disable the cache.
-    if (!attachedStub && !cache.canAttachStub())
-        cache.disable(ion->maybeGetCacheDispatchEntry(cacheIndex));
-=======
     // Disable cache when we reach max stubs or update failed too much.
+    // XXX shu
     if (!attachedStub) {
         cache.incFailedUpdates();
         if (cache.shouldDisable()) {
             IonSpew(IonSpew_InlineCaches, "Disable inline cache");
-            cache.disable();
+            cache.disable(ion->maybeGetCacheDispatchEntry(cacheIndex));
         }
     } else {
         cache.resetFailedUpdates();
     }
->>>>>>> bee8aaed
 
     types::TypeScript::Monitor(cx, script, pc, res);
     return true;
