--- conflicted
+++ resolved
@@ -266,13 +266,10 @@
     }
 };
 
-<<<<<<< HEAD
-=======
 // TODO---this class should not be a CallInstructionHelper, and it
 // should not require so many temporaries!  These are intended for the
 // OOL slow path; but we should just use the masm instructions to
 // locally push/pop the state in that case.
->>>>>>> d2210ce9
 class LParNew : public LCallInstructionHelper<1, 1, 4>
 {
   public:
