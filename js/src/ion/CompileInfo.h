--- conflicted
+++ resolved
@@ -31,15 +31,9 @@
 {
   public:
     CompileInfo(JSScript *script, JSFunction *fun, jsbytecode *osrPc, bool constructing,
-<<<<<<< HEAD
-                CompileMode compileMode)
-      : script_(script), fun_(fun), osrPc_(osrPc), constructing_(constructing),
-        compileMode_(compileMode)
-=======
                 ExecutionMode executionMode)
       : script_(script), fun_(fun), osrPc_(osrPc), constructing_(constructing),
         executionMode_(executionMode)
->>>>>>> 4057aa24
     {
         JS_ASSERT_IF(osrPc, JSOp(*osrPc) == JSOP_LOOPENTRY);
         nslots_ = script->nslots + CountArgSlots(fun);
@@ -150,21 +144,12 @@
         return script()->argumentsHasVarBinding();
     }
 
-<<<<<<< HEAD
-    CompileMode compileMode() const {
-        return compileMode_;
-    }
-
-    bool isParallelCompilation() const {
-        return compileMode_ == COMPILE_MODE_PAR;
-=======
     ExecutionMode executionMode() const {
         return executionMode_;
     }
 
     bool isParallelExecution() const {
         return executionMode_ == ParallelExecution;
->>>>>>> 4057aa24
     }
 
   private:
@@ -173,11 +158,7 @@
     unsigned nslots_;
     jsbytecode *osrPc_;
     bool constructing_;
-<<<<<<< HEAD
-    CompileMode compileMode_;
-=======
     ExecutionMode executionMode_;
->>>>>>> 4057aa24
 };
 
 } // namespace ion
