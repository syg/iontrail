/* -*- Mode: C++; tab-width: 4; indent-tabs-mode: nil; c-basic-offset: 4 -*-
 * vim: set ts=4 sw=4 et tw=99:
 *
 * This Source Code Form is subject to the terms of the Mozilla Public
 * License, v. 2.0. If a copy of the MPL was not distributed with this
 * file, You can obtain one at http://mozilla.org/MPL/2.0/. */

#include "Ion.h"
#include "IonSpewer.h"
#include "MIR.h"
#include "MIRGraph.h"
#include "IonBuilder.h"
#include "frontend/BytecodeEmitter.h"
#include "jsscriptinlines.h"

using namespace js;
using namespace js::ion;

MIRGenerator::MIRGenerator(JSCompartment *compartment,
                           TempAllocator *temp, MIRGraph *graph, CompileInfo *info)
  : compartment(compartment),
    info_(info),
    temp_(temp),
    graph_(graph),
    error_(false),
    cancelBuild_(0)
{ }

bool
MIRGenerator::abortFmt(const char *message, va_list ap)
{
    IonSpewVA(IonSpew_Abort, message, ap);
    error_ = true;
    return false;
}

bool
MIRGenerator::abort(const char *message, ...)
{
    va_list ap;
    va_start(ap, message);
    abortFmt(message, ap);
    va_end(ap);
    return false;
}

void
MIRGraph::addBlock(MBasicBlock *block)
{
    JS_ASSERT(block);
    block->setId(blockIdGen_++);
    blocks_.pushBack(block);
    numBlocks_++;
}

void
MIRGraph::insertBlockAfter(MBasicBlock *at, MBasicBlock *block)
{
    block->setId(blockIdGen_++);
    blocks_.insertAfter(at, block);
    numBlocks_++;
}

void
MIRGraph::unmarkBlocks() {
    for (MBasicBlockIterator i(blocks_.begin()); i != blocks_.end(); i++)
        i->unmark();
}

MDefinition *
MIRGraph::parSlice() {
    // Search the entry block to find a par slice instruction.  If we do not
    // find one, add one after the Start instruction.
    //
    // Note: the original design used a field in MIRGraph to cache the
    // parSlice rather than searching for it again.  However, this
    // could become out of date due to DCE.  Given that we do not
    // generally have to search very far to find the par slice
    // instruction if it exists, and that we don't look for it that
    // often, I opted to simply eliminate the cache and search anew
    // each time, so that it is that much easier to keep the IR
    // coherent. - nmatsakis

    MBasicBlock *entry = entryBlock();
    JS_ASSERT(entry->info().executionMode() == ParallelExecution);

    MInstruction *start = NULL;
    for (MInstructionIterator ins(entry->begin()); ins != entry->end(); ins++) {
        if (ins->isParSlice())
            return *ins;
        else if (ins->isStart())
            start = *ins;
    }
    JS_ASSERT(start);

    MParSlice *parSlice = new MParSlice();
    entry->insertAfter(start, parSlice);
    return parSlice;
}

MBasicBlock *
MBasicBlock::New(MIRGraph &graph, CompileInfo &info,
                 MBasicBlock *pred, jsbytecode *entryPc, Kind kind)
{
    MBasicBlock *block = new MBasicBlock(graph, info, entryPc, kind);
    if (!block->init())
        return NULL;

    if (!block->inherit(pred, 0))
        return NULL;

    return block;
}

MBasicBlock *
MBasicBlock::NewPopN(MIRGraph &graph, CompileInfo &info,
                     MBasicBlock *pred, jsbytecode *entryPc, Kind kind, uint32_t popped)
{
    MBasicBlock *block = new MBasicBlock(graph, info, entryPc, kind);
    if (!block->init())
        return NULL;

    if (!block->inherit(pred, popped))
        return NULL;

    return block;
}

MBasicBlock *
MBasicBlock::NewWithResumePoint(MIRGraph &graph, CompileInfo &info,
                                MBasicBlock *pred, jsbytecode *entryPc,
                                MResumePoint *resumePoint)
{
    MBasicBlock *block = new MBasicBlock(graph, info, entryPc, NORMAL);

    resumePoint->block_ = block;
    block->entryResumePoint_ = resumePoint;

    if (!block->init())
        return NULL;

    if (!block->inheritResumePoint(pred))
        return NULL;

    return block;
}

MBasicBlock *
MBasicBlock::NewPendingLoopHeader(MIRGraph &graph, CompileInfo &info,
                                  MBasicBlock *pred, jsbytecode *entryPc)
{
    return MBasicBlock::New(graph, info, pred, entryPc, PENDING_LOOP_HEADER);
}

MBasicBlock *
MBasicBlock::NewSplitEdge(MIRGraph &graph, CompileInfo &info, MBasicBlock *pred)
{
    return MBasicBlock::New(graph, info, pred, pred->pc(), SPLIT_EDGE);
}

MBasicBlock *
MBasicBlock::NewParBailout(MIRGraph &graph, CompileInfo &info,
                           MBasicBlock *pred, jsbytecode *entryPc)
{
    MBasicBlock *block = MBasicBlock::New(graph, info, pred, entryPc, NORMAL);
    if (block) {
        MParBailout *bailout = new MParBailout();
        if (!bailout)
            return NULL;

        block->end(bailout);
    }
    return block;
}

MBasicBlock::MBasicBlock(MIRGraph &graph, CompileInfo &info, jsbytecode *pc, Kind kind)
    : earlyAbort_(false),
    graph_(graph),
    info_(info),
    stackPosition_(info_.firstStackSlot()),
    lastIns_(NULL),
    pc_(pc),
    lir_(NULL),
    start_(NULL),
    entryResumePoint_(NULL),
    successorWithPhis_(NULL),
    positionInPhiSuccessor_(0),
    kind_(kind),
    loopDepth_(0),
    mark_(false),
    immediateDominator_(NULL),
    numDominated_(0),
    loopHeader_(NULL),
    trackedPc_(pc)
{
}

bool
MBasicBlock::init()
{
    if (!slots_.init(info_.nslots()))
        return false;
    return true;
}

void
MBasicBlock::copySlots(MBasicBlock *from)
{
    JS_ASSERT(stackPosition_ <= from->stackPosition_);

    for (uint32_t i = 0; i < stackPosition_; i++)
        slots_[i] = from->slots_[i];
}

bool
MBasicBlock::inherit(MBasicBlock *pred, uint32_t popped)
{
    if (pred) {
        stackPosition_ = pred->stackPosition_;
        JS_ASSERT(stackPosition_ >= popped);
        stackPosition_ -= popped;
        if (kind_ != PENDING_LOOP_HEADER)
            copySlots(pred);
    } else {
        uint32_t stackDepth = info().script()->analysis()->getCode(pc()).stackDepth;
        stackPosition_ = info().firstStackSlot() + stackDepth;
        JS_ASSERT(stackPosition_ >= popped);
        stackPosition_ -= popped;
    }

    JS_ASSERT(info_.nslots() >= stackPosition_);
    JS_ASSERT(!entryResumePoint_);

    // Propagate the caller resume point from the inherited block.
    MResumePoint *callerResumePoint = pred ? pred->callerResumePoint() : NULL;

    // Create a resume point using our initial stack state.
    entryResumePoint_ = new MResumePoint(this, pc(), callerResumePoint, MResumePoint::ResumeAt);
    if (!entryResumePoint_->init(this))
        return false;

    if (pred) {
        if (!predecessors_.append(pred))
            return false;

        if (kind_ == PENDING_LOOP_HEADER) {
            for (size_t i = 0; i < stackDepth(); i++) {
                MPhi *phi = MPhi::New(i);
                if (!phi->addInput(pred->getSlot(i)))
                    return false;
                addPhi(phi);
                setSlot(i, phi);
                entryResumePoint()->initOperand(i, phi);
            }
        } else {
            for (size_t i = 0; i < stackDepth(); i++)
                entryResumePoint()->initOperand(i, getSlot(i));
        }
    }

    return true;
}

bool
MBasicBlock::inheritResumePoint(MBasicBlock *pred)
{
    // Copy slots from the resume point.
    stackPosition_ = entryResumePoint_->numOperands();
    for (uint32_t i = 0; i < stackPosition_; i++)
        slots_[i] = entryResumePoint_->getOperand(i);

    JS_ASSERT(info_.nslots() >= stackPosition_);
    JS_ASSERT(kind_ != PENDING_LOOP_HEADER);
    JS_ASSERT(pred != NULL);

    if (!predecessors_.append(pred))
        return false;

    return true;
}

void
MBasicBlock::inheritSlots(MBasicBlock *parent)
{
    stackPosition_ = parent->stackPosition_;
    copySlots(parent);
}

bool
MBasicBlock::initEntrySlots()
{
    // Create a resume point using our initial stack state.
    entryResumePoint_ = MResumePoint::New(this, pc(), callerResumePoint(), MResumePoint::ResumeAt);
    if (!entryResumePoint_)
        return false;
    return true;
}

MDefinition *
MBasicBlock::getSlot(uint32_t index)
{
    JS_ASSERT(index < stackPosition_);
    return slots_[index];
}

void
MBasicBlock::initSlot(uint32_t slot, MDefinition *ins)
{
    slots_[slot] = ins;
    entryResumePoint()->initOperand(slot, ins);
}

void
MBasicBlock::shimmySlots(int discardDepth)
{
    // Move all slots above the given depth down by one,
    // overwriting the MDefinition at discardDepth.

    JS_ASSERT(discardDepth < 0);
    JS_ASSERT(stackPosition_ + discardDepth >= info_.firstStackSlot());

    for (int i = discardDepth; i < -1; i++)
        slots_[stackPosition_ + i] = slots_[stackPosition_ + i + 1];

    --stackPosition_;
}

void
MBasicBlock::linkOsrValues(MStart *start)
{
    JS_ASSERT(start->startType() == MStart::StartType_Osr);

    MResumePoint *res = start->resumePoint();

    for (uint32_t i = 0; i < stackDepth(); i++) {
        MDefinition *def = slots_[i];
        if (i == info().scopeChainSlot())
            def->toOsrScopeChain()->setResumePoint(res);
        else
            def->toOsrValue()->setResumePoint(res);
    }
}

void
MBasicBlock::setSlot(uint32_t slot, MDefinition *ins)
{
    slots_[slot] = ins;
}

void
MBasicBlock::setVariable(uint32_t index)
{
    JS_ASSERT(stackPosition_ > info_.firstStackSlot());
    setSlot(index, slots_[stackPosition_ - 1]);
}

void
MBasicBlock::setArg(uint32_t arg)
{
    setVariable(info_.argSlot(arg));
}

void
MBasicBlock::setLocal(uint32_t local)
{
    setVariable(info_.localSlot(local));
}

void
MBasicBlock::setSlot(uint32_t slot)
{
    setVariable(slot);
}

void
MBasicBlock::rewriteSlot(uint32_t slot, MDefinition *ins)
{
    setSlot(slot, ins);
}

void
MBasicBlock::rewriteAtDepth(int32_t depth, MDefinition *ins)
{
    JS_ASSERT(depth < 0);
    JS_ASSERT(stackPosition_ + depth >= info_.firstStackSlot());
    rewriteSlot(stackPosition_ + depth, ins);
}

void
MBasicBlock::push(MDefinition *ins)
{
    JS_ASSERT(stackPosition_ < info_.nslots());
    slots_[stackPosition_++] = ins;
}

void
MBasicBlock::pushVariable(uint32_t slot)
{
    push(slots_[slot]);
}

void
MBasicBlock::pushArg(uint32_t arg)
{
    pushVariable(info_.argSlot(arg));
}

void
MBasicBlock::pushLocal(uint32_t local)
{
    pushVariable(info_.localSlot(local));
}

void
MBasicBlock::pushSlot(uint32_t slot)
{
    pushVariable(slot);
}

MDefinition *
MBasicBlock::pop()
{
    JS_ASSERT(stackPosition_ > info_.firstStackSlot());
    return slots_[--stackPosition_];
}

MDefinition *
MBasicBlock::scopeChain()
{
    return getSlot(info().scopeChainSlot());
}

void
MBasicBlock::setScopeChain(MDefinition *scopeObj)
{
    setSlot(info().scopeChainSlot(), scopeObj);
}

void
MBasicBlock::pick(int32_t depth)
{
    // pick take an element and move it to the top.
    // pick(-2):
    //   A B C D E
    //   A B D C E [ swapAt(-2) ]
    //   A B D E C [ swapAt(-1) ]
    for (; depth < 0; depth++)
        swapAt(depth);
}

void
MBasicBlock::swapAt(int32_t depth)
{
    uint32_t lhsDepth = stackPosition_ + depth - 1;
    uint32_t rhsDepth = stackPosition_ + depth;

    MDefinition *temp = slots_[lhsDepth];
    slots_[lhsDepth] = slots_[rhsDepth];
    slots_[rhsDepth] = temp;
}

MDefinition *
MBasicBlock::peek(int32_t depth)
{
    JS_ASSERT(depth < 0);
    JS_ASSERT(stackPosition_ + depth >= info_.firstStackSlot());
    return getSlot(stackPosition_ + depth);
}

void
MBasicBlock::discardLastIns()
{
    JS_ASSERT(lastIns_);
    discard(lastIns_);
    lastIns_ = NULL;
}

void
MBasicBlock::addFromElsewhere(MInstruction *ins)
{
    JS_ASSERT(ins->block() != this);

    // Remove |ins| from its containing block.
    ins->block()->instructions_.remove(ins);

    // Add it to this block.
    add(ins);
}

void
MBasicBlock::moveBefore(MInstruction *at, MInstruction *ins)
{
    // Remove |ins| from the current block.
    JS_ASSERT(ins->block() == this);
    instructions_.remove(ins);

    // Insert into new block, which may be distinct.
    // Uses and operands are untouched.
    at->block()->insertBefore(at, ins);
}

void
MBasicBlock::discard(MInstruction *ins)
{
    for (size_t i = 0; i < ins->numOperands(); i++)
        ins->replaceOperand(i, NULL);

    instructions_.remove(ins);
}

MInstructionIterator
MBasicBlock::discardAt(MInstructionIterator &iter)
{
    for (size_t i = 0; i < iter->numOperands(); i++)
        iter->replaceOperand(i, NULL);

    return instructions_.removeAt(iter);
}

MInstructionReverseIterator
MBasicBlock::discardAt(MInstructionReverseIterator &iter)
{
    for (size_t i = 0; i < iter->numOperands(); i++)
        iter->replaceOperand(i, NULL);

    return instructions_.removeAt(iter);
}

MDefinitionIterator
MBasicBlock::discardDefAt(MDefinitionIterator &old)
{
    MDefinitionIterator iter(old);

    if (iter.atPhi())
        iter.phiIter_ = iter.block_->discardPhiAt(iter.phiIter_);
    else
        iter.iter_ = iter.block_->discardAt(iter.iter_);

    return iter;
}

void
MBasicBlock::insertBefore(MInstruction *at, MInstruction *ins)
{
    ins->setBlock(this);
    graph().allocDefinitionId(ins);
    instructions_.insertBefore(at, ins);
    ins->setTrackedPc(at->trackedPc());
}

void
MBasicBlock::insertAfter(MInstruction *at, MInstruction *ins)
{
    ins->setBlock(this);
    graph().allocDefinitionId(ins);
    instructions_.insertAfter(at, ins);
    ins->setTrackedPc(at->trackedPc());
}

void
MBasicBlock::add(MInstruction *ins)
{
    JS_ASSERT(!lastIns_);
    ins->setBlock(this);
    graph().allocDefinitionId(ins);
    instructions_.pushBack(ins);
    ins->setTrackedPc(trackedPc_);
}

void
MBasicBlock::end(MControlInstruction *ins)
{
    JS_ASSERT(!lastIns_); // Existing control instructions should be removed first.
    JS_ASSERT(ins);
    add(ins);
    lastIns_ = ins;
}

void
MBasicBlock::addPhi(MPhi *phi)
{
    phis_.pushBack(phi);
    phi->setBlock(this);
    graph().allocDefinitionId(phi);
}

MPhiIterator
MBasicBlock::discardPhiAt(MPhiIterator &at)
{
    JS_ASSERT(!phis_.empty());

    for (size_t i = 0; i < at->numOperands(); i++)
        at->replaceOperand(i, NULL);

    MPhiIterator result = phis_.removeAt(at);

    if (phis_.empty()) {
        for (MBasicBlock **pred = predecessors_.begin(); pred != predecessors_.end(); pred++)
            (*pred)->setSuccessorWithPhis(NULL, 0);
    }
    return result;
}

bool
MBasicBlock::addPredecessor(MBasicBlock *pred)
{
    return addPredecessorPopN(pred, 0);
}

bool
MBasicBlock::addPredecessorPopN(MBasicBlock *pred, uint32_t popped)
{
    JS_ASSERT(pred);
    JS_ASSERT(predecessors_.length() > 0);

    // Predecessors must be finished, and at the correct stack depth.
    JS_ASSERT(pred->lastIns_);
    JS_ASSERT(pred->stackPosition_ == stackPosition_ + popped);

    for (uint32_t i = 0; i < stackPosition_; i++) {
        MDefinition *mine = getSlot(i);
        MDefinition *other = pred->getSlot(i);

        if (mine != other) {
            MPhi *phi;

            // If the current instruction is a phi, and it was created in this
            // basic block, then we have already placed this phi and should
            // instead append to its operands.
            if (mine->isPhi() && mine->block() == this) {
                JS_ASSERT(predecessors_.length());
                phi = mine->toPhi();
            } else {
                // Otherwise, create a new phi node.
                phi = MPhi::New(i);
                addPhi(phi);

                // Prime the phi for each predecessor, so input(x) comes from
                // predecessor(x).
                for (size_t j = 0; j < predecessors_.length(); j++) {
                    JS_ASSERT(predecessors_[j]->getSlot(i) == mine);
                    if (!phi->addInput(mine))
                        return false;
                }

                setSlot(i, phi);
                entryResumePoint()->replaceOperand(i, phi);
            }

            if (!phi->addInput(other))
                return false;
        }
    }

    return predecessors_.append(pred);
}

bool
MBasicBlock::addPredecessorWithoutPhis(MBasicBlock *pred)
{
    // Predecessors must be finished.
    JS_ASSERT(pred && pred->lastIns_);
    return predecessors_.append(pred);
}

bool
MBasicBlock::addImmediatelyDominatedBlock(MBasicBlock *child)
{
    return immediatelyDominated_.append(child);
}

void
MBasicBlock::assertUsesAreNotWithin(MUseIterator use, MUseIterator end)
{
#ifdef DEBUG
    for (; use != end; use++) {
        JS_ASSERT_IF(use->node()->isDefinition(),
                     use->node()->toDefinition()->block()->id() < id());
    }
#endif
}

bool
MBasicBlock::dominates(MBasicBlock *other)
{
    uint32_t high = domIndex() + numDominated();
    uint32_t low  = domIndex();
    return other->domIndex() >= low && other->domIndex() <= high;
}

bool
MBasicBlock::setBackedge(MBasicBlock *pred)
{
    // Predecessors must be finished, and at the correct stack depth.
    JS_ASSERT(lastIns_);
    JS_ASSERT(pred->lastIns_);
    JS_ASSERT(pred->stackDepth() == entryResumePoint()->stackDepth());

    // We must be a pending loop header
    JS_ASSERT(kind_ == PENDING_LOOP_HEADER);

    // Add exit definitions to each corresponding phi at the entry.
    for (uint32_t i = 0; i < pred->stackDepth(); i++) {
        MPhi *entryDef = entryResumePoint()->getOperand(i)->toPhi();
        MDefinition *exitDef = pred->slots_[i];

        // Assert that we already placed phis for each slot.
        JS_ASSERT(entryDef->block() == this);

        if (entryDef == exitDef) {
            // If the exit def is the same as the entry def, make a redundant
            // phi. Since loop headers have exactly two incoming edges, we
            // know that that's just the first input.
            //
            // Note that we eliminate later rather than now, to avoid any
            // weirdness around pending continue edges which might still hold
            // onto phis.
            exitDef = entryDef->getOperand(0);
        }

        if (!entryDef->addInput(exitDef))
            return false;

        setSlot(i, entryDef);
    }

    // We are now a loop header proper
    kind_ = LOOP_HEADER;

    return predecessors_.append(pred);
}

void
MBasicBlock::clearLoopHeader()
{
    JS_ASSERT(isLoopHeader());
    kind_ = NORMAL;
}

size_t
MBasicBlock::numSuccessors() const
{
    JS_ASSERT(lastIns());
    return lastIns()->numSuccessors();
}

MBasicBlock *
MBasicBlock::getSuccessor(size_t index) const
{
    JS_ASSERT(lastIns());
    return lastIns()->getSuccessor(index);
}

size_t
MBasicBlock::getSuccessorIndex(MBasicBlock *block) const
{
    JS_ASSERT(lastIns());
    for (size_t i = 0; i < numSuccessors(); i++)
        if (getSuccessor(i) == block)
            return i;
    JS_NOT_REACHED("Invalid successor");
}

void
MBasicBlock::replaceSuccessor(size_t pos, MBasicBlock *split)
{
    JS_ASSERT(lastIns());

    // Note, during split-critical-edges, successors-with-phis is not yet set.
    // During PAA, this case is handled before we enter.
    JS_ASSERT_IF(successorWithPhis_, successorWithPhis_ != getSuccessor(pos));

    lastIns()->replaceSuccessor(pos, split);
}

void
MBasicBlock::replacePredecessor(MBasicBlock *old, MBasicBlock *split)
{
    for (size_t i = 0; i < numPredecessors(); i++) {
        if (getPredecessor(i) == old) {
            predecessors_[i] = split;

#ifdef DEBUG
            // The same block should not appear twice in the predecessor list.
            for (size_t j = i; j < numPredecessors(); j++)
                JS_ASSERT(predecessors_[j] != old);
#endif

            return;
        }
    }

<<<<<<< HEAD
=======
    JS_NOT_REACHED("predecessor was not found");
}

void
MBasicBlock::clearDominatorInfo()
{
    setImmediateDominator(NULL);
    immediatelyDominated_.clear();
    numDominated_ = 0;
}

void
MBasicBlock::removePredecessor(MBasicBlock *pred)
{
    JS_ASSERT(numPredecessors() >= 2);

    for (size_t i = 0; i < numPredecessors(); i++) {
        if (getPredecessor(i) != pred)
            continue;

        // Adjust phis.  Note that this can leave redundant phis
        // behind.
        if (!phisEmpty()) {
            JS_ASSERT(pred->successorWithPhis());
            JS_ASSERT(pred->positionInPhiSuccessor() == i);
            for (MPhiIterator iter = phisBegin(); iter != phisEnd(); iter++)
                iter->removeOperand(i);
            for (size_t j = i+1; j < numPredecessors(); j++)
                getPredecessor(j)->setSuccessorWithPhis(this, j - 1);
        }

        // Remove from pred list.
        MBasicBlock **ptr = predecessors_.begin() + i;
        predecessors_.erase(ptr);
        return;
    }
>>>>>>> 31ab6ca7
    JS_NOT_REACHED("predecessor was not found");
}

void
MBasicBlock::clearDominatorInfo()
{
    setImmediateDominator(NULL);
    immediatelyDominated_.clear();
    numDominated_ = 0;
}

void
MBasicBlock::removePredecessor(MBasicBlock *pred)
{
    for (size_t i = 0; i < numPredecessors(); i++) {
        if (getPredecessor(i) != pred)
            continue;

        removePredecessorAtIndex(i);
        return;
    }

    JS_NOT_REACHED("predecessor was not found");
}

void
MBasicBlock::removePredecessorAtIndex(size_t predIndex)
{
    MBasicBlock *pred = predecessors_[predIndex];

    // Adjust phis.  Note that this can leave redundant phis
    // behind.
    if (!phisEmpty()) {
        JS_ASSERT(pred->successorWithPhis());
        JS_ASSERT(pred->positionInPhiSuccessor() == predIndex);
        for (MPhiIterator iter = phisBegin(); iter != phisEnd(); iter++)
            iter->removeOperand(predIndex);
        for (size_t i = predIndex+1; i < numPredecessors(); i++)
            getPredecessor(i)->setSuccessorWithPhis(this, i - 1);
    }

    // Remove from pred list.
    MBasicBlock **ptr = predecessors_.begin() + predIndex;
    predecessors_.erase(ptr);
}

void
MBasicBlock::inheritPhis(MBasicBlock *header)
{
    for (MPhiIterator iter = header->phisBegin(); iter != header->phisEnd(); iter++) {
        MPhi *phi = *iter;
        JS_ASSERT(phi->numOperands() == 2);

        // The entry definition is always the leftmost input to the phi.
        MDefinition *entryDef = phi->getOperand(0);
        MDefinition *exitDef = getSlot(phi->slot());

        if (entryDef != exitDef)
            continue;

        // If the entryDef is the same as exitDef, then we must propagate the
        // phi down to this successor. This chance was missed as part of
        // setBackedge() because exits are not captured in resume points.
        setSlot(phi->slot(), phi);
    }
}

void
MBasicBlock::dumpStack(FILE *fp)
{
#ifdef DEBUG
    fprintf(fp, " %-3s %-16s %-6s %-10s\n", "#", "name", "copyOf", "first/next");
    fprintf(fp, "-------------------------------------------\n");
    for (uint32_t i = 0; i < stackPosition_; i++) {
        fprintf(fp, " %-3d", i);
        fprintf(fp, " %-16p\n", (void *)slots_[i]);
    }
#endif
}

MTest *
MBasicBlock::immediateDominatorBranch(BranchDirection *pdirection)
{
    *pdirection = FALSE_BRANCH;

    if (numPredecessors() != 1)
        return NULL;

    MBasicBlock *dom = immediateDominator();
    if (dom != getPredecessor(0))
        return NULL;

    // Look for a trailing MTest branching to this block.
    MInstruction *ins = dom->lastIns();
    if (ins->isTest()) {
        MTest *test = ins->toTest();

        JS_ASSERT(test->ifTrue() == this || test->ifFalse() == this);
        if (test->ifTrue() == this && test->ifFalse() == this)
            return NULL;

        *pdirection = (test->ifTrue() == this) ? TRUE_BRANCH : FALSE_BRANCH;
        return test;
    }

    return NULL;
}<|MERGE_RESOLUTION|>--- conflicted
+++ resolved
@@ -790,8 +790,6 @@
         }
     }
 
-<<<<<<< HEAD
-=======
     JS_NOT_REACHED("predecessor was not found");
 }
 
@@ -828,51 +826,8 @@
         predecessors_.erase(ptr);
         return;
     }
->>>>>>> 31ab6ca7
+
     JS_NOT_REACHED("predecessor was not found");
-}
-
-void
-MBasicBlock::clearDominatorInfo()
-{
-    setImmediateDominator(NULL);
-    immediatelyDominated_.clear();
-    numDominated_ = 0;
-}
-
-void
-MBasicBlock::removePredecessor(MBasicBlock *pred)
-{
-    for (size_t i = 0; i < numPredecessors(); i++) {
-        if (getPredecessor(i) != pred)
-            continue;
-
-        removePredecessorAtIndex(i);
-        return;
-    }
-
-    JS_NOT_REACHED("predecessor was not found");
-}
-
-void
-MBasicBlock::removePredecessorAtIndex(size_t predIndex)
-{
-    MBasicBlock *pred = predecessors_[predIndex];
-
-    // Adjust phis.  Note that this can leave redundant phis
-    // behind.
-    if (!phisEmpty()) {
-        JS_ASSERT(pred->successorWithPhis());
-        JS_ASSERT(pred->positionInPhiSuccessor() == predIndex);
-        for (MPhiIterator iter = phisBegin(); iter != phisEnd(); iter++)
-            iter->removeOperand(predIndex);
-        for (size_t i = predIndex+1; i < numPredecessors(); i++)
-            getPredecessor(i)->setSuccessorWithPhis(this, i - 1);
-    }
-
-    // Remove from pred list.
-    MBasicBlock **ptr = predecessors_.begin() + predIndex;
-    predecessors_.erase(ptr);
 }
 
 void
