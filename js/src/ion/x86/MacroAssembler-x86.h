--- conflicted
+++ resolved
@@ -859,11 +859,6 @@
 
     // Used from within an Exit frame to handle a pending exception.
     void handleFailureWithHandler(void *handler);
-<<<<<<< HEAD
-    void handleException();
-    void handleParallelFailure();
-=======
->>>>>>> b31a4037
 
     void makeFrameDescriptor(Register frameSizeReg, FrameType type) {
         shll(Imm32(FRAMESIZE_SHIFT), frameSizeReg);
