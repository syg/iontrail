/* -*- Mode: C++; tab-width: 4; indent-tabs-mode: nil; c-basic-offset: 4 -*-
 * vim: set ts=4 sw=4 et tw=99:
 *
 * This Source Code Form is subject to the terms of the Mozilla Public
 * License, v. 2.0. If a copy of the MPL was not distributed with this
 * file, You can obtain one at http://mozilla.org/MPL/2.0/. */

#ifndef jsion_mirgraph_h__
#define jsion_mirgraph_h__

// This file declares the data structures used to build a control-flow graph
// containing MIR.

#include "IonAllocPolicy.h"
#include "MIRGenerator.h"
#include "FixedList.h"

namespace js {
namespace ion {

class MBasicBlock;
class MIRGraph;
class MStart;

class MDefinitionIterator;

typedef InlineListIterator<MInstruction> MInstructionIterator;
typedef InlineListReverseIterator<MInstruction> MInstructionReverseIterator;
typedef InlineForwardListIterator<MPhi> MPhiIterator;

class LBlock;

class MBasicBlock : public TempObject, public InlineListNode<MBasicBlock>
{
  public:
    enum Kind {
        NORMAL,
        PENDING_LOOP_HEADER,
        LOOP_HEADER,
        SPLIT_EDGE
    };

  private:
    MBasicBlock(MIRGraph &graph, CompileInfo &info, jsbytecode *pc, Kind kind);
    bool init();
    void copySlots(MBasicBlock *from);
    bool inherit(MBasicBlock *pred, uint32_t popped);
    bool inheritResumePoint(MBasicBlock *pred);
    void assertUsesAreNotWithin(MUseIterator use, MUseIterator end);

    // Does this block do something that forces it to terminate early?
    bool earlyAbort_;


    // Sets a slot, taking care to rewrite copies.
    void setSlot(uint32_t slot, MDefinition *ins);

    // Pushes a copy of a local variable or argument.
    void pushVariable(uint32_t slot);

    // Sets a variable slot to the top of the stack, correctly creating copies
    // as needed.
    void setVariable(uint32_t slot);

  public:
    ///////////////////////////////////////////////////////
    ////////// BEGIN GRAPH BUILDING INSTRUCTIONS //////////
    ///////////////////////////////////////////////////////

    // Creates a new basic block for a MIR generator. If |pred| is not NULL,
    // its slots and stack depth are initialized from |pred|.
    static MBasicBlock *New(MIRGraph &graph, CompileInfo &info,
                            MBasicBlock *pred, jsbytecode *entryPc, Kind kind);
    static MBasicBlock *NewPopN(MIRGraph &graph, CompileInfo &info,
                                MBasicBlock *pred, jsbytecode *entryPc, Kind kind, uint32_t popn);
    static MBasicBlock *NewWithResumePoint(MIRGraph &graph, CompileInfo &info,
                                           MBasicBlock *pred, jsbytecode *entryPc,
                                           MResumePoint *resumePoint);
    static MBasicBlock *NewPendingLoopHeader(MIRGraph &graph, CompileInfo &info,
                                             MBasicBlock *pred, jsbytecode *entryPc);
    static MBasicBlock *NewSplitEdge(MIRGraph &graph, CompileInfo &info, MBasicBlock *pred);
    static MBasicBlock *NewParBailout(MIRGraph &graph, CompileInfo &info,
                                      MBasicBlock *pred, jsbytecode *entryPc);

    bool dominates(MBasicBlock *other);

    void setId(uint32_t id) {
        id_ = id;
    }
    void setEarlyAbort() {
        earlyAbort_ = true;
    }
    void clearEarlyAbort() {
        earlyAbort_ = false;
    }
    bool earlyAbort() {
        return earlyAbort_;
    }
    // Move the definition to the top of the stack.
    void pick(int32_t depth);

    // Exchange 2 stack slots at the defined depth
    void swapAt(int32_t depth);

    // Gets the instruction associated with various slot types.
    MDefinition *peek(int32_t depth);

    MDefinition *scopeChain();

    // Initializes a slot value; must not be called for normal stack
    // operations, as it will not create new SSA names for copies.
    void initSlot(uint32_t index, MDefinition *ins);

    // Discard the slot at the given depth, lowering all slots above.
    void shimmySlots(int discardDepth);

    // In an OSR block, set all MOsrValues to use the MResumePoint attached to
    // the MStart.
    void linkOsrValues(MStart *start);

    // Sets the instruction associated with various slot types. The
    // instruction must lie at the top of the stack.
    void setLocal(uint32_t local);
    void setArg(uint32_t arg);
    void setSlot(uint32_t slot);

    // Rewrites a slot directly, bypassing the stack transition. This should
    // not be used under most circumstances.
    void rewriteSlot(uint32_t slot, MDefinition *ins);

    // Rewrites a slot based on its depth (same as argument to peek()).
    void rewriteAtDepth(int32_t depth, MDefinition *ins);

    // Tracks an instruction as being pushed onto the operand stack.
    void push(MDefinition *ins);
    void pushArg(uint32_t arg);
    void pushLocal(uint32_t local);
    void pushSlot(uint32_t slot);
    void setScopeChain(MDefinition *ins);

    // Returns the top of the stack, then decrements the virtual stack pointer.
    MDefinition *pop();

    // Adds an instruction to this block's instruction list. |ins| may be NULL
    // to simplify OOM checking.
    void add(MInstruction *ins);

    // Marks the last instruction of the block; no further instructions
    // can be added.
    void end(MControlInstruction *ins);

    // Adds a phi instruction, but does not set successorWithPhis.
    void addPhi(MPhi *phi);

    // Adds a predecessor. Every predecessor must have the same exit stack
    // depth as the entry state to this block. Adding a predecessor
    // automatically creates phi nodes and rewrites uses as needed.
    bool addPredecessor(MBasicBlock *pred);
    bool addPredecessorPopN(MBasicBlock *pred, uint32_t popped);

    // Stranger utilities used for inlining.
    bool addPredecessorWithoutPhis(MBasicBlock *pred);
    void inheritSlots(MBasicBlock *parent);
    bool initEntrySlots();

    // Replaces an edge for a given block with a new block. This is
    // used for critical edge splitting and also for inserting
    // bailouts during ParallelArrayAnalysis.
    //
    // Note: If successorWithPhis is set, you must not be replacing it.
    void replacePredecessor(MBasicBlock *old, MBasicBlock *split);
    void replaceSuccessor(size_t pos, MBasicBlock *split);

<<<<<<< HEAD
    // Removes `pred` from the predecessor list.  If this block
    // defines phis, removes the entry for `pred` and updates the
    // indices of later entries.  This may introduce redundant phis
    // (or empty phis, if the block no longer has any preds at all).
    void removePredecessor(MBasicBlock *pred);
    void removePredecessorAtIndex(size_t pos);
=======
    // Removes `pred` from the predecessor list.  `pred` should not be
    // the final predecessor. If this block defines phis, removes the
    // entry for `pred` and updates the indices of later entries.
    // This may introduce redundant phis if the new block has fewer
    // than two predecessors.
    void removePredecessor(MBasicBlock *pred);
>>>>>>> 31ab6ca7

    // Resets all the dominator info so that it can be recomputed.
    void clearDominatorInfo();

    // Sets a back edge. This places phi nodes and rewrites instructions within
    // the current loop as necessary.
    bool setBackedge(MBasicBlock *block);

    // Resets a LOOP_HEADER block to a NORMAL block.  This is needed when
    // optimizations remove the backedge.
    void clearLoopHeader();

    // Propagates phis placed in a loop header down to this successor block.
    void inheritPhis(MBasicBlock *header);

    void insertBefore(MInstruction *at, MInstruction *ins);
    void insertAfter(MInstruction *at, MInstruction *ins);

    // Add an instruction to this block, from elsewhere in the graph.
    void addFromElsewhere(MInstruction *ins);

    // Move an instruction. Movement may cross block boundaries.
    void moveBefore(MInstruction *at, MInstruction *ins);

    // Removes an instruction with the intention to discard it.
    void discard(MInstruction *ins);
    void discardLastIns();
    MInstructionIterator discardAt(MInstructionIterator &iter);
    MInstructionReverseIterator discardAt(MInstructionReverseIterator &iter);
    MDefinitionIterator discardDefAt(MDefinitionIterator &iter);

    // Discards a phi instruction and updates predecessor successorWithPhis.
    MPhiIterator discardPhiAt(MPhiIterator &at);

    ///////////////////////////////////////////////////////
    /////////// END GRAPH BUILDING INSTRUCTIONS ///////////
    ///////////////////////////////////////////////////////

    MIRGraph &graph() {
        return graph_;
    }
    CompileInfo &info() const {
        return info_;
    }
    jsbytecode *pc() const {
        return pc_;
    }
    uint32_t id() const {
        return id_;
    }
    uint32_t numPredecessors() const {
        return predecessors_.length();
    }

    uint32_t domIndex() const {
        return domIndex_;
    }
    void setDomIndex(uint32_t d) {
        domIndex_ = d;
    }

    MBasicBlock *getPredecessor(uint32_t i) const {
        return predecessors_[i];
    }
    MControlInstruction *lastIns() const {
        return lastIns_;
    }
    MPhiIterator phisBegin() const {
        return phis_.begin();
    }
    MPhiIterator phisEnd() const {
        return phis_.end();
    }
    bool phisEmpty() const {
        return phis_.empty();
    }
    MInstructionIterator begin() {
        return instructions_.begin();
    }
    MInstructionIterator begin(MInstruction *at) {
        JS_ASSERT(at->block() == this);
        return instructions_.begin(at);
    }
    MInstructionIterator end() {
        return instructions_.end();
    }
    MInstructionReverseIterator rbegin() {
        return instructions_.rbegin();
    }
    MInstructionReverseIterator rbegin(MInstruction *at) {
        JS_ASSERT(at->block() == this);
        return instructions_.rbegin(at);
    }
    MInstructionReverseIterator rend() {
        return instructions_.rend();
    }
    bool isLoopHeader() const {
        return kind_ == LOOP_HEADER;
    }
    MBasicBlock *backedge() const {
        JS_ASSERT(isLoopHeader());
        JS_ASSERT(numPredecessors() == 1 || numPredecessors() == 2);
        return getPredecessor(numPredecessors() - 1);
    }
    MBasicBlock *loopHeaderOfBackedge() const {
        JS_ASSERT(isLoopBackedge());
        return getSuccessor(numSuccessors() - 1);
    }
    MBasicBlock *loopPredecessor() const {
        JS_ASSERT(isLoopHeader());
        return getPredecessor(0);
    }
    bool isLoopBackedge() const {
        if (!numSuccessors())
            return false;
        MBasicBlock *lastSuccessor = getSuccessor(numSuccessors() - 1);
        return lastSuccessor->isLoopHeader() && lastSuccessor->backedge() == this;
    }
    bool isSplitEdge() const {
        return kind_ == SPLIT_EDGE;
    }

    uint32_t stackDepth() const {
        return stackPosition_;
    }
    void setStackDepth(uint32_t depth) {
        stackPosition_ = depth;
    }
    bool isMarked() const {
        return mark_;
    }
    void mark() {
        mark_ = true;
    }
    void unmark() {
        mark_ = false;
    }
    void makeStart(MStart *start) {
        add(start);
        start_ = start;
    }
    MStart *start() const {
        return start_;
    }

    MBasicBlock *immediateDominator() const {
        return immediateDominator_;
    }

    void setImmediateDominator(MBasicBlock *dom) {
        immediateDominator_ = dom;
    }

    MTest *immediateDominatorBranch(BranchDirection *pdirection);

    size_t numImmediatelyDominatedBlocks() const {
        return immediatelyDominated_.length();
    }

    MBasicBlock *getImmediatelyDominatedBlock(size_t i) const {
        return immediatelyDominated_[i];
    }

    size_t numDominated() const {
        return numDominated_;
    }

    void addNumDominated(size_t n) {
        numDominated_ += n;
    }

    bool addImmediatelyDominatedBlock(MBasicBlock *child);

    // This function retrieves the internal instruction associated with a
    // slot, and should not be used for normal stack operations. It is an
    // internal helper that is also used to enhance spew.
    MDefinition *getSlot(uint32_t index);

    MResumePoint *entryResumePoint() const {
        return entryResumePoint_;
    }
    MResumePoint *callerResumePoint() {
        return entryResumePoint()->caller();
    }
    void setCallerResumePoint(MResumePoint *caller) {
        entryResumePoint()->setCaller(caller);
    }
    size_t numEntrySlots() const {
        return entryResumePoint()->numOperands();
    }
    MDefinition *getEntrySlot(size_t i) const {
        JS_ASSERT(i < numEntrySlots());
        return entryResumePoint()->getOperand(i);
    }

    LBlock *lir() const {
        return lir_;
    }
    void assignLir(LBlock *lir) {
        JS_ASSERT(!lir_);
        lir_ = lir;
    }

    MBasicBlock *successorWithPhis() const {
        return successorWithPhis_;
    }
    uint32_t positionInPhiSuccessor() const {
        return positionInPhiSuccessor_;
    }
    void setSuccessorWithPhis(MBasicBlock *successor, uint32_t id) {
        successorWithPhis_ = successor;
        positionInPhiSuccessor_ = id;
    }
    size_t numSuccessors() const;
    MBasicBlock *getSuccessor(size_t index) const;
    size_t getSuccessorIndex(MBasicBlock *) const;

    // Specifies the closest loop header dominating this block.
    void setLoopHeader(MBasicBlock *loop) {
        JS_ASSERT(loop->isLoopHeader());
        loopHeader_ = loop;
    }
    MBasicBlock *loopHeader() const {
        return loopHeader_;
    }

    void setLoopDepth(uint32_t loopDepth) {
        loopDepth_ = loopDepth;
    }
    uint32_t loopDepth() const {
        return loopDepth_;
    }

    bool strict() const {
        return info_.script()->strict;
    }

    void dumpStack(FILE *fp);

    // Track bailouts by storing the current pc in MIR instruction added at this
    // cycle. This is also used for tracking calls when profiling.
    void updateTrackedPc(jsbytecode *pc) {
        trackedPc_ = pc;
    }

    jsbytecode *trackedPc() {
        return trackedPc_;
    }

  private:
    MIRGraph &graph_;
    CompileInfo &info_; // Each block originates from a particular script.
    InlineList<MInstruction> instructions_;
    Vector<MBasicBlock *, 1, IonAllocPolicy> predecessors_;
    InlineForwardList<MPhi> phis_;
    FixedList<MDefinition *> slots_;
    uint32_t stackPosition_;
    MControlInstruction *lastIns_;
    jsbytecode *pc_;
    uint32_t id_;
    uint32_t domIndex_; // Index in the dominator tree.
    LBlock *lir_;
    MStart *start_;
    MResumePoint *entryResumePoint_;
    MBasicBlock *successorWithPhis_;
    uint32_t positionInPhiSuccessor_;
    Kind kind_;
    uint32_t loopDepth_;

    // Utility mark for traversal algorithms.
    bool mark_;

    Vector<MBasicBlock *, 1, IonAllocPolicy> immediatelyDominated_;
    MBasicBlock *immediateDominator_;
    size_t numDominated_;
    MBasicBlock *loopHeader_;

    jsbytecode *trackedPc_;
};

typedef InlineListIterator<MBasicBlock> MBasicBlockIterator;
typedef InlineListIterator<MBasicBlock> ReversePostorderIterator;
typedef InlineListReverseIterator<MBasicBlock> PostorderIterator;

typedef Vector<MBasicBlock *, 1, IonAllocPolicy> MIRGraphExits;

class MIRGraph
{
    InlineList<MBasicBlock> blocks_;
    TempAllocator *alloc_;
    MIRGraphExits *exitAccumulator_;
    uint32_t blockIdGen_;
    uint32_t idGen_;
    MBasicBlock *osrBlock_;
    MStart *osrStart_;

    // List of compiled/inlined scripts.
    Vector<RawScript, 4, IonAllocPolicy> scripts_;

    size_t numBlocks_;

  public:
    MIRGraph(TempAllocator *alloc)
      : alloc_(alloc),
        exitAccumulator_(NULL),
        blockIdGen_(0),
        idGen_(0),
        osrBlock_(NULL),
        osrStart_(NULL),
        numBlocks_(0)
    { }

    template <typename T>
    T * allocate(size_t count = 1) {
        return reinterpret_cast<T *>(alloc_->allocate(sizeof(T) * count));
    }

    void addBlock(MBasicBlock *block);
    void insertBlockAfter(MBasicBlock *at, MBasicBlock *block);

    void unmarkBlocks();

    void setExitAccumulator(MIRGraphExits *accum) {
        exitAccumulator_ = accum;
    }
    MIRGraphExits *exitAccumulator() const {
        return exitAccumulator_;
    }

    bool addExit(MBasicBlock *exitBlock) {
        if (!exitAccumulator_)
            return true;

        return exitAccumulator_->append(exitBlock);
    }

    MBasicBlock *entryBlock() {
        return *blocks_.begin();
    }

    void clearBlockList() {
        blocks_.clear();
        blockIdGen_ = 0;
        numBlocks_ = 0;
    }
    void resetInstructionNumber() {
        idGen_ = 0;
    }
    MBasicBlockIterator begin() {
        return blocks_.begin();
    }
    MBasicBlockIterator begin(MBasicBlock *at) {
        return blocks_.begin(at);
    }
    MBasicBlockIterator end() {
        return blocks_.end();
    }
    PostorderIterator poBegin() {
        return blocks_.rbegin();
    }
    PostorderIterator poEnd() {
        return blocks_.rend();
    }
    ReversePostorderIterator rpoBegin() {
        return blocks_.begin();
    }
    ReversePostorderIterator rpoEnd() {
        return blocks_.end();
    }
    void removeBlock(MBasicBlock *block) {
        blocks_.remove(block);
        numBlocks_--;
    }
    void moveBlockToEnd(MBasicBlock *block) {
        JS_ASSERT(block->id());
        blocks_.remove(block);
        blocks_.pushBack(block);
    }
    size_t numBlocks() const {
        return numBlocks_;
    }
    uint32_t numBlockIds() const {
        return blockIdGen_;
    }
    void allocDefinitionId(MDefinition *ins) {
        // This intentionally starts above 0. The id 0 is in places used to
        // indicate a failure to perform an operation on an instruction.
        idGen_ += 2;
        ins->setId(idGen_);
    }
    uint32_t getMaxInstructionId() {
        return idGen_;
    }
    MResumePoint *entryResumePoint() {
        return blocks_.begin()->entryResumePoint();
    }

    void copyIds(const MIRGraph &other) {
        idGen_ = other.idGen_;
        blockIdGen_ = other.blockIdGen_;
        numBlocks_ = other.numBlocks_;
    }

    void setOsrBlock(MBasicBlock *osrBlock) {
        JS_ASSERT(!osrBlock_);
        osrBlock_ = osrBlock;
    }
    MBasicBlock *osrBlock() {
        return osrBlock_;
    }
    void setOsrStart(MStart *osrStart) {
        osrStart_ = osrStart;
    }
    MStart *osrStart() {
        return osrStart_;
    }
    bool addScript(UnrootedScript script) {
        // The same script may be inlined multiple times, add it only once.
        for (size_t i = 0; i < scripts_.length(); i++) {
            if (scripts_[i] == script)
                return true;
        }
        return scripts_.append(script);
    }
    size_t numScripts() const {
        return scripts_.length();
    }
    JSScript **scripts() {
        return scripts_.begin();
    }

    // The ParSlice is an instance of ForkJoinSlice*, it carries
    // "per-helper-thread" information.  So as not to modify the
    // calling convention for parallel code, we obtain the current
    // slice from thread-local storage.  This helper method will
    // lazilly insert an MParSlice instruction in the entry block and
    // return the definition.
    MDefinition *parSlice();
};

class MDefinitionIterator
{

  friend class MBasicBlock;

  private:
    MBasicBlock *block_;
    MPhiIterator phiIter_;
    MInstructionIterator iter_;

    bool atPhi() const {
        return phiIter_ != block_->phisEnd();
    }

    MDefinition *getIns() {
        if (atPhi())
            return *phiIter_;
        return *iter_;
    }

    void next() {
        if (atPhi())
            phiIter_++;
        else
            iter_++;
    }

    bool more() const {
        return atPhi() || (*iter_) != block_->lastIns();
    }

  public:
    MDefinitionIterator(MBasicBlock *block)
      : block_(block),
        phiIter_(block->phisBegin()),
        iter_(block->begin())
    { }

    MDefinitionIterator operator ++(int) {
        MDefinitionIterator old(*this);
        if (more())
            next();
        return old;
    }

    operator bool() const {
        return more();
    }

    MDefinition *operator *() {
        return getIns();
    }

    MDefinition *operator ->() {
        return getIns();
    }

};

} // namespace ion
} // namespace js

#endif // jsion_mirgraph_h__
<|MERGE_RESOLUTION|>--- conflicted
+++ resolved
@@ -171,21 +171,12 @@
     void replacePredecessor(MBasicBlock *old, MBasicBlock *split);
     void replaceSuccessor(size_t pos, MBasicBlock *split);
 
-<<<<<<< HEAD
-    // Removes `pred` from the predecessor list.  If this block
-    // defines phis, removes the entry for `pred` and updates the
-    // indices of later entries.  This may introduce redundant phis
-    // (or empty phis, if the block no longer has any preds at all).
-    void removePredecessor(MBasicBlock *pred);
-    void removePredecessorAtIndex(size_t pos);
-=======
     // Removes `pred` from the predecessor list.  `pred` should not be
     // the final predecessor. If this block defines phis, removes the
     // entry for `pred` and updates the indices of later entries.
     // This may introduce redundant phis if the new block has fewer
     // than two predecessors.
     void removePredecessor(MBasicBlock *pred);
->>>>>>> 31ab6ca7
 
     // Resets all the dominator info so that it can be recomputed.
     void clearDominatorInfo();
