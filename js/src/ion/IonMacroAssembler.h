/* -*- Mode: C++; tab-width: 4; indent-tabs-mode: nil; c-basic-offset: 4 -*-
 * vim: set ts=4 sw=4 et tw=99:
 *
 * This Source Code Form is subject to the terms of the Mozilla Public
 * License, v. 2.0. If a copy of the MPL was not distributed with this
 * file, You can obtain one at http://mozilla.org/MPL/2.0/. */

#ifndef jsion_macro_assembler_h__
#define jsion_macro_assembler_h__

#if defined(JS_CPU_X86)
# include "ion/x86/MacroAssembler-x86.h"
#elif defined(JS_CPU_X64)
# include "ion/x64/MacroAssembler-x64.h"
#elif defined(JS_CPU_ARM)
# include "ion/arm/MacroAssembler-arm.h"
#endif
#include "ion/IonCompartment.h"
#include "ion/IonInstrumentation.h"
#include "ion/TypeOracle.h"
#include "ion/ParallelFunctions.h"

#include "vm/ForkJoin.h"

#include "jstypedarray.h"
#include "jscompartment.h"

#include "vm/Shape.h"

namespace js {
namespace ion {

// The public entrypoint for emitting assembly. Note that a MacroAssembler can
// use cx->lifoAlloc, so take care not to interleave masm use with other
// lifoAlloc use if one will be destroyed before the other.
class MacroAssembler : public MacroAssemblerSpecific
{
    MacroAssembler *thisFromCtor() {
        return this;
    }

  public:
    class AutoRooter : public AutoGCRooter
    {
        MacroAssembler *masm_;

      public:
        AutoRooter(JSContext *cx, MacroAssembler *masm)
          : AutoGCRooter(cx, IONMASM),
            masm_(masm)
        { }

        MacroAssembler *masm() const {
            return masm_;
        }
    };

    mozilla::Maybe<AutoRooter> autoRooter_;
    mozilla::Maybe<IonContext> ionContext_;
    mozilla::Maybe<AutoIonContextAlloc> alloc_;
    bool enoughMemory_;

  private:
    // This field is used to manage profiling instrumentation output. If
    // provided and enabled, then instrumentation will be emitted around call
    // sites. The IonInstrumentation instance is hosted inside of
    // CodeGeneratorShared and is the manager of when instrumentation is
    // actually emitted or not. If NULL, then no instrumentation is emitted.
    IonInstrumentation *sps_;

  public:
    // If instrumentation should be emitted, then the sps parameter should be
    // provided, but otherwise it can be safely omitted to prevent all
    // instrumentation from being emitted.
    MacroAssembler(IonInstrumentation *sps = NULL)
      : enoughMemory_(true),
        sps_(sps)
    {
        JSContext *cx = GetIonContext()->cx;
        if (cx)
            constructRoot(cx);

        if (!GetIonContext()->temp)
            alloc_.construct(cx);
#ifdef JS_CPU_ARM
        m_buffer.id = GetIonContext()->getNextAssemblerId();
#endif
    }

    // This constructor should only be used when there is no IonContext active
    // (for example, Trampoline-$(ARCH).cpp).
    MacroAssembler(JSContext *cx)
      : enoughMemory_(true),
        sps_(NULL) // no need for instrumentation in trampolines and such
    {
        constructRoot(cx);
        ionContext_.construct(cx, cx->compartment, (js::ion::TempAllocator *)NULL);
        alloc_.construct(cx);
#ifdef JS_CPU_ARM
        m_buffer.id = GetIonContext()->getNextAssemblerId();
#endif
    }

    void constructRoot(JSContext *cx) {
        autoRooter_.construct(cx, this);
    }

    MoveResolver &moveResolver() {
        return moveResolver_;
    }

    size_t instructionsSize() const {
        return size();
    }

    void reportMemory(bool success) {
        enoughMemory_ &= success;
    }
    bool oom() const {
        return !enoughMemory_ || MacroAssemblerSpecific::oom();
    }

    // Emits a test of a value against all types in a TypeSet. A scratch
    // register is required.
    template <typename T>
    void guardTypeSet(const T &address, const types::TypeSet *types, Register scratch,
                      Label *mismatched);

    void loadObjShape(Register objReg, Register dest) {
        loadPtr(Address(objReg, JSObject::offsetOfShape()), dest);
    }
    void loadBaseShape(Register objReg, Register dest) {
        loadPtr(Address(objReg, JSObject::offsetOfShape()), dest);

        loadPtr(Address(dest, Shape::offsetOfBase()), dest);
    }
    void loadObjClass(Register objReg, Register dest) {
        loadPtr(Address(objReg, JSObject::offsetOfType()), dest);
        loadPtr(Address(dest, offsetof(types::TypeObject, clasp)), dest);
    }
    void branchTestObjClass(Condition cond, Register obj, Register scratch, js::Class *clasp,
                            Label *label) {
        loadPtr(Address(obj, JSObject::offsetOfType()), scratch);
        branchPtr(cond, Address(scratch, offsetof(types::TypeObject, clasp)), ImmWord(clasp), label);
    }
    void branchTestObjShape(Condition cond, Register obj, const Shape *shape, Label *label) {
        branchPtr(cond, Address(obj, JSObject::offsetOfShape()), ImmGCPtr(shape), label);
    }

    void loadObjPrivate(Register obj, uint32_t nfixed, Register dest) {
        loadPtr(Address(obj, JSObject::getPrivateDataOffset(nfixed)), dest);
    }

    void loadObjProto(Register obj, Register dest) {
        loadPtr(Address(obj, JSObject::offsetOfType()), dest);
        loadPtr(Address(dest, offsetof(types::TypeObject, proto)), dest);
    }

    void loadStringLength(Register str, Register dest) {
        loadPtr(Address(str, JSString::offsetOfLengthAndFlags()), dest);
        rshiftPtr(Imm32(JSString::LENGTH_SHIFT), dest);
    }

    void loadJSContext(const Register &dest) {
        movePtr(ImmWord(GetIonContext()->compartment->rt), dest);
        loadPtr(Address(dest, offsetof(JSRuntime, mainThread.ionJSContext)), dest);
    }
    void loadIonActivation(const Register &dest) {
        movePtr(ImmWord(GetIonContext()->compartment->rt), dest);
        loadPtr(Address(dest, offsetof(JSRuntime, mainThread.ionActivation)), dest);
    }

    template<typename T>
    void loadTypedOrValue(const T &src, TypedOrValueRegister dest) {
        if (dest.hasValue())
            loadValue(src, dest.valueReg());
        else
            loadUnboxedValue(src, dest.type(), dest.typedReg());
    }

    template<typename T>
    void loadElementTypedOrValue(const T &src, TypedOrValueRegister dest, bool holeCheck,
                                 Label *hole) {
        if (dest.hasValue()) {
            loadValue(src, dest.valueReg());
            if (holeCheck)
                branchTestMagic(Assembler::Equal, dest.valueReg(), hole);
        } else {
            if (holeCheck)
                branchTestMagic(Assembler::Equal, src, hole);
            loadUnboxedValue(src, dest.type(), dest.typedReg());
        }
    }

    template <typename T>
    void storeTypedOrValue(TypedOrValueRegister src, const T &dest) {
        if (src.hasValue())
            storeValue(src.valueReg(), dest);
        else if (src.type() == MIRType_Double)
            storeDouble(src.typedReg().fpu(), dest);
        else
            storeValue(ValueTypeFromMIRType(src.type()), src.typedReg().gpr(), dest);
    }

    template <typename T>
    void storeConstantOrRegister(ConstantOrRegister src, const T &dest) {
        if (src.constant())
            storeValue(src.value(), dest);
        else
            storeTypedOrValue(src.reg(), dest);
    }

    void storeCallResult(Register reg) {
        if (reg != ReturnReg)
            mov(ReturnReg, reg);
    }

    void storeCallResultValue(AnyRegister dest) {
#if defined(JS_NUNBOX32)
        unboxValue(ValueOperand(JSReturnReg_Type, JSReturnReg_Data), dest);
#elif defined(JS_PUNBOX64)
        unboxValue(ValueOperand(JSReturnReg), dest);
#else
#error "Bad architecture"
#endif
    }

    void storeCallResultValue(ValueOperand dest) {
#if defined(JS_NUNBOX32)
        // reshuffle the return registers used for a call result to store into
        // dest, using ReturnReg as a scratch register if necessary. This must
        // only be called after returning from a call, at a point when the
        // return register is not live. XXX would be better to allow wrappers
        // to store the return value to different places.
        if (dest.typeReg() == JSReturnReg_Data) {
            if (dest.payloadReg() == JSReturnReg_Type) {
                // swap the two registers.
                mov(JSReturnReg_Type, ReturnReg);
                mov(JSReturnReg_Data, JSReturnReg_Type);
                mov(ReturnReg, JSReturnReg_Data);
            } else {
                mov(JSReturnReg_Data, dest.payloadReg());
                mov(JSReturnReg_Type, dest.typeReg());
            }
        } else {
            mov(JSReturnReg_Type, dest.typeReg());
            mov(JSReturnReg_Data, dest.payloadReg());
        }
#elif defined(JS_PUNBOX64)
        if (dest.valueReg() != JSReturnReg)
            movq(JSReturnReg, dest.valueReg());
#else
#error "Bad architecture"
#endif
    }

    void storeCallResultValue(TypedOrValueRegister dest) {
        if (dest.hasValue())
            storeCallResultValue(dest.valueReg());
        else
            storeCallResultValue(dest.typedReg());
    }

    void PushRegsInMask(RegisterSet set);
    void PushRegsInMask(GeneralRegisterSet set) {
        PushRegsInMask(RegisterSet(set, FloatRegisterSet()));
    }
    void PopRegsInMask(RegisterSet set) {
        PopRegsInMaskIgnore(set, RegisterSet());
    }
    void PopRegsInMask(GeneralRegisterSet set) {
        PopRegsInMask(RegisterSet(set, FloatRegisterSet()));
    }
    void PopRegsInMaskIgnore(RegisterSet set, RegisterSet ignore);

    void branchIfFunctionHasNoScript(Register fun, Label *label) {
        // 16-bit loads are slow and unaligned 32-bit loads may be too so
        // perform an aligned 32-bit load and adjust the bitmask accordingly.
        JS_STATIC_ASSERT(offsetof(JSFunction, nargs) % sizeof(uint32_t) == 0);
        JS_STATIC_ASSERT(offsetof(JSFunction, flags) == offsetof(JSFunction, nargs) + 2);
        JS_STATIC_ASSERT(IS_LITTLE_ENDIAN);
        Address address(fun, offsetof(JSFunction, nargs));
        uint32_t bit = JSFunction::INTERPRETED << 16;
        branchTest32(Assembler::Zero, address, Imm32(bit), label);
    }
    void branchIfInterpreted(Register fun, Label *label) {
        // 16-bit loads are slow and unaligned 32-bit loads may be too so
        // perform an aligned 32-bit load and adjust the bitmask accordingly.
        JS_STATIC_ASSERT(offsetof(JSFunction, nargs) % sizeof(uint32_t) == 0);
        JS_STATIC_ASSERT(offsetof(JSFunction, flags) == offsetof(JSFunction, nargs) + 2);
        JS_STATIC_ASSERT(IS_LITTLE_ENDIAN);
        Address address(fun, offsetof(JSFunction, nargs));
        uint32_t bit = JSFunction::INTERPRETED << 16;
        branchTest32(Assembler::NonZero, address, Imm32(bit), label);
    }

    using MacroAssemblerSpecific::Push;

    void Push(jsid id, Register scratchReg) {
        if (JSID_IS_GCTHING(id)) {
            // If we're pushing a gcthing, then we can't just push the tagged jsid
            // value since the GC won't have any idea that the push instruction
            // carries a reference to a gcthing.  Need to unpack the pointer,
            // push it using ImmGCPtr, and then rematerialize the id at runtime.

            // double-checking this here to ensure we don't lose sync
            // with implementation of JSID_IS_GCTHING.
            if (JSID_IS_OBJECT(id)) {
                JSObject *obj = JSID_TO_OBJECT(id);
                movePtr(ImmGCPtr(obj), scratchReg);
                JS_ASSERT(((size_t)obj & JSID_TYPE_MASK) == 0);
                orPtr(Imm32(JSID_TYPE_OBJECT), scratchReg);
                Push(scratchReg);
            } else {
                JSString *str = JSID_TO_STRING(id);
                JS_ASSERT(((size_t)str & JSID_TYPE_MASK) == 0);
                JS_ASSERT(JSID_TYPE_STRING == 0x0);
                Push(ImmGCPtr(str));
            }
        } else {
            size_t idbits = JSID_BITS(id);
            Push(ImmWord(idbits));
        }
    }

    void Push(TypedOrValueRegister v) {
        if (v.hasValue())
            Push(v.valueReg());
        else if (v.type() == MIRType_Double)
            Push(v.typedReg().fpu());
        else
            Push(ValueTypeFromMIRType(v.type()), v.typedReg().gpr());
    }

    void Push(ConstantOrRegister v) {
        if (v.constant())
            Push(v.value());
        else
            Push(v.reg());
    }

    void Push(const ValueOperand &val) {
        pushValue(val);
        framePushed_ += sizeof(Value);
    }

    void Push(const Value &val) {
        pushValue(val);
        framePushed_ += sizeof(Value);
    }

    void Push(JSValueType type, Register reg) {
        pushValue(type, reg);
        framePushed_ += sizeof(Value);
    }

    void adjustStack(int amount) {
        if (amount > 0)
            freeStack(amount);
        else if (amount < 0)
            reserveStack(-amount);
    }

    void bumpKey(Int32Key *key, int diff) {
        if (key->isRegister())
            add32(Imm32(diff), key->reg());
        else
            key->bumpConstant(diff);
    }

    void storeKey(const Int32Key &key, const Address &dest) {
        if (key.isRegister())
            store32(key.reg(), dest);
        else
            store32(Imm32(key.constant()), dest);
    }

    template<typename T>
    void branchKey(Condition cond, const T &length, const Int32Key &key, Label *label) {
        if (key.isRegister())
            branch32(cond, length, key.reg(), label);
        else
            branch32(cond, length, Imm32(key.constant()), label);
    }

    void branchTestNeedsBarrier(Condition cond, const Register &scratch, Label *label) {
        JS_ASSERT(cond == Zero || cond == NonZero);
        JS::Zone *zone = GetIonContext()->compartment->zone();
        movePtr(ImmWord(zone), scratch);
        Address needsBarrierAddr(scratch, JS::Zone::OffsetOfNeedsBarrier());
        branchTest32(cond, needsBarrierAddr, Imm32(0x1), label);
    }

    template <typename T>
    void callPreBarrier(const T &address, MIRType type) {
        JS_ASSERT(type == MIRType_Value ||
                  type == MIRType_String ||
                  type == MIRType_Object ||
                  type == MIRType_Shape);
        Label done;

        if (type == MIRType_Value)
            branchTestGCThing(Assembler::NotEqual, address, &done);

        Push(PreBarrierReg);
        computeEffectiveAddress(address, PreBarrierReg);

        JSCompartment *compartment = GetIonContext()->compartment;
        IonCode *preBarrier = (type == MIRType_Shape)
                              ? compartment->ionCompartment()->shapePreBarrier()
                              : compartment->ionCompartment()->valuePreBarrier();

        call(preBarrier);
        Pop(PreBarrierReg);

        bind(&done);
    }

    template <typename T>
    void patchableCallPreBarrier(const T &address, MIRType type) {
        JS_ASSERT(type == MIRType_Value || type == MIRType_String || type == MIRType_Object);

        Label done;

        // All barriers are off by default.
        // They are enabled if necessary at the end of CodeGenerator::generate().
        CodeOffsetLabel nopJump = toggledJump(&done);
        writePrebarrierOffset(nopJump);

        callPreBarrier(address, type);
        jump(&done);

        align(8);
        bind(&done);
    }

    template<typename T>
    void loadFromTypedArray(int arrayType, const T &src, AnyRegister dest, Register temp, Label *fail);

    template<typename T>
    void loadFromTypedArray(int arrayType, const T &src, const ValueOperand &dest, bool allowDouble,
                            Register temp, Label *fail);

    template<typename S, typename T>
    void storeToTypedIntArray(int arrayType, const S &value, const T &dest) {
        switch (arrayType) {
          case TypedArray::TYPE_INT8:
          case TypedArray::TYPE_UINT8:
          case TypedArray::TYPE_UINT8_CLAMPED:
            store8(value, dest);
            break;
          case TypedArray::TYPE_INT16:
          case TypedArray::TYPE_UINT16:
            store16(value, dest);
            break;
          case TypedArray::TYPE_INT32:
          case TypedArray::TYPE_UINT32:
            store32(value, dest);
            break;
          default:
            JS_NOT_REACHED("Invalid typed array type");
            break;
        }
    }

    template<typename S, typename T>
    void storeToTypedFloatArray(int arrayType, const S &value, const T &dest) {
        switch (arrayType) {
          case TypedArray::TYPE_FLOAT32:
            convertDoubleToFloat(value, ScratchFloatReg);
            storeFloat(ScratchFloatReg, dest);
            break;
          case TypedArray::TYPE_FLOAT64:
            storeDouble(value, dest);
            break;
          default:
            JS_NOT_REACHED("Invalid typed array type");
            break;
        }
    }

    Register extractString(const Address &address, Register scratch) {
        return extractObject(address, scratch);
    }
    Register extractString(const ValueOperand &value, Register scratch) {
        return extractObject(value, scratch);
    }

    // Inline version of js_TypedArray_uint8_clamp_double.
    // This function clobbers the input register.
    void clampDoubleToUint8(FloatRegister input, Register output);

    // Inline allocation.
    void newGCThing(const Register &result, JSObject *templateObject, Label *fail);
    void parNewGCThing(const Register &result,
                       const Register &threadContextReg,
                       const Register &tempReg1,
                       const Register &tempReg2,
                       JSObject *templateObject,
                       Label *fail);
    void initGCThing(const Register &obj, JSObject *templateObject);

<<<<<<< HEAD
=======
    // Compares two strings for equality based on the JSOP.
    // This checks for identical pointers, atoms and length and fails for everything else.
    void compareStrings(JSOp op, Register left, Register right, Register result,
                        Register temp, Label *fail);

>>>>>>> 33f65484
    // Checks the flags that signal that parallel code may need to interrupt or
    // abort.  Branches to fail in that case.
    void parCheckInterruptFlags(const Register &tempReg,
                                Label *fail);

    // If the IonCode that created this assembler needs to transition into the VM,
    // we want to store the IonCode on the stack in order to mark it during a GC.
    // This is a reference to a patch location where the IonCode* will be written.
  private:
    CodeOffsetLabel exitCodePatch_;

  public:
    void enterExitFrame(const VMFunction *f = NULL) {
        linkExitFrame();
        // Push the ioncode. (Bailout or VM wrapper)
        exitCodePatch_ = PushWithPatch(ImmWord(-1));
        // Push VMFunction pointer, to mark arguments.
        Push(ImmWord(f));
    }
    void enterFakeExitFrame(IonCode *codeVal = NULL) {
        linkExitFrame();
        Push(ImmWord(uintptr_t(codeVal)));
        Push(ImmWord(uintptr_t(NULL)));
    }
    void enterParExitFrame(const VMFunction *f, Register slice, Register scratch) {
        // Load the current ForkJoinSlice *. If we need a parallel exit frame,
        // chances are we are about to do something very slow anyways, so just
        // call ParForkJoinSlice again instead of using the cached version.
        setupUnalignedABICall(0, scratch);
        callWithABI(JS_FUNC_TO_DATA_PTR(void *, ParForkJoinSlice));
        if (ReturnReg != slice)
            movePtr(ReturnReg, slice);
        // Load the PerThreadData from from the slice.
        loadPtr(Address(slice, offsetof(ForkJoinSlice, perThreadData)), scratch);
        linkParExitFrame(scratch);
        // Push the ioncode.
        exitCodePatch_ = PushWithPatch(ImmWord(-1));
        // Push the VMFunction pointer, to mark arguments.
        Push(ImmWord(f));
    }

    void leaveExitFrame() {
        freeStack(IonExitFooterFrame::Size());
    }

    void link(IonCode *code) {
        JS_ASSERT(!oom());
        // If this code can transition to C++ code and witness a GC, then we need to store
        // the IonCode onto the stack in order to GC it correctly.  exitCodePatch should
        // be unset if the code never needed to push its IonCode*.
        if (exitCodePatch_.offset() != 0) {
            patchDataWithValueCheck(CodeLocationLabel(code, exitCodePatch_),
                                    ImmWord(uintptr_t(code)),
                                    ImmWord(uintptr_t(-1)));
        }

    }

    // Given a js::StackFrame in OsrFrameReg, performs inline on-stack
    // replacement. The stack frame must be at a valid OSR entry-point.
    void performOsr();

    // Checks if an OSR frame is the previous frame, and if so, removes it.
    void maybeRemoveOsrFrame(Register scratch);

    // Generates code used to complete a bailout.
    void generateBailoutTail(Register scratch);

    // These functions exist as small wrappers around sites where execution can
    // leave the currently running stream of instructions. They exist so that
    // instrumentation may be put in place around them if necessary and the
    // instrumentation is enabled. For the functions that return a uint32_t,
    // they are returning the offset of the assembler just after the call has
    // been made so that a safepoint can be made at that location.

    template <typename T>
    void callWithABI(const T &fun, Result result = GENERAL) {
        leaveSPSFrame();
        MacroAssemblerSpecific::callWithABI(fun, result);
        reenterSPSFrame();
    }

    void handleException() {
        // Re-entry code is irrelevant because the exception will leave the
        // running function and never come back
        if (sps_)
            sps_->skipNextReenter();
        leaveSPSFrame();
        MacroAssemblerSpecific::handleException();
        // Doesn't actually emit code, but balances the leave()
        if (sps_)
            sps_->reenter(*this, InvalidReg);
    }

    // see above comment for what is returned
    uint32_t callIon(const Register &callee) {
        leaveSPSFrame();
        MacroAssemblerSpecific::callIon(callee);
        uint32_t ret = currentOffset();
        reenterSPSFrame();
        return ret;
    }

    // see above comment for what is returned
    uint32_t callWithExitFrame(IonCode *target) {
        leaveSPSFrame();
        MacroAssemblerSpecific::callWithExitFrame(target);
        uint32_t ret = currentOffset();
        reenterSPSFrame();
        return ret;
    }

    // see above comment for what is returned
    uint32_t callWithExitFrame(IonCode *target, Register dynStack) {
        leaveSPSFrame();
        MacroAssemblerSpecific::callWithExitFrame(target, dynStack);
        uint32_t ret = currentOffset();
        reenterSPSFrame();
        return ret;
    }

    void tagCallee(Register callee, ExecutionMode mode) {
        switch (mode) {
          case SequentialExecution:
            // CalleeToken_Function is untagged, so we don't need to do anything.
            return;
          case ParallelExecution:
            orPtr(Imm32(CalleeToken_ParFunction), callee);
            return;
          default:
            JS_NOT_REACHED("unknown execution mode");
        }
    }

    void clearCalleeTag(Register callee, ExecutionMode mode) {
        switch (mode) {
          case SequentialExecution:
            // CalleeToken_Function is untagged, so we don't need to do anything.
            return;
          case ParallelExecution:
            andPtr(Imm32(~0x3), callee);
            return;
          default:
            JS_NOT_REACHED("unknown execution mode");
        }
    }


  private:
    // These two functions are helpers used around call sites throughout the
    // assembler. They are called from the above call wrappers to emit the
    // necessary instrumentation.
    void leaveSPSFrame() {
        if (!sps_ || !sps_->enabled())
            return;
        // No registers are guaranteed to be available, so push/pop a register
        // so we can use one
        push(CallTempReg0);
        sps_->leave(*this, CallTempReg0);
        pop(CallTempReg0);
    }

    void reenterSPSFrame() {
        if (!sps_ || !sps_->enabled())
            return;
        // Attempt to use a now-free register within a given set, but if the
        // architecture being built doesn't have an available register, resort
        // to push/pop
        GeneralRegisterSet regs(Registers::TempMask & ~Registers::JSCallMask &
                                                      ~Registers::CallMask);
        if (regs.empty()) {
            push(CallTempReg0);
            sps_->reenter(*this, CallTempReg0);
            pop(CallTempReg0);
        } else {
            sps_->reenter(*this, regs.getAny());
        }
    }

    void spsProfileEntryAddress(SPSProfiler *p, int offset, Register temp,
                                Label *full)
    {
        movePtr(ImmWord(p->sizePointer()), temp);
        load32(Address(temp, 0), temp);
        if (offset != 0)
            add32(Imm32(offset), temp);
        branch32(Assembler::GreaterThanOrEqual, temp, Imm32(p->maxSize()), full);

        // 4 * sizeof(void*) * idx = idx << (2 + log(sizeof(void*)))
        JS_STATIC_ASSERT(sizeof(ProfileEntry) == 4 * sizeof(void*));
        lshiftPtr(Imm32(2 + (sizeof(void*) == 4 ? 2 : 3)), temp);
        addPtr(ImmWord(p->stack()), temp);
    }

  public:

    // These functions are needed by the IonInstrumentation interface defined in
    // vm/SPSProfiler.h.  They will modify the pseudostack provided to SPS to
    // perform the actual instrumentation.

    void spsUpdatePCIdx(SPSProfiler *p, int32_t idx, Register temp) {
        Label stackFull;
        spsProfileEntryAddress(p, -1, temp, &stackFull);
        store32(Imm32(idx), Address(temp, ProfileEntry::offsetOfPCIdx()));
        bind(&stackFull);
    }

    void spsPushFrame(SPSProfiler *p, const char *str, UnrootedScript s, Register temp) {
        Label stackFull;
        spsProfileEntryAddress(p, 0, temp, &stackFull);

        storePtr(ImmWord(str),    Address(temp, ProfileEntry::offsetOfString()));
        storePtr(ImmGCPtr(s),     Address(temp, ProfileEntry::offsetOfScript()));
        storePtr(ImmWord((void*) NULL),
                 Address(temp, ProfileEntry::offsetOfStackAddress()));
        store32(Imm32(ProfileEntry::NullPCIndex),
                Address(temp, ProfileEntry::offsetOfPCIdx()));

        /* Always increment the stack size, whether or not we actually pushed. */
        bind(&stackFull);
        movePtr(ImmWord(p->sizePointer()), temp);
        add32(Imm32(1), Address(temp, 0));
    }

    void spsPopFrame(SPSProfiler *p, Register temp) {
        movePtr(ImmWord(p->sizePointer()), temp);
        add32(Imm32(-1), Address(temp, 0));
    }

    void printf(const char *output);
    void printf(const char *output, Register value);
};

static inline Assembler::Condition
JSOpToCondition(JSOp op)
{
    switch (op) {
      case JSOP_EQ:
      case JSOP_STRICTEQ:
        return Assembler::Equal;
      case JSOP_NE:
      case JSOP_STRICTNE:
        return Assembler::NotEqual;
      case JSOP_LT:
        return Assembler::LessThan;
      case JSOP_LE:
        return Assembler::LessThanOrEqual;
      case JSOP_GT:
        return Assembler::GreaterThan;
      case JSOP_GE:
        return Assembler::GreaterThanOrEqual;
      default:
        JS_NOT_REACHED("Unrecognized comparison operation");
        return Assembler::Equal;
    }
}

static inline Assembler::DoubleCondition
JSOpToDoubleCondition(JSOp op)
{
    switch (op) {
      case JSOP_EQ:
      case JSOP_STRICTEQ:
        return Assembler::DoubleEqual;
      case JSOP_NE:
      case JSOP_STRICTNE:
        return Assembler::DoubleNotEqualOrUnordered;
      case JSOP_LT:
        return Assembler::DoubleLessThan;
      case JSOP_LE:
        return Assembler::DoubleLessThanOrEqual;
      case JSOP_GT:
        return Assembler::DoubleGreaterThan;
      case JSOP_GE:
        return Assembler::DoubleGreaterThanOrEqual;
      default:
        JS_NOT_REACHED("Unexpected comparison operation");
        return Assembler::DoubleEqual;
    }
}

} // namespace ion
} // namespace js

#endif // jsion_macro_assembler_h__
<|MERGE_RESOLUTION|>--- conflicted
+++ resolved
@@ -500,14 +500,11 @@
                        Label *fail);
     void initGCThing(const Register &obj, JSObject *templateObject);
 
-<<<<<<< HEAD
-=======
     // Compares two strings for equality based on the JSOP.
     // This checks for identical pointers, atoms and length and fails for everything else.
     void compareStrings(JSOp op, Register left, Register right, Register result,
                         Register temp, Label *fail);
 
->>>>>>> 33f65484
     // Checks the flags that signal that parallel code may need to interrupt or
     // abort.  Branches to fail in that case.
     void parCheckInterruptFlags(const Register &tempReg,
