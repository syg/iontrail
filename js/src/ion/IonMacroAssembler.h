--- conflicted
+++ resolved
@@ -162,21 +162,12 @@
     }
 
     void loadJSContext(const Register &dest) {
-<<<<<<< HEAD
-        movePtr(ImmWord(GetIonContext()->cx->runtime), dest);
+        movePtr(ImmWord(GetIonContext()->compartment->rt), dest);
         loadPtr(Address(dest, offsetof(JSRuntime, mainThread.ionJSContext)), dest);
-    }
-    void loadIonActivation(const Register &dest) {
-        movePtr(ImmWord(GetIonContext()->cx->runtime), dest);
-        loadPtr(Address(dest, offsetof(JSRuntime, mainThread.ionActivation)), dest);
-=======
-        movePtr(ImmWord(GetIonContext()->compartment->rt), dest);
-        loadPtr(Address(dest, offsetof(JSRuntime, ionJSContext)), dest);
     }
     void loadIonActivation(const Register &dest) {
         movePtr(ImmWord(GetIonContext()->compartment->rt), dest);
-        loadPtr(Address(dest, offsetof(JSRuntime, ionActivation)), dest);
->>>>>>> 3e26d4b7
+        loadPtr(Address(dest, offsetof(JSRuntime, mainThread.ionActivation)), dest);
     }
 
     template<typename T>
