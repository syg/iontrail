/* -*- Mode: C++; tab-width: 4; indent-tabs-mode: nil; c-basic-offset: 4 -*-
 * vim: set ts=4 sw=4 et tw=99:
 *
 * This Source Code Form is subject to the terms of the Mozilla Public
 * License, v. 2.0. If a copy of the MPL was not distributed with this
 * file, You can obtain one at http://mozilla.org/MPL/2.0/. */

#include "LIR.h"
#include "Lowering.h"
#include "MIR.h"
#include "MIRGraph.h"
#include "IonSpewer.h"
#include "jsanalyze.h"
#include "jsbool.h"
#include "jsnum.h"
#include "jsobjinlines.h"
#include "shared/Lowering-shared-inl.h"

using namespace js;
using namespace ion;

bool
LIRGenerator::visitParameter(MParameter *param)
{
    ptrdiff_t offset;
    if (param->index() == MParameter::THIS_SLOT)
        offset = THIS_FRAME_SLOT;
    else
        offset = 1 + param->index();

    LParameter *ins = new LParameter;
    if (!defineBox(ins, param, LDefinition::PRESET))
        return false;

    offset *= sizeof(Value);
#if defined(JS_NUNBOX32)
# if defined(IS_BIG_ENDIAN)
    ins->getDef(0)->setOutput(LArgument(offset));
    ins->getDef(1)->setOutput(LArgument(offset + 4));
# else
    ins->getDef(0)->setOutput(LArgument(offset + 4));
    ins->getDef(1)->setOutput(LArgument(offset));
# endif
#elif defined(JS_PUNBOX64)
    ins->getDef(0)->setOutput(LArgument(offset));
#endif

    return true;
}

bool
LIRGenerator::visitCallee(MCallee *callee)
{
    LCallee *ins = new LCallee;
    if (!define(ins, callee, LDefinition::PRESET))
        return false;

    ins->getDef(0)->setOutput(LArgument(-int32_t(sizeof(IonJSFrameLayout))
                                        + IonJSFrameLayout::offsetOfCalleeToken()));

    return true;
}

bool
LIRGenerator::visitGoto(MGoto *ins)
{
    return add(new LGoto(ins->target()));
}

bool
LIRGenerator::visitTableSwitch(MTableSwitch *tableswitch)
{
    MDefinition *opd = tableswitch->getOperand(0);

    // There should be at least 1 successor. The default case!
    JS_ASSERT(tableswitch->numSuccessors() > 0);

    // If there are no cases, the default case is always taken.
    if (tableswitch->numSuccessors() == 1)
        return add(new LGoto(tableswitch->getDefault()));

    // If we don't know the type.
    if (opd->type() == MIRType_Value) {
        LTableSwitchV *lir = newLTableSwitchV(tableswitch);
        if (!useBox(lir, LTableSwitchV::InputValue, opd))
            return false;
        return add(lir);
    }

    // Case indices are numeric, so other types will always go to the default case.
    if (opd->type() != MIRType_Int32 && opd->type() != MIRType_Double)
        return add(new LGoto(tableswitch->getDefault()));

    // Return an LTableSwitch, capable of handling either an integer or
    // floating-point index.
    LAllocation index;
    LDefinition tempInt;
    if (opd->type() == MIRType_Int32) {
        index = useRegisterAtStart(opd);
        tempInt = tempCopy(opd, 0);
    } else {
        index = useRegister(opd);
        tempInt = temp(LDefinition::GENERAL);
    }
    return add(newLTableSwitch(index, tempInt, tableswitch));
}

bool
LIRGenerator::visitCheckOverRecursed(MCheckOverRecursed *ins)
{
    LCheckOverRecursed *lir = new LCheckOverRecursed(temp());

    if (!add(lir))
        return false;
    if (!assignSafepoint(lir, ins))
        return false;

    return true;
}

bool
LIRGenerator::visitParCheckOverRecursed(MParCheckOverRecursed *ins)
{
    LParCheckOverRecursed *lir = new LParCheckOverRecursed(
        useRegister(ins->threadContext()),
        temp());
    if (!add(lir))
        return false;
    return true;
}

bool
LIRGenerator::visitTrace(MTrace *ins)
{
    LTrace *lir = new LTrace(temp());
    lir->setMir(ins);
    if (!add(lir))
        return false;
    return true;
}

bool
LIRGenerator::visitDefVar(MDefVar *ins)
{
    LDefVar *lir = new LDefVar(useFixed(ins->scopeChain(), CallTempReg0),
                               tempFixed(CallTempReg1));

    if (!add(lir, ins))
        return false;
    if (!assignSafepoint(lir, ins))
        return false;

    return true;
}

bool
LIRGenerator::visitNewSlots(MNewSlots *ins)
{
    // No safepoint needed, since we don't pass a cx.
    LNewSlots *lir = new LNewSlots(tempFixed(CallTempReg0), tempFixed(CallTempReg1),
                                   tempFixed(CallTempReg2));
    if (!assignSnapshot(lir))
        return false;
    return defineVMReturn(lir, ins);
}

bool
LIRGenerator::visitNewArray(MNewArray *ins)
{
    LNewArray *lir = new LNewArray();
    return define(lir, ins) && assignSafepoint(lir, ins);
}

bool
LIRGenerator::visitNewObject(MNewObject *ins)
{
    LNewObject *lir = new LNewObject();
    return define(lir, ins) && assignSafepoint(lir, ins);
}

bool
LIRGenerator::visitNewCallObject(MNewCallObject *ins)
{
    LAllocation slots;
    if (ins->slots()->type() == MIRType_Slots)
        slots = useRegister(ins->slots());
    else
        slots = LConstantIndex::Bogus();

    LNewCallObject *lir = new LNewCallObject(slots);
    if (!define(lir, ins))
        return false;

    if (!assignSafepoint(lir, ins))
        return false;

    return true;
}

bool
LIRGenerator::visitNewStringObject(MNewStringObject *ins)
{
    JS_ASSERT(ins->input()->type() == MIRType_String);

    LNewStringObject *lir = new LNewStringObject(useRegister(ins->input()), temp());
    return define(lir, ins) && assignSafepoint(lir, ins);
}

bool
LIRGenerator::visitInitProp(MInitProp *ins)
{
    LInitProp *lir = new LInitProp(useRegisterAtStart(ins->getObject()));
    if (!useBoxAtStart(lir, LInitProp::ValueIndex, ins->getValue()))
        return false;

    return add(lir, ins) && assignSafepoint(lir, ins);
}

bool
LIRGenerator::visitPrepareCall(MPrepareCall *ins)
{
    allocateArguments(ins->argc());
    return true;
}

bool
LIRGenerator::visitPassArg(MPassArg *arg)
{
    MDefinition *opd = arg->getArgument();
    uint32 argslot = getArgumentSlot(arg->getArgnum());

    // Pass through the virtual register of the operand.
    // This causes snapshots to correctly copy the operand on the stack.
    //
    // This keeps the backing store around longer than strictly required.
    // We could do better by informing snapshots about the argument vector.
    arg->setVirtualRegister(opd->virtualRegister());

    // Values take a slow path.
    if (opd->type() == MIRType_Value) {
        LStackArgV *stack = new LStackArgV(argslot);
        return useBox(stack, 0, opd) && add(stack);
    }

    // Known types can move constant types and/or payloads.
    LStackArgT *stack = new LStackArgT(argslot, useRegisterOrConstant(opd));
    stack->setMir(arg);
    return add(stack);
}

bool
LIRGenerator::visitCreateThis(MCreateThis *ins)
{
    // Template objects permit fast initialization.
    if (ins->hasTemplateObject()) {
        LCreateThis *lir = new LCreateThis();
        return define(lir, ins) && assignSafepoint(lir, ins);
    }

    LCreateThisVM *lir = new LCreateThisVM(useRegisterOrConstantAtStart(ins->getCallee()),
                                           useRegisterOrConstantAtStart(ins->getPrototype()));

    return defineVMReturn(lir, ins) && assignSafepoint(lir, ins);
}

bool
LIRGenerator::visitReturnFromCtor(MReturnFromCtor *ins)
{
    LReturnFromCtor *lir = new LReturnFromCtor(useRegister(ins->getObject()));
    if (!useBox(lir, LReturnFromCtor::ValueIndex, ins->getValue()))
        return false;

    return define(lir, ins);
}

bool
LIRGenerator::visitCall(MCall *call)
{
    JS_ASSERT(CallTempReg0 != CallTempReg1);
    JS_ASSERT(CallTempReg0 != ArgumentsRectifierReg);
    JS_ASSERT(CallTempReg1 != ArgumentsRectifierReg);
    JS_ASSERT(call->getFunction()->type() == MIRType_Object);

    // Height of the current argument vector.
    uint32 argslot = getArgumentSlotForCall();
    freeArguments(call->numStackArgs());

    JSFunction *target = call->getSingleTarget();

    // Call DOM functions.
    if (call->isDOMFunction()) {
        JS_ASSERT(target && target->isNative());
        LCallDOMNative *lir = new LCallDOMNative(argslot, tempFixed(CallTempReg0),
                                                 tempFixed(CallTempReg1), tempFixed(CallTempReg2),
                                                 tempFixed(CallTempReg3), tempFixed(CallTempReg4));
        return (defineReturn(lir, call) && assignSafepoint(lir, call));
    }

    // Call known functions.
    if (target) {
        if (target->isNative()) {
            LCallNative *lir = new LCallNative(argslot, tempFixed(CallTempReg0),
                                               tempFixed(CallTempReg1), tempFixed(CallTempReg2),
                                               tempFixed(CallTempReg3));
            return (defineReturn(lir, call) && assignSafepoint(lir, call));
        }

        LCallKnown *lir = new LCallKnown(useFixed(call->getFunction(), CallTempReg0),
                                         argslot, tempFixed(CallTempReg2));
        return (defineReturn(lir, call) && assignSafepoint(lir, call));
    }

    // Call unknown constructors.
    if (call->isConstructing()) {
        LCallConstructor *lir = new LCallConstructor(useFixed(call->getFunction(),
                                                     CallTempReg0), argslot);
        return (defineVMReturn(lir, call) && assignSafepoint(lir, call));
    }

    // Call anything, using the most generic code.
    LCallGeneric *lir = new LCallGeneric(useFixed(call->getFunction(), CallTempReg0),
        argslot, tempFixed(ArgumentsRectifierReg), tempFixed(CallTempReg2));
    return (assignSnapshot(lir) && defineReturn(lir, call) && assignSafepoint(lir, call));
}

bool
LIRGenerator::visitApplyArgs(MApplyArgs *apply)
{
    JS_ASSERT(apply->getFunction()->type() == MIRType_Object);

    JSFunction *target = apply->getSingleTarget();

    // Assert if we cannot build a rectifier frame.
    JS_ASSERT(CallTempReg0 != ArgumentsRectifierReg);
    JS_ASSERT(CallTempReg1 != ArgumentsRectifierReg);

    // Assert if the return value is already erased.
    JS_ASSERT(CallTempReg2 != JSReturnReg_Type);
    JS_ASSERT(CallTempReg2 != JSReturnReg_Data);

    LApplyArgsGeneric *lir = new LApplyArgsGeneric(
        useFixed(apply->getFunction(), CallTempReg3),
        useFixed(apply->getArgc(), CallTempReg0),
        tempFixed(CallTempReg1),  // object register
        tempFixed(CallTempReg2)); // copy register

    MDefinition *self = apply->getThis();
    if (!useBoxFixed(lir, LApplyArgsGeneric::ThisIndex, self, CallTempReg4, CallTempReg5))
        return false;

    // Bailout is only needed in the case of possible non-JSFunction callee.
    if (!target && !assignSnapshot(lir))
        return false;

    if (!defineReturn(lir, apply))
        return false;
    if (!assignSafepoint(lir, apply))
        return false;
    return true;
}

static JSOp
ReorderComparison(JSOp op, MDefinition **lhsp, MDefinition **rhsp)
{
    MDefinition *lhs = *lhsp;
    MDefinition *rhs = *rhsp;

    if (lhs->isConstant()) {
        *rhsp = lhs;
        *lhsp = rhs;
        return js::analyze::ReverseCompareOp(op);
    }
    return op;
}

bool
LIRGenerator::visitTest(MTest *test)
{
    MDefinition *opd = test->getOperand(0);
    MBasicBlock *ifTrue = test->ifTrue();
    MBasicBlock *ifFalse = test->ifFalse();

    if (opd->type() == MIRType_Value) {
        LTestVAndBranch *lir = new LTestVAndBranch(ifTrue, ifFalse, tempFloat());
        if (!useBox(lir, LTestVAndBranch::Input, opd))
            return false;
        return add(lir);
    }

    // These must be explicitly sniffed out since they are constants and have
    // no payload.
    if (opd->type() == MIRType_Undefined || opd->type() == MIRType_Null)
        return add(new LGoto(ifFalse));

    // Objects are easy, too.
    if (opd->type() == MIRType_Object)
        return add(new LGoto(ifTrue));

    // Constant Double operand.
    if (opd->type() == MIRType_Double && opd->isConstant()) {
        bool result = ToBoolean(opd->toConstant()->value());
        return add(new LGoto(result ? ifTrue : ifFalse));
    }

    // Constant Int32 operand.
    if (opd->type() == MIRType_Int32 && opd->isConstant()) {
        int32 num = opd->toConstant()->value().toInt32();
        return add(new LGoto(num ? ifTrue : ifFalse));
    }

    // Constant Boolean operand.
    if (opd->type() == MIRType_Boolean && opd->isConstant()) {
        bool result = opd->toConstant()->value().toBoolean();
        return add(new LGoto(result ? ifTrue : ifFalse));
    }

    // Check if the operand for this test is a compare operation. If it is, we want
    // to emit an LCompare*AndBranch rather than an LTest*AndBranch, to fuse the
    // compare and jump instructions.
    if (opd->isCompare() && opd->isEmittedAtUses()) {
        MCompare *comp = opd->toCompare();
        MDefinition *left = comp->lhs();
        MDefinition *right = comp->rhs();

        // Try to fold the comparison so that we don't have to handle all cases.
        bool result;
        if (comp->tryFold(&result))
            return add(new LGoto(result ? ifTrue : ifFalse));

        if (comp->specialization() == MIRType_Int32 || comp->specialization() == MIRType_Object) {
            JSOp op = ReorderComparison(comp->jsop(), &left, &right);
            LAllocation rhs = comp->specialization() == MIRType_Object
                              ? useRegister(right)
                              : useAnyOrConstant(right);
            return add(new LCompareAndBranch(op, useRegister(left), rhs, ifTrue, ifFalse), comp);
        }
        if (comp->specialization() == MIRType_Double) {
            return add(new LCompareDAndBranch(useRegister(left), useRegister(right), ifTrue,
                                              ifFalse), comp);
        }

        // The second operand has known null/undefined type, so just test the
        // first operand.
        if (IsNullOrUndefined(comp->specialization())) {
            LIsNullOrUndefinedAndBranch *lir = new LIsNullOrUndefinedAndBranch(ifTrue, ifFalse);
            if (!useBox(lir, LIsNullOrUndefinedAndBranch::Value, left))
                return false;
            return add(lir, comp);
        }

        if (comp->specialization() == MIRType_Boolean) {
            JS_ASSERT(left->type() == MIRType_Value);
            JS_ASSERT(right->type() == MIRType_Boolean);

            LCompareBAndBranch *lir = new LCompareBAndBranch(useRegisterOrConstant(right),
                                                             ifTrue, ifFalse);
            if (!useBox(lir, LCompareBAndBranch::Lhs, left))
                return false;
            return add(lir, comp);
        }
    }

    if (opd->type() == MIRType_Double)
        return add(new LTestDAndBranch(useRegister(opd), ifTrue, ifFalse));

    JS_ASSERT(opd->type() == MIRType_Int32 || opd->type() == MIRType_Boolean);
    return add(new LTestIAndBranch(useRegister(opd), ifTrue, ifFalse));
}

bool
LIRGenerator::visitPolyInlineDispatch(MPolyInlineDispatch *ins)
{
    LDefinition tempDef = LDefinition::BogusTemp();
    if (ins->inlinePropertyTable())
        tempDef = temp();
    LPolyInlineDispatch *lir = new LPolyInlineDispatch(useRegister(ins->input()), tempDef);
    return add(lir, ins);
}

static inline bool
CanEmitCompareAtUses(MInstruction *ins)
{
    if (!ins->canEmitAtUses())
        return false;

    bool foundTest = false;
    for (MUseIterator iter(ins->usesBegin()); iter != ins->usesEnd(); iter++) {
        MNode *node = iter->node();
        if (!node->isDefinition())
            return false;
        if (!node->toDefinition()->isTest())
            return false;
        if (foundTest)
            return false;
        foundTest = true;
    }
    return true;
}

bool
LIRGenerator::visitCompare(MCompare *comp)
{
    MDefinition *left = comp->lhs();
    MDefinition *right = comp->rhs();

    if (comp->specialization() != MIRType_None) {
        // Try to fold the comparison so that we don't have to handle all cases.
        bool result;
        if (comp->tryFold(&result))
            return define(new LInteger(result), comp);

        // Move below the emitAtUses call if we ever implement
        // LCompareSAndBranch. Doing this now wouldn't be wrong, but doesn't
        // make sense and avoids confusion.
        if (comp->specialization() == MIRType_String) {
            LCompareS *lir = new LCompareS(useRegister(left), useRegister(right), temp());
            if (!define(lir, comp))
                return false;
            return assignSafepoint(lir, comp);
        }

        // Sniff out if the output of this compare is used only for a branching.
        // If it is, then we willl emit an LCompare*AndBranch instruction in place
        // of this compare and any test that uses this compare. Thus, we can
        // ignore this Compare.
        if (CanEmitCompareAtUses(comp))
            return emitAtUses(comp);

        if (comp->specialization() == MIRType_Int32 || comp->specialization() == MIRType_Object) {
            JSOp op = ReorderComparison(comp->jsop(), &left, &right);
            LAllocation rhs = comp->specialization() == MIRType_Object
                              ? useRegister(right)
                              : useAnyOrConstant(right);
            return define(new LCompare(op, useRegister(left), rhs), comp);
        }

        if (comp->specialization() == MIRType_Double)
            return define(new LCompareD(useRegister(left), useRegister(right)), comp);

        if (comp->specialization() == MIRType_Boolean) {
            JS_ASSERT(left->type() == MIRType_Value);
            JS_ASSERT(right->type() == MIRType_Boolean);

            LCompareB *lir = new LCompareB(useRegisterOrConstant(right));
            if (!useBox(lir, LCompareB::Lhs, left))
                return false;
            return define(lir, comp);
        }

        JS_ASSERT(IsNullOrUndefined(comp->specialization()));

        LIsNullOrUndefined *lir = new LIsNullOrUndefined();
        if (!useBox(lir, LIsNullOrUndefined::Value, comp->getOperand(0)))
            return false;
        return define(lir, comp);
    }

    LCompareV *lir = new LCompareV();
    if (!useBoxAtStart(lir, LCompareV::LhsInput, left))
        return false;
    if (!useBoxAtStart(lir, LCompareV::RhsInput, right))
        return false;
    return defineVMReturn(lir, comp) && assignSafepoint(lir, comp);
}

static void
ReorderCommutative(MDefinition **lhsp, MDefinition **rhsp)
{
    MDefinition *lhs = *lhsp;
    MDefinition *rhs = *rhsp;

    // Put the constant in the right-hand side, if there is one.
    if (lhs->isConstant()) {
        *rhsp = lhs;
        *lhsp = rhs;
    }
}

bool
LIRGenerator::lowerBitOp(JSOp op, MInstruction *ins)
{
    MDefinition *lhs = ins->getOperand(0);
    MDefinition *rhs = ins->getOperand(1);

    if (lhs->type() == MIRType_Int32 && rhs->type() == MIRType_Int32) {
        ReorderCommutative(&lhs, &rhs);
        return lowerForALU(new LBitOpI(op), ins, lhs, rhs);
    }

    LBitOpV *lir = new LBitOpV(op);
    if (!useBoxAtStart(lir, LBitOpV::LhsInput, lhs))
        return false;
    if (!useBoxAtStart(lir, LBitOpV::RhsInput, rhs))
        return false;

    return defineVMReturn(lir, ins) && assignSafepoint(lir, ins);
}

bool
LIRGenerator::visitTypeOf(MTypeOf *ins)
{
    MDefinition *opd = ins->input();
    JS_ASSERT(opd->type() == MIRType_Value);

    LTypeOfV *lir = new LTypeOfV();
    if (!useBox(lir, LTypeOfV::Input, opd))
        return false;
    return define(lir, ins) && assignSafepoint(lir, ins);
}

bool
LIRGenerator::visitToId(MToId *ins)
{
    LToIdV *lir = new LToIdV();
    if (!useBoxAtStart(lir, LToIdV::Object, ins->lhs()))
        return false;
    if (!useBoxAtStart(lir, LToIdV::Index, ins->rhs()))
        return false;
    if (!defineVMReturn(lir, ins))
        return false;
    return assignSafepoint(lir, ins);
}

bool
LIRGenerator::visitBitNot(MBitNot *ins)
{
    MDefinition *input = ins->getOperand(0);

    if (input->type() == MIRType_Int32)
        return lowerForALU(new LBitNotI(), ins, input);

    LBitNotV *lir = new LBitNotV;
    if (!useBoxAtStart(lir, LBitNotV::Input, input))
        return false;
    if (!defineVMReturn(lir, ins))
        return false;
    return assignSafepoint(lir, ins);
}

bool
LIRGenerator::visitBitAnd(MBitAnd *ins)
{
    return lowerBitOp(JSOP_BITAND, ins);
}

bool
LIRGenerator::visitBitOr(MBitOr *ins)
{
    return lowerBitOp(JSOP_BITOR, ins);
}

bool
LIRGenerator::visitBitXor(MBitXor *ins)
{
    return lowerBitOp(JSOP_BITXOR, ins);
}

bool
LIRGenerator::lowerShiftOp(JSOp op, MShiftInstruction *ins)
{
    MDefinition *lhs = ins->getOperand(0);
    MDefinition *rhs = ins->getOperand(1);

    if (lhs->type() == MIRType_Int32 && rhs->type() == MIRType_Int32) {
        if (ins->type() == MIRType_Double) {
            JS_ASSERT(op == JSOP_URSH);
            return lowerUrshD(ins->toUrsh());
        }

        LShiftI *lir = new LShiftI(op);
        if (op == JSOP_URSH) {
            if (ins->toUrsh()->fallible() && !assignSnapshot(lir))
                return false;
        }
        return lowerForShift(lir, ins, lhs, rhs);
    }

    JS_ASSERT(ins->specialization() == MIRType_None);

    if (op == JSOP_URSH) {
        // Result is either int32 or double so we have to use BinaryV.
        return lowerBinaryV(JSOP_URSH, ins);
    }

    LBitOpV *lir = new LBitOpV(op);
    if (!useBoxAtStart(lir, LBitOpV::LhsInput, lhs))
        return false;
    if (!useBoxAtStart(lir, LBitOpV::RhsInput, rhs))
        return false;
    return defineVMReturn(lir, ins) && assignSafepoint(lir, ins);
}

bool
LIRGenerator::visitLsh(MLsh *ins)
{
    return lowerShiftOp(JSOP_LSH, ins);
}

bool
LIRGenerator::visitRsh(MRsh *ins)
{
    return lowerShiftOp(JSOP_RSH, ins);
}

bool
LIRGenerator::visitUrsh(MUrsh *ins)
{
    return lowerShiftOp(JSOP_URSH, ins);
}

bool
LIRGenerator::visitFloor(MFloor *ins)
{
    JS_ASSERT(ins->num()->type() == MIRType_Double);
    LFloor *lir = new LFloor(useRegister(ins->num()));
    if (!assignSnapshot(lir))
        return false;
    return define(lir, ins);
}

bool
LIRGenerator::visitRound(MRound *ins)
{
    JS_ASSERT(ins->num()->type() == MIRType_Double);
    LRound *lir = new LRound(useRegister(ins->num()), tempFloat());
    if (!assignSnapshot(lir))
        return false;
    return define(lir, ins);
}

bool
LIRGenerator::visitMinMax(MMinMax *ins)
{
    MDefinition *first = ins->getOperand(0);
    MDefinition *second = ins->getOperand(1);

    if (ins->specialization() == MIRType_Int32) {
        ReorderCommutative(&first, &second);
        LMinMaxI *lir = new LMinMaxI(useRegisterAtStart(first), useRegisterOrConstant(second));
        return defineReuseInput(lir, ins, 0);
    } else {
        LMinMaxD *lir = new LMinMaxD(useRegisterAtStart(first), useRegister(second));
        return defineReuseInput(lir, ins, 0);
    }
}

bool
LIRGenerator::visitAbs(MAbs *ins)
{
    MDefinition *num = ins->num();

    if (num->type() == MIRType_Int32) {
        LAbsI *lir = new LAbsI(useRegisterAtStart(num));
        // needed to handle abs(INT32_MIN)
        if (!ins->range()->isFinite() && !assignSnapshot(lir))
            return false;
        return defineReuseInput(lir, ins, 0);
    }

    JS_ASSERT(num->type() == MIRType_Double);
    LAbsD *lir = new LAbsD(useRegisterAtStart(num));
    return defineReuseInput(lir, ins, 0);
}

bool
LIRGenerator::visitSqrt(MSqrt *ins)
{
    MDefinition *num = ins->num();
    JS_ASSERT(num->type() == MIRType_Double);
    LSqrtD *lir = new LSqrtD(useRegisterAtStart(num));
    return defineReuseInput(lir, ins, 0);
}

bool
LIRGenerator::visitPow(MPow *ins)
{
    MDefinition *input = ins->input();
    JS_ASSERT(input->type() == MIRType_Double);

    MDefinition *power = ins->power();
    JS_ASSERT(power->type() == MIRType_Int32 || power->type() == MIRType_Double);

    if (power->type() == MIRType_Int32) {
        // Note: useRegisterAtStart here is safe, the temp is a GP register so
        // it will never get the same register.
        LPowI *lir = new LPowI(useRegisterAtStart(input), useFixed(power, CallTempReg1),
                               tempFixed(CallTempReg0));
        return defineFixed(lir, ins, LAllocation(AnyRegister(ReturnFloatReg)));
    }

    LPowD *lir = new LPowD(useRegisterAtStart(input), useRegisterAtStart(power),
                           tempFixed(CallTempReg0));
    return defineFixed(lir, ins, LAllocation(AnyRegister(ReturnFloatReg)));
}

bool
LIRGenerator::visitRandom(MRandom *ins)
{
    LRandom *lir = new LRandom(tempFixed(CallTempReg0), tempFixed(CallTempReg1));
    return defineFixed(lir, ins, LAllocation(AnyRegister(ReturnFloatReg)));
}

bool
LIRGenerator::visitMathFunction(MMathFunction *ins)
{
    JS_ASSERT(ins->type() == MIRType_Double);
    JS_ASSERT(ins->input()->type() == MIRType_Double);

    // Note: useRegisterAtStart is safe here, the temp is not a FP register.
    LMathFunctionD *lir = new LMathFunctionD(useRegisterAtStart(ins->input()),
                                             tempFixed(CallTempReg0));
    return defineFixed(lir, ins, LAllocation(AnyRegister(ReturnFloatReg)));
}

bool
LIRGenerator::visitAdd(MAdd *ins)
{
    MDefinition *lhs = ins->getOperand(0);
    MDefinition *rhs = ins->getOperand(1);

    JS_ASSERT(lhs->type() == rhs->type());

    if (ins->specialization() == MIRType_Int32) {
        JS_ASSERT(lhs->type() == MIRType_Int32);
        ReorderCommutative(&lhs, &rhs);
        LAddI *lir = new LAddI;
        if (ins->fallible() && !assignSnapshot(lir))
            return false;

        return lowerForALU(lir, ins, lhs, rhs);
    }

    if (ins->specialization() == MIRType_Double) {
        JS_ASSERT(lhs->type() == MIRType_Double);
        return lowerForFPU(new LMathD(JSOP_ADD), ins, lhs, rhs);
    }

    return lowerBinaryV(JSOP_ADD, ins);
}

bool
LIRGenerator::visitSub(MSub *ins)
{
    MDefinition *lhs = ins->lhs();
    MDefinition *rhs = ins->rhs();

    JS_ASSERT(lhs->type() == rhs->type());

    if (ins->specialization() == MIRType_Int32) {
        JS_ASSERT(lhs->type() == MIRType_Int32);
        LSubI *lir = new LSubI;
        if (ins->fallible() && !assignSnapshot(lir))
            return false;

        return lowerForALU(lir, ins, lhs, rhs);
    }
    if (ins->specialization() == MIRType_Double) {
        JS_ASSERT(lhs->type() == MIRType_Double);
        return lowerForFPU(new LMathD(JSOP_SUB), ins, lhs, rhs);
    }

    return lowerBinaryV(JSOP_SUB, ins);
}

bool
LIRGenerator::visitMul(MMul *ins)
{
    MDefinition *lhs = ins->lhs();
    MDefinition *rhs = ins->rhs();
    JS_ASSERT(lhs->type() == rhs->type());

    if (ins->specialization() == MIRType_Int32) {
        JS_ASSERT(lhs->type() == MIRType_Int32);
        ReorderCommutative(&lhs, &rhs);
        return lowerMulI(ins, lhs, rhs);
    }
    if (ins->specialization() == MIRType_Double) {
        JS_ASSERT(lhs->type() == MIRType_Double);

        // If our LHS is a constant -1.0, we can optimize to an LNegD.
        if (lhs->isConstant() && lhs->toConstant()->value() == DoubleValue(-1.0))
            return defineReuseInput(new LNegD(useRegisterAtStart(rhs)), ins, 0);

        // We can do the same for the RHS, if we just swap the operands.
        if (rhs->isConstant() && rhs->toConstant()->value() == DoubleValue(-1.0))
            return defineReuseInput(new LNegD(useRegisterAtStart(lhs)), ins, 0);

        return lowerForFPU(new LMathD(JSOP_MUL), ins, lhs, rhs);
    }

    return lowerBinaryV(JSOP_MUL, ins);
}

bool
LIRGenerator::visitDiv(MDiv *ins)
{
    MDefinition *lhs = ins->lhs();
    MDefinition *rhs = ins->rhs();
    JS_ASSERT(lhs->type() == rhs->type());

    if (ins->specialization() == MIRType_Int32) {
        JS_ASSERT(lhs->type() == MIRType_Int32);
        return lowerDivI(ins);
    }
    if (ins->specialization() == MIRType_Double) {
        JS_ASSERT(lhs->type() == MIRType_Double);
        return lowerForFPU(new LMathD(JSOP_DIV), ins, lhs, rhs);
    }

    return lowerBinaryV(JSOP_DIV, ins);
}

bool
LIRGenerator::visitMod(MMod *ins)
{
    JS_ASSERT(ins->lhs()->type() == ins->rhs()->type());

    if (ins->specialization() == MIRType_Int32) {
        JS_ASSERT(ins->type() == MIRType_Int32);
        JS_ASSERT(ins->lhs()->type() == MIRType_Int32);
        return lowerModI(ins);
    }

    if (ins->specialization() == MIRType_Double) {
        JS_ASSERT(ins->type() == MIRType_Double);
        JS_ASSERT(ins->lhs()->type() == MIRType_Double);
        JS_ASSERT(ins->rhs()->type() == MIRType_Double);

        // Note: useRegisterAtStart is safe here, the temp is not a FP register.
        LModD *lir = new LModD(useRegisterAtStart(ins->lhs()), useRegisterAtStart(ins->rhs()),
                               tempFixed(CallTempReg0));
        return defineFixed(lir, ins, LAllocation(AnyRegister(ReturnFloatReg)));
    }

    return lowerBinaryV(JSOP_MOD, ins);
}

bool
LIRGenerator::lowerBinaryV(JSOp op, MBinaryInstruction *ins)
{
    MDefinition *lhs = ins->getOperand(0);
    MDefinition *rhs = ins->getOperand(1);

    JS_ASSERT(lhs->type() == MIRType_Value);
    JS_ASSERT(rhs->type() == MIRType_Value);

    LBinaryV *lir = new LBinaryV(op);
    if (!useBoxAtStart(lir, LBinaryV::LhsInput, lhs))
        return false;
    if (!useBoxAtStart(lir, LBinaryV::RhsInput, rhs))
        return false;
    if (!defineVMReturn(lir, ins))
        return false;
    return assignSafepoint(lir, ins);
}

bool
LIRGenerator::visitConcat(MConcat *ins)
{
    MDefinition *lhs = ins->getOperand(0);
    MDefinition *rhs = ins->getOperand(1);

    JS_ASSERT(lhs->type() == MIRType_String);
    JS_ASSERT(rhs->type() == MIRType_String);

    LConcat *lir = new LConcat(useRegisterAtStart(lhs), useRegisterAtStart(rhs));
    if (!defineVMReturn(lir, ins))
        return false;
    return assignSafepoint(lir, ins);
}

bool
LIRGenerator::visitCharCodeAt(MCharCodeAt *ins)
{
    MDefinition *str = ins->getOperand(0);
    MDefinition *idx = ins->getOperand(1);

    JS_ASSERT(str->type() == MIRType_String);
    JS_ASSERT(idx->type() == MIRType_Int32);

    LCharCodeAt *lir = new LCharCodeAt(useRegister(str), useRegister(idx));
    if (!define(lir, ins))
        return false;
    return assignSafepoint(lir, ins);
}

bool
LIRGenerator::visitFromCharCode(MFromCharCode *ins)
{
    MDefinition *code = ins->getOperand(0);

    JS_ASSERT(code->type() == MIRType_Int32);

    LFromCharCode *lir = new LFromCharCode(useRegister(code));
    if (!define(lir, ins))
        return false;
    return assignSafepoint(lir, ins);
}

bool
LIRGenerator::visitStart(MStart *start)
{
    // Create a snapshot that captures the initial state of the function.
    LStart *lir = new LStart;
    if (!assignSnapshot(lir))
        return false;

    if (start->startType() == MStart::StartType_Default)
        lirGraph_.setEntrySnapshot(lir->snapshot());
    return add(lir);
}

bool
LIRGenerator::visitOsrEntry(MOsrEntry *entry)
{
    LOsrEntry *lir = new LOsrEntry;
    return defineFixed(lir, entry, LAllocation(AnyRegister(OsrFrameReg)));
}

bool
LIRGenerator::visitOsrValue(MOsrValue *value)
{
    LOsrValue *lir = new LOsrValue(useRegister(value->entry()));
    return defineBox(lir, value);
}

bool
LIRGenerator::visitOsrScopeChain(MOsrScopeChain *object)
{
    LOsrScopeChain *lir = new LOsrScopeChain(useRegister(object->entry()));
    return define(lir, object);
}

bool
LIRGenerator::visitToDouble(MToDouble *convert)
{
    MDefinition *opd = convert->input();

    switch (opd->type()) {
      case MIRType_Value:
      {
        LValueToDouble *lir = new LValueToDouble();
        if (!useBox(lir, LValueToDouble::Input, opd))
            return false;
        return assignSnapshot(lir) && define(lir, convert);
      }

      case MIRType_Null:
        return lowerConstantDouble(0, convert);

      case MIRType_Undefined:
        return lowerConstantDouble(js_NaN, convert);

      case MIRType_Int32:
      case MIRType_Boolean:
      {
        LInt32ToDouble *lir = new LInt32ToDouble(useRegister(opd));
        return define(lir, convert);
      }

      case MIRType_Double:
        return redefine(convert, opd);

      default:
        // Objects might be effectful.
        // Strings are complicated - we don't handle them yet.
        JS_ASSERT(!"unexpected type");
        return false;
    }
}

bool
LIRGenerator::visitToInt32(MToInt32 *convert)
{
    MDefinition *opd = convert->input();

    switch (opd->type()) {
      case MIRType_Value:
      {
        LValueToInt32 *lir = new LValueToInt32(tempFloat(), LValueToInt32::NORMAL);
        if (!useBox(lir, LValueToInt32::Input, opd))
            return false;
        return assignSnapshot(lir) && define(lir, convert);
      }

      case MIRType_Null:
        return define(new LInteger(0), convert);

      case MIRType_Int32:
      case MIRType_Boolean:
        return redefine(convert, opd);

      case MIRType_Double:
      {
        LDoubleToInt32 *lir = new LDoubleToInt32(useRegister(opd));
        return assignSnapshot(lir) && define(lir, convert);
      }

      case MIRType_String:
        // Strings are complicated - we don't handle them yet.
        IonSpew(IonSpew_Abort, "String to Int32 not supported yet.");
        return false;

      case MIRType_Object:
        // Objects might be effectful.
        IonSpew(IonSpew_Abort, "Object to Int32 not supported yet.");
        return false;

      case MIRType_Undefined:
        IonSpew(IonSpew_Abort, "Undefined coerces to NaN, not int32.");
        return false;

      default:
        JS_ASSERT(!"unexpected type");
        return false;
    }
}

bool
LIRGenerator::visitTruncateToInt32(MTruncateToInt32 *truncate)
{
    MDefinition *opd = truncate->input();

    switch (opd->type()) {
      case MIRType_Value:
      {
        LValueToInt32 *lir = new LValueToInt32(tempFloat(), LValueToInt32::TRUNCATE);
        if (!useBox(lir, LValueToInt32::Input, opd))
            return false;
        return assignSnapshot(lir) && define(lir, truncate);
      }

      case MIRType_Null:
      case MIRType_Undefined:
        return define(new LInteger(0), truncate);

      case MIRType_Int32:
      case MIRType_Boolean:
        return redefine(truncate, opd);

      case MIRType_Double:
      {
        LTruncateDToInt32 *lir = new LTruncateDToInt32(useRegister(opd), tempFloat());
        return assignSnapshot(lir) && define(lir, truncate);
      }

      default:
        // Objects might be effectful.
        // Strings are complicated - we don't handle them yet.
        JS_ASSERT(!"unexpected type");
        return false;
    }
}

bool
LIRGenerator::visitToString(MToString *ins)
{
    MDefinition *opd = ins->input();

    switch (opd->type()) {
      case MIRType_Double:
      case MIRType_Null:
      case MIRType_Undefined:
      case MIRType_Boolean:
        JS_ASSERT(!"NYI: Lower MToString");
        return false;

      case MIRType_Int32: {
        LIntToString *lir = new LIntToString(useRegister(opd));

        if (!define(lir, ins))
            return false;
        return assignSafepoint(lir, ins);
      }

      default:
        // Objects might be effectful. (see ToPrimitive)
        JS_ASSERT(!"unexpected type");
        return false;
    }
}

bool
LIRGenerator::visitRegExp(MRegExp *ins)
{
    LRegExp *lir = new LRegExp();
    return defineVMReturn(lir, ins) && assignSafepoint(lir, ins);
}

bool
LIRGenerator::visitRegExpTest(MRegExpTest *ins)
{
    JS_ASSERT(ins->regexp()->type() == MIRType_Object);
    JS_ASSERT(ins->string()->type() == MIRType_String);

    LRegExpTest *lir = new LRegExpTest(useRegisterAtStart(ins->regexp()),
                                       useRegisterAtStart(ins->string()));
    return defineVMReturn(lir, ins) && assignSafepoint(lir, ins);
}

bool
LIRGenerator::visitLambda(MLambda *ins)
{
    if (ins->fun()->hasSingletonType() || types::UseNewTypeForClone(ins->fun())) {
        // If the function has a singleton type, this instruction will only be
        // executed once so we don't bother inlining it.
        //
        // If UseNewTypeForClone is true, we will assign a singleton type to
        // the clone and we have to clone the script, we can't do that inline.
        LLambdaForSingleton *lir = new LLambdaForSingleton(useRegisterAtStart(ins->scopeChain()));
        return defineVMReturn(lir, ins) && assignSafepoint(lir, ins);
    }

    LLambda *lir = new LLambda(useRegister(ins->scopeChain()));
    return define(lir, ins) && assignSafepoint(lir, ins);
}

bool
LIRGenerator::visitImplicitThis(MImplicitThis *ins)
{
    JS_ASSERT(ins->callee()->type() == MIRType_Object);

    LImplicitThis *lir = new LImplicitThis(useRegister(ins->callee()));
    return assignSnapshot(lir) && defineBox(lir, ins);
}

bool
LIRGenerator::visitSlots(MSlots *ins)
{
    return define(new LSlots(useRegisterAtStart(ins->object())), ins);
}

bool
LIRGenerator::visitElements(MElements *ins)
{
    return define(new LElements(useRegisterAtStart(ins->object())), ins);
}

bool
LIRGenerator::visitConstantElements(MConstantElements *ins)
{
    return define(new LPointer(ins->value(), LPointer::NON_GC_THING), ins);
}

bool
LIRGenerator::visitLoadSlot(MLoadSlot *ins)
{
    switch (ins->type()) {
      case MIRType_Value:
        return defineBox(new LLoadSlotV(useRegister(ins->slots())), ins);

      case MIRType_Undefined:
      case MIRType_Null:
        JS_ASSERT(!"typed load must have a payload");
        return false;

      default:
        return define(new LLoadSlotT(useRegister(ins->slots())), ins);
    }
}

bool
LIRGenerator::visitFunctionEnvironment(MFunctionEnvironment *ins)
{
    return define(new LFunctionEnvironment(useRegisterAtStart(ins->function())), ins);
}

bool
LIRGenerator::visitParThreadContext(MParThreadContext *ins)
{
    LParThreadContext *lir = new LParThreadContext(tempFixed(CallTempReg0));
    return defineFixed(lir, ins, LAllocation(AnyRegister(ReturnReg)));
}

bool
LIRGenerator::visitParWriteGuard(MParWriteGuard *ins)
{
    return add(new LParWriteGuard(useFixed(ins->threadContext(), CallTempReg0),
                                  useFixed(ins->object(), CallTempReg1),
                                  tempFixed(CallTempReg2)));
}

bool
LIRGenerator::visitParCheckInterrupt(MParCheckInterrupt *ins)
{
    return add(new LParCheckInterrupt(useFixed(ins->threadContext(), CallTempReg0),
                                      tempFixed(CallTempReg1)));
}

bool
LIRGenerator::visitParNew(MParNew *ins)
{
    LParNew *lir = new LParNew(useFixed(ins->threadContext(), CallTempReg0),
                               tempFixed(CallTempReg1),
                               tempFixed(CallTempReg2),
                               tempFixed(CallTempReg3),
                               tempFixed(CallTempReg4));
    return defineFixed(lir, ins, LAllocation(AnyRegister(ReturnReg)));
}

bool
LIRGenerator::visitStoreSlot(MStoreSlot *ins)
{
    LInstruction *lir;

    switch (ins->value()->type()) {
      case MIRType_Value:
        lir = new LStoreSlotV(useRegister(ins->slots()));
        if (!useBox(lir, LStoreSlotV::Value, ins->value()))
            return false;
        return add(lir, ins);

      case MIRType_Double:
        return add(new LStoreSlotT(useRegister(ins->slots()), useRegister(ins->value())), ins);

      default:
        return add(new LStoreSlotT(useRegister(ins->slots()), useRegisterOrConstant(ins->value())),
                   ins);
    }

    return true;
}

bool
LIRGenerator::visitTypeBarrier(MTypeBarrier *ins)
{
    // Requesting a non-GC pointer is safe here since we never re-enter C++
    // from inside a type barrier test.
    LTypeBarrier *barrier = new LTypeBarrier(temp());
    if (!useBox(barrier, LTypeBarrier::Input, ins->input()))
        return false;
    if (!assignSnapshot(barrier, ins->bailoutKind()))
        return false;
    return defineAs(barrier, ins, ins->input()) && add(barrier);
}

bool
LIRGenerator::visitMonitorTypes(MMonitorTypes *ins)
{
    // Requesting a non-GC pointer is safe here since we never re-enter C++
    // from inside a type check.
    LMonitorTypes *lir = new LMonitorTypes(temp());
    if (!useBox(lir, LMonitorTypes::Input, ins->input()))
        return false;
    return assignSnapshot(lir, Bailout_Monitor) && add(lir, ins);
}

bool
LIRGenerator::visitArrayLength(MArrayLength *ins)
{
    JS_ASSERT(ins->elements()->type() == MIRType_Elements);
    return define(new LArrayLength(useRegisterAtStart(ins->elements())), ins);
}

bool
LIRGenerator::visitTypedArrayLength(MTypedArrayLength *ins)
{
    JS_ASSERT(ins->object()->type() == MIRType_Object);
    return define(new LTypedArrayLength(useRegisterAtStart(ins->object())), ins);
}

bool
LIRGenerator::visitTypedArrayElements(MTypedArrayElements *ins)
{
    JS_ASSERT(ins->type() == MIRType_Elements);
    return define(new LTypedArrayElements(useRegisterAtStart(ins->object())), ins);
}

bool
LIRGenerator::visitInitializedLength(MInitializedLength *ins)
{
    JS_ASSERT(ins->elements()->type() == MIRType_Elements);
    return define(new LInitializedLength(useRegisterAtStart(ins->elements())), ins);
}

bool
LIRGenerator::visitSetInitializedLength(MSetInitializedLength *ins)
{
    JS_ASSERT(ins->elements()->type() == MIRType_Elements);
    JS_ASSERT(ins->index()->type() == MIRType_Int32);

    JS_ASSERT(ins->index()->isConstant());
    return add(new LSetInitializedLength(useRegister(ins->elements()),
                                         useRegisterOrConstant(ins->index())), ins);
}

bool
LIRGenerator::visitNot(MNot *ins)
{
    MDefinition *op = ins->operand();

    // String is converted to length of string in the IonBuilder phase
    JS_ASSERT(op->type() != MIRType_String);

    // - boolean: x xor 1
    // - int32: LCompare(x, 0)
    // - double: LCompare(x, 0)
    // - null or undefined: true
    // - object: false
    switch (op->type()) {
      case MIRType_Boolean: {
        MConstant *cons = MConstant::New(Int32Value(1));
        ins->block()->insertBefore(ins, cons);
        return lowerForALU(new LBitOpI(JSOP_BITXOR), ins, op, cons);
      }
      case MIRType_Int32: {
        return define(new LNotI(useRegisterAtStart(op)), ins);
      }
      case MIRType_Double:
        return define(new LNotD(useRegister(op)), ins);
      case MIRType_Undefined:
      case MIRType_Null:
        return define(new LInteger(1), ins);
      case MIRType_Object:
        return define(new LInteger(0), ins);
      case MIRType_Value: {
          LNotV *lir = new LNotV(tempFloat());
        if (!useBox(lir, LNotV::Input, op))
            return false;
        return define(lir, ins);
      }

      default:
        JS_ASSERT(!"Unexpected MIRType.");
        return false;
    }
}

bool
LIRGenerator::visitBoundsCheck(MBoundsCheck *ins)
{
    LInstruction *check;
    if (ins->minimum() || ins->maximum()) {
        check = new LBoundsCheckRange(useRegisterOrConstant(ins->index()),
                                      useAny(ins->length()),
                                      temp());
    } else {
        check = new LBoundsCheck(useRegisterOrConstant(ins->index()),
                                 useAnyOrConstant(ins->length()));
    }
    return assignSnapshot(check, Bailout_BoundsCheck) && add(check, ins);
}

bool
LIRGenerator::visitBoundsCheckLower(MBoundsCheckLower *ins)
{
    if (!ins->fallible())
        return true;

    LInstruction *check = new LBoundsCheckLower(useRegister(ins->index()));
    return assignSnapshot(check, Bailout_BoundsCheck) && add(check, ins);
}

bool
LIRGenerator::visitInArray(MInArray *ins)
{
    JS_ASSERT(ins->elements()->type() == MIRType_Elements);
    JS_ASSERT(ins->index()->type() == MIRType_Int32);
    JS_ASSERT(ins->initLength()->type() == MIRType_Int32);
    JS_ASSERT(ins->type() == MIRType_Boolean);

    LInArray *lir = new LInArray(useRegister(ins->elements()),
                                 useRegisterOrConstant(ins->index()),
                                 useRegister(ins->initLength()));
    return define(lir, ins) && assignSafepoint(lir, ins);
}

bool
LIRGenerator::visitLoadElement(MLoadElement *ins)
{
    JS_ASSERT(ins->elements()->type() == MIRType_Elements);
    JS_ASSERT(ins->index()->type() == MIRType_Int32);

    switch (ins->type()) {
      case MIRType_Value:
      {
        LLoadElementV *lir = new LLoadElementV(useRegister(ins->elements()),
                                               useRegisterOrConstant(ins->index()));
        if (ins->fallible() && !assignSnapshot(lir))
            return false;
        return defineBox(lir, ins);
      }
      case MIRType_Undefined:
      case MIRType_Null:
        JS_ASSERT(!"typed load must have a payload");
        return false;

      default:
        JS_ASSERT(!ins->fallible());
        return define(new LLoadElementT(useRegister(ins->elements()),
                                        useRegisterOrConstant(ins->index())), ins);
    }
}

bool
LIRGenerator::visitLoadElementHole(MLoadElementHole *ins)
{
    JS_ASSERT(ins->elements()->type() == MIRType_Elements);
    JS_ASSERT(ins->index()->type() == MIRType_Int32);
    JS_ASSERT(ins->initLength()->type() == MIRType_Int32);
    JS_ASSERT(ins->type() == MIRType_Value);

    LLoadElementHole *lir = new LLoadElementHole(useRegister(ins->elements()),
                                                 useRegisterOrConstant(ins->index()),
                                                 useRegister(ins->initLength()));
    return defineBox(lir, ins);
}

bool
LIRGenerator::visitStoreElement(MStoreElement *ins)
{
    JS_ASSERT(ins->elements()->type() == MIRType_Elements);
    JS_ASSERT(ins->index()->type() == MIRType_Int32);

    const LUse elements = useRegister(ins->elements());
    const LAllocation index = useRegisterOrConstant(ins->index());

    switch (ins->value()->type()) {
      case MIRType_Value:
      {
        LInstruction *lir = new LStoreElementV(elements, index);
        if (!useBox(lir, LStoreElementV::Value, ins->value()))
            return false;
        return add(lir, ins);
      }

      default:
      {
        const LAllocation value = useRegisterOrNonDoubleConstant(ins->value());
        return add(new LStoreElementT(elements, index, value), ins);
      }
    }
}

bool
LIRGenerator::visitStoreElementHole(MStoreElementHole *ins)
{
    JS_ASSERT(ins->elements()->type() == MIRType_Elements);
    JS_ASSERT(ins->index()->type() == MIRType_Int32);

    const LUse object = useRegister(ins->object());
    const LUse elements = useRegister(ins->elements());
    const LAllocation index = useRegisterOrConstant(ins->index());

    LInstruction *lir;
    switch (ins->value()->type()) {
      case MIRType_Value:
        lir = new LStoreElementHoleV(object, elements, index);
        if (!useBox(lir, LStoreElementHoleV::Value, ins->value()))
            return false;
        break;

      default:
      {
        const LAllocation value = useRegisterOrNonDoubleConstant(ins->value());
        lir = new LStoreElementHoleT(object, elements, index, value);
        break;
      }
    }

    return add(lir, ins) && assignSafepoint(lir, ins);
}

bool
LIRGenerator::visitArrayPopShift(MArrayPopShift *ins)
{
    LUse object = useRegister(ins->object());

    switch (ins->type()) {
      case MIRType_Value:
      {
        LArrayPopShiftV *lir = new LArrayPopShiftV(object, temp(), temp());
        return defineBox(lir, ins) && assignSafepoint(lir, ins);
      }
      case MIRType_Undefined:
      case MIRType_Null:
        JS_ASSERT(!"typed load must have a payload");
        return false;

      default:
      {
        LArrayPopShiftT *lir = new LArrayPopShiftT(object, temp(), temp());
        return define(lir, ins) && assignSafepoint(lir, ins);
      }
    }
}

bool
LIRGenerator::visitArrayPush(MArrayPush *ins)
{
    JS_ASSERT(ins->type() == MIRType_Int32);

    LUse object = useRegister(ins->object());

    switch (ins->value()->type()) {
      case MIRType_Value:
      {
        LArrayPushV *lir = new LArrayPushV(object, temp());
        if (!useBox(lir, LArrayPushV::Value, ins->value()))
            return false;
        return define(lir, ins) && assignSafepoint(lir, ins);
      }

      default:
      {
        const LAllocation value = useRegisterOrNonDoubleConstant(ins->value());
        LArrayPushT *lir = new LArrayPushT(object, value, temp());
        return define(lir, ins) && assignSafepoint(lir, ins);
      }
    }
}

bool
LIRGenerator::visitArrayConcat(MArrayConcat *ins)
{
    JS_ASSERT(ins->type() == MIRType_Object);
    JS_ASSERT(ins->lhs()->type() == MIRType_Object);
    JS_ASSERT(ins->rhs()->type() == MIRType_Object);

    LArrayConcat *lir = new LArrayConcat(useFixed(ins->lhs(), CallTempReg1),
                                         useFixed(ins->rhs(), CallTempReg2),
                                         tempFixed(CallTempReg3),
                                         tempFixed(CallTempReg4));
    return defineVMReturn(lir, ins) && assignSafepoint(lir, ins);
}

bool
LIRGenerator::visitLoadTypedArrayElement(MLoadTypedArrayElement *ins)
{
    JS_ASSERT(ins->elements()->type() == MIRType_Elements);
    JS_ASSERT(ins->index()->type() == MIRType_Int32);

    const LUse elements = useRegister(ins->elements());
    const LAllocation index = useRegisterOrConstant(ins->index());

    JS_ASSERT(IsNumberType(ins->type()));

    // We need a temp register for Uint32Array with known double result.
    LDefinition tempDef = LDefinition::BogusTemp();
    if (ins->arrayType() == TypedArray::TYPE_UINT32 && ins->type() == MIRType_Double)
        tempDef = temp();

    LLoadTypedArrayElement *lir = new LLoadTypedArrayElement(elements, index, tempDef);
    if (ins->fallible() && !assignSnapshot(lir))
        return false;
    return define(lir, ins);
}

bool
LIRGenerator::visitClampToUint8(MClampToUint8 *ins)
{
    MDefinition *in = ins->input();

    switch (in->type()) {
      case MIRType_Boolean:
        return redefine(ins, in);

      case MIRType_Int32:
        return define(new LClampIToUint8(useRegisterAtStart(in)), ins);

      case MIRType_Double:
        return define(new LClampDToUint8(useRegisterAtStart(in), tempCopy(in, 0)), ins);

      case MIRType_Value:
      {
        LClampVToUint8 *lir = new LClampVToUint8(tempFloat());
        if (!useBox(lir, LClampVToUint8::Input, in))
            return false;
        return assignSnapshot(lir) && define(lir, ins);
      }

      default:
        JS_ASSERT(!"unexpected type");
        return false;
    }
}

bool
LIRGenerator::visitLoadTypedArrayElementHole(MLoadTypedArrayElementHole *ins)
{
    JS_ASSERT(ins->object()->type() == MIRType_Object);
    JS_ASSERT(ins->index()->type() == MIRType_Int32);

    JS_ASSERT(ins->type() == MIRType_Value);

    const LUse object = useRegister(ins->object());
    const LAllocation index = useRegisterOrConstant(ins->index());

    LLoadTypedArrayElementHole *lir = new LLoadTypedArrayElementHole(object, index);
    if (ins->fallible() && !assignSnapshot(lir))
        return false;
    return defineBox(lir, ins) && assignSafepoint(lir, ins);
}

bool
LIRGenerator::visitLoadFixedSlot(MLoadFixedSlot *ins)
{
    JS_ASSERT(ins->object()->type() == MIRType_Object);

    if (ins->type() == MIRType_Value) {
        LLoadFixedSlotV *lir = new LLoadFixedSlotV(useRegister(ins->object()));
        return defineBox(lir, ins);
    }

    LLoadFixedSlotT *lir = new LLoadFixedSlotT(useRegister(ins->object()));
    return define(lir, ins);
}

bool
LIRGenerator::visitStoreFixedSlot(MStoreFixedSlot *ins)
{
    JS_ASSERT(ins->object()->type() == MIRType_Object);

    if (ins->value()->type() == MIRType_Value) {
        LStoreFixedSlotV *lir = new LStoreFixedSlotV(useRegister(ins->object()));

        if (!useBox(lir, LStoreFixedSlotV::Value, ins->value()))
            return false;
        return add(lir, ins);
    }

    LStoreFixedSlotT *lir = new LStoreFixedSlotT(useRegister(ins->object()),
                                                 useRegisterOrConstant(ins->value()));

    return add(lir, ins);
}

bool
LIRGenerator::visitGetNameCache(MGetNameCache *ins)
{
    JS_ASSERT(ins->scopeObj()->type() == MIRType_Object);

    LGetNameCache *lir = new LGetNameCache(useRegister(ins->scopeObj()));
    if (!defineBox(lir, ins))
        return false;
    return assignSafepoint(lir, ins);
}

bool
LIRGenerator::visitCallGetIntrinsicValue(MCallGetIntrinsicValue *ins)
{
<<<<<<< HEAD
    LCallGetIntrinsicValue *lir = new LCallGetIntrinsicValue;
=======
    LCallGetIntrinsicValue *lir = new LCallGetIntrinsicValue();
>>>>>>> d2210ce9
    if (!defineVMReturn(lir, ins))
        return false;
    return assignSafepoint(lir, ins);
}

bool
LIRGenerator::visitGetPropertyCache(MGetPropertyCache *ins)
{
    JS_ASSERT(ins->object()->type() == MIRType_Object);
    if (ins->type() == MIRType_Value) {
        LGetPropertyCacheV *lir = new LGetPropertyCacheV(useRegister(ins->object()));
        if (!defineBox(lir, ins))
            return false;
        return assignSafepoint(lir, ins);
    }

    LGetPropertyCacheT *lir = new LGetPropertyCacheT(useRegister(ins->object()));
    if (!define(lir, ins))
        return false;
    return assignSafepoint(lir, ins);
}

bool
LIRGenerator::visitGetElementCache(MGetElementCache *ins)
{
    JS_ASSERT(ins->object()->type() == MIRType_Object);
    JS_ASSERT(ins->index()->type() == MIRType_Value);
    JS_ASSERT(ins->type() == MIRType_Value);

    LGetElementCacheV *lir = new LGetElementCacheV(useRegister(ins->object()));
    if (!useBox(lir, LGetElementCacheV::Index, ins->index()))
        return false;
    if (!defineBox(lir, ins))
        return false;
    return assignSafepoint(lir, ins);
}

bool
LIRGenerator::visitBindNameCache(MBindNameCache *ins)
{
    JS_ASSERT(ins->scopeChain()->type() == MIRType_Object);
    JS_ASSERT(ins->type() == MIRType_Object);

    LBindNameCache *lir = new LBindNameCache(useRegister(ins->scopeChain()));
    return define(lir, ins) && assignSafepoint(lir, ins);
}

bool
LIRGenerator::visitGuardClass(MGuardClass *ins)
{
    LDefinition t = temp();
    LGuardClass *guard = new LGuardClass(useRegister(ins->obj()), t);
    return assignSnapshot(guard) && add(guard, ins);
}

bool
LIRGenerator::visitGuardObject(MGuardObject *ins)
{
    // The type policy does all the work, so at this point the input
    // is guaranteed to be an object.
    JS_ASSERT(ins->input()->type() == MIRType_Object);
    return redefine(ins, ins->input());
}

bool
LIRGenerator::visitGuardString(MGuardString *ins)
{
    // The type policy does all the work, so at this point the input
    // is guaranteed to be a string.
    JS_ASSERT(ins->input()->type() == MIRType_String);
    return redefine(ins, ins->input());
}

bool
LIRGenerator::visitCallGetProperty(MCallGetProperty *ins)
{
    LCallGetProperty *lir = new LCallGetProperty();
    if (!useBoxAtStart(lir, LCallGetProperty::Value, ins->value()))
        return false;
    return defineVMReturn(lir, ins) && assignSafepoint(lir, ins);
}

bool
LIRGenerator::visitCallGetElement(MCallGetElement *ins)
{
    JS_ASSERT(ins->lhs()->type() == MIRType_Value);
    JS_ASSERT(ins->rhs()->type() == MIRType_Value);

    LCallGetElement *lir = new LCallGetElement();
    if (!useBoxAtStart(lir, LCallGetElement::LhsInput, ins->lhs()))
        return false;
    if (!useBoxAtStart(lir, LCallGetElement::RhsInput, ins->rhs()))
        return false;
    if (!defineVMReturn(lir, ins))
        return false;
    return assignSafepoint(lir, ins);
}

bool
LIRGenerator::visitCallSetProperty(MCallSetProperty *ins)
{
    LInstruction *lir = new LCallSetProperty(useRegisterAtStart(ins->obj()));
    if (!useBoxAtStart(lir, LCallSetProperty::Value, ins->value()))
        return false;
    if (!add(lir, ins))
        return false;
    return assignSafepoint(lir, ins);
}

bool
LIRGenerator::visitDeleteProperty(MDeleteProperty *ins)
{
    LCallDeleteProperty *lir = new LCallDeleteProperty();
    if(!useBoxAtStart(lir, LCallDeleteProperty::Value, ins->value()))
        return false;
    return defineVMReturn(lir, ins) && assignSafepoint(lir, ins);
}

bool
LIRGenerator::visitSetPropertyCache(MSetPropertyCache *ins)
{
    LUse obj = useRegisterAtStart(ins->obj());
    LDefinition slots = tempCopy(ins->obj(), 0);

    LInstruction *lir;
    if (ins->value()->type() == MIRType_Value) {
        lir = new LSetPropertyCacheV(obj, slots);
        if (!useBox(lir, LSetPropertyCacheV::Value, ins->value()))
            return false;
    } else {
        LAllocation value = useRegisterOrConstant(ins->value());
        lir = new LSetPropertyCacheT(obj, slots, value, ins->value()->type());
    }

    if (!add(lir, ins))
        return false;

    return assignSafepoint(lir, ins);
}

bool
LIRGenerator::visitCallSetElement(MCallSetElement *ins)
{
    JS_ASSERT(ins->object()->type() == MIRType_Object);
    JS_ASSERT(ins->index()->type() == MIRType_Value);
    JS_ASSERT(ins->value()->type() == MIRType_Value);

    LCallSetElement *lir = new LCallSetElement();
    lir->setOperand(0, useRegisterAtStart(ins->object()));
    if (!useBoxAtStart(lir, LCallSetElement::Index, ins->index()))
        return false;
    if (!useBoxAtStart(lir, LCallSetElement::Value, ins->value()))
        return false;
    return add(lir, ins) && assignSafepoint(lir, ins);
}

bool
LIRGenerator::visitIteratorStart(MIteratorStart *ins)
{
    // Call a stub if this is not a simple for-in loop.
    if (ins->flags() != JSITER_ENUMERATE) {
        LCallIteratorStart *lir = new LCallIteratorStart(useRegisterAtStart(ins->object()));
        return defineVMReturn(lir, ins) && assignSafepoint(lir, ins);
    }

    LIteratorStart *lir = new LIteratorStart(useRegister(ins->object()), temp(), temp(), temp());
    return define(lir, ins) && assignSafepoint(lir, ins);
}

bool
LIRGenerator::visitIteratorNext(MIteratorNext *ins)
{
    LIteratorNext *lir = new LIteratorNext(useRegister(ins->iterator()), temp());
    return defineBox(lir, ins) && assignSafepoint(lir, ins);
}

bool
LIRGenerator::visitIteratorMore(MIteratorMore *ins)
{
    LIteratorMore *lir = new LIteratorMore(useRegister(ins->iterator()), temp());
    return define(lir, ins) && assignSafepoint(lir, ins);
}

bool
LIRGenerator::visitIteratorEnd(MIteratorEnd *ins)
{
    LIteratorEnd *lir = new LIteratorEnd(useRegister(ins->iterator()), temp(), temp());
    return add(lir, ins) && assignSafepoint(lir, ins);
}

bool
LIRGenerator::visitStringLength(MStringLength *ins)
{
    JS_ASSERT(ins->string()->type() == MIRType_String);
    return define(new LStringLength(useRegisterAtStart(ins->string())), ins);
}

bool
LIRGenerator::visitArgumentsLength(MArgumentsLength *ins)
{
    return define(new LArgumentsLength(), ins);
}

bool
LIRGenerator::visitGetArgument(MGetArgument *ins)
{
    LGetArgument *lir = new LGetArgument(useRegisterOrConstant(ins->index()));
    return defineBox(lir, ins);
}

bool
LIRGenerator::visitThrow(MThrow *ins)
{
    MDefinition *value = ins->getOperand(0);
    JS_ASSERT(value->type() == MIRType_Value);

    LThrow *lir = new LThrow;
    if (!useBoxAtStart(lir, LThrow::Value, value))
        return false;
    return add(lir, ins) && assignSafepoint(lir, ins);
}

bool
LIRGenerator::visitIn(MIn *ins)
{
    MDefinition *lhs = ins->lhs();
    MDefinition *rhs = ins->rhs();

    JS_ASSERT(lhs->type() == MIRType_Value);
    JS_ASSERT(rhs->type() == MIRType_Object);

    LIn *lir = new LIn(useRegisterAtStart(rhs));
    if (!useBoxAtStart(lir, LIn::LHS, lhs))
        return false;
    return defineVMReturn(lir, ins) && assignSafepoint(lir, ins);
}

bool
LIRGenerator::visitInstanceOf(MInstanceOf *ins)
{
    MDefinition *lhs = ins->lhs();
    MDefinition *rhs = ins->rhs();

    JS_ASSERT(lhs->type() == MIRType_Value || lhs->type() == MIRType_Object);
    JS_ASSERT(rhs->type() == MIRType_Object);

    // InstanceOf with non-object will always return false
    if (lhs->type() == MIRType_Object) {
        LInstanceOfO *lir = new LInstanceOfO(useRegister(lhs), useRegister(rhs), temp(), temp());
        return define(lir, ins) && assignSafepoint(lir, ins);
    }

    LInstanceOfV *lir = new LInstanceOfV(useRegister(rhs), temp(), temp());
    return useBox(lir, LInstanceOfV::LHS, lhs) && define(lir, ins) && assignSafepoint(lir, ins);
}

bool
LIRGenerator::visitFunctionBoundary(MFunctionBoundary *ins)
{
    LFunctionBoundary *lir = new LFunctionBoundary(temp());
    if (!add(lir, ins))
        return false;
    // If slow assertions are enabled, then this node will result in a callVM
    // out to a C++ function for the assertions, so we will need a safepoint.
    return !gen->compartment->rt->spsProfiler.slowAssertionsEnabled() ||
           assignSafepoint(lir, ins);
}

bool
LIRGenerator::visitSetDOMProperty(MSetDOMProperty *ins)
{
    MDefinition *val = ins->value();

    LSetDOMProperty *lir = new LSetDOMProperty(tempFixed(CallTempReg0),
                                               useFixed(ins->object(), CallTempReg1),
                                               tempFixed(CallTempReg2),
                                               tempFixed(CallTempReg3));
    if (!useBoxFixed(lir, LSetDOMProperty::Value, val, CallTempReg4, CallTempReg5))
        return false;

    return add(lir, ins) && assignSafepoint(lir, ins);
}

bool
LIRGenerator::visitGetDOMProperty(MGetDOMProperty *ins)
{
    LGetDOMProperty *lir = new LGetDOMProperty(tempFixed(CallTempReg0),
                                               useFixed(ins->object(), CallTempReg1),
                                               tempFixed(CallTempReg2),
                                               tempFixed(CallTempReg3));

    return defineReturn(lir, ins) && assignSafepoint(lir, ins);
}


static void
SpewResumePoint(MBasicBlock *block, MInstruction *ins, MResumePoint *resumePoint)
{
    fprintf(IonSpewFile, "Current resume point %p details:\n", (void *)resumePoint);
    fprintf(IonSpewFile, "    frame count: %u\n", resumePoint->frameCount());

    if (ins) {
        fprintf(IonSpewFile, "    taken after: ");
        ins->printName(IonSpewFile);
    } else {
        fprintf(IonSpewFile, "    taken at block %d entry", block->id());
    }
    fprintf(IonSpewFile, "\n");

    fprintf(IonSpewFile, "    pc: %p (script: %p, offset: %d)\n",
            (void *)resumePoint->pc(),
            (void *)resumePoint->block()->info().script(),
            int(resumePoint->pc() - resumePoint->block()->info().script()->code));

    for (size_t i = 0; i < resumePoint->numOperands(); i++) {
        MDefinition *in = resumePoint->getOperand(i);
        fprintf(IonSpewFile, "    slot%u: ", (unsigned)i);
        in->printName(IonSpewFile);
        fprintf(IonSpewFile, "\n");
    }
}

bool
LIRGenerator::visitInstruction(MInstruction *ins)
{
    if (!gen->ensureBallast())
        return false;
    if (!ins->accept(this))
        return false;

    if (ins->resumePoint())
        updateResumeState(ins);

    if (gen->errored())
        return false;
#ifdef DEBUG
    ins->setInWorklistUnchecked();
#endif

    // If no safepoint was created, there's no need for an OSI point.
    if (LOsiPoint *osiPoint = popOsiPoint()) {
        if (!add(osiPoint))
            return false;
    }

    return true;
}

bool
LIRGenerator::definePhis()
{
    size_t lirIndex = 0;
    MBasicBlock *block = current->mir();
    for (MPhiIterator phi(block->phisBegin()); phi != block->phisEnd(); phi++) {
        if (phi->type() == MIRType_Value) {
            if (!defineUntypedPhi(*phi, lirIndex))
                return false;
            lirIndex += BOX_PIECES;
        } else {
            if (!defineTypedPhi(*phi, lirIndex))
                return false;
            lirIndex += 1;
        }
    }
    return true;
}

void
LIRGenerator::updateResumeState(MInstruction *ins)
{
    lastResumePoint_ = ins->resumePoint();
    if (IonSpewEnabled(IonSpew_Snapshots))
        SpewResumePoint(NULL, ins, lastResumePoint_);
}

void
LIRGenerator::updateResumeState(MBasicBlock *block)
{
    lastResumePoint_ = block->entryResumePoint();
    if (IonSpewEnabled(IonSpew_Snapshots))
        SpewResumePoint(block, NULL, lastResumePoint_);
}

void
LIRGenerator::allocateArguments(uint32 argc)
{
    argslots_ += argc;
    if (argslots_ > maxargslots_)
        maxargslots_ = argslots_;
}

uint32
LIRGenerator::getArgumentSlot(uint32 argnum)
{
    // First slot has index 1.
    JS_ASSERT(argnum < argslots_);
    return argslots_ - argnum ;
}

void
LIRGenerator::freeArguments(uint32 argc)
{
    JS_ASSERT(argc <= argslots_);
    argslots_ -= argc;
}

bool
LIRGenerator::visitBlock(MBasicBlock *block)
{
    current = block->lir();
    updateResumeState(block);

    if (!definePhis())
        return false;

    if (!add(new LLabel()))
        return false;

    for (MInstructionIterator iter = block->begin(); *iter != block->lastIns(); iter++) {
        if (!visitInstruction(*iter))
            return false;
    }

    if (block->successorWithPhis()) {
        // If we have a successor with phis, lower the phi input now that we
        // are approaching the join point.
        MBasicBlock *successor = block->successorWithPhis();
        uint32 position = block->positionInPhiSuccessor();
        size_t lirIndex = 0;
        for (MPhiIterator phi(successor->phisBegin()); phi != successor->phisEnd(); phi++) {
            MDefinition *opd = phi->getOperand(position);
            if (!ensureDefined(opd))
                return false;

            JS_ASSERT(opd->type() == phi->type());

            if (phi->type() == MIRType_Value) {
                lowerUntypedPhiInput(*phi, position, successor->lir(), lirIndex);
                lirIndex += BOX_PIECES;
            } else {
                lowerTypedPhiInput(*phi, position, successor->lir(), lirIndex);
                lirIndex += 1;
            }
        }
    }

    // Now emit the last instruction, which is some form of branch.
    if (!visitInstruction(block->lastIns()))
        return false;

    return true;
}

bool
LIRGenerator::precreatePhi(LBlock *block, MPhi *phi)
{
    LPhi *lir = LPhi::New(gen, phi);
    if (!lir)
        return false;
    if (!block->addPhi(lir))
        return false;
    return true;
}

bool
LIRGenerator::generate()
{
    // Create all blocks and prep all phis beforehand.
    for (ReversePostorderIterator block(graph.rpoBegin()); block != graph.rpoEnd(); block++) {
        if (gen->shouldCancel("Lowering (preparation loop)"))
            return false;

        current = LBlock::New(*block);
        if (!current)
            return false;
        if (!lirGraph_.addBlock(current))
            return false;
        block->assignLir(current);

        // For each MIR phi, add LIR phis as appropriate. We'll fill in their
        // operands on each incoming edge, and set their definitions at the
        // start of their defining block.
        for (MPhiIterator phi(block->phisBegin()); phi != block->phisEnd(); phi++) {
            int numPhis = (phi->type() == MIRType_Value) ? BOX_PIECES : 1;
            for (int i = 0; i < numPhis; i++) {
                if (!precreatePhi(block->lir(), *phi))
                    return false;
            }
        }
    }

    for (ReversePostorderIterator block(graph.rpoBegin()); block != graph.rpoEnd(); block++) {
        if (gen->shouldCancel("Lowering (main loop)"))
            return false;

        if (!visitBlock(*block))
            return false;
    }

    if (graph.osrBlock())
        lirGraph_.setOsrBlock(graph.osrBlock()->lir());

    lirGraph_.setArgumentSlotCount(maxargslots_);

    return true;
}
<|MERGE_RESOLUTION|>--- conflicted
+++ resolved
@@ -1739,11 +1739,7 @@
 bool
 LIRGenerator::visitCallGetIntrinsicValue(MCallGetIntrinsicValue *ins)
 {
-<<<<<<< HEAD
-    LCallGetIntrinsicValue *lir = new LCallGetIntrinsicValue;
-=======
     LCallGetIntrinsicValue *lir = new LCallGetIntrinsicValue();
->>>>>>> d2210ce9
     if (!defineVMReturn(lir, ins))
         return false;
     return assignSafepoint(lir, ins);
