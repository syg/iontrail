--- conflicted
+++ resolved
@@ -118,12 +118,7 @@
     LParCheckOverRecursed *lir = new LParCheckOverRecursed(
         useRegister(ins->parSlice()),
         temp());
-<<<<<<< HEAD
-    lir->setMir(ins);
-    if (!add(lir))
-=======
     if (!add(lir, ins))
->>>>>>> 14b31233
         return false;
     if (!assignSafepoint(lir, ins))
         return false;
@@ -1651,11 +1646,7 @@
                                              useFixed(ins->object(), CallTempReg1),
                                              tempFixed(CallTempReg2));
     lir->setMir(ins);
-<<<<<<< HEAD
-    return add(lir);
-=======
     return add(lir, ins);
->>>>>>> 14b31233
 }
 
 bool
@@ -1664,12 +1655,7 @@
     LParCheckInterrupt *lir = new LParCheckInterrupt(
         useRegister(ins->parSlice()),
         temp());
-<<<<<<< HEAD
-    lir->setMir(ins);
-    if (!add(lir))
-=======
     if (!add(lir, ins))
->>>>>>> 14b31233
         return false;
     if (!assignSafepoint(lir, ins))
         return false;
