--- conflicted
+++ resolved
@@ -47,35 +47,6 @@
     functions = this;
 }
 
-<<<<<<< HEAD
-static inline bool
-ShouldMonitorReturnType(JSFunction *fun)
-{
-    return fun->isInterpreted() &&
-           (!fun->nonLazyScript()->hasAnalysis() ||
-            !fun->nonLazyScript()->analysis()->ranInference());
-}
-
-/* static */ size_t
-VMFunction::sizeOfRootType(RootType type)
-{
-    switch (type) {
-      case RootNone:
-        JS_NOT_REACHED("Handle must have root type");
-        return 0;
-      case RootObject:
-      case RootString:
-      case RootPropertyName:
-      case RootFunction:
-      case RootCell:
-        return sizeof(void *);
-      case RootValue:
-        return sizeof(Value);
-    }
-}
-
-=======
->>>>>>> 15cf62b9
 bool
 InvokeFunction(JSContext *cx, HandleFunction fun0, uint32_t argc, Value *argv, Value *rval)
 {
