/* -*- Mode: C++; tab-width: 4; indent-tabs-mode: nil; c-basic-offset: 4 -*-
 * vim: set ts=4 sw=4 et tw=99:
 *
 * This Source Code Form is subject to the terms of the Mozilla Public
 * License, v. 2.0. If a copy of the MPL was not distributed with this
 * file, You can obtain one at http://mozilla.org/MPL/2.0/. */

#ifndef jsion_frames_inl_h__
#define jsion_frames_inl_h__

#include "ion/IonFrames.h"
#include "ion/IonFrameIterator.h"
#include "ion/LIR.h"

namespace js {
namespace ion {

inline void
SafepointIndex::resolve()
{
    JS_ASSERT(!resolved);
    safepointOffset_ = safepoint_->offset();
    resolved = true;
}

static inline size_t
SizeOfFramePrefix(FrameType type)
{
    switch (type) {
      case IonFrame_Entry:
        return IonEntryFrameLayout::Size();
      case IonFrame_OptimizedJS:
      case IonFrame_Unwound_OptimizedJS:
        return IonJSFrameLayout::Size();
      case IonFrame_Rectifier:
        return IonRectifierFrameLayout::Size();
      case IonFrame_Unwound_Rectifier:
        return IonUnwoundRectifierFrameLayout::Size();
      case IonFrame_Exit:
        return IonExitFrameLayout::Size();
      case IonFrame_Osr:
        return IonOsrFrameLayout::Size();
      default:
        JS_NOT_REACHED("unknown frame type");
    }
    return 0;
}

inline IonCommonFrameLayout *
IonFrameIterator::current() const
{
    return (IonCommonFrameLayout *)current_;
}

inline uint8_t *
IonFrameIterator::returnAddress() const
{
    IonCommonFrameLayout *current = (IonCommonFrameLayout *) current_;
    return current->returnAddress();
}

inline size_t
IonFrameIterator::prevFrameLocalSize() const
{
    IonCommonFrameLayout *current = (IonCommonFrameLayout *) current_;
    return current->prevFrameLocalSize();
}

inline FrameType
IonFrameIterator::prevType() const
{
    IonCommonFrameLayout *current = (IonCommonFrameLayout *) current_;
    return current->prevType();
}

size_t
IonFrameIterator::frameSize() const
{
    JS_ASSERT(type_ != IonFrame_Exit);
    return frameSize_;
}

// Returns the JSScript associated with the topmost Ion frame.
<<<<<<< HEAD
inline UnrootedScript
GetTopIonJSScript(PerThreadData *pt, const SafepointIndex **safepointIndexOut, void **returnAddrOut)
{
    AutoAssertNoGC nogc;
    IonFrameIterator iter(pt->ionTop);
=======
inline RawScript
GetTopIonJSScript(JSContext *cx, const SafepointIndex **safepointIndexOut, void **returnAddrOut)
{
    IonFrameIterator iter(cx->mainThread().ionTop);
>>>>>>> ae1c51d4
    JS_ASSERT(iter.type() == IonFrame_Exit);
    ++iter;

    // If needed, grab the safepoint index.
    if (safepointIndexOut)
        *safepointIndexOut = iter.safepoint();

    JS_ASSERT(iter.returnAddressToFp() != NULL);
    if (returnAddrOut)
        *returnAddrOut = (void *) iter.returnAddressToFp();

    JS_ASSERT(iter.isScripted());
    return iter.script();
}

inline UnrootedScript
GetTopIonJSScript(JSContext *cx, const SafepointIndex **safepointIndexOut, void **returnAddrOut)
{
    return GetTopIonJSScript(&cx->runtime->mainThread, safepointIndexOut, returnAddrOut);
}

} // namespace ion
} // namespace js

#endif // jsion_frames_inl_h__
<|MERGE_RESOLUTION|>--- conflicted
+++ resolved
@@ -81,18 +81,10 @@
 }
 
 // Returns the JSScript associated with the topmost Ion frame.
-<<<<<<< HEAD
-inline UnrootedScript
+inline RawScript
 GetTopIonJSScript(PerThreadData *pt, const SafepointIndex **safepointIndexOut, void **returnAddrOut)
 {
-    AutoAssertNoGC nogc;
     IonFrameIterator iter(pt->ionTop);
-=======
-inline RawScript
-GetTopIonJSScript(JSContext *cx, const SafepointIndex **safepointIndexOut, void **returnAddrOut)
-{
-    IonFrameIterator iter(cx->mainThread().ionTop);
->>>>>>> ae1c51d4
     JS_ASSERT(iter.type() == IonFrame_Exit);
     ++iter;
 
@@ -108,7 +100,7 @@
     return iter.script();
 }
 
-inline UnrootedScript
+inline RawScript
 GetTopIonJSScript(JSContext *cx, const SafepointIndex **safepointIndexOut, void **returnAddrOut)
 {
     return GetTopIonJSScript(&cx->runtime->mainThread, safepointIndexOut, returnAddrOut);
