/* -*- Mode: C++; tab-width: 8; indent-tabs-mode: nil; c-basic-offset: 4 -*-
 * vim: set ts=8 sts=4 et sw=4 tw=99:
 * This Source Code Form is subject to the terms of the Mozilla Public
 * License, v. 2.0. If a copy of the MPL was not distributed with this
 * file, You can obtain one at http://mozilla.org/MPL/2.0/. */

#include "Ion.h"
#include "IonFrames.h"
#include "jsobj.h"
#include "jsscript.h"
#include "jsfun.h"
#include "BaselineFrame.h"
#include "BaselineIC.h"
#include "BaselineJIT.h"
#include "IonCompartment.h"
#include "IonFrames-inl.h"
#include "IonFrameIterator-inl.h"
#include "Safepoints.h"
#include "IonSpewer.h"
#include "IonMacroAssembler.h"
#include "PcScriptCache.h"
#include "PcScriptCache-inl.h"
#include "gc/Marking.h"
#include "SnapshotReader.h"
#include "Safepoints.h"
#include "VMFunctions.h"

namespace js {
namespace ion {

IonFrameIterator::IonFrameIterator(const IonActivationIterator &activations)
    : current_(activations.top()),
      type_(IonFrame_Exit),
      returnAddressToFp_(NULL),
      frameSize_(0),
      cachedSafepointIndex_(NULL),
      activation_(activations.activation())
{
}

IonFrameIterator::IonFrameIterator(IonJSFrameLayout *fp)
  : current_((uint8_t *)fp),
    type_(IonFrame_OptimizedJS),
    returnAddressToFp_(fp->returnAddress()),
    frameSize_(fp->prevFrameLocalSize())
{
}

bool
IonFrameIterator::checkInvalidation() const
{
    IonScript *dummy;
    return checkInvalidation(&dummy);
}

bool
IonFrameIterator::checkInvalidation(IonScript **ionScriptOut) const
{
    uint8_t *returnAddr = returnAddressToFp();
    JSScript *script = this->script();
    // N.B. the current IonScript is not the same as the frame's
    // IonScript if the frame has since been invalidated.
    bool invalidated;
    if (isParallelFunctionFrame()) {
        invalidated = !script->hasParallelIonScript() ||
            !script->parallelIonScript()->containsReturnAddress(returnAddr);
    } else {
        invalidated = !script->hasIonScript() ||
            !script->ionScript()->containsReturnAddress(returnAddr);
    }
    if (!invalidated)
        return false;

    int32_t invalidationDataOffset = ((int32_t *) returnAddr)[-1];
    uint8_t *ionScriptDataOffset = returnAddr + invalidationDataOffset;
    IonScript *ionScript = (IonScript *) Assembler::getPointer(ionScriptDataOffset);
    JS_ASSERT(ionScript->containsReturnAddress(returnAddr));
    *ionScriptOut = ionScript;
    return true;
}

CalleeToken
IonFrameIterator::calleeToken() const
{
    return ((IonJSFrameLayout *) current_)->calleeToken();
}

JSFunction *
IonFrameIterator::callee() const
{
    JS_ASSERT(isScripted());
    JS_ASSERT(isFunctionFrame() || isParallelFunctionFrame());
    if (isFunctionFrame())
        return CalleeTokenToFunction(calleeToken());
    return CalleeTokenToParallelFunction(calleeToken());
}

JSFunction *
IonFrameIterator::maybeCallee() const
{
    if (isScripted() && (isFunctionFrame() || isParallelFunctionFrame()))
        return callee();
    return NULL;
}

bool
IonFrameIterator::isNative() const
{
    if (type_ != IonFrame_Exit || isFakeExitFrame())
        return false;
    return exitFrame()->footer()->ionCode() == NULL;
}

bool
IonFrameIterator::isOOLNativeGetter() const
{
    if (type_ != IonFrame_Exit)
        return false;
    return exitFrame()->footer()->ionCode() == ION_FRAME_OOL_NATIVE_GETTER;
}

bool
IonFrameIterator::isOOLPropertyOp() const
{
    if (type_ != IonFrame_Exit)
        return false;
    return exitFrame()->footer()->ionCode() == ION_FRAME_OOL_PROPERTY_OP;
}

bool
IonFrameIterator::isDOMExit() const
{
    if (type_ != IonFrame_Exit)
        return false;
    return exitFrame()->isDomExit();
}

bool
IonFrameIterator::isFunctionFrame() const
{
    return CalleeTokenIsFunction(calleeToken());
}

bool
IonFrameIterator::isParallelFunctionFrame() const
{
    return GetCalleeTokenTag(calleeToken()) == CalleeToken_ParallelFunction;
}

bool
IonFrameIterator::isEntryJSFrame() const
{
    if (prevType() == IonFrame_OptimizedJS || prevType() == IonFrame_Unwound_OptimizedJS)
        return false;

    if (prevType() == IonFrame_BaselineStub || prevType() == IonFrame_Unwound_BaselineStub)
        return false;

    if (prevType() == IonFrame_Entry)
        return true;

    IonFrameIterator iter(*this);
    ++iter;
    for (; !iter.done(); ++iter) {
        if (iter.isScripted())
            return false;
    }
    return true;
}

JSScript *
IonFrameIterator::script() const
{
    JS_ASSERT(isScripted());
    if (isBaselineJS())
        return baselineFrame()->script();
    JSScript *script = ScriptFromCalleeToken(calleeToken());
    JS_ASSERT(script);
    return script;
}

void
IonFrameIterator::baselineScriptAndPc(JSScript **scriptRes, jsbytecode **pcRes) const
{
    JS_ASSERT(isBaselineJS());
    JSScript *script = this->script();
    if (scriptRes)
        *scriptRes = script;
    uint8_t *retAddr = returnAddressToFp();
    if (pcRes) {
        // If the return address is into the prologue entry addr, then assume PC 0.
        if (retAddr == script->baselineScript()->prologueEntryAddr()) {
            *pcRes = 0;
            return;
        }

        // The return address _may_ be a return from a callVM or IC chain call done for
        // some op.
        ICEntry *icEntry = script->baselineScript()->maybeICEntryFromReturnAddress(retAddr);
        if (icEntry) {
            *pcRes = icEntry->pc(script);
            return;
        }

        // If not, the return address _must_ be the start address of an op, which can
        // be computed from the pc mapping table.
        *pcRes = script->baselineScript()->pcForReturnAddress(script, retAddr);
    }
}

Value *
IonFrameIterator::nativeVp() const
{
    JS_ASSERT(isNative());
    return exitFrame()->nativeExit()->vp();
}

Value *
IonFrameIterator::actualArgs() const
{
    return jsFrame()->argv() + 1;
}

uint8_t *
IonFrameIterator::prevFp() const
{
    size_t currentSize = SizeOfFramePrefix(type_);
    // This quick fix must be removed as soon as bug 717297 land.  This is
    // needed because the descriptor size of JS-to-JS frame which is just after
    // a Rectifier frame should not change. (cf EnsureExitFrame function)
    if (isFakeExitFrame()) {
        JS_ASSERT(SizeOfFramePrefix(IonFrame_BaselineJS) ==
                  SizeOfFramePrefix(IonFrame_OptimizedJS));
        currentSize = SizeOfFramePrefix(IonFrame_OptimizedJS);
    }
    currentSize += current()->prevFrameLocalSize();
    return current_ + currentSize;
}

IonFrameIterator &
IonFrameIterator::operator++()
{
    JS_ASSERT(type_ != IonFrame_Entry);

    frameSize_ = prevFrameLocalSize();
    cachedSafepointIndex_ = NULL;

    // If the next frame is the entry frame, just exit. Don't update current_,
    // since the entry and first frames overlap.
    if (current()->prevType() == IonFrame_Entry) {
        type_ = IonFrame_Entry;
        return *this;
    }

    // Note: prevFp() needs the current type, so set it after computing the
    // next frame.
    uint8_t *prev = prevFp();
    type_ = current()->prevType();
    if (type_ == IonFrame_Unwound_OptimizedJS)
        type_ = IonFrame_OptimizedJS;
    else if (type_ == IonFrame_Unwound_BaselineStub)
        type_ = IonFrame_BaselineStub;
    returnAddressToFp_ = current()->returnAddress();
    current_ = prev;
    return *this;
}

uintptr_t *
IonFrameIterator::spillBase() const
{
    // Get the base address to where safepoint registers are spilled.
    // Out-of-line calls do not unwind the extra padding space used to
    // aggregate bailout tables, so we use frameSize instead of frameLocals,
    // which would only account for local stack slots.
    return reinterpret_cast<uintptr_t *>(fp() - ionScript()->frameSize());
}

MachineState
IonFrameIterator::machineState() const
{
    SafepointReader reader(ionScript(), safepoint());
    uintptr_t *spill = spillBase();

    // see CodeGeneratorShared::saveLive, we are only copying GPRs for now, FPUs
    // are stored after but are not saved in the safepoint.  This means that we
    // are unable to restore any FPUs registers from an OOL VM call.  This can
    // cause some trouble for f.arguments.
    MachineState machine;
    for (GeneralRegisterIterator iter(reader.allSpills()); iter.more(); iter++)
        machine.setRegisterLocation(*iter, --spill);

    return machine;
}

static void
CloseLiveIterator(JSContext *cx, const InlineFrameIterator &frame, uint32_t localSlot)
{
    SnapshotIterator si = frame.snapshotIterator();

    // Skip stack slots until we reach the iterator object.
    uint32_t base = CountArgSlots(frame.script(), frame.maybeCallee()) + frame.script()->nfixed;
    uint32_t skipSlots = base + localSlot - 1;

    for (unsigned i = 0; i < skipSlots; i++)
        si.skip();

    Value v = si.read();
    RootedObject obj(cx, &v.toObject());

    if (cx->isExceptionPending())
        UnwindIteratorForException(cx, obj);
    else
        UnwindIteratorForUncatchableException(cx, obj);
}

static void
CloseLiveIterators(JSContext *cx, const InlineFrameIterator &frame)
{
    RootedScript script(cx, frame.script());
    jsbytecode *pc = frame.pc();

    if (!script->hasTrynotes())
        return;

    JSTryNote *tn = script->trynotes()->vector;
    JSTryNote *tnEnd = tn + script->trynotes()->length;

    uint32_t pcOffset = uint32_t(pc - script->main());
    for (; tn != tnEnd; ++tn) {
        if (pcOffset < tn->start)
            continue;
        if (pcOffset >= tn->start + tn->length)
            continue;

        if (tn->kind != JSTRY_ITER)
            continue;

        JS_ASSERT(JSOp(*(script->main() + tn->start + tn->length)) == JSOP_ENDITER);
        JS_ASSERT(tn->stackDepth > 0);

        uint32_t localSlot = tn->stackDepth;
        CloseLiveIterator(cx, frame, localSlot);
    }
}

static void
HandleException(JSContext *cx, const IonFrameIterator &frame, ResumeFromException *rfe,
                bool *calledDebugEpilogue)
{
    JS_ASSERT(frame.isBaselineJS());
    JS_ASSERT(!*calledDebugEpilogue);

    RootedScript script(cx);
    jsbytecode *pc;
    frame.baselineScriptAndPc(script.address(), &pc);

    if (cx->isExceptionPending() && cx->compartment->debugMode()) {
        BaselineFrame *baselineFrame = frame.baselineFrame();
        JSTrapStatus status = DebugExceptionUnwind(cx, baselineFrame, pc);
        switch (status) {
          case JSTRAP_ERROR:
            // Uncatchable exception.
            JS_ASSERT(!cx->isExceptionPending());
            break;

          case JSTRAP_CONTINUE:
          case JSTRAP_THROW:
            JS_ASSERT(cx->isExceptionPending());
            break;

          case JSTRAP_RETURN:
            JS_ASSERT(baselineFrame->hasReturnValue());
            if (ion::DebugEpilogue(cx, baselineFrame, true)) {
                rfe->kind = ResumeFromException::RESUME_FORCED_RETURN;
                rfe->framePointer = frame.fp() - BaselineFrame::FramePointerOffset;
                rfe->stackPointer = reinterpret_cast<uint8_t *>(baselineFrame);
                return;
            }

            // DebugEpilogue threw an exception. Propagate to the caller frame.
            *calledDebugEpilogue = true;
            return;

          default:
            JS_NOT_REACHED("Invalid trap status");
        }
    }

    if (!script->hasTrynotes())
        return;

    JSTryNote *tn = script->trynotes()->vector;
    JSTryNote *tnEnd = tn + script->trynotes()->length;

    uint32_t pcOffset = uint32_t(pc - script->main());
    for (; tn != tnEnd; ++tn) {
        if (pcOffset < tn->start)
            continue;
        if (pcOffset >= tn->start + tn->length)
            continue;

        // Unwind scope chain (pop block objects).
        if (cx->isExceptionPending())
            UnwindScope(cx, frame.baselineFrame(), tn->stackDepth);

        // Compute base pointer and stack pointer.
        rfe->framePointer = frame.fp() - BaselineFrame::FramePointerOffset;
        rfe->stackPointer = rfe->framePointer - BaselineFrame::Size() -
            (script->nfixed + tn->stackDepth) * sizeof(Value);

        switch (tn->kind) {
          case JSTRY_CATCH:
            if (cx->isExceptionPending()) {
                // Resume at the start of the catch block.
                rfe->kind = ResumeFromException::RESUME_CATCH;
                jsbytecode *catchPC = script->main() + tn->start + tn->length;
                rfe->target = script->baselineScript()->nativeCodeForPC(script, catchPC);
                return;
            }
            break;

          case JSTRY_ITER: {
            Value iterValue(* (Value *) rfe->stackPointer);
            RootedObject iterObject(cx, &iterValue.toObject());
            if (cx->isExceptionPending())
                UnwindIteratorForException(cx, iterObject);
            else
                UnwindIteratorForUncatchableException(cx, iterObject);
            break;
          }

          case JSTRY_LOOP:
            break;

          default:
            JS_NOT_REACHED("Invalid try note");
        }
    }

}

void
HandleException(ResumeFromException *rfe)
{
    JSContext *cx = GetIonContext()->cx;

    rfe->kind = ResumeFromException::RESUME_ENTRY_FRAME;

    IonSpew(IonSpew_Invalidate, "handling exception");

    // Immediately remove any bailout frame guard that might be left over from
    // an error in between ConvertFrames and ThunkToInterpreter.
    js_delete(cx->mainThread().ionActivation->maybeTakeBailout());

    // Clear any Ion return override that's been set.
    // This may happen if a callVM function causes an invalidation (setting the
    // override), and then fails, bypassing the bailout handlers that would
    // otherwise clear the return override.
    if (cx->runtime->hasIonReturnOverride())
        cx->runtime->takeIonReturnOverride();

    IonFrameIterator iter(cx->mainThread().ionTop);
    while (!iter.isEntry()) {
        if (iter.isOptimizedJS()) {
            // Search each inlined frame for live iterator objects, and close
            // them.
            InlineFrameIterator frames(cx, &iter);
            for (;;) {
                CloseLiveIterators(cx, frames);

                // When profiling, each frame popped needs a notification that
                // the function has exited, so invoke the probe that a function
                // is exiting.
                JSScript *script = frames.script();
                Probes::exitScript(cx, script, script->function(), NULL);
                if (!frames.more())
                    break;
                ++frames;
            }

            IonScript *ionScript = NULL;
            if (iter.checkInvalidation(&ionScript))
                ionScript->decref(cx->runtime->defaultFreeOp());

        } else if (iter.isBaselineJS()) {
            // It's invalid to call DebugEpilogue twice for the same frame.
            bool calledDebugEpilogue = false;

            HandleException(cx, iter, rfe, &calledDebugEpilogue);
            if (rfe->kind != ResumeFromException::RESUME_ENTRY_FRAME)
                return;

            // Unwind profiler pseudo-stack
            JSScript *script = iter.script();
            Probes::exitScript(cx, script, script->function(), iter.baselineFrame());
            // After this point, any pushed SPS frame would have been popped if it needed
            // to be.  Unset the flag here so that if we call DebugEpilogue below,
            // it doesn't try to pop the SPS frame again.
            iter.baselineFrame()->unsetPushedSPSFrame();
 
            if (cx->compartment->debugMode() && !calledDebugEpilogue) {
                // If DebugEpilogue returns |true|, we have to perform a forced
                // return, e.g. return frame->returnValue() to the caller.
                BaselineFrame *frame = iter.baselineFrame();
                if (ion::DebugEpilogue(cx, frame, false)) {
                    JS_ASSERT(frame->hasReturnValue());
                    rfe->kind = ResumeFromException::RESUME_FORCED_RETURN;
                    rfe->framePointer = iter.fp() - BaselineFrame::FramePointerOffset;
                    rfe->stackPointer = reinterpret_cast<uint8_t *>(frame);
                    return;
                }
            }
        }

        IonJSFrameLayout *current = iter.isScripted() ? iter.jsFrame() : NULL;

        ++iter;

        if (current) {
            // Unwind the frame by updating ionTop. This is necessary so that
            // (1) debugger exception unwind and leave frame hooks don't see this
            // frame when they use ScriptFrameIter, and (2) ScriptFrameIter does
            // not crash when accessing an IonScript that's destroyed by the
            // ionScript->decref call.
            EnsureExitFrame(current);
            cx->mainThread().ionTop = (uint8_t *)current;
        }
    }

    rfe->stackPointer = iter.fp();
}

void
HandleParallelFailure(ResumeFromException *rfe)
{
    ForkJoinSlice *slice = ForkJoinSlice::Current();
    IonFrameIterator iter(slice->perThreadData->ionTop);

    while (!iter.isEntry()) {
        parallel::Spew(parallel::SpewBailouts, "Bailing from VM reentry");
        if (iter.isScripted()) {
<<<<<<< HEAD
            slice->bailoutRecord->setCause(ParallelBailoutFailedIC, iter.script(), NULL);
=======
            slice->bailoutRecord->setCause(ParallelBailoutFailedIC,
                                           iter.script(), iter.script(), NULL);
>>>>>>> 14b31233
            break;
        }
        ++iter;
    }

    while (!iter.isEntry()) {
        if (iter.isScripted())
<<<<<<< HEAD
            PropagateParallelAbort(iter.script());
=======
            PropagateParallelAbort(iter.script(), iter.script());
>>>>>>> 14b31233
        ++iter;
    }

    rfe->kind = ResumeFromException::RESUME_ENTRY_FRAME;
    rfe->stackPointer = iter.fp();
}

void
EnsureExitFrame(IonCommonFrameLayout *frame)
{
    if (frame->prevType() == IonFrame_Unwound_OptimizedJS ||
        frame->prevType() == IonFrame_Unwound_BaselineStub ||
        frame->prevType() == IonFrame_Unwound_Rectifier)
    {
        // Already an exit frame, nothing to do.
        return;
    }

    if (frame->prevType() == IonFrame_Entry) {
        // The previous frame type is the entry frame, so there's no actual
        // need for an exit frame.
        return;
    }

    if (frame->prevType() == IonFrame_Rectifier) {
        // The rectifier code uses the frame descriptor to discard its stack,
        // so modifying its descriptor size here would be dangerous. Instead,
        // we change the frame type, and teach the stack walking code how to
        // deal with this edge case. bug 717297 would obviate the need
        frame->changePrevType(IonFrame_Unwound_Rectifier);
        return;
    }

    if (frame->prevType() == IonFrame_BaselineStub) {
        frame->changePrevType(IonFrame_Unwound_BaselineStub);
        return;
    }

    JS_ASSERT(frame->prevType() == IonFrame_OptimizedJS);
    frame->changePrevType(IonFrame_Unwound_OptimizedJS);
}

void
IonActivationIterator::settle()
{
    while (activation_ && activation_->empty()) {
        top_ = activation_->prevIonTop();
        activation_ = activation_->prev();
    }
}

IonActivationIterator::IonActivationIterator(JSContext *cx)
  : top_(cx->mainThread().ionTop),
    activation_(cx->mainThread().ionActivation)
{
    settle();
}

IonActivationIterator::IonActivationIterator(JSRuntime *rt)
  : top_(rt->mainThread.ionTop),
    activation_(rt->mainThread.ionActivation)
{
    settle();
}

IonActivationIterator::IonActivationIterator(uint8_t *top, IonActivation *activation)
  : top_(top),
    activation_(activation)
{
    settle();
}

IonActivationIterator &
IonActivationIterator::operator++()
{
    JS_ASSERT(activation_);
    top_ = activation_->prevIonTop();
    activation_ = activation_->prev();
    settle();
    return *this;
}

bool
IonActivationIterator::more() const
{
    return !!activation_;
}

void
MarkCalleeToken(JSTracer *trc, CalleeToken token)
{
    switch (GetCalleeTokenTag(token)) {
      case CalleeToken_Function:
      {
        JSFunction *fun = CalleeTokenToFunction(token);
        MarkObjectRoot(trc, &fun, "ion-callee");
        JS_ASSERT(fun == CalleeTokenToFunction(token));
        break;
      }
      case CalleeToken_Script:
      {
        JSScript *script = CalleeTokenToScript(token);
        MarkScriptRoot(trc, &script, "ion-entry");
        JS_ASSERT(script == CalleeTokenToScript(token));
        break;
      }
      default:
        JS_NOT_REACHED("unknown callee token type");
    }
}

static inline uintptr_t
ReadAllocation(const IonFrameIterator &frame, const LAllocation *a)
{
    if (a->isGeneralReg()) {
        Register reg = a->toGeneralReg()->reg();
        return frame.machineState().read(reg);
    }
    if (a->isStackSlot()) {
        uint32_t slot = a->toStackSlot()->slot();
        return *frame.jsFrame()->slotRef(slot);
    }
    uint32_t index = a->toArgument()->index();
    uint8_t *argv = reinterpret_cast<uint8_t *>(frame.jsFrame()->argv());
    return *reinterpret_cast<uintptr_t *>(argv + index);
}

static void
MarkActualArguments(JSTracer *trc, const IonFrameIterator &frame)
{
    IonJSFrameLayout *layout = frame.jsFrame();
    JS_ASSERT(CalleeTokenIsFunction(layout->calleeToken()));

    size_t nargs = frame.numActualArgs();

    // Trace function arguments. Note + 1 for thisv.
    Value *argv = layout->argv();
    for (size_t i = 0; i < nargs + 1; i++)
        gc::MarkValueRoot(trc, &argv[i], "ion-argv");
}

static void
MarkIonJSFrame(JSTracer *trc, const IonFrameIterator &frame)
{
    IonJSFrameLayout *layout = (IonJSFrameLayout *)frame.fp();

    MarkCalleeToken(trc, layout->calleeToken());

    IonScript *ionScript = NULL;
    if (frame.checkInvalidation(&ionScript)) {
        // This frame has been invalidated, meaning that its IonScript is no
        // longer reachable through the callee token (JSFunction/JSScript->ion
        // is now NULL or recompiled). Manually trace it here.
        IonScript::Trace(trc, ionScript);
    } else if (CalleeTokenIsFunction(layout->calleeToken())) {
        ionScript = CalleeTokenToFunction(layout->calleeToken())->nonLazyScript()->ionScript();
    } else {
        ionScript = CalleeTokenToScript(layout->calleeToken())->ionScript();
    }

    if (CalleeTokenIsFunction(layout->calleeToken()))
        MarkActualArguments(trc, frame);

    const SafepointIndex *si = ionScript->getSafepointIndex(frame.returnAddressToFp());

    SafepointReader safepoint(ionScript, si);

    // Scan through slots which contain pointers (or on punboxing systems,
    // actual values).
    uint32_t slot;
    while (safepoint.getGcSlot(&slot)) {
        uintptr_t *ref = layout->slotRef(slot);
        gc::MarkGCThingRoot(trc, reinterpret_cast<void **>(ref), "ion-gc-slot");
    }

    while (safepoint.getValueSlot(&slot)) {
        Value *v = (Value *)layout->slotRef(slot);
        gc::MarkValueRoot(trc, v, "ion-gc-slot");
    }

    uintptr_t *spill = frame.spillBase();
    GeneralRegisterSet gcRegs = safepoint.gcSpills();
    GeneralRegisterSet valueRegs = safepoint.valueSpills();
    for (GeneralRegisterIterator iter(safepoint.allSpills()); iter.more(); iter++) {
        --spill;
        if (gcRegs.has(*iter))
            gc::MarkGCThingRoot(trc, reinterpret_cast<void **>(spill), "ion-gc-spill");
        else if (valueRegs.has(*iter))
            gc::MarkValueRoot(trc, reinterpret_cast<Value *>(spill), "ion-value-spill");
    }

#ifdef JS_NUNBOX32
    LAllocation type, payload;
    while (safepoint.getNunboxSlot(&type, &payload)) {
        jsval_layout layout;
        layout.s.tag = (JSValueTag)ReadAllocation(frame, &type);
        layout.s.payload.uintptr = ReadAllocation(frame, &payload);

        Value v = IMPL_TO_JSVAL(layout);
        gc::MarkValueRoot(trc, &v, "ion-torn-value");
        JS_ASSERT(v == IMPL_TO_JSVAL(layout));
    }
#endif
}

static void
MarkBaselineStubFrame(JSTracer *trc, const IonFrameIterator &frame)
{
    // Mark the ICStub pointer stored in the stub frame. This is necessary
    // so that we don't destroy the stub code after unlinking the stub.

    JS_ASSERT(frame.type() == IonFrame_BaselineStub);
    IonBaselineStubFrameLayout *layout = (IonBaselineStubFrameLayout *)frame.fp();

    if (ICStub *stub = layout->maybeStubPtr()) {
        JS_ASSERT(ICStub::CanMakeCalls(stub->kind()));
        stub->trace(trc);
    }
}

void
IonActivationIterator::ionStackRange(uintptr_t *&min, uintptr_t *&end)
{
    IonFrameIterator frames(top());

    if (frames.isFakeExitFrame()) {
        min = reinterpret_cast<uintptr_t *>(frames.fp());
    } else {
        IonExitFrameLayout *exitFrame = frames.exitFrame();
        IonExitFooterFrame *footer = exitFrame->footer();
        const VMFunction *f = footer->function();
        if (exitFrame->isWrapperExit() && f->outParam == Type_Handle)
            min = reinterpret_cast<uintptr_t *>(footer->outVp());
        else
            min = reinterpret_cast<uintptr_t *>(footer);
    }

    while (!frames.done())
        ++frames;

    end = reinterpret_cast<uintptr_t *>(frames.prevFp());
}

static void
MarkIonExitFrame(JSTracer *trc, const IonFrameIterator &frame)
{
    // Ignore fake exit frames created by EnsureExitFrame.
    if (frame.isFakeExitFrame())
        return;

    IonExitFooterFrame *footer = frame.exitFrame()->footer();

    // Mark the code of the code handling the exit path.  This is needed because
    // invalidated script are no longer marked because data are erased by the
    // invalidation and relocation data are no longer reliable.  So the VM
    // wrapper or the invalidation code may be GC if no IonCode keep reference
    // on them.
    JS_ASSERT(uintptr_t(footer->ionCode()) != uintptr_t(-1));

    // This correspond to the case where we have build a fake exit frame in
    // CodeGenerator.cpp which handle the case of a native function call. We
    // need to mark the argument vector of the function call.
    if (frame.isNative()) {
        IonNativeExitFrameLayout *native = frame.exitFrame()->nativeExit();
        size_t len = native->argc() + 2;
        Value *vp = native->vp();
        gc::MarkValueRootRange(trc, len, vp, "ion-native-args");
        return;
    }

    if (frame.isOOLNativeGetter()) {
        IonOOLNativeGetterExitFrameLayout *oolgetter = frame.exitFrame()->oolNativeGetterExit();
        gc::MarkIonCodeRoot(trc, oolgetter->stubCode(), "ion-ool-getter-code");
        gc::MarkValueRoot(trc, oolgetter->vp(), "ion-ool-getter-callee");
        gc::MarkValueRoot(trc, oolgetter->thisp(), "ion-ool-getter-this");
        return;
    }

    if (frame.isOOLPropertyOp()) {
        IonOOLPropertyOpExitFrameLayout *oolgetter = frame.exitFrame()->oolPropertyOpExit();
        gc::MarkIonCodeRoot(trc, oolgetter->stubCode(), "ion-ool-property-op-code");
        gc::MarkValueRoot(trc, oolgetter->vp(), "ion-ool-property-op-vp");
        gc::MarkIdRoot(trc, oolgetter->id(), "ion-ool-property-op-id");
        gc::MarkObjectRoot(trc, oolgetter->obj(), "ion-ool-property-op-obj");
        return;
    }

    if (frame.isDOMExit()) {
        IonDOMExitFrameLayout *dom = frame.exitFrame()->DOMExit();
        gc::MarkObjectRoot(trc, dom->thisObjAddress(), "ion-dom-args");
        if (dom->isSetterFrame()) {
            gc::MarkValueRoot(trc, dom->vp(), "ion-dom-args");
        } else if (dom->isMethodFrame()) {
            IonDOMMethodExitFrameLayout *method =
                reinterpret_cast<IonDOMMethodExitFrameLayout *>(dom);
            size_t len = method->argc() + 2;
            Value *vp = method->vp();
            gc::MarkValueRootRange(trc, len, vp, "ion-dom-args");
        }
        return;
    }

    MarkIonCodeRoot(trc, footer->addressOfIonCode(), "ion-exit-code");

    const VMFunction *f = footer->function();
    if (f == NULL || f->explicitArgs == 0)
        return;

    // Mark arguments of the VM wrapper.
    uint8_t *argBase = frame.exitFrame()->argBase();
    for (uint32_t explicitArg = 0; explicitArg < f->explicitArgs; explicitArg++) {
        switch (f->argRootType(explicitArg)) {
          case VMFunction::RootNone:
            break;
          case VMFunction::RootObject: {
            // Sometimes we can bake in HandleObjects to NULL.
            JSObject **pobj = reinterpret_cast<JSObject **>(argBase);
            if (*pobj)
                gc::MarkObjectRoot(trc, pobj, "ion-vm-args");
            break;
          }
          case VMFunction::RootString:
          case VMFunction::RootPropertyName:
            gc::MarkStringRoot(trc, reinterpret_cast<JSString**>(argBase), "ion-vm-args");
            break;
          case VMFunction::RootFunction:
            gc::MarkObjectRoot(trc, reinterpret_cast<JSFunction**>(argBase), "ion-vm-args");
            break;
          case VMFunction::RootValue:
            gc::MarkValueRoot(trc, reinterpret_cast<Value*>(argBase), "ion-vm-args");
            break;
          case VMFunction::RootCell:
            gc::MarkGCThingRoot(trc, reinterpret_cast<void **>(argBase), "ion-vm-args");
            break;
        }

        switch (f->argProperties(explicitArg)) {
          case VMFunction::WordByValue:
          case VMFunction::WordByRef:
            argBase += sizeof(void *);
            break;
          case VMFunction::DoubleByValue:
          case VMFunction::DoubleByRef:
            argBase += 2 * sizeof(void *);
            break;
        }
    }

    if (f->outParam == Type_Handle)
        gc::MarkValueRoot(trc, footer->outVp(), "ion-vm-outvp");
}

static void
MarkIonActivation(JSTracer *trc, const IonActivationIterator &activations)
{
    for (IonFrameIterator frames(activations); !frames.done(); ++frames) {
        switch (frames.type()) {
          case IonFrame_Exit:
            MarkIonExitFrame(trc, frames);
            break;
          case IonFrame_BaselineJS:
            frames.baselineFrame()->trace(trc);
            break;
          case IonFrame_BaselineStub:
            MarkBaselineStubFrame(trc, frames);
            break;
          case IonFrame_OptimizedJS:
            MarkIonJSFrame(trc, frames);
            break;
          case IonFrame_Unwound_OptimizedJS:
            JS_NOT_REACHED("invalid");
            break;
          case IonFrame_Rectifier:
          case IonFrame_Unwound_Rectifier:
            break;
          case IonFrame_Osr:
            // The callee token will be marked by the callee JS frame;
            // otherwise, it does not need to be marked, since the frame is
            // dead.
            break;
          default:
            JS_NOT_REACHED("unexpected frame type");
            break;
        }
    }
}

void
MarkIonActivations(JSRuntime *rt, JSTracer *trc)
{
    for (IonActivationIterator activations(rt); activations.more(); ++activations)
        MarkIonActivation(trc, activations);
}

void
AutoTempAllocatorRooter::trace(JSTracer *trc)
{
    for (CompilerRootNode *root = temp->rootList(); root != NULL; root = root->next)
        gc::MarkGCThingRoot(trc, root->address(), "ion-compiler-root");
}

void
GetPcScript(JSContext *cx, JSScript **scriptRes, jsbytecode **pcRes)
{
    JS_ASSERT(cx->fp()->beginsIonActivation());
    IonSpew(IonSpew_Snapshots, "Recover PC & Script from the last frame.");

    JSRuntime *rt = cx->runtime;

    // Recover the return address.
    IonFrameIterator it(rt->mainThread.ionTop);

    // If the previous frame is a stub frame, skip the exit frame so that
    // returnAddress below gets the return address into the BaselineJS
    // frame.
    if (it.prevType() == IonFrame_BaselineStub || it.prevType() == IonFrame_Unwound_BaselineStub) {
        ++it;
        JS_ASSERT(it.prevType() == IonFrame_BaselineJS);
    }

    uint8_t *retAddr = it.returnAddress();
    uint32_t hash = PcScriptCache::Hash(retAddr);
    JS_ASSERT(retAddr != NULL);

    // Lazily initialize the cache. The allocation may safely fail and will not GC.
    if (JS_UNLIKELY(rt->ionPcScriptCache == NULL)) {
        rt->ionPcScriptCache = (PcScriptCache *)js_malloc(sizeof(struct PcScriptCache));
        if (rt->ionPcScriptCache)
            rt->ionPcScriptCache->clear(rt->gcNumber);
    }

    // Attempt to lookup address in cache.
    if (rt->ionPcScriptCache && rt->ionPcScriptCache->get(rt, hash, retAddr, scriptRes, pcRes))
        return;

    // Lookup failed: undertake expensive process to recover the innermost inlined frame.
    ++it; // Skip exit frame.
    jsbytecode *pc = NULL;

    if (it.isOptimizedJS()) {
        InlineFrameIterator ifi(cx, &it);
        *scriptRes = ifi.script();
        pc = ifi.pc();
    } else {
        JS_ASSERT(it.isBaselineJS());
        it.baselineScriptAndPc(scriptRes, &pc);
    }

    if (pcRes)
        *pcRes = pc;

    // Add entry to cache.
    if (rt->ionPcScriptCache)
        rt->ionPcScriptCache->add(hash, retAddr, pc, *scriptRes);
}

void
OsiIndex::fixUpOffset(MacroAssembler &masm)
{
    callPointDisplacement_ = masm.actualOffset(callPointDisplacement_);
}

uint32_t
OsiIndex::returnPointDisplacement() const
{
    // In general, pointer arithmetic on code is bad, but in this case,
    // getting the return address from a call instruction, stepping over pools
    // would be wrong.
    return callPointDisplacement_ + Assembler::patchWrite_NearCallSize();
}

SnapshotIterator::SnapshotIterator(IonScript *ionScript, SnapshotOffset snapshotOffset,
                                   IonJSFrameLayout *fp, const MachineState &machine)
  : SnapshotReader(ionScript->snapshots() + snapshotOffset,
                   ionScript->snapshots() + ionScript->snapshotsSize()),
    fp_(fp),
    machine_(machine),
    ionScript_(ionScript)
{
    JS_ASSERT(snapshotOffset < ionScript->snapshotsSize());
}

SnapshotIterator::SnapshotIterator(const IonFrameIterator &iter)
  : SnapshotReader(iter.ionScript()->snapshots() + iter.osiIndex()->snapshotOffset(),
                   iter.ionScript()->snapshots() + iter.ionScript()->snapshotsSize()),
    fp_(iter.jsFrame()),
    machine_(iter.machineState()),
    ionScript_(iter.ionScript())
{
}

SnapshotIterator::SnapshotIterator()
  : SnapshotReader(NULL, NULL),
    fp_(NULL),
    ionScript_(NULL)
{
}

bool
SnapshotIterator::hasLocation(const SnapshotReader::Location &loc)
{
    return loc.isStackSlot() || machine_.has(loc.reg());
}

uintptr_t
SnapshotIterator::fromLocation(const SnapshotReader::Location &loc)
{
    if (loc.isStackSlot())
        return ReadFrameSlot(fp_, loc.stackSlot());
    return machine_.read(loc.reg());
}

Value
SnapshotIterator::FromTypedPayload(JSValueType type, uintptr_t payload)
{
    switch (type) {
      case JSVAL_TYPE_INT32:
        return Int32Value(payload);
      case JSVAL_TYPE_BOOLEAN:
        return BooleanValue(!!payload);
      case JSVAL_TYPE_STRING:
        return StringValue(reinterpret_cast<JSString *>(payload));
      case JSVAL_TYPE_OBJECT:
        return ObjectValue(*reinterpret_cast<JSObject *>(payload));
      default:
        JS_NOT_REACHED("unexpected type - needs payload");
        return UndefinedValue();
    }
}

bool
SnapshotIterator::slotReadable(const Slot &slot)
{
    switch (slot.mode()) {
      case SnapshotReader::DOUBLE_REG:
        return machine_.has(slot.floatReg());

      case SnapshotReader::TYPED_REG:
        return machine_.has(slot.reg());

      case SnapshotReader::UNTYPED:
#if defined(JS_NUNBOX32)
          return hasLocation(slot.type()) && hasLocation(slot.payload());
#elif defined(JS_PUNBOX64)
          return hasLocation(slot.value());
#endif

      default:
        return true;
    }
}

Value
SnapshotIterator::slotValue(const Slot &slot)
{
    switch (slot.mode()) {
      case SnapshotReader::DOUBLE_REG:
        return DoubleValue(machine_.read(slot.floatReg()));

      case SnapshotReader::TYPED_REG:
        return FromTypedPayload(slot.knownType(), machine_.read(slot.reg()));

      case SnapshotReader::TYPED_STACK:
      {
        JSValueType type = slot.knownType();
        if (type == JSVAL_TYPE_DOUBLE)
            return DoubleValue(ReadFrameDoubleSlot(fp_, slot.stackSlot()));
        return FromTypedPayload(type, ReadFrameSlot(fp_, slot.stackSlot()));
      }

      case SnapshotReader::UNTYPED:
      {
          jsval_layout layout;
#if defined(JS_NUNBOX32)
          layout.s.tag = (JSValueTag)fromLocation(slot.type());
          layout.s.payload.word = fromLocation(slot.payload());
#elif defined(JS_PUNBOX64)
          layout.asBits = fromLocation(slot.value());
#endif
          return IMPL_TO_JSVAL(layout);
      }

      case SnapshotReader::JS_UNDEFINED:
        return UndefinedValue();

      case SnapshotReader::JS_NULL:
        return NullValue();

      case SnapshotReader::JS_INT32:
        return Int32Value(slot.int32Value());

      case SnapshotReader::CONSTANT:
        return ionScript_->getConstant(slot.constantIndex());

      default:
        JS_NOT_REACHED("huh?");
        return UndefinedValue();
    }
}

IonScript *
IonFrameIterator::ionScript() const
{
    JS_ASSERT(type() == IonFrame_OptimizedJS);

    IonScript *ionScript = NULL;
    if (checkInvalidation(&ionScript))
        return ionScript;
    switch (GetCalleeTokenTag(calleeToken())) {
      case CalleeToken_Function:
      case CalleeToken_Script:
        return script()->ionScript();
      case CalleeToken_ParallelFunction:
        return script()->parallelIonScript();
      default:
        JS_NOT_REACHED("unknown callee token type");
    }
}

const SafepointIndex *
IonFrameIterator::safepoint() const
{
    if (!cachedSafepointIndex_)
        cachedSafepointIndex_ = ionScript()->getSafepointIndex(returnAddressToFp());
    return cachedSafepointIndex_;
}

const OsiIndex *
IonFrameIterator::osiIndex() const
{
    SafepointReader reader(ionScript(), safepoint());
    return ionScript()->getOsiIndex(reader.osiReturnPointOffset());
}

template <AllowGC allowGC>
void
InlineFrameIteratorMaybeGC<allowGC>::resetOn(const IonFrameIterator *iter)
{
    frame_ = iter;
    framesRead_ = 0;

    if (iter) {
        start_ = SnapshotIterator(*iter);
        findNextFrame();
    }
}
template void InlineFrameIteratorMaybeGC<NoGC>::resetOn(const IonFrameIterator *iter);
template void InlineFrameIteratorMaybeGC<CanGC>::resetOn(const IonFrameIterator *iter);

template <AllowGC allowGC>
void
InlineFrameIteratorMaybeGC<allowGC>::findNextFrame()
{
    JS_ASSERT(more());

    si_ = start_;

    // Read the initial frame.
    callee_ = frame_->maybeCallee();
    script_ = frame_->script();
    pc_ = script_->code + si_.pcOffset();
#ifdef DEBUG
    numActualArgs_ = 0xbadbad;
#endif

    // This unfortunately is O(n*m), because we must skip over outer frames
    // before reading inner ones.
    unsigned remaining = start_.frameCount() - framesRead_ - 1;
    for (unsigned i = 0; i < remaining; i++) {
        JS_ASSERT(js_CodeSpec[*pc_].format & JOF_INVOKE);

        // Recover the number of actual arguments from the script.
        if (JSOp(*pc_) != JSOP_FUNAPPLY)
            numActualArgs_ = GET_ARGC(pc_);

        JS_ASSERT(numActualArgs_ != 0xbadbad);

        // Skip over non-argument slots, as well as |this|.
        unsigned skipCount = (si_.slots() - 1) - numActualArgs_ - 1;
        for (unsigned j = 0; j < skipCount; j++)
            si_.skip();

        Value funval = si_.read();

        // Skip extra slots.
        while (si_.moreSlots())
            si_.skip();

        si_.nextFrame();

        callee_ = funval.toObject().toFunction();
        script_ = callee_->nonLazyScript();
        pc_ = script_->code + si_.pcOffset();
    }

    framesRead_++;
}
template void InlineFrameIteratorMaybeGC<NoGC>::findNextFrame();
template void InlineFrameIteratorMaybeGC<CanGC>::findNextFrame();

template <AllowGC allowGC>
bool
InlineFrameIteratorMaybeGC<allowGC>::isFunctionFrame() const
{
    return !!callee_;
}
template bool InlineFrameIteratorMaybeGC<NoGC>::isFunctionFrame() const;
template bool InlineFrameIteratorMaybeGC<CanGC>::isFunctionFrame() const;

MachineState
MachineState::FromBailout(uintptr_t regs[Registers::Total],
                          double fpregs[FloatRegisters::Total])
{
    MachineState machine;

    for (unsigned i = 0; i < Registers::Total; i++)
        machine.setRegisterLocation(Register::FromCode(i), &regs[i]);
    for (unsigned i = 0; i < FloatRegisters::Total; i++)
        machine.setRegisterLocation(FloatRegister::FromCode(i), &fpregs[i]);

    return machine;
}

template <AllowGC allowGC>
bool
InlineFrameIteratorMaybeGC<allowGC>::isConstructing() const
{
    // Skip the current frame and look at the caller's.
    if (more()) {
        InlineFrameIteratorMaybeGC<allowGC> parent(GetIonContext()->cx, this);
        ++parent;

        // Inlined Getters and Setters are never constructing.
        if (IsGetterPC(parent.pc()) || IsSetterPC(parent.pc()))
            return false;

        // In the case of a JS frame, look up the pc from the snapshot.
        JS_ASSERT(js_CodeSpec[*parent.pc()].format & JOF_INVOKE);

        return (JSOp)*parent.pc() == JSOP_NEW;
    }

    return frame_->isConstructing();
}
template bool InlineFrameIteratorMaybeGC<NoGC>::isConstructing() const;
template bool InlineFrameIteratorMaybeGC<CanGC>::isConstructing() const;

bool
IonFrameIterator::isConstructing() const
{
    IonFrameIterator parent(*this);

    // Skip the current frame and look at the caller's.
    do {
        ++parent;
    } while (!parent.done() && !parent.isScripted());

    if (parent.isOptimizedJS()) {
        // In the case of a JS frame, look up the pc from the snapshot.
        InlineFrameIterator inlinedParent(GetIonContext()->cx, &parent);

        //Inlined Getters and Setters are never constructing.
        if (IsGetterPC(inlinedParent.pc()) || IsSetterPC(inlinedParent.pc()))
            return false;

        JS_ASSERT(js_CodeSpec[*inlinedParent.pc()].format & JOF_INVOKE);

        return (JSOp)*inlinedParent.pc() == JSOP_NEW;
    }

    if (parent.isBaselineJS()) {
        jsbytecode *pc;
        parent.baselineScriptAndPc(NULL, &pc);

        //Inlined Getters and Setters are never constructing.
        if (IsGetterPC(pc) || IsSetterPC(pc))
            return false;

        JS_ASSERT(js_CodeSpec[*pc].format & JOF_INVOKE);

        return JSOp(*pc) == JSOP_NEW;
    }

    JS_ASSERT(parent.done());

    // If entryfp is not set, we entered Ion via a C++ native, like Array.map,
    // using FastInvoke. FastInvoke is never used for constructor calls.
    if (!activation_->entryfp())
        return false;

    // If callingIntoIon, we either entered Ion from JM or entered Ion from
    // a C++ native using FastInvoke. In both of these cases we don't handle
    // constructor calls.
    if (activation_->entryfp()->callingIntoIon())
        return false;
    JS_ASSERT(activation_->entryfp()->runningInIon());
    return activation_->entryfp()->isConstructing();
}

unsigned
IonFrameIterator::numActualArgs() const
{
    if (isScripted())
        return jsFrame()->numActualArgs();

    JS_ASSERT(isNative());
    return exitFrame()->nativeExit()->argc();
}

void
SnapshotIterator::warnUnreadableSlot()
{
    fprintf(stderr, "Warning! Tried to access unreadable IonMonkey slot (possible f.arguments).\n");
}

struct DumpOp {
    DumpOp(unsigned int i) : i_(i) {}

    unsigned int i_;
    void operator()(const Value& v) {
        fprintf(stderr, "  actual (arg %d): ", i_);
#ifdef DEBUG
        js_DumpValue(v);
#else
        fprintf(stderr, "?\n");
#endif
        i_++;
    }
};

void
IonFrameIterator::dumpBaseline() const
{
    JS_ASSERT(isBaselineJS());

    fprintf(stderr, " JS Baseline frame\n");
    if (isFunctionFrame()) {
        fprintf(stderr, "  callee fun: ");
#ifdef DEBUG
        js_DumpObject(callee());
#else
        fprintf(stderr, "?\n");
#endif
    } else {
        fprintf(stderr, "  global frame, no callee\n");
    }

    fprintf(stderr, "  file %s line %u\n",
            script()->filename(), (unsigned) script()->lineno);

    JSContext *cx = GetIonContext()->cx;
    RootedScript script(cx);
    jsbytecode *pc;
    baselineScriptAndPc(script.address(), &pc);

    fprintf(stderr, "  script = %p, pc = %p (offset %u)\n", (void *)script, pc, uint32_t(pc - script->code));
    fprintf(stderr, "  current op: %s\n", js_CodeName[*pc]);

    fprintf(stderr, "  actual args: %d\n", numActualArgs());

    BaselineFrame *frame = baselineFrame();

    for (unsigned i = 0; i < frame->numValueSlots(); i++) {
        fprintf(stderr, "  slot %u: ", i);
#ifdef DEBUG
        Value *v = frame->valueSlot(i);
        js_DumpValue(*v);
#else
        fprintf(stderr, "?\n");
#endif
    }
}

template <AllowGC allowGC>
void
InlineFrameIteratorMaybeGC<allowGC>::dump() const
{
    if (more())
        fprintf(stderr, " JS frame (inlined)\n");
    else
        fprintf(stderr, " JS frame\n");

    bool isFunction = false;
    if (isFunctionFrame()) {
        isFunction = true;
        fprintf(stderr, "  callee fun: ");
#ifdef DEBUG
        js_DumpObject(callee());
#else
        fprintf(stderr, "?\n");
#endif
    } else {
        fprintf(stderr, "  global frame, no callee\n");
    }

    fprintf(stderr, "  file %s line %u\n",
            script()->filename(), (unsigned) script()->lineno);

    fprintf(stderr, "  script = %p, pc = %p\n", (void*) script(), pc());
    fprintf(stderr, "  current op: %s\n", js_CodeName[*pc()]);

    if (!more()) {
        numActualArgs();
    }

    SnapshotIterator si = snapshotIterator();
    fprintf(stderr, "  slots: %u\n", si.slots() - 1);
    for (unsigned i = 0; i < si.slots() - 1; i++) {
        if (isFunction) {
            if (i == 0)
                fprintf(stderr, "  scope chain: ");
            else if (i == 1)
                fprintf(stderr, "  this: ");
            else if (i - 2 < callee()->nargs)
                fprintf(stderr, "  formal (arg %d): ", i - 2);
            else {
                if (i - 2 == callee()->nargs && numActualArgs() > callee()->nargs) {
                    DumpOp d(callee()->nargs);
                    forEachCanonicalActualArg(GetIonContext()->cx, d, d.i_, numActualArgs() - d.i_);
                }

                fprintf(stderr, "  slot %d: ", i - 2 - callee()->nargs);
            }
        } else
            fprintf(stderr, "  slot %u: ", i);
#ifdef DEBUG
        js_DumpValue(si.maybeRead());
#else
        fprintf(stderr, "?\n");
#endif
    }

    fputc('\n', stderr);
}
template void InlineFrameIteratorMaybeGC<NoGC>::dump() const;
template void InlineFrameIteratorMaybeGC<CanGC>::dump() const;

void
IonFrameIterator::dump() const
{
    switch (type_) {
      case IonFrame_Entry:
        fprintf(stderr, " Entry frame\n");
        fprintf(stderr, "  Frame size: %u\n", unsigned(current()->prevFrameLocalSize()));
        break;
      case IonFrame_BaselineJS:
        dumpBaseline();
        break;
      case IonFrame_BaselineStub:
      case IonFrame_Unwound_BaselineStub:
        fprintf(stderr, " Baseline stub frame\n");
        fprintf(stderr, "  Frame size: %u\n", unsigned(current()->prevFrameLocalSize()));
        break;
      case IonFrame_OptimizedJS:
      {
        InlineFrameIterator frames(GetIonContext()->cx, this);
        for (;;) {
            frames.dump();
            if (!frames.more())
                break;
            ++frames;
        }
        break;
      }
      case IonFrame_Rectifier:
      case IonFrame_Unwound_Rectifier:
        fprintf(stderr, " Rectifier frame\n");
        fprintf(stderr, "  Frame size: %u\n", unsigned(current()->prevFrameLocalSize()));
        break;
      case IonFrame_Unwound_OptimizedJS:
        fprintf(stderr, "Warning! Unwound JS frames are not observable.\n");
        break;
      case IonFrame_Exit:
        break;
      case IonFrame_Osr:
        fprintf(stderr, "Warning! OSR frame are not defined yet.\n");
        break;
    };
    fputc('\n', stderr);
}

} // namespace ion
} // namespace js<|MERGE_RESOLUTION|>--- conflicted
+++ resolved
@@ -539,12 +539,8 @@
     while (!iter.isEntry()) {
         parallel::Spew(parallel::SpewBailouts, "Bailing from VM reentry");
         if (iter.isScripted()) {
-<<<<<<< HEAD
-            slice->bailoutRecord->setCause(ParallelBailoutFailedIC, iter.script(), NULL);
-=======
             slice->bailoutRecord->setCause(ParallelBailoutFailedIC,
                                            iter.script(), iter.script(), NULL);
->>>>>>> 14b31233
             break;
         }
         ++iter;
@@ -552,11 +548,7 @@
 
     while (!iter.isEntry()) {
         if (iter.isScripted())
-<<<<<<< HEAD
-            PropagateParallelAbort(iter.script());
-=======
             PropagateParallelAbort(iter.script(), iter.script());
->>>>>>> 14b31233
         ++iter;
     }
 
