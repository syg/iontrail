/* -*- Mode: c++; c-basic-offset: 4; tab-width: 40; indent-tabs-mode: nil -*- */
/* vim: set ts=40 sw=4 et tw=99: */
/* ***** BEGIN LICENSE BLOCK *****
 * Version: MPL 1.1/GPL 2.0/LGPL 2.1
 *
 * The contents of this file are subject to the Mozilla Public License Version
 * 1.1 (the "License"); you may not use this file except in compliance with
 * the License. You may obtain a copy of the License at
 * http://www.mozilla.org/MPL/
 *
 * Software distributed under the License is distributed on an "AS IS" basis,
 * WITHOUT WARRANTY OF ANY KIND, either express or implied. See the License
 * for the specific language governing rights and limitations under the
 * License.
 *
 * The Original Code is Mozilla WebGL impl
 *
 * The Initial Developer of the Original Code is
 *   Mozilla Foundation
 * Portions created by the Initial Developer are Copyright (C) 2009
 * the Initial Developer. All Rights Reserved.
 *
 * Contributor(s):
 *   Vladimir Vukicevic <vladimir@pobox.com>
 *
 * Alternatively, the contents of this file may be used under the terms of
 * either of the GNU General Public License Version 2 or later (the "GPL"),
 * or the GNU Lesser General Public License Version 2.1 or later (the "LGPL"),
 * in which case the provisions of the GPL or the LGPL are applicable instead
 * of those above. If you wish to allow use of your version of this file only
 * under the terms of either the GPL or the LGPL, and not to allow others to
 * use your version of this file under the terms of the MPL, indicate your
 * decision by deleting the provisions above and replace them with the notice
 * and other provisions required by the GPL or the LGPL. If you do not delete
 * the provisions above, a recipient may use your version of this file under
 * the terms of any one of the MPL, the GPL or the LGPL.
 *
 * ***** END LICENSE BLOCK ***** */

#define __STDC_LIMIT_MACROS

#include <string.h>

#include "jstypes.h"
#include "jsstdint.h"
#include "jsutil.h"
#include "jshash.h"
#include "jsprf.h"
#include "jsapi.h"
#include "jsarray.h"
#include "jsatom.h"
#include "jsbool.h"
#include "jsbuiltins.h"
#include "jscntxt.h"
#include "jsversion.h"
#include "jsgc.h"
#include "jsinterp.h"
#include "jslock.h"
#include "jsnum.h"
#include "jsobj.h"
#include "jsstaticcheck.h"
#include "jsbit.h"
#include "jsvector.h"
#include "jstypedarray.h"

#include "jsobjinlines.h"

using namespace js;

/*
 * ArrayBuffer
 *
 * This class holds the underlying raw buffer that the TypedArray classes
 * access.  It can be created explicitly and passed to a TypedArray, or
 * can be created implicitly by constructing a TypedArray with a size.
 */
ArrayBuffer *
ArrayBuffer::fromJSObject(JSObject *obj)
{
    JS_ASSERT(obj->getClass() == &ArrayBuffer::jsclass);
    return reinterpret_cast<ArrayBuffer*>(obj->getPrivate());
}

JSBool
ArrayBuffer::prop_getByteLength(JSContext *cx, JSObject *obj, jsid id, Value *vp)
{
    ArrayBuffer *abuf = ArrayBuffer::fromJSObject(obj);
    if (abuf)
        vp->setInt32(jsint(abuf->byteLength));
    return true;
}

void
ArrayBuffer::class_finalize(JSContext *cx, JSObject *obj)
{
    ArrayBuffer *abuf = ArrayBuffer::fromJSObject(obj);
    if (abuf)
        abuf->freeStorage(cx);
    delete abuf;
}

/*
 * new ArrayBuffer(byteLength)
 */
JSBool
ArrayBuffer::class_constructor(JSContext *cx, JSObject *obj,
                               uintN argc, Value *argv, Value *rval)
{
    if (!JS_IsConstructing(cx)) {
        obj = NewObject(cx, &ArrayBuffer::jsclass, NULL, NULL);
        if (!obj)
            return false;
        rval->setNonFunObj(*obj);
    }

    return create(cx, obj, argc, argv, rval);
}

bool
ArrayBuffer::create(JSContext *cx, JSObject *obj,
                    uintN argc, Value *argv, Value *rval)
{
    if (!obj) {
        obj = NewObject(cx, &ArrayBuffer::jsclass, NULL, NULL);
        if (!obj)
            return false;
        rval->setNonFunObj(*obj);
    }

    if (argc == 0) {
        JS_ReportErrorNumber(cx, js_GetErrorMessage, NULL,
                             JSMSG_TYPED_ARRAY_BAD_ARGS);
        return false;
    }

    int32_t nbytes;
    if (!ValueToECMAInt32(cx, argv[0], &nbytes))
        return false;
    if (nbytes < 0) {
        /*
         * We're just not going to support arrays that are bigger than what will fit
         * as an integer value; if someone actually ever complains (validly), then we
         * can fix.
         */
        JS_ReportErrorNumber(cx, js_GetErrorMessage, NULL,
                             JSMSG_BAD_ARRAY_LENGTH);
        return false;
    }

    ArrayBuffer *abuf = new ArrayBuffer();
    if (!abuf) {
        JS_ReportOutOfMemory(cx);
        return false;
    }

    if (!abuf->allocateStorage(cx, nbytes)) {
        delete abuf;
        return false;
    }

    obj->setPrivate(abuf);
    return true;
}

bool
ArrayBuffer::allocateStorage(JSContext *cx, uint32 nbytes)
{
    JS_ASSERT(data == 0);

    if (nbytes) {
        data = cx->calloc(nbytes);
        if (!data) {
            JS_ReportOutOfMemory(cx);
            return false;
        }
    }

    byteLength = nbytes;
    return true;
}

void
ArrayBuffer::freeStorage(JSContext *cx)
{
    if (data) {
        cx->free(data);
#ifdef DEBUG
        // the destructor asserts that data is 0 in debug builds
        data = NULL;
#endif
    }
}

ArrayBuffer::~ArrayBuffer()
{
    JS_ASSERT(data == NULL);
}

/*
 * TypedArray
 *
 * The non-templated base class for the specific typed implementations.
 * This class holds all the member variables that are used by
 * the subclasses.
 */

TypedArray *
TypedArray::fromJSObject(JSObject *obj)
{
    return reinterpret_cast<TypedArray*>(obj->getPrivate());
}

inline bool
TypedArray::isArrayIndex(JSContext *cx, jsid id, jsuint *ip)
{
    jsuint index;
    if (js_IdIsIndex(id, &index) && index < length) {
        if (ip)
            *ip = index;
        return true;
    }

    return false;
}

typedef jsval (* TypedArrayPropertyGetter)(TypedArray *tarray);

template <TypedArrayPropertyGetter Get>
class TypedArrayGetter {
  public:
    static inline bool get(JSContext *cx, JSObject *obj, jsid id, jsval *vp) {
        do {
            if (js_IsTypedArray(obj)) {
                TypedArray *tarray = TypedArray::fromJSObject(obj);
                if (tarray)
                    *vp = Get(tarray);
                return true;
            }
        } while ((obj = obj->getProto()) != NULL);
        return true;
    }
};

inline jsval
getBuffer(TypedArray *tarray)
{
    return OBJECT_TO_JSVAL(tarray->bufferJS);
}

JSBool
TypedArray::prop_getBuffer(JSContext *cx, JSObject *obj, jsid id, Value *vp)
{
<<<<<<< HEAD
    TypedArray *tarray = fromJSObject(obj);
    if (tarray)
        vp->setNonFunObj(*tarray->bufferJS);
    return true;
=======
    return TypedArrayGetter<getBuffer>::get(cx, obj, id, vp);
}

inline jsval
getByteOffset(TypedArray *tarray)
{
    return INT_TO_JSVAL(tarray->byteOffset);
>>>>>>> 5122a479
}

JSBool
TypedArray::prop_getByteOffset(JSContext *cx, JSObject *obj, jsid id, Value *vp)
{
<<<<<<< HEAD
    TypedArray *tarray = fromJSObject(obj);
    if (tarray)
        vp->setInt32(tarray->byteOffset);
    return true;
=======
    return TypedArrayGetter<getByteOffset>::get(cx, obj, id, vp);
}

inline jsval
getByteLength(TypedArray *tarray)
{
    return INT_TO_JSVAL(tarray->byteLength);
>>>>>>> 5122a479
}

JSBool
TypedArray::prop_getByteLength(JSContext *cx, JSObject *obj, jsid id, Value *vp)
{
<<<<<<< HEAD
    TypedArray *tarray = fromJSObject(obj);
    if (tarray)
        vp->setInt32(tarray->byteLength);
    return true;
=======
    return TypedArrayGetter<getByteLength>::get(cx, obj, id, vp);
}

inline jsval
getLength(TypedArray *tarray)
{
    return INT_TO_JSVAL(tarray->length);
>>>>>>> 5122a479
}

JSBool
TypedArray::prop_getLength(JSContext *cx, JSObject *obj, jsid id, Value *vp)
{
<<<<<<< HEAD
    TypedArray *tarray = fromJSObject(obj);
    if (tarray)
        vp->setInt32(tarray->length);
    return true;
=======
    return TypedArrayGetter<getLength>::get(cx, obj, id, vp);
>>>>>>> 5122a479
}

JSBool
TypedArray::obj_lookupProperty(JSContext *cx, JSObject *obj, jsid id,
                               JSObject **objp, JSProperty **propp)
{
    TypedArray *tarray = fromJSObject(obj);
    JS_ASSERT(tarray);

    if (tarray->isArrayIndex(cx, id)) {
        *propp = (JSProperty *) 1;  /* non-null to indicate found */
        *objp = obj;
        return true;
    }

    JSObject *proto = obj->getProto();
    if (!proto) {
        *objp = NULL;
        *propp = NULL;
        return true;
    }

    return proto->lookupProperty(cx, id, objp, propp);
}

void
TypedArray::obj_trace(JSTracer *trc, JSObject *obj)
{
    TypedArray *tarray = fromJSObject(obj);
    JS_ASSERT(tarray);

    obj->traceProtoAndParent(trc);

    JS_CALL_OBJECT_TRACER(trc, tarray->bufferJS, "typedarray.buffer");
}

JSBool
TypedArray::obj_getAttributes(JSContext *cx, JSObject *obj, jsid id, uintN *attrsp)
{
    *attrsp = (id == ATOM_TO_JSID(cx->runtime->atomState.lengthAtom))
              ? JSPROP_PERMANENT | JSPROP_READONLY
              : JSPROP_PERMANENT | JSPROP_ENUMERATE;
    return true;
}

JSBool
TypedArray::obj_setAttributes(JSContext *cx, JSObject *obj, jsid id, uintN *attrsp)
{
    JS_ReportErrorNumber(cx, js_GetErrorMessage, NULL,
                         JSMSG_CANT_SET_ARRAY_ATTRS);
    return false;
}

/* Helper clamped uint8 type */

int32 JS_FASTCALL
js_TypedArray_uint8_clamp_double(const double x)
{
    // Not < so that NaN coerces to 0
    if (!(x >= 0))
        return 0;

    if (x > 255)
        return 255;

    jsdouble toTruncate = x + 0.5;
    JSUint8 y = JSUint8(toTruncate);

    /*
     * now val is rounded to nearest, ties rounded up.  We want
     * rounded to nearest ties to even, so check whether we had a
     * tie.
     */
    if (y == toTruncate) {
        /*
         * It was a tie (since adding 0.5 gave us the exact integer
         * we want).  Since we rounded up, we either already have an
         * even number or we have an odd number but the number we
         * want is one less.  So just unconditionally masking out the
         * ones bit should do the trick to get us the value we
         * want.
         */
        return (y & ~1);
    }

    return y;
}

JS_DEFINE_CALLINFO_1(extern, INT32, js_TypedArray_uint8_clamp_double, DOUBLE, 1, nanojit::ACC_NONE)


struct uint8_clamped {
    uint8 val;

    uint8_clamped() { }
    uint8_clamped(const uint8_clamped& other) : val(other.val) { }

    // invoke our assignment helpers for constructor conversion
    uint8_clamped(uint8 x)    { *this = x; }
    uint8_clamped(uint16 x)   { *this = x; }
    uint8_clamped(uint32 x)   { *this = x; }
    uint8_clamped(int8 x)     { *this = x; }
    uint8_clamped(int16 x)    { *this = x; }
    uint8_clamped(int32 x)    { *this = x; }
    uint8_clamped(jsdouble x) { *this = x; }

    inline uint8_clamped& operator= (const uint8_clamped& x) {
        val = x.val;
        return *this;
    }

    inline uint8_clamped& operator= (uint8 x) {
        val = x;
        return *this;
    }

    inline uint8_clamped& operator= (uint16 x) {
        val = (x > 255) ? 255 : uint8(x);
        return *this;
    }

    inline uint8_clamped& operator= (uint32 x) {
        val = (x > 255) ? 255 : uint8(x);
        return *this;
    }

    inline uint8_clamped& operator= (int8 x) {
        val = (x >= 0) ? uint8(x) : 0;
        return *this;
    }

    inline uint8_clamped& operator= (int16 x) {
        val = (x >= 0)
              ? ((x < 255)
                 ? uint8(x)
                 : 255)
              : 0;
        return *this;
    }

    inline uint8_clamped& operator= (int32 x) { 
        val = (x >= 0)
              ? ((x < 255)
                 ? uint8(x)
                 : 255)
              : 0;
        return *this;
    }

    inline uint8_clamped& operator= (const jsdouble x) { 
        val = uint8(js_TypedArray_uint8_clamp_double(x));
        return *this;
    }

    inline operator uint8() const {
        return val;
    }
};

/* Make sure the compiler isn't doing some funky stuff */
JS_STATIC_ASSERT(sizeof(uint8_clamped) == 1);

template<typename NativeType> static inline const int TypeIDOfType();
template<> inline const int TypeIDOfType<int8>() { return TypedArray::TYPE_INT8; }
template<> inline const int TypeIDOfType<uint8>() { return TypedArray::TYPE_UINT8; }
template<> inline const int TypeIDOfType<int16>() { return TypedArray::TYPE_INT16; }
template<> inline const int TypeIDOfType<uint16>() { return TypedArray::TYPE_UINT16; }
template<> inline const int TypeIDOfType<int32>() { return TypedArray::TYPE_INT32; }
template<> inline const int TypeIDOfType<uint32>() { return TypedArray::TYPE_UINT32; }
template<> inline const int TypeIDOfType<float>() { return TypedArray::TYPE_FLOAT32; }
template<> inline const int TypeIDOfType<double>() { return TypedArray::TYPE_FLOAT64; }
template<> inline const int TypeIDOfType<uint8_clamped>() { return TypedArray::TYPE_UINT8_CLAMPED; }

template<typename NativeType> static inline const bool TypeIsUnsigned() { return false; }
template<> inline const bool TypeIsUnsigned<uint8>() { return true; }
template<> inline const bool TypeIsUnsigned<uint16>() { return true; }
template<> inline const bool TypeIsUnsigned<uint32>() { return true; }

template<typename NativeType> static inline const bool TypeIsFloatingPoint() { return false; }
template<> inline const bool TypeIsFloatingPoint<float>() { return true; }
template<> inline const bool TypeIsFloatingPoint<double>() { return true; }

template<typename NativeType> class TypedArrayTemplate;

typedef TypedArrayTemplate<int8> Int8Array;
typedef TypedArrayTemplate<uint8> Uint8Array;
typedef TypedArrayTemplate<int16> Int16Array;
typedef TypedArrayTemplate<uint16> Uint16Array;
typedef TypedArrayTemplate<int32> Int32Array;
typedef TypedArrayTemplate<uint32> Uint32Array;
typedef TypedArrayTemplate<float> Float32Array;
typedef TypedArrayTemplate<double> Float64Array;
typedef TypedArrayTemplate<uint8_clamped> Uint8ClampedArray;

template<typename NativeType>
class TypedArrayTemplate
  : public TypedArray
{
  public:
    typedef TypedArrayTemplate<NativeType> ThisTypeArray;
    static const int ArrayTypeID() { return TypeIDOfType<NativeType>(); }
    static const bool ArrayTypeIsUnsigned() { return TypeIsUnsigned<NativeType>(); }
    static const bool ArrayTypeIsFloatingPoint() { return TypeIsFloatingPoint<NativeType>(); }

    static JSObjectOps fastObjectOps;
    static JSObjectMap fastObjectMap;

    static JSFunctionSpec jsfuncs[];

    static inline Class *slowClass()
    {
        return &TypedArray::slowClasses[ArrayTypeID()];
    }

    static inline Class *fastClass()
    {
        return &TypedArray::fastClasses[ArrayTypeID()];
    }

    static JSObjectOps *getObjectOps(JSContext *cx, Class *clasp)
    {
        return &fastObjectOps;
    }

    static JSBool
    obj_getProperty(JSContext *cx, JSObject *obj, jsid id, Value *vp)
    {
        ThisTypeArray *tarray = ThisTypeArray::fromJSObject(obj);
        JS_ASSERT(tarray);

        if (id == ATOM_TO_JSID(cx->runtime->atomState.lengthAtom)) {
            vp->setNumber(tarray->length);
            return true;
        }

        jsuint index;
        if (tarray->isArrayIndex(cx, id, &index)) {
            // this inline function is specialized for each type
            tarray->copyIndexToValue(cx, index, vp);
        } else {
            JSObject *obj2;
            JSProperty *prop;
            JSScopeProperty *sprop;

            JSObject *proto = obj->getProto();
            if (!proto) {
                vp->setUndefined();
                return true;
            }

            vp->setUndefined();
            if (js_LookupPropertyWithFlags(cx, proto, id, cx->resolveFlags, &obj2, &prop) < 0)
                return false;

            if (prop) {
                if (obj2->isNative()) {
                    sprop = (JSScopeProperty *) prop;
                    if (!js_NativeGet(cx, obj, obj2, sprop, JSGET_METHOD_BARRIER, vp))
                        return false;
                    JS_UNLOCK_OBJ(cx, obj2);
                }
            }
        }

        return true;
    }

    static JSBool
    obj_setProperty(JSContext *cx, JSObject *obj, jsid id, Value *vp)
    {
        ThisTypeArray *tarray = ThisTypeArray::fromJSObject(obj);
        JS_ASSERT(tarray);

        if (id == ATOM_TO_JSID(cx->runtime->atomState.lengthAtom)) {
            vp->setNumber(tarray->length);
            return true;
        }

        jsuint index;
        // We can't just chain to js_SetProperty, because we're not a normal object.
        if (!tarray->isArrayIndex(cx, id, &index)) {
#if 0
            JS_ReportErrorNumber(cx, js_GetErrorMessage, NULL,
                                 JSMSG_TYPED_ARRAY_BAD_INDEX);
            return false;
#endif
            // Silent ignore is better than an exception here, because
            // at some point we may want to support other properties on
            // these objects.  This is especially true when these arrays
            // are used to implement HTML Canvas 2D's PixelArray objects,
            // which used to be plain old arrays.
            vp->setUndefined();
            return true;
        }

        if (vp->isInt32()) {
            tarray->setIndex(index, NativeType(vp->asInt32()));
            return true;
        }

        jsdouble d;

        if (vp->isDouble()) {
            d = vp->asDouble();
        } else if (vp->isNull()) {
            d = 0.0f;
        } else if (vp->isPrimitive()) {
            JS_ASSERT(vp->isString() || vp->isUndefined() || vp->isBoolean());
            if (vp->isString()) {
                // note that ValueToNumber will always succeed with a string arg
                ValueToNumber(cx, *vp, &d);
            } else if (vp->isUndefined()) {
                d = js_NaN;
            } else {
                d = (double) vp->asBoolean();
            }
        } else {
            // non-primitive assignments become NaN or 0 (for float/int arrays)
            d = js_NaN;
        }

        // If the array is an integer array, we only handle up to
        // 32-bit ints from this point on.  if we want to handle
        // 64-bit ints, we'll need some changes.

        // Assign based on characteristics of the destination type
        if (ArrayTypeIsFloatingPoint()) {
            tarray->setIndex(index, NativeType(d));
        } else if (ArrayTypeIsUnsigned()) {
            JS_ASSERT(sizeof(NativeType) <= 4);
            uint32 n = js_DoubleToECMAUint32(d);
            tarray->setIndex(index, NativeType(n));
        } else if (ArrayTypeID() == TypedArray::TYPE_UINT8_CLAMPED) {
            // The uint8_clamped type has a special rounding converter
            // for doubles.
            tarray->setIndex(index, NativeType(d));
        } else {
            JS_ASSERT(sizeof(NativeType) <= 4);
            int32 n = js_DoubleToECMAInt32(d);
            tarray->setIndex(index, NativeType(n));
        }

        return true;
    }

    static JSBool
    obj_defineProperty(JSContext *cx, JSObject *obj, jsid id, const Value *v,
                       PropertyOp getter, PropertyOp setter, uintN attrs)
    {
        if (id == ATOM_TO_JSID(cx->runtime->atomState.lengthAtom))
            return true;

        Value tmp = *v;
        return obj_setProperty(cx, obj, id, &tmp);
    }

    static JSBool
    obj_deleteProperty(JSContext *cx, JSObject *obj, jsid id, Value *rval)
    {
        if (id == ATOM_TO_JSID(cx->runtime->atomState.lengthAtom)) {
            rval->setBoolean(false);
            return true;
        }

        TypedArray *tarray = TypedArray::fromJSObject(obj);
        JS_ASSERT(tarray);

        if (tarray->isArrayIndex(cx, id)) {
            rval->setBoolean(false);
            return true;
        }

        rval->setBoolean(true);
        return true;
    }

    static JSBool
    obj_enumerate(JSContext *cx, JSObject *obj, JSIterateOp enum_op,
                  Value *statep, jsid *idp)
    {
        ThisTypeArray *tarray = ThisTypeArray::fromJSObject(obj);
        JS_ASSERT(tarray);

        jsint curVal;
        switch (enum_op) {
          case JSENUMERATE_INIT:
            statep->setInt32(0);
            if (idp)
                *idp = INT_TO_JSID(tarray->length);
            break;

          case JSENUMERATE_NEXT:
            curVal = statep->asInt32();
            *idp = INT_TO_JSID(curVal);
            if (curVal == int32(tarray->length))
                statep->setNull();
            else
                statep->setInt32(curVal + 1);
            break;

          case JSENUMERATE_DESTROY:
            statep->setNull();
            break;
        }

        return true;
    }

    static JSType
    obj_typeOf(JSContext *cx, JSObject *obj)
    {
        return JSTYPE_OBJECT;
    }

    /*
     * new [Type]Array(length)
     * new [Type]Array(otherTypedArray)
     * new [Type]Array(JSArray)
     * new [Type]Array(ArrayBuffer, [optional] byteOffset, [optional] length)
     */
    static JSBool
    class_constructor(JSContext *cx, JSObject *obj,
                      uintN argc, Value *argv, Value *rval)
    {
        //
        // Note: this is a constructor for slowClass, not fastClass!
        //

        if (!JS_IsConstructing(cx)) {
            obj = NewObject(cx, slowClass(), NULL, NULL);
            if (!obj)
                return false;
            rval->setNonFunObj(*obj);
        }

        return create(cx, obj, argc, argv, rval);
    }

    static bool
    create(JSContext *cx, JSObject *obj, uintN argc, Value *argv, Value *rval)
    {
        if (!obj) {
            obj = NewObject(cx, slowClass(), NULL, NULL);
            if (!obj)
                return false;
            rval->setNonFunObj(*obj);
        }

        ThisTypeArray *tarray = 0;

        // must have at least one arg
        if (argc == 0) {
            JS_ReportErrorNumber(cx, js_GetErrorMessage, NULL,
                                 JSMSG_TYPED_ARRAY_BAD_ARGS);
            return false;
        }

        // figure out the type of the first argument
        if (argv[0].isInt32()) {
            int32 len = argv[0].asInt32();
            if (len < 0) {
                JS_ReportErrorNumber(cx, js_GetErrorMessage, NULL,
                                     JSMSG_BAD_ARRAY_LENGTH);

                return false;
            }

            tarray = new ThisTypeArray();
            if (!tarray) {
                JS_ReportOutOfMemory(cx);
                return false;
            }

            if (!tarray->init(cx, len)) {
                delete tarray;
                return false;
            }
<<<<<<< HEAD
        } else if (argv[0].isObject()) {
=======
        } else if (!JSVAL_IS_PRIMITIVE(argv[0])) {
>>>>>>> 5122a479
            int32_t byteOffset = -1;
            int32_t length = -1;

            if (argc > 1) {
                if (!ValueToInt32(cx, argv[1], &byteOffset))
                    return false;
                if (byteOffset < 0) {
                    JS_ReportErrorNumber(cx, js_GetErrorMessage, NULL,
                                         JSMSG_TYPED_ARRAY_NEGATIVE_ARG, "1");
                    return false;
                }
            }

            if (argc > 2) {
                if (!ValueToInt32(cx, argv[2], &length))
                    return false;
                if (length < 0) {
                    JS_ReportErrorNumber(cx, js_GetErrorMessage, NULL,
                                         JSMSG_TYPED_ARRAY_NEGATIVE_ARG, "2");
                    return false;
                }
            }

            tarray = new ThisTypeArray();
            if (!tarray) {
                JS_ReportOutOfMemory(cx);
                return false;
            }

            if (!tarray->init(cx, &argv[0].asObject(), byteOffset, length)) {
                delete tarray;
                return false;
            }
        } else {
            JS_ReportErrorNumber(cx, js_GetErrorMessage, NULL,
                                 JSMSG_TYPED_ARRAY_BAD_ARGS);
            return false;
        }

        makeFastWithPrivate(cx, obj, tarray);
        return true;
    }

    static void
    class_finalize(JSContext *cx, JSObject *obj)
    {
        ThisTypeArray *tarray = ThisTypeArray::fromJSObject(obj);
        delete tarray;
    }

    /* slice(start[, end]) */
    static JSBool
    fun_slice(JSContext *cx, uintN argc, Value *vp)
    {
        Value *argv;
        JSObject *obj;

        argv = JS_ARGV(cx, vp);
        obj = ComputeThisObjectFromVp(cx, vp);

        ThisTypeArray *tarray = ThisTypeArray::fromJSObject(obj);
        if (!tarray)
            return true;

        // these are the default values
        int32_t begin = 0, end = tarray->length;
        int32_t length = int32(tarray->length);

        if (argc > 0) {
            if (!ValueToInt32(cx, argv[0], &begin))
                return false;
            if (begin < 0) {
                begin += length;
                if (begin < 0)
                    begin = 0;
            } else if (begin > length) {
                begin = length;
            }

            if (argc > 1) {
                if (!ValueToInt32(cx, argv[1], &end))
                    return false;
                if (end < 0) {
                    end += length;
                    if (end < 0)
                        end = 0;
                } else if (end > length) {
                    end = length;
                }
            }
        }

        if (begin > end)
            begin = end;

        ThisTypeArray *ntarray = tarray->slice(begin, end);
        if (!ntarray) {
            // this should rarely ever happen
            JS_ReportErrorNumber(cx, js_GetErrorMessage, NULL,
                                 JSMSG_TYPED_ARRAY_BAD_ARGS);
            return false;
        }

        // note the usage of JS_NewObject here -- we don't want the
        // constructor to be called!
        JSObject *nobj = NewObject(cx, slowClass(), NULL, NULL);
        if (!nobj) {
            delete ntarray;
            return false;
        }

        makeFastWithPrivate(cx, nobj, ntarray);

        vp->setNonFunObj(*nobj);
        return true;
    }

    static ThisTypeArray *
    fromJSObject(JSObject *obj)
    {
        JS_ASSERT(obj->getClass() == fastClass());
        return reinterpret_cast<ThisTypeArray*>(obj->getPrivate());
    }

    // helper used by both the constructor and Slice()
    static void
    makeFastWithPrivate(JSContext *cx, JSObject *obj, ThisTypeArray *tarray)
    {
        JS_ASSERT(obj->getClass() == slowClass());
        obj->setPrivate(tarray);
        obj->clasp = fastClass();
        obj->map = &fastObjectMap;
    }

  public:
    TypedArrayTemplate() { }

    bool
    init(JSContext *cx, uint32 len)
    {
        type = ArrayTypeID();
        return createBufferWithSizeAndCount(cx, sizeof(NativeType), len);
    }

    bool
    init(JSContext *cx, JSObject *other, int32 byteOffsetInt = -1, int32 lengthInt = -1)
    {
        type = ArrayTypeID();

        //printf ("Constructing with type %d other %p offset %d length %d\n", type, other, byteOffset, length);

        if (JS_IsArrayObject(cx, other)) {
            jsuint len;
            if (!JS_GetArrayLength(cx, other, &len))
                return false;
            if (!createBufferWithSizeAndCount(cx, sizeof(NativeType), len))
                return false;
            if (!copyFrom(cx, other, len))
                return false;
        } else if (js_IsTypedArray(other)) {
            TypedArray *tarray = TypedArray::fromJSObject(other);

            //printf ("SizeAndCount: %d %d\n", sizeof(NativeType), tarray->length);

            if (!createBufferWithSizeAndCount(cx, sizeof(NativeType), tarray->length))
                return false;
            if (!copyFrom(tarray))
                return false;
        } else if (other->getClass() == &ArrayBuffer::jsclass) {
            ArrayBuffer *abuf = ArrayBuffer::fromJSObject(other);

            //printf ("buffer: %d %d %d\n", abuf->byteLength, abuf->byteLength / sizeof(NativeType), len * sizeof(NativeType) == abuf->byteLength);
            uint32 boffset = (byteOffsetInt < 0) ? 0 : uint32(byteOffsetInt);

            if (boffset > abuf->byteLength || boffset % sizeof(NativeType) != 0) {
                JS_ReportErrorNumber(cx, js_GetErrorMessage, NULL,
                                     JSMSG_TYPED_ARRAY_BAD_ARGS);
                return false; // invalid byteOffset
            }

            uint32 len;
            if (lengthInt < 0) {
                len = (abuf->byteLength - boffset) / sizeof(NativeType);
                if (len * sizeof(NativeType) != (abuf->byteLength - boffset)) {
                    JS_ReportErrorNumber(cx, js_GetErrorMessage, NULL,
                                         JSMSG_TYPED_ARRAY_BAD_ARGS);
                    return false; // given byte array doesn't map exactly to sizeof(NativeType)*N
                }
            } else {
                len = (uint32) lengthInt;
            }

            // Go slowly and check for overflow.
            uint32 arrayByteLength = len*sizeof(NativeType);
            if (uint32(len) >= INT32_MAX / sizeof(NativeType) ||
                uint32(boffset) >= INT32_MAX - arrayByteLength)
            {
                JS_ReportErrorNumber(cx, js_GetErrorMessage, NULL,
                                     JSMSG_TYPED_ARRAY_BAD_ARGS);
                return false; // overflow occurred along the way when calculating boffset+len*sizeof(NativeType)
            }

            if (arrayByteLength + boffset > abuf->byteLength) {
                JS_ReportErrorNumber(cx, js_GetErrorMessage, NULL,
                                     JSMSG_TYPED_ARRAY_BAD_ARGS);
                return false; // boffset+len is too big for the arraybuffer
            }

            buffer = abuf;
            bufferJS = other;
            byteOffset = boffset;
            byteLength = arrayByteLength;
            length = len;
            data = abuf->offsetData(boffset);
        } else {
            JS_ReportErrorNumber(cx, js_GetErrorMessage, NULL,
                                 JSMSG_TYPED_ARRAY_BAD_ARGS);
            return false;
        }

        return true;
    }

    const NativeType
    getIndex(uint32 index) const
    {
        return *(static_cast<const NativeType*>(data) + index);
    }

    void
    setIndex(uint32 index, NativeType val)
    {
        *(static_cast<NativeType*>(data) + index) = val;
    }

    inline void copyIndexToValue(JSContext *cx, uint32 index, Value *vp);

    ThisTypeArray *
    slice(uint32 begin, uint32 end)
    {
        if (begin > length || end > length)
            return NULL;

        ThisTypeArray *tarray = new ThisTypeArray();
        if (!tarray)
            return NULL;

        tarray->buffer = buffer;
        tarray->bufferJS = bufferJS;
        tarray->byteOffset = byteOffset + begin * sizeof(NativeType);
        tarray->byteLength = (end - begin) * sizeof(NativeType);
        tarray->length = end - begin;
        tarray->type = type;
        tarray->data = buffer->offsetData(tarray->byteOffset);

        return tarray;
    }

  protected:
    static NativeType
    nativeFromValue(JSContext *cx, const Value &v)
    {
        if (v.isInt32())
            return NativeType(v.asInt32());

        if (v.isDouble())
            return NativeType(v.asDouble());

        if (v.isPrimitive() && !v.isMagic()) {
            jsdouble dval;
            ValueToNumber(cx, v, &dval);
            return NativeType(dval);
        }

        if (ArrayTypeIsFloatingPoint())
            return NativeType(js_NaN);

        return NativeType(int32(0));
    }
    
    bool
    copyFrom(JSContext *cx, JSObject *ar, jsuint len)
    {
        NativeType *dest = static_cast<NativeType*>(data);

        if (ar->isDenseArray() && ar->getDenseArrayCapacity() >= len) {
            JS_ASSERT(ar->getArrayLength() == len);

            Value *src = ar->getDenseArrayElements();

            for (uintN i = 0; i < len; ++i)
                *dest++ = nativeFromValue(cx, *src++);
        } else {
            // slow path
            Value v;

            for (uintN i = 0; i < len; ++i) {
                if (!ar->getProperty(cx, INT_TO_JSID(i), &v))
                    return false;
                *dest++ = nativeFromValue(cx, v);
            }
        }

        return true;
    }

    bool
    copyFrom(TypedArray *tarray)
    {
        NativeType *dest = static_cast<NativeType*>(data);

        if (tarray->type == type) {
            memcpy(dest, tarray->data, tarray->byteLength);
            return true;
        }

        switch (tarray->type) {
          case TypedArray::TYPE_INT8: {
            int8 *src = static_cast<int8*>(tarray->data);
            for (uintN i = 0; i < length; ++i)
                *dest++ = NativeType(*src++);
            break;
          }
          case TypedArray::TYPE_UINT8:
          case TypedArray::TYPE_UINT8_CLAMPED: {
            uint8 *src = static_cast<uint8*>(tarray->data);
            for (uintN i = 0; i < length; ++i)
                *dest++ = NativeType(*src++);
            break;
          }
          case TypedArray::TYPE_INT16: {
            int16 *src = static_cast<int16*>(tarray->data);
            for (uintN i = 0; i < length; ++i)
                *dest++ = NativeType(*src++);
            break;
          }
          case TypedArray::TYPE_UINT16: {
            uint16 *src = static_cast<uint16*>(tarray->data);
            for (uintN i = 0; i < length; ++i)
                *dest++ = NativeType(*src++);
            break;
          }
          case TypedArray::TYPE_INT32: {
            int32 *src = static_cast<int32*>(tarray->data);
            for (uintN i = 0; i < length; ++i)
                *dest++ = NativeType(*src++);
            break;
          }
          case TypedArray::TYPE_UINT32: {
            uint32 *src = static_cast<uint32*>(tarray->data);
            for (uintN i = 0; i < length; ++i)
                *dest++ = NativeType(*src++);
            break;
          }
          case TypedArray::TYPE_FLOAT32: {
            float *src = static_cast<float*>(tarray->data);
            for (uintN i = 0; i < length; ++i)
                *dest++ = NativeType(*src++);
            break;
          }
          case TypedArray::TYPE_FLOAT64: {
            double *src = static_cast<double*>(tarray->data);
            for (uintN i = 0; i < length; ++i)
                *dest++ = NativeType(*src++);
            break;
          }
          default:
            JS_NOT_REACHED("copyFrom with a TypedArray of unknown type");
            break;
        }

        return true;
    }

    bool
    createBufferWithSizeAndCount(JSContext *cx, uint32 size, uint32 count)
    {
        JS_ASSERT(size != 0);

        if (size != 0 && count >= INT32_MAX / size) {
            JS_ReportErrorNumber(cx, js_GetErrorMessage, NULL,
                                 JSMSG_NEED_DIET, "size and count");
            return false;
        }

        int32 bytelen = size * count;
        if (!createBufferWithByteLength(cx, bytelen))
            return false;

        length = count;
        return true;
    }

    bool
    createBufferWithByteLength(JSContext *cx, int32 bytes)
    {
<<<<<<< HEAD
        Value argv;
        argv.setInt32(bytes);
        JSObject *obj = js_ConstructObject(cx, &ArrayBuffer::jsclass, NULL, NULL,
                                           1, &argv);
        if (!obj)
=======
        if (!INT_FITS_IN_JSVAL(bytes)) {
            JS_ReportErrorNumber(cx, js_GetErrorMessage, NULL,
                                 JSMSG_NEED_DIET, "byte length");
            return false;
        }

        jsval argv = INT_TO_JSVAL(bytes);
        AutoValueRooter tvr(cx);
        if (!ArrayBuffer::create(cx, NULL, 1, &argv, tvr.addr()))
>>>>>>> 5122a479
            return false;

        JSObject *obj = JSVAL_TO_OBJECT(tvr.value());

        bufferJS = obj;
        buffer = ArrayBuffer::fromJSObject(obj);

        byteOffset = 0;
        byteLength = bytes;
        data = buffer->data;

        return true;
    }
};

// this default implementation is only valid for integer types
// less than 32-bits in size.
template<typename NativeType>
void
TypedArrayTemplate<NativeType>::copyIndexToValue(JSContext *cx, uint32 index, Value *vp)
{
    JS_STATIC_ASSERT(sizeof(NativeType) < 4);

    vp->setInt32(getIndex(index));
}

// and we need to specialize for 32-bit integers and floats
template<>
void
TypedArrayTemplate<int32>::copyIndexToValue(JSContext *cx, uint32 index, Value *vp)
{
    int32 val = getIndex(index);
    if (val <= JSVAL_INT_MAX)
        vp->setInt32(val);
    else
        vp->setDouble(val);
}

template<>
void
TypedArrayTemplate<uint32>::copyIndexToValue(JSContext *cx, uint32 index, Value *vp)
{
    uint32 val = getIndex(index);
    if (val <= JSVAL_INT_MAX)
        vp->setInt32(val);
    else
        vp->setDouble(val);
}

template<>
void
TypedArrayTemplate<float>::copyIndexToValue(JSContext *cx, uint32 index, Value *vp)
{
    float val = getIndex(index);
    vp->setDouble(val);
}

template<>
void
TypedArrayTemplate<double>::copyIndexToValue(JSContext *cx, uint32 index, Value *vp)
{
    double val = getIndex(index);
    vp->setDouble(val);
}

/***
 *** JS impl
 ***/

/*
 * ArrayBuffer (base)
 */

Class ArrayBuffer::jsclass = {
    "ArrayBuffer",
    JSCLASS_HAS_PRIVATE | JSCLASS_HAS_CACHED_PROTO(JSProto_ArrayBuffer),
    PropertyStub,     PropertyStub,   PropertyStub,   PropertyStub,
    EnumerateStub,    ResolveStub,    ConvertStub,    ArrayBuffer::class_finalize,
    JSCLASS_NO_OPTIONAL_MEMBERS
};

JSPropertySpec ArrayBuffer::jsprops[] = {
    { "byteLength",
      -1, JSPROP_SHARED | JSPROP_PERMANENT | JSPROP_READONLY,
      Jsvalify(ArrayBuffer::prop_getByteLength), Jsvalify(ArrayBuffer::prop_getByteLength) },
    {0,0,0,0,0}
};

/*
 * shared TypedArray
 */

JSPropertySpec TypedArray::jsprops[] = {
    { js_length_str,
      -1, JSPROP_SHARED | JSPROP_PERMANENT | JSPROP_READONLY,
      Jsvalify(TypedArray::prop_getLength), Jsvalify(TypedArray::prop_getLength) },
    { "byteLength",
      -1, JSPROP_SHARED | JSPROP_PERMANENT | JSPROP_READONLY,
      Jsvalify(TypedArray::prop_getByteLength), Jsvalify(TypedArray::prop_getByteLength) },
    { "byteOffset",
      -1, JSPROP_SHARED | JSPROP_PERMANENT | JSPROP_READONLY,
      Jsvalify(TypedArray::prop_getByteOffset), Jsvalify(TypedArray::prop_getByteOffset) },
    { "buffer",
      -1, JSPROP_SHARED | JSPROP_PERMANENT | JSPROP_READONLY,
      Jsvalify(TypedArray::prop_getBuffer), Jsvalify(TypedArray::prop_getBuffer) },
    {0,0,0,0,0}
};

/*
 * TypedArray boilerplate
 */

#define IMPL_TYPED_ARRAY_STATICS(_typedArray)                                  \
template<> JSObjectMap _typedArray::fastObjectMap(&_typedArray::fastObjectOps, \
                                                  JSObjectMap::SHAPELESS);     \
template<> JSObjectOps _typedArray::fastObjectOps = {                          \
    &_typedArray::fastObjectMap,                                               \
    _typedArray::obj_lookupProperty,                                           \
    _typedArray::obj_defineProperty,                                           \
    _typedArray::obj_getProperty,                                              \
    _typedArray::obj_setProperty,                                              \
    _typedArray::obj_getAttributes,                                            \
    _typedArray::obj_setAttributes,                                            \
    _typedArray::obj_deleteProperty,                                           \
    js_DefaultValue,                                                           \
    _typedArray::obj_enumerate,                                                \
    js_CheckAccess,                                                            \
    _typedArray::obj_typeOf,                                                   \
    _typedArray::obj_trace,                                                    \
    NULL,   /* thisObject */                                                   \
    NULL,   /* call */                                                         \
    NULL,   /* construct */                                                    \
    NULL,   /* hasInstance */                                                  \
    NULL    /* clear */                                                        \
};                                                                             \
template<> JSFunctionSpec _typedArray::jsfuncs[] = {                           \
    JS_FN("slice", _typedArray::fun_slice, 2, 0),                              \
    JS_FS_END                                                                  \
}

#define IMPL_TYPED_ARRAY_SLOW_CLASS(_typedArray)                               \
{                                                                              \
    #_typedArray,                                                              \
    JSCLASS_HAS_PRIVATE | JSCLASS_HAS_CACHED_PROTO(JSProto_##_typedArray),     \
    PropertyStub, PropertyStub, PropertyStub, PropertyStub,                    \
    EnumerateStub, ResolveStub, ConvertStub, FinalizeStub,                     \
    JSCLASS_NO_OPTIONAL_MEMBERS                                                \
}

#define IMPL_TYPED_ARRAY_FAST_CLASS(_typedArray)                               \
{                                                                              \
    #_typedArray,                                                              \
    JSCLASS_HAS_PRIVATE,                                                       \
    PropertyStub, PropertyStub, PropertyStub, PropertyStub,                    \
    EnumerateStub, ResolveStub, ConvertStub,                                   \
    _typedArray::class_finalize,                                               \
    _typedArray::getObjectOps, NULL, NULL, NULL,                               \
    NULL, NULL, NULL, NULL                                                     \
}

#define INIT_TYPED_ARRAY_CLASS(_typedArray,_type)                              \
do {                                                                           \
    proto = js_InitClass(cx, obj, NULL,                                        \
                         &TypedArray::slowClasses[TypedArray::_type],          \
                         _typedArray::class_constructor, 3,                    \
                         _typedArray::jsprops,                                 \
                         _typedArray::jsfuncs,                                 \
                         NULL, NULL);                                          \
    if (!proto)                                                                \
        return NULL;                                                           \
    proto->setPrivate(0);                                                      \
} while (0)

IMPL_TYPED_ARRAY_STATICS(Int8Array);
IMPL_TYPED_ARRAY_STATICS(Uint8Array);
IMPL_TYPED_ARRAY_STATICS(Int16Array);
IMPL_TYPED_ARRAY_STATICS(Uint16Array);
IMPL_TYPED_ARRAY_STATICS(Int32Array);
IMPL_TYPED_ARRAY_STATICS(Uint32Array);
IMPL_TYPED_ARRAY_STATICS(Float32Array);
IMPL_TYPED_ARRAY_STATICS(Float64Array);
IMPL_TYPED_ARRAY_STATICS(Uint8ClampedArray);

Class TypedArray::fastClasses[TYPE_MAX] = {
    IMPL_TYPED_ARRAY_FAST_CLASS(Int8Array),
    IMPL_TYPED_ARRAY_FAST_CLASS(Uint8Array),
    IMPL_TYPED_ARRAY_FAST_CLASS(Int16Array),
    IMPL_TYPED_ARRAY_FAST_CLASS(Uint16Array),
    IMPL_TYPED_ARRAY_FAST_CLASS(Int32Array),
    IMPL_TYPED_ARRAY_FAST_CLASS(Uint32Array),
    IMPL_TYPED_ARRAY_FAST_CLASS(Float32Array),
    IMPL_TYPED_ARRAY_FAST_CLASS(Float64Array),
    IMPL_TYPED_ARRAY_FAST_CLASS(Uint8ClampedArray)
};

Class TypedArray::slowClasses[TYPE_MAX] = {
    IMPL_TYPED_ARRAY_SLOW_CLASS(Int8Array),
    IMPL_TYPED_ARRAY_SLOW_CLASS(Uint8Array),
    IMPL_TYPED_ARRAY_SLOW_CLASS(Int16Array),
    IMPL_TYPED_ARRAY_SLOW_CLASS(Uint16Array),
    IMPL_TYPED_ARRAY_SLOW_CLASS(Int32Array),
    IMPL_TYPED_ARRAY_SLOW_CLASS(Uint32Array),
    IMPL_TYPED_ARRAY_SLOW_CLASS(Float32Array),
    IMPL_TYPED_ARRAY_SLOW_CLASS(Float64Array),
    IMPL_TYPED_ARRAY_SLOW_CLASS(Uint8ClampedArray)
};

JS_FRIEND_API(JSObject *)
js_InitTypedArrayClasses(JSContext *cx, JSObject *obj)
{
    /* Idempotency required: we initialize several things, possibly lazily. */
    JSObject *stop;
    if (!js_GetClassObject(cx, obj, JSProto_ArrayBuffer, &stop))
        return NULL;
    if (stop)
        return stop;

    JSObject *proto;

    INIT_TYPED_ARRAY_CLASS(Int8Array,TYPE_INT8);
    INIT_TYPED_ARRAY_CLASS(Uint8Array,TYPE_UINT8);
    INIT_TYPED_ARRAY_CLASS(Int16Array,TYPE_INT16);
    INIT_TYPED_ARRAY_CLASS(Uint16Array,TYPE_UINT16);
    INIT_TYPED_ARRAY_CLASS(Int32Array,TYPE_INT32);
    INIT_TYPED_ARRAY_CLASS(Uint32Array,TYPE_UINT32);
    INIT_TYPED_ARRAY_CLASS(Float32Array,TYPE_FLOAT32);
    INIT_TYPED_ARRAY_CLASS(Float64Array,TYPE_FLOAT64);
    INIT_TYPED_ARRAY_CLASS(Uint8ClampedArray,TYPE_UINT8_CLAMPED);

    proto = js_InitClass(cx, obj, NULL, &ArrayBuffer::jsclass,
                         ArrayBuffer::class_constructor, 1,
                         ArrayBuffer::jsprops, NULL, NULL, NULL);
    if (!proto)
        return NULL;

    proto->setPrivate(NULL);
    return proto;
}

JS_FRIEND_API(JSBool)
js_IsArrayBuffer(JSObject *obj)
{
    JS_ASSERT(obj);
    return obj->getClass() == &ArrayBuffer::jsclass;
}

JS_FRIEND_API(JSBool)
js_IsTypedArray(JSObject *obj)
{
    JS_ASSERT(obj);
    JSClass *clasp = obj->getClass();
    return clasp >= &TypedArray::fastClasses[0] &&
           clasp <  &TypedArray::fastClasses[TypedArray::TYPE_MAX];
}

JS_FRIEND_API(JSObject *)
js_CreateArrayBuffer(JSContext *cx, jsuint nbytes)
{
    Value vals[2];
    vals[0].setNumber(nbytes);
    vals[1].setUndefined();

    AutoArrayRooter tvr(cx, JS_ARRAY_LENGTH(vals), vals);
    if (!ArrayBuffer::create(cx, NULL, 1, &vals[0], &vals[1]))
        return NULL;

    return &vals[1].asObject();
}

static inline JSBool
TypedArrayConstruct(JSContext *cx, jsint atype, uintN argc, Value *argv, Value *rv)
{
    switch (atype) {
      case TypedArray::TYPE_INT8:
        return !!Int8Array::create(cx, NULL, argc, argv, rv);

      case TypedArray::TYPE_UINT8:
        return !!Uint8Array::create(cx, NULL, argc, argv, rv);

      case TypedArray::TYPE_INT16:
        return !!Int16Array::create(cx, NULL, argc, argv, rv);

      case TypedArray::TYPE_UINT16:
        return !!Uint16Array::create(cx, NULL, argc, argv, rv);

      case TypedArray::TYPE_INT32:
        return !!Int32Array::create(cx, NULL, argc, argv, rv);

      case TypedArray::TYPE_UINT32:
        return !!Uint32Array::create(cx, NULL, argc, argv, rv);

      case TypedArray::TYPE_FLOAT32:
        return !!Float32Array::create(cx, NULL, argc, argv, rv);

      case TypedArray::TYPE_FLOAT64:
        return !!Float64Array::create(cx, NULL, argc, argv, rv);

      case TypedArray::TYPE_UINT8_CLAMPED:
        return !!Uint8ClampedArray::create(cx, NULL, argc, argv, rv);

      default:
        JS_NOT_REACHED("shouldn't have gotten here");
        return false;
    }
}

JS_FRIEND_API(JSObject *)
js_CreateTypedArray(JSContext *cx, jsint atype, jsuint nelements)
{
    JS_ASSERT(atype >= 0 && atype < TypedArray::TYPE_MAX);

    Value vals[2];
    vals[0].setInt32(nelements);
    vals[1].setUndefined();

    AutoArrayRooter tvr(cx, JS_ARRAY_LENGTH(vals), vals);
    if (!TypedArrayConstruct(cx, atype, 1, &vals[0], &vals[1]))
        return NULL;

    return &vals[1].asObject();
}

JS_FRIEND_API(JSObject *)
js_CreateTypedArrayWithArray(JSContext *cx, jsint atype, JSObject *arrayArg)
{
    JS_ASSERT(atype >= 0 && atype < TypedArray::TYPE_MAX);

    Value vals[2];
    vals[0].setObject(*arrayArg);
    vals[1].setUndefined();

    AutoArrayRooter tvr(cx, JS_ARRAY_LENGTH(vals), vals);
    if (!TypedArrayConstruct(cx, atype, 1, &vals[0], &vals[1]))
        return NULL;

    return &vals[1].asObject();
}

JS_FRIEND_API(JSObject *)
js_CreateTypedArrayWithBuffer(JSContext *cx, jsint atype, JSObject *bufArg,
                              jsint byteoffset, jsint length)
{
    JS_ASSERT(atype >= 0 && atype < TypedArray::TYPE_MAX);
    JS_ASSERT(bufArg && ArrayBuffer::fromJSObject(bufArg));
    JS_ASSERT_IF(byteoffset < 0, length < 0);

    Value vals[4];

    int argc = 1;
    vals[0].setObject(*bufArg);
    vals[3].setUndefined();

    if (byteoffset >= 0) {
        vals[argc].setInt32(byteoffset);
        argc++;
    }

    if (length >= 0) {
        vals[argc].setInt32(length);
        argc++;
    }

    AutoArrayRooter tvr(cx, JS_ARRAY_LENGTH(vals), vals);
    if (!TypedArrayConstruct(cx, atype, argc, &vals[0], &vals[3]))
        return NULL;

    return &vals[3].asObject();
}

JS_FRIEND_API(JSBool)
js_ReparentTypedArrayToScope(JSContext *cx, JSObject *obj, JSObject *scope)
{
    JS_ASSERT(obj);

    scope = JS_GetGlobalForObject(cx, scope);
    if (!scope)
        return JS_FALSE;

    if (!js_IsTypedArray(obj))
        return JS_FALSE;

    TypedArray *typedArray = TypedArray::fromJSObject(obj);

    JSObject *buffer = typedArray->bufferJS;
    JS_ASSERT(js_IsArrayBuffer(buffer));

    JSObject *proto;
    JSProtoKey key =
        JSCLASS_CACHED_PROTO_KEY(&TypedArray::slowClasses[typedArray->type]);
    if (!js_GetClassPrototype(cx, scope, key, &proto))
        return JS_FALSE;

    obj->setProto(NonFunObjTag(*proto));
    obj->setParent(NonFunObjTag(*scope));

    key = JSCLASS_CACHED_PROTO_KEY(&ArrayBuffer::jsclass);
    if (!js_GetClassPrototype(cx, scope, key, &proto))
        return JS_FALSE;

    buffer->setProto(NonFunObjTag(*proto));
    buffer->setParent(NonFunObjTag(*scope));

    return JS_TRUE;
}<|MERGE_RESOLUTION|>--- conflicted
+++ resolved
@@ -223,12 +223,12 @@
     return false;
 }
 
-typedef jsval (* TypedArrayPropertyGetter)(TypedArray *tarray);
+typedef Value (* TypedArrayPropertyGetter)(TypedArray *tarray);
 
 template <TypedArrayPropertyGetter Get>
 class TypedArrayGetter {
   public:
-    static inline bool get(JSContext *cx, JSObject *obj, jsid id, jsval *vp) {
+    static inline bool get(JSContext *cx, JSObject *obj, jsid id, Value *vp) {
         do {
             if (js_IsTypedArray(obj)) {
                 TypedArray *tarray = TypedArray::fromJSObject(obj);
@@ -241,80 +241,52 @@
     }
 };
 
-inline jsval
+inline Value
 getBuffer(TypedArray *tarray)
 {
-    return OBJECT_TO_JSVAL(tarray->bufferJS);
+    return NonFunObjTag(*tarray->bufferJS);
 }
 
 JSBool
 TypedArray::prop_getBuffer(JSContext *cx, JSObject *obj, jsid id, Value *vp)
 {
-<<<<<<< HEAD
-    TypedArray *tarray = fromJSObject(obj);
-    if (tarray)
-        vp->setNonFunObj(*tarray->bufferJS);
-    return true;
-=======
     return TypedArrayGetter<getBuffer>::get(cx, obj, id, vp);
 }
 
-inline jsval
+inline Value
 getByteOffset(TypedArray *tarray)
 {
-    return INT_TO_JSVAL(tarray->byteOffset);
->>>>>>> 5122a479
+    return Int32Tag(tarray->byteOffset);
 }
 
 JSBool
 TypedArray::prop_getByteOffset(JSContext *cx, JSObject *obj, jsid id, Value *vp)
 {
-<<<<<<< HEAD
-    TypedArray *tarray = fromJSObject(obj);
-    if (tarray)
-        vp->setInt32(tarray->byteOffset);
-    return true;
-=======
     return TypedArrayGetter<getByteOffset>::get(cx, obj, id, vp);
 }
 
-inline jsval
+inline Value
 getByteLength(TypedArray *tarray)
 {
-    return INT_TO_JSVAL(tarray->byteLength);
->>>>>>> 5122a479
+    return Int32Tag(tarray->byteLength);
 }
 
 JSBool
 TypedArray::prop_getByteLength(JSContext *cx, JSObject *obj, jsid id, Value *vp)
 {
-<<<<<<< HEAD
-    TypedArray *tarray = fromJSObject(obj);
-    if (tarray)
-        vp->setInt32(tarray->byteLength);
-    return true;
-=======
     return TypedArrayGetter<getByteLength>::get(cx, obj, id, vp);
 }
 
-inline jsval
+inline Value
 getLength(TypedArray *tarray)
 {
-    return INT_TO_JSVAL(tarray->length);
->>>>>>> 5122a479
+    return Int32Tag(tarray->length);
 }
 
 JSBool
 TypedArray::prop_getLength(JSContext *cx, JSObject *obj, jsid id, Value *vp)
 {
-<<<<<<< HEAD
-    TypedArray *tarray = fromJSObject(obj);
-    if (tarray)
-        vp->setInt32(tarray->length);
-    return true;
-=======
     return TypedArrayGetter<getLength>::get(cx, obj, id, vp);
->>>>>>> 5122a479
 }
 
 JSBool
@@ -792,11 +764,7 @@
                 delete tarray;
                 return false;
             }
-<<<<<<< HEAD
         } else if (argv[0].isObject()) {
-=======
-        } else if (!JSVAL_IS_PRIMITIVE(argv[0])) {
->>>>>>> 5122a479
             int32_t byteOffset = -1;
             int32_t length = -1;
 
@@ -1193,26 +1161,12 @@
     bool
     createBufferWithByteLength(JSContext *cx, int32 bytes)
     {
-<<<<<<< HEAD
-        Value argv;
-        argv.setInt32(bytes);
-        JSObject *obj = js_ConstructObject(cx, &ArrayBuffer::jsclass, NULL, NULL,
-                                           1, &argv);
-        if (!obj)
-=======
-        if (!INT_FITS_IN_JSVAL(bytes)) {
-            JS_ReportErrorNumber(cx, js_GetErrorMessage, NULL,
-                                 JSMSG_NEED_DIET, "byte length");
-            return false;
-        }
-
-        jsval argv = INT_TO_JSVAL(bytes);
+        Value argv = Int32Tag(bytes);
         AutoValueRooter tvr(cx);
         if (!ArrayBuffer::create(cx, NULL, 1, &argv, tvr.addr()))
->>>>>>> 5122a479
             return false;
 
-        JSObject *obj = JSVAL_TO_OBJECT(tvr.value());
+        JSObject *obj = &tvr.value().asObject();
 
         bufferJS = obj;
         buffer = ArrayBuffer::fromJSObject(obj);
@@ -1460,7 +1414,7 @@
 js_IsTypedArray(JSObject *obj)
 {
     JS_ASSERT(obj);
-    JSClass *clasp = obj->getClass();
+    Class *clasp = obj->getClass();
     return clasp >= &TypedArray::fastClasses[0] &&
            clasp <  &TypedArray::fastClasses[TypedArray::TYPE_MAX];
 }
