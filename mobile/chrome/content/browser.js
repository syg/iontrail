--- conflicted
+++ resolved
@@ -56,14 +56,10 @@
   return Browser.selectedBrowser;
 }
 
-<<<<<<< HEAD
-const kDefaultBrowserWidth = 800;
+const kDefaultBrowserWidth = 980;
 const kBrowserFormZoomLevelMin = 1.0;
 const kBrowserFormZoomLevelMax = 2.0;
 const kBrowserViewZoomLevelPrecision = 10000;
-=======
-const kDefaultBrowserWidth = 980;
->>>>>>> d0cd35f5
 
 // Override sizeToContent in the main window. It breaks things (bug 565887)
 window.sizeToContent = function() {
@@ -172,11 +168,6 @@
       dump("###########" + e + "\n");
     }
 
-<<<<<<< HEAD
-    let needOverride = Util.needHomepageOverride();
-    if (needOverride == "new profile")
-      this.initNewProfile();
-
     let container = document.getElementById("browsers");
     // XXX change
 
@@ -203,19 +194,6 @@
         getBrowser().getPosition(scrollX, scrollY);
       }
     };
-=======
-    let container = document.getElementById("tile-container");
-    let bv = this._browserView = new BrowserView(container, Browser.getVisibleRect);
-
-    /* handles dispatching clicks on tiles into clicks in content or zooms */
-    container.customClicker = new ContentCustomClicker(bv);
-    container.customKeySender = new ContentCustomKeySender(bv);
-
-    /* scrolling box that contains tiles */
-    let contentScrollbox = this.contentScrollbox = document.getElementById("content-scrollbox");
-    this.contentScrollboxScroller = contentScrollbox.boxObject.QueryInterface(Ci.nsIScrollBoxObject);
-    contentScrollbox.customDragger = new Browser.MainDragger(bv);
->>>>>>> d0cd35f5
 
     /* horizontally scrolling box that holds the sidebars as well as the contentScrollbox */
     let controlsScrollbox = this.controlsScrollbox = document.getElementById("controls-scrollbox");
