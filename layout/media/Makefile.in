#
# ***** BEGIN LICENSE BLOCK *****
# Version: MPL 1.1/GPL 2.0/LGPL 2.1
#
# The contents of this file are subject to the Mozilla Public License Version
# 1.1 (the "License"); you may not use this file except in compliance with
# the License. You may obtain a copy of the License at
# http://www.mozilla.org/MPL/
#
# Software distributed under the License is distributed on an "AS IS" basis,
# WITHOUT WARRANTY OF ANY KIND, either express or implied. See the License
# for the specific language governing rights and limitations under the
# License.
#
# The Original Code is mozilla.org code.
#
# The Initial Developer of the Original Code is
# Mozilla Foundation.
# Portions created by the Initial Developer are Copyright (C) 2011
# the Initial Developer. All Rights Reserved.
#
# Contributor(s):
#
# Alternatively, the contents of this file may be used under the terms of
# either of the GNU General Public License Version 2 or later (the "GPL"),
# or the GNU Lesser General Public License Version 2.1 or later (the "LGPL"),
# in which case the provisions of the GPL or the LGPL are applicable instead
# of those above. If you wish to allow use of your version of this file only
# under the terms of either the GPL or the LGPL, and not to allow others to
# use your version of this file under the terms of the MPL, indicate your
# decision by deleting the provisions above and replace them with the notice
# and other provisions required by the GPL or the LGPL. If you do not delete
# the provisions above, a recipient may use your version of this file under
# the terms of any one of the MPL, the GPL or the LGPL.
#
# ***** END LICENSE BLOCK *****

DEPTH		= ../..
topsrcdir	= @top_srcdir@
srcdir		= @srcdir@
VPATH		= @srcdir@

include $(DEPTH)/config/autoconf.mk

MODULE		= layout
LIBRARY_NAME	= gkmedias
EXPORT_LIBRARY	= $(DIST)/lib
ifeq (WINNT,$(OS_TARGET))
FORCE_SHARED_LIB = 1
endif

SHARED_LIBRARY_LIBS = $(MOZ_OTS_LIBS)

ifdef MOZ_VORBIS
SHARED_LIBRARY_LIBS 	+= \
	$(DEPTH)/media/libvorbis/lib/$(LIB_PREFIX)vorbis.$(LIB_SUFFIX) \
	$(DEPTH)/media/libogg/src/$(LIB_PREFIX)ogg.$(LIB_SUFFIX) \
	$(NULL)
endif

ifdef MOZ_TREMOR
SHARED_LIBRARY_LIBS	+= \
	$(DEPTH)/media/libtremor/lib/$(LIB_PREFIX)tremor.$(LIB_SUFFIX) \
	$(DEPTH)/media/libogg/src/$(LIB_PREFIX)ogg.$(LIB_SUFFIX) \
	$(NULL)
endif

ifdef MOZ_OGG
SHARED_LIBRARY_LIBS 	+= \
	$(DEPTH)/media/libtheora/lib/$(LIB_PREFIX)theora.$(LIB_SUFFIX) \
	$(NULL)
endif

ifdef MOZ_WEBM
SHARED_LIBRARY_LIBS 	+= \
	$(DEPTH)/media/libnestegg/src/$(LIB_PREFIX)nestegg.$(LIB_SUFFIX) \
	$(NULL)
ifndef MOZ_NATIVE_LIBVPX
SHARED_LIBRARY_LIBS 	+= $(DEPTH)/media/libvpx/$(LIB_PREFIX)vpx.$(LIB_SUFFIX)
endif
endif

ifdef MOZ_SYDNEYAUDIO
SHARED_LIBRARY_LIBS 	+= \
	$(DEPTH)/media/libsydneyaudio/src/$(LIB_PREFIX)sydneyaudio.$(LIB_SUFFIX) \
	$(NULL)
endif

ifdef MOZ_CUBEB
SHARED_LIBRARY_LIBS 	+= \
	$(DEPTH)/media/libcubeb/src/$(LIB_PREFIX)cubeb.$(LIB_SUFFIX) \
	$(NULL)
endif

SHARED_LIBRARY_LIBS 	+= \
	$(DEPTH)/gfx/angle/$(LIB_PREFIX)angle.$(LIB_SUFFIX) \
	$(NULL)

<<<<<<< HEAD
ifdef MOZ_WEBRTC
include $(topsrcdir)/media/webrtc/shared_libs.mk
endif

=======
ifeq (WINNT,$(OS_TARGET))
>>>>>>> 1b296210
EXTRA_DSO_LDOPTS = $(MOZALLOC_LIB) $(NSPR_LIBS)

# OTS uses uncompress2() from libz, so we need to link with this
ifdef MOZ_NATIVE_ZLIB
EXTRA_DSO_LDOPTS += $(ZLIB_LIBS)
else
EXTRA_DSO_LDOPTS += $(MOZ_ZLIB_LIBS)
endif

<<<<<<< HEAD
ifdef MOZ_WEBRTC
EXTRA_DSO_LDOPTS += \
  -LIBPATH:"$(MOZ_DIRECTX_SDK_PATH)/lib/$(MOZ_DIRECTX_SDK_CPU_SUFFIX)" \
  $(JPEG_LIBS) \
  $(NULL)
OS_LIBS += $(call EXPAND_LIBNAME,secur32 crypt32 iphlpapi strmiids dmoguids wmcodecdspuuid amstrmid msdmo wininet)
=======
ifdef MOZ_CUBEB
EXTRA_DSO_LDOPTS += $(call EXPAND_LIBNAME, winmm ksguid)
>>>>>>> 1b296210
endif

DEFFILE = symbols.def
endif

include $(topsrcdir)/config/rules.mk

ifeq (WINNT,$(OS_TARGET))
symbols.def: symbols.def.in
	$(PYTHON) $(topsrcdir)/config/Preprocessor.py $(ACDEFINES) $< > $@
endif<|MERGE_RESOLUTION|>--- conflicted
+++ resolved
@@ -96,14 +96,11 @@
 	$(DEPTH)/gfx/angle/$(LIB_PREFIX)angle.$(LIB_SUFFIX) \
 	$(NULL)
 
-<<<<<<< HEAD
 ifdef MOZ_WEBRTC
 include $(topsrcdir)/media/webrtc/shared_libs.mk
 endif
 
-=======
 ifeq (WINNT,$(OS_TARGET))
->>>>>>> 1b296210
 EXTRA_DSO_LDOPTS = $(MOZALLOC_LIB) $(NSPR_LIBS)
 
 # OTS uses uncompress2() from libz, so we need to link with this
@@ -113,17 +110,16 @@
 EXTRA_DSO_LDOPTS += $(MOZ_ZLIB_LIBS)
 endif
 
-<<<<<<< HEAD
 ifdef MOZ_WEBRTC
 EXTRA_DSO_LDOPTS += \
   -LIBPATH:"$(MOZ_DIRECTX_SDK_PATH)/lib/$(MOZ_DIRECTX_SDK_CPU_SUFFIX)" \
   $(JPEG_LIBS) \
   $(NULL)
 OS_LIBS += $(call EXPAND_LIBNAME,secur32 crypt32 iphlpapi strmiids dmoguids wmcodecdspuuid amstrmid msdmo wininet)
-=======
+endif
+
 ifdef MOZ_CUBEB
 EXTRA_DSO_LDOPTS += $(call EXPAND_LIBNAME, winmm ksguid)
->>>>>>> 1b296210
 endif
 
 DEFFILE = symbols.def
